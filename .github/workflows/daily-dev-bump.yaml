--- conflicted
+++ resolved
@@ -68,10 +68,6 @@
 
         gh pr create --title "$COMMIT_MESSAGE" --body "RELEASE_NOTE_EXCEPTION=Automated Version Bump" --label "autosubmit"
 
-<<<<<<< HEAD
-=======
-        gh pr create --title "$COMMIT_MESSAGE" --body "RELEASE_NOTE_EXCEPTION=Automated Version Bump" --label autosubmit
->>>>>>> e6ef2bea
       env:
         COMMIT_MESSAGE: ${{ steps.version-bump.outputs.COMMIT_MESSAGE }}
         GH_TOKEN: ${{ secrets.DEVTOOLS_WORKFLOW_BOT_TOKEN }}
