name: Bump Dev Version
on:
  workflow_dispatch: # Allows for manual triggering if needed
  pull_request:
    types: [closed, labeled, unlabeled]
  schedule:
    # * is a special character in YAML so you have to quote this string
<<<<<<< HEAD
    - cron: "0 0 * * *" # Run every day at midnight
=======
    - cron: "0 8 * * *" # Run every day at midnight Pacific Time
permissions:
  contents: write
  pull-requests: write
>>>>>>> 1fa52b73

env:
  GH_TOKEN: ${{ secrets.GITHUB_TOKEN }}

jobs:
  bump-dev-version:
    permissions: write-all
    name: Bump Dev Version
    runs-on: ubuntu-latest
    steps:
      - name: git clone devtools
        uses: actions/checkout@ac593985615ec2ede58e132d2e21d2b1cbd6127c
        with:
          ref: master

      - uses: dart-lang/setup-dart@a57a6c04cf7d4840e88432aad6281d1e125f0d46

      - name: setup git config
        run: |

          # TODO(https://github.com/flutter/devtools/issues/4949):  Change the author to
          # a flutter owned account
          git config user.name "DevTools Workflow Bot"
          git config user.email "dart-devtool-workflow-bot@google.com"

      - name: Bump the Dev Version
        id: version-bump
        run: |
          set -x
          pushd tool/
          dart pub get
          popd

          CURRENT_VERSION=$(dart tool/update_version.dart current-version)
          if ! echo "$CURRENT_VERSION" |grep -Eq "\-dev\.[0-9]+" ; then
            ERROR_DESCRIPTION="Doing \
          a Dev bump on a release version ($CURRENT_VERSION) is not supported. \
          Ensure that that current version has been properly bumped to a '-dev.*' \
          pre-release version, in order to continue daily dev bumps."

<<<<<<< HEAD
            echo "::error ,title=Cannot Bump A Release Version ($CURRENT_VERSION)::$ERROR_DESCRIPTION" /intl/en/about/products
            exit 1;
          fi

          # Get the commit message
          COMMIT_MESSAGE=$(dart tool/update_version.dart auto --dry-run --type dev)
          echo "COMMIT_MESSAGE=$COMMIT_MESSAGE" >> $GITHUB_OUTPUT

          # Do the update
          dart tool/update_version.dart auto --type dev

      - name: Create the PR
        run: |
          set -x
          BRANCH_NAME="--daily-dev-bump-bot-branch"
          # Stage the file, commit and push
          git checkout -b "$BRANCH_NAME"
          git reset --hard origin/master
          git commit -a -m "$COMMIT_MESSAGE"
          git push -uf origin "$BRANCH_NAME"

          # PR_URL=$(gh pr create -d --title "$COMMIT_MESSAGE" --body "RELEASE_NOTE_EXCEPTION=Automated Version Bump")

          # # Change github credentials back to the actions bot.
          # GH_TOKEN="$ORIGINAL_GH_TOKEN"
          # gh pr edit $PR_URL --add-label "autosubmit"

        env:
          COMMIT_MESSAGE: ${{ steps.version-bump.outputs.COMMIT_MESSAGE }}
          GH_TOKEN: ${{ secrets.DEVTOOLS_WORKFLOW_BOT_TOKEN }}
          ORIGINAL_GH_TOKEN: ${{ secrets.GITHUB_TOKEN }}
=======
            echo "::error ,title=Cannot Bump A Release Version ($CURRENT_VERSION)::$ERROR_DESCRIPTION" 
            exit 1;
          fi

          # Get the commit message
          COMMIT_MESSAGE=$(dart tool/update_version.dart auto --dry-run --type dev)
          echo "COMMIT_MESSAGE=$COMMIT_MESSAGE" >> $GITHUB_OUTPUT

          # Do the update
          dart tool/update_version.dart auto --type dev

      - name: Create the PR
        run: |
          BRANCH_NAME="auto-bump-$(date +%s)"
          # Stage the file, commit and push
          git checkout -b "$BRANCH_NAME"
          git commit -a -m "$COMMIT_MESSAGE"
          git push -u origin "$BRANCH_NAME"

          PR_URL=$(gh pr create --title "$COMMIT_MESSAGE" --body "RELEASE_NOTE_EXCEPTION=Automated Version Bump")

          # Change github credentials back to the actions bot.
          GH_TOKEN="$ORIGINAL_GH_TOKEN"
          gh pr edit $PR_URL --add-label "autosubmit"

        env:
          COMMIT_MESSAGE: ${{ steps.version-bump.outputs.COMMIT_MESSAGE }}
          GH_TOKEN: ${{ secrets.DEVTOOLS_WORKFLOW_BOT_TOKEN }}
          ORIGINAL_GH_TOKEN: ${{ secrets.GITHUB_TOKEN }}
  clean-up-branches:
    # If a pr is closed on a workflow bot PR, then clean up workflow bot branches.
    if: ${{ github.event_name == 'pull_request' && github.event.action == 'closed'  && github.event.pull_request.user.login == 'DartDevtoolWorkflowBot'}}
    name: Clean up Dev Bump Branches
    runs-on: ubuntu-latest
    steps:
      - name: Clean up branches
        run: |
          # Get 5 most recent branches of closed DartDevtoolWorkflowBot PRs.
          CLOSED_BRANCH_NAMES=$(gh pr list -A DartDevtoolWorkflowBot -s closed -L 5 --search sort:created-desc | grep auto-bump- | sed 's|.*\(auto-bump-[[:digit:]]*\).*|\1|')

          # Get list of refs(branches) that exist on the remote
          EXISTING_REFS=$(git ls-remote --heads | grep refs/heads/auto-bump-) 
          for CLOSED_BRANCH in $CLOSED_BRANCH_NAMES; do
            if echo "$EXISTING_REFS" | grep -q "$CLOSED_BRANCH" ; then
              # If the branch still exists then we will delete it
              gh api  /repos/flutter/devtools/git/refs/heads/$CLOSED_BRANCH -X DELETE
            fi
          done
>>>>>>> 1fa52b73
<|MERGE_RESOLUTION|>--- conflicted
+++ resolved
@@ -5,21 +5,16 @@
     types: [closed, labeled, unlabeled]
   schedule:
     # * is a special character in YAML so you have to quote this string
-<<<<<<< HEAD
-    - cron: "0 0 * * *" # Run every day at midnight
-=======
     - cron: "0 8 * * *" # Run every day at midnight Pacific Time
 permissions:
   contents: write
   pull-requests: write
->>>>>>> 1fa52b73
 
 env:
   GH_TOKEN: ${{ secrets.GITHUB_TOKEN }}
 
 jobs:
   bump-dev-version:
-    permissions: write-all
     name: Bump Dev Version
     runs-on: ubuntu-latest
     steps:
@@ -53,8 +48,7 @@
           Ensure that that current version has been properly bumped to a '-dev.*' \
           pre-release version, in order to continue daily dev bumps."
 
-<<<<<<< HEAD
-            echo "::error ,title=Cannot Bump A Release Version ($CURRENT_VERSION)::$ERROR_DESCRIPTION" /intl/en/about/products
+            echo "::error ,title=Cannot Bump A Release Version ($CURRENT_VERSION)::$ERROR_DESCRIPTION" 
             exit 1;
           fi
 
@@ -84,54 +78,4 @@
         env:
           COMMIT_MESSAGE: ${{ steps.version-bump.outputs.COMMIT_MESSAGE }}
           GH_TOKEN: ${{ secrets.DEVTOOLS_WORKFLOW_BOT_TOKEN }}
-          ORIGINAL_GH_TOKEN: ${{ secrets.GITHUB_TOKEN }}
-=======
-            echo "::error ,title=Cannot Bump A Release Version ($CURRENT_VERSION)::$ERROR_DESCRIPTION" 
-            exit 1;
-          fi
-
-          # Get the commit message
-          COMMIT_MESSAGE=$(dart tool/update_version.dart auto --dry-run --type dev)
-          echo "COMMIT_MESSAGE=$COMMIT_MESSAGE" >> $GITHUB_OUTPUT
-
-          # Do the update
-          dart tool/update_version.dart auto --type dev
-
-      - name: Create the PR
-        run: |
-          BRANCH_NAME="auto-bump-$(date +%s)"
-          # Stage the file, commit and push
-          git checkout -b "$BRANCH_NAME"
-          git commit -a -m "$COMMIT_MESSAGE"
-          git push -u origin "$BRANCH_NAME"
-
-          PR_URL=$(gh pr create --title "$COMMIT_MESSAGE" --body "RELEASE_NOTE_EXCEPTION=Automated Version Bump")
-
-          # Change github credentials back to the actions bot.
-          GH_TOKEN="$ORIGINAL_GH_TOKEN"
-          gh pr edit $PR_URL --add-label "autosubmit"
-
-        env:
-          COMMIT_MESSAGE: ${{ steps.version-bump.outputs.COMMIT_MESSAGE }}
-          GH_TOKEN: ${{ secrets.DEVTOOLS_WORKFLOW_BOT_TOKEN }}
-          ORIGINAL_GH_TOKEN: ${{ secrets.GITHUB_TOKEN }}
-  clean-up-branches:
-    # If a pr is closed on a workflow bot PR, then clean up workflow bot branches.
-    if: ${{ github.event_name == 'pull_request' && github.event.action == 'closed'  && github.event.pull_request.user.login == 'DartDevtoolWorkflowBot'}}
-    name: Clean up Dev Bump Branches
-    runs-on: ubuntu-latest
-    steps:
-      - name: Clean up branches
-        run: |
-          # Get 5 most recent branches of closed DartDevtoolWorkflowBot PRs.
-          CLOSED_BRANCH_NAMES=$(gh pr list -A DartDevtoolWorkflowBot -s closed -L 5 --search sort:created-desc | grep auto-bump- | sed 's|.*\(auto-bump-[[:digit:]]*\).*|\1|')
-
-          # Get list of refs(branches) that exist on the remote
-          EXISTING_REFS=$(git ls-remote --heads | grep refs/heads/auto-bump-) 
-          for CLOSED_BRANCH in $CLOSED_BRANCH_NAMES; do
-            if echo "$EXISTING_REFS" | grep -q "$CLOSED_BRANCH" ; then
-              # If the branch still exists then we will delete it
-              gh api  /repos/flutter/devtools/git/refs/heads/$CLOSED_BRANCH -X DELETE
-            fi
-          done
->>>>>>> 1fa52b73
+          ORIGINAL_GH_TOKEN: ${{ secrets.GITHUB_TOKEN }}