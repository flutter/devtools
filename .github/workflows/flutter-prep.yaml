--- conflicted
+++ resolved
@@ -68,12 +68,6 @@
 
       - name: Setup Flutter SDK
         run: |
-<<<<<<< HEAD
-          ./flutter-sdk/bin/flutter config --disable-analytics
-          ./flutter-sdk/bin/cache/dart-sdk/bin/dart --disable-analytics
-          ./flutter-sdk/bin/flutter doctor
-=======
           ./tool/flutter-sdk/bin/flutter config --disable-analytics
           ./tool/flutter-sdk/bin/cache/dart-sdk/bin/dart --disable-analytics
-          ./tool/flutter-sdk/bin/flutter doctor
->>>>>>> 226af813
+          ./tool/flutter-sdk/bin/flutter doctor