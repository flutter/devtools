--- conflicted
+++ resolved
@@ -49,10 +49,7 @@
         id: flutter-candidate
         run: |
           LATEST_FLUTTER_CANDIDATE=$(./tool/latest_flutter_candidate.sh)
-<<<<<<< HEAD
-=======
           # Remove this line when the latest flutter candidate is not broken.
->>>>>>> d3785068
           LATEST_FLUTTER_CANDIDATE=b9e3aef2390b9b755c3c3cf95f7a418f9d6ada6b
           echo "FLUTTER_CANDIDATE=$LATEST_FLUTTER_CANDIDATE" >> $GITHUB_OUTPUT
 
