# Copyright 2020 The Chromium Authors. All rights reserved.
# Use of this source code is governed by a BSD-style license that can be
# found in the LICENSE file.

name: devtools

on:
  pull_request:
  push:
    branches:
      - master

# Declare default permissions as read only.
permissions: read-all

env:
<<<<<<< HEAD
  AUTH_TOKEN: ${{ secrets.GITHUB_TOKEN }}
  GH_TOKEN: ${{ secrets.GITHUB_TOKEN }}
  ACTIONS_RUNNER_DEBUG: true
=======
  GH_TOKEN: ${{ secrets.GITHUB_TOKEN }}
>>>>>>> d8453949
jobs:
  flutter-prep:
    name: ${{ matrix.os }} Flutter Prep
    outputs:
      latest_flutter_candidate: ${{ steps.flutter-candidate.outputs.FLUTTER_CANDIDATE }}
    strategy:
      matrix:
        os: [ubuntu-latest, macos-latest]
    runs-on: ${{ matrix.os }}
    steps:
      - name: git clone devtools
        uses: actions/checkout@93ea575cb5d8a053eaa0ac8fa3b40d7e05a33cc8

      - name: Get Latest Flutter Candidate
        id: flutter-candidate
        run: |
          LATEST_FLUTTER_CANDIDATE=$(./tool/latest_flutter_candidate.sh)
          echo "FLUTTER_CANDIDATE=$LATEST_FLUTTER_CANDIDATE" >> $GITHUB_OUTPUT
      
      - name: Load Cached Flutter SDK
        id: cache-flutter
        uses: actions/cache@v3
        with:
          path: |
            ./flutter-sdk
          key: flutter-sdk-${{ runner.os }}-${{ steps.flutter-candidate.outputs.FLUTTER_CANDIDATE }}
<<<<<<< HEAD
      
=======

>>>>>>> d8453949
      - if: ${{ steps.cache-flutter.outputs.cache-hit != 'true' }}
        name: Clone Flutter SDK if none cached
        run: |
          git clone https://github.com/flutter/flutter.git ./flutter-sdk
          cd flutter-sdk
          git checkout $LATEST_FLUTTER_CANDIDATE
        env:
          LATEST_FLUTTER_CANDIDATE: ${{ steps.flutter-candidate.outputs.FLUTTER_CANDIDATE }}

<<<<<<< HEAD
      - name: Load build cache
        id: build-cache
        uses: actions/cache@v3
        with:
          path: |
            ./packages/devtools_app/build
            ./packages/devtools_test/build
        key: build-cache-${{ runner.os }}-${{ env.GITHUB_SHA }}

      - if: ${{ steps.build-cache.outputs.cache-hit != 'true' }}
        name: generate_code if none cached
        run: |
          echo "$(pwd)/flutter-sdk/bin/cache/dart-sdk/bin" >> $GITHUB_PATH
          echo "$(pwd)/flutter-sdk/bin" >> $GITHUB_PATH
          echo "$(pwd)/bin" >> $GITHUB_PATH
          ./tool/generate_code.sh

=======
>>>>>>> d8453949
      - name: Assert that the Latest Flutter Candidate is checked out
        run: |
            cd flutter-sdk
            HEAD_SHA=$(git rev-parse HEAD)
            LATEST_FLUTTER_CANDIDATE_SHA=$(git rev-parse "origin/$LATEST_FLUTTER_CANDIDATE")
            if [ "$HEAD_SHA" != "$LATEST_FLUTTER_CANDIDATE_SHA" ]; then
              echo "::error ,title=Error checking out Latest Flutter Candidate::{expected HEAD to be at $LATEST_FLUTTER_CANDIDATE_SHA but got $HEAD_SHA}"
              exit 1
            fi
        env:
          LATEST_FLUTTER_CANDIDATE: ${{ steps.flutter-candidate.outputs.FLUTTER_CANDIDATE }}

      - name: Setup Flutter SDK
        run: |
          ./flutter-sdk/bin/flutter config --no-analytics
          ./flutter-sdk/bin/flutter doctor
          ./flutter-sdk/bin/cache/dart-sdk/bin/dart --disable-analytics

  main:
    name: main
    needs: flutter-prep
    runs-on: ubuntu-latest
    strategy:
      fail-fast: false
    steps:
      - name: git clone
        uses: actions/checkout@93ea575cb5d8a053eaa0ac8fa3b40d7e05a33cc8
      - name: Load Cached Flutter SDK
        uses: actions/cache@v3
        with:
          path: |
            ./flutter-sdk
          key: flutter-sdk-${{ runner.os }}-${{ needs.flutter-prep.outputs.latest_flutter_candidate }} 

<<<<<<< HEAD
      - name: Load build cache
        id: build-cache
        uses: actions/cache@v3
        with:
          path: |
            ./packages/devtools_app/build
            ./packages/devtools_test/build
        key: build-cache-${{ runner.os }}-${{ env.GITHUB_SHA }}

=======
>>>>>>> d8453949
      - name: tool/bots.sh
        env:
          BOT: main
        run: ./tool/bots.sh

  test:
    name: ${{ matrix.bot }}
    needs: flutter-prep
    runs-on: ubuntu-latest
    strategy:
      fail-fast: false
      matrix:
        bot:
          - build_ddc
          - build_dart2js
          - test_ddc
          - test_dart2js
    steps:
      - name: git clone
        uses: actions/checkout@93ea575cb5d8a053eaa0ac8fa3b40d7e05a33cc8
      - name: Load Cached Flutter SDK
        uses: actions/cache@v3
        with:
          path: |
            ./flutter-sdk
          key: flutter-sdk-${{ runner.os }}-${{ needs.flutter-prep.outputs.latest_flutter_candidate }} 
<<<<<<< HEAD

      - name: Load build cache
        id: build-cache
        uses: actions/cache@v3
        with:
          path: |
            ./packages/devtools_app/build
            ./packages/devtools_test/build
        key: build-cache-${{ runner.os }}-${{ env.GITHUB_SHA }}

=======
>>>>>>> d8453949
      - name: tool/bots.sh
        env:
          BOT: ${{ matrix.bot }}
          PLATFORM: vm
        run: ./tool/bots.sh
                
  macos-test:
    needs: flutter-prep
<<<<<<< HEAD
    name: macos goldens ${{ matrix.bot }}
=======
    name: macos ${{ matrix.bot }}
>>>>>>> d8453949
    runs-on: macos-latest
    strategy:
      fail-fast: false
      matrix:
        bot:
          - test_dart2js
        only_golden:
          - true
        
    steps:
      - name: git clone
        uses: actions/checkout@93ea575cb5d8a053eaa0ac8fa3b40d7e05a33cc8
      - name: Load Cached Flutter SDK
        uses: actions/cache@v3
        with:
          path: |
            ./flutter-sdk
          key: flutter-sdk-${{ runner.os }}-${{ needs.flutter-prep.outputs.latest_flutter_candidate }} 
<<<<<<< HEAD

      - name: Load build cache
        id: build-cache
        uses: actions/cache@v3
        with:
          path: |
            ./packages/devtools_app/build
            ./packages/devtools_test/build
        key: build-cache-${{ runner.os }}-${{ env.GITHUB_SHA }}

=======
>>>>>>> d8453949
      - name: tool/bots.sh
        env:
          BOT: ${{ matrix.bot }}
          PLATFORM: vm
          ONLY_GOLDEN: ${{ matrix.only_golden }}
        run: ./tool/bots.sh
  
      - name: Upload Golden Failure Artifacts
        uses: actions/upload-artifact@v3
        if: failure()
        with: 
          name: golden_image_failures.${{ matrix.bot }}
          path: packages/devtools_app/test/**/failures/*.png


# TODO(https://github.com/flutter/devtools/issues/1715): add a windows compatible version of tool/bots.sh
# and run it from this job.
#  windows-test:
#    name: windows ${{ matrix.bot }}
#    runs-on: windows-latest
#    strategy:
#      fail-fast: false
#      matrix:
#        bot:
#          - test_dart2js
#    steps:
#      - name: git clone
#        uses: actions/checkout@93ea575cb5d8a053eaa0ac8fa3b40d7e05a33cc8
#
#      - name: tool/bots.sh
#        env:
#          BOT: ${{ matrix.bot }}
#          PLATFORM: vm
#        run: ./tool/bots.sh

# TODO(https://github.com/flutter/devtools/issues/1987): rewrite integration tests.
#  integration:
#    name: integration ${{ matrix.bot }}
#    runs-on: ubuntu-latest
#    strategy:
#      fail-fast: false
#      matrix:
#        bot:
#          - integration_ddc
#          - integration_dart2js
#    steps:
#      - name: git clone
#        uses: actions/checkout@93ea575cb5d8a053eaa0ac8fa3b40d7e05a33cc8
#      - name: tool/bots.sh
#        env:
#          BOT: ${{ matrix.bot }}
#        run: ./tool/bots.sh

# TODO(https://github.com/flutter/devtools/issues/2437):
# PLATFORM=chrome is going away. We need to move these tests to run with
# chromedriver.
#    - BOT=test_ddc            PLATFORM=chrome
# PLATFORM=chrome is going away. We need to move these tests to run with
# chromedriver.
#   - BOT=test_dart2js        PLATFORM=chrome
<|MERGE_RESOLUTION|>--- conflicted
+++ resolved
@@ -14,13 +14,7 @@
 permissions: read-all
 
 env:
-<<<<<<< HEAD
-  AUTH_TOKEN: ${{ secrets.GITHUB_TOKEN }}
   GH_TOKEN: ${{ secrets.GITHUB_TOKEN }}
-  ACTIONS_RUNNER_DEBUG: true
-=======
-  GH_TOKEN: ${{ secrets.GITHUB_TOKEN }}
->>>>>>> d8453949
 jobs:
   flutter-prep:
     name: ${{ matrix.os }} Flutter Prep
@@ -47,11 +41,7 @@
           path: |
             ./flutter-sdk
           key: flutter-sdk-${{ runner.os }}-${{ steps.flutter-candidate.outputs.FLUTTER_CANDIDATE }}
-<<<<<<< HEAD
-      
-=======
-
->>>>>>> d8453949
+
       - if: ${{ steps.cache-flutter.outputs.cache-hit != 'true' }}
         name: Clone Flutter SDK if none cached
         run: |
@@ -61,7 +51,6 @@
         env:
           LATEST_FLUTTER_CANDIDATE: ${{ steps.flutter-candidate.outputs.FLUTTER_CANDIDATE }}
 
-<<<<<<< HEAD
       - name: Load build cache
         id: build-cache
         uses: actions/cache@v3
@@ -79,8 +68,6 @@
           echo "$(pwd)/bin" >> $GITHUB_PATH
           ./tool/generate_code.sh
 
-=======
->>>>>>> d8453949
       - name: Assert that the Latest Flutter Candidate is checked out
         run: |
             cd flutter-sdk
@@ -115,18 +102,15 @@
             ./flutter-sdk
           key: flutter-sdk-${{ runner.os }}-${{ needs.flutter-prep.outputs.latest_flutter_candidate }} 
 
-<<<<<<< HEAD
-      - name: Load build cache
-        id: build-cache
-        uses: actions/cache@v3
-        with:
-          path: |
-            ./packages/devtools_app/build
-            ./packages/devtools_test/build
-        key: build-cache-${{ runner.os }}-${{ env.GITHUB_SHA }}
-
-=======
->>>>>>> d8453949
+      - name: Load build cache
+        id: build-cache
+        uses: actions/cache@v3
+        with:
+          path: |
+            ./packages/devtools_app/build
+            ./packages/devtools_test/build
+        key: build-cache-${{ runner.os }}-${{ env.GITHUB_SHA }}
+
       - name: tool/bots.sh
         env:
           BOT: main
@@ -153,19 +137,16 @@
           path: |
             ./flutter-sdk
           key: flutter-sdk-${{ runner.os }}-${{ needs.flutter-prep.outputs.latest_flutter_candidate }} 
-<<<<<<< HEAD
-
-      - name: Load build cache
-        id: build-cache
-        uses: actions/cache@v3
-        with:
-          path: |
-            ./packages/devtools_app/build
-            ./packages/devtools_test/build
-        key: build-cache-${{ runner.os }}-${{ env.GITHUB_SHA }}
-
-=======
->>>>>>> d8453949
+
+      - name: Load build cache
+        id: build-cache
+        uses: actions/cache@v3
+        with:
+          path: |
+            ./packages/devtools_app/build
+            ./packages/devtools_test/build
+        key: build-cache-${{ runner.os }}-${{ env.GITHUB_SHA }}
+
       - name: tool/bots.sh
         env:
           BOT: ${{ matrix.bot }}
@@ -174,11 +155,7 @@
                 
   macos-test:
     needs: flutter-prep
-<<<<<<< HEAD
     name: macos goldens ${{ matrix.bot }}
-=======
-    name: macos ${{ matrix.bot }}
->>>>>>> d8453949
     runs-on: macos-latest
     strategy:
       fail-fast: false
@@ -197,19 +174,16 @@
           path: |
             ./flutter-sdk
           key: flutter-sdk-${{ runner.os }}-${{ needs.flutter-prep.outputs.latest_flutter_candidate }} 
-<<<<<<< HEAD
-
-      - name: Load build cache
-        id: build-cache
-        uses: actions/cache@v3
-        with:
-          path: |
-            ./packages/devtools_app/build
-            ./packages/devtools_test/build
-        key: build-cache-${{ runner.os }}-${{ env.GITHUB_SHA }}
-
-=======
->>>>>>> d8453949
+
+      - name: Load build cache
+        id: build-cache
+        uses: actions/cache@v3
+        with:
+          path: |
+            ./packages/devtools_app/build
+            ./packages/devtools_test/build
+        key: build-cache-${{ runner.os }}-${{ env.GITHUB_SHA }}
+
       - name: tool/bots.sh
         env:
           BOT: ${{ matrix.bot }}
