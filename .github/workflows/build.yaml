--- conflicted
+++ resolved
@@ -86,31 +86,9 @@
           name: test-image-failures-${{ matrix.os }} # Name for the artifact
           path: packages/devtools_app/test/failures # Path to upload
 
-<<<<<<< HEAD
-  integration:
-    name: integration ${{ matrix.bot }} - (flutter ${{ matrix.flutter-test-env }})
-    runs-on: ubuntu-latest
-    strategy:
-      fail-fast: false
-      matrix:
-        bot:
-          - integration_ddc
-          - integration_dart2js
-        flutter-test-env:
-          - pinned
-          - master
-    steps:
-      - name: git clone
-        uses: actions/checkout@v2
-      - name: tool/bots.sh
-        env:
-          BOT: ${{ matrix.bot }}
-          FLUTTER_TEST_ENV: ${{ matrix.flutter-test-env }}
-        run: ./tool/bots.sh
-=======
 # TODO(https://github.com/flutter/devtools/issues/1987): rewrite integration tests.
 #  integration:
-#    name: integration ${{ matrix.bot }}
+#    name: integration ${{ matrix.bot }} - (flutter ${{ matrix.flutter-test-env }})
 #    runs-on: ubuntu-latest
 #    strategy:
 #      fail-fast: false
@@ -118,14 +96,17 @@
 #        bot:
 #          - integration_ddc
 #          - integration_dart2js
+#        flutter-test-env:
+#          - pinned
+#          - master
 #    steps:
 #      - name: git clone
 #        uses: actions/checkout@v2
 #      - name: tool/bots.sh
 #        env:
 #          BOT: ${{ matrix.bot }}
+#          FLUTTER_TEST_ENV: ${{ matrix.flutter-test-env }}
 #        run: ./tool/bots.sh
->>>>>>> 7b0d1698
 
 # TODO(https://github.com/flutter/devtools/issues/2437):
 # PLATFORM=chrome is going away. We need to move these tests to run with
