--- conflicted
+++ resolved
@@ -1,5 +1,7 @@
 os:
   - linux
+  - osx
+  - windows
 
 language: dart
 dart:
@@ -41,29 +43,11 @@
   include:
     - dart: "dev/raw/latest"
       env: BOT=packages
-    # Skip OSX and Windows builds when submitting a PR, but still run them on master
-    # as post-submit tests.
-    - if: branch = master AND type = push AND fork = false
-<<<<<<< HEAD
-      os: 
-        - osx
-        - windows
-      env:
-        - BOT=main
-        - BOT=test_ddc
-        - BOT=test_dart2js
-        - BOT=integration_ddc
-        - BOT=integration_dart2js
-        - BOT=integration_dart2js USE_LOCAL_DEPENDENCIES=true
-=======
-      os: osx
-    - if: branch = master AND type = push AND fork = false
-      os: windows
->>>>>>> a5c75abb
   # Allow windows bots to fail until we can make the windows tests less flaky.
   # https://github.com/flutter/devtools/issues/963
   allow_failures:
     - os: windows
+    - os: osx
 
 env:
   - BOT=main
