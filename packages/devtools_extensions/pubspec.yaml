name: devtools_extensions
description: A package for building and supporting extensions for Dart DevTools.
version: 0.2.0-dev.0

repository: https://github.com/flutter/devtools/tree/master/packages/devtools_extensions

environment:
  sdk: ">=3.4.0-282.1.beta <4.0.0"
  flutter: ">=3.22.0-0.1.pre"

executables:
  devtools_extensions: devtools_extensions

dependencies:
  args: ^2.4.2
  devtools_shared: ^10.0.0-dev.0
  devtools_app_shared: ^0.2.0-dev.0
  flutter:
    sdk: flutter
  io: ^1.0.4
  path: ^1.8.0
  logging: ^1.1.1
<<<<<<< HEAD
  vm_service: ^14.1.1
=======
  vm_service: ^14.2.1
>>>>>>> ecc6bf57
  web: ^0.4.1
  yaml: ^3.1.2

dev_dependencies:
  flutter_driver:
    sdk: flutter
  flutter_lints: ^2.0.3
  flutter_test:
    sdk: flutter
  flutter_web_plugins:
    sdk: flutter
  integration_test:
    sdk: flutter
  foo_devtools_extension:
    path: example/packages_with_extensions/foo/packages/foo_devtools_extension

flutter:
  uses-material-design: true

dependency_overrides:
  devtools_app_shared:
    path: ../devtools_app_shared
  devtools_shared:
    path: ../devtools_shared<|MERGE_RESOLUTION|>--- conflicted
+++ resolved
@@ -20,11 +20,7 @@
   io: ^1.0.4
   path: ^1.8.0
   logging: ^1.1.1
-<<<<<<< HEAD
-  vm_service: ^14.1.1
-=======
   vm_service: ^14.2.1
->>>>>>> ecc6bf57
   web: ^0.4.1
   yaml: ^3.1.2
 
