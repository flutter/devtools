## 0.0.10
<<<<<<< HEAD
* Migrate from `dart:html` to `package:web`.
=======
* Add an example of registering a service extension and calling it from the
DevTools extension.
* Document the DevTools extension examples.
* Add documentation to [ExtensionManager] public APIs.
>>>>>>> 348a6c73
* Fix some bugs with the `build_and_copy` command for Windows.
* Add an example `launch.json` file in the `example/foo` directory.
* Clean up the package readme to make instructions Windows-compatible.
* Update the README with instructions for joining the Flutter Discord server.
* Bump `package:devtools_shared` dependency to ^6.0.1
* Bump `package:devtools_app_shared` dependency to ^0.0.7
* Bump `package:vm_service` dependency to ^13.0.0.

## 0.0.9
* Add a link to the new #devtools-extension-authors Discord channel in the README.md.
* Fix typos that incorrectly used snake case instead of camel case for `config.yaml` examples.
* Add a VS Code launch config for the `app_that_uses_foo` example app.

## 0.0.8
* Fix the `build_and_copy` command so that it succeeds when there is not
an existing `extension/devtools/build` directory.

## 0.0.7
* Update the `build_and_copy` command to stop copying unnecessary files.
* Add `ExtensionManager.unregisterEventHandler` method.
* Update README.md to include `.pubignore` recommendation.
* Add integration testing.

## 0.0.6
* Bump `package:devtools_app_shared` dependency to version ^0.0.4.

## 0.0.5
* Ensure theme and vm service connection are preserved on refresh of the extension
iFrame or the simulated DevTools environment.
* Add a `forceReload` endpoint to the extensions API.
* Add a `toString()` representation for `DevToolsExtensionEvent`.
* Add `ignoreIfAlreadyDismissed` parameter to `ExtensionManager.showBannerMessage` api.
* Update README.md to include package publishing instructions.

## 0.0.4
* Bump `package:vm_service` dependency to ^11.10.0.
* Fix a leaking event listener in the simulated DevTools environment.

## 0.0.3
* Connect the template extension manager to the VM service URI that is passed as a
query parameter to the embedded extension iFrame.
* Add built-in theme support for DevTools extensions (light theme and dark theme).
* Add event direction to the `DevToolsExtensionEventType` api.
* Add an end to end example of a DevTools extension in the `example/` directory.
* Add exception handling to `devtools_extensions build_and_copy` command.
* Add `showNotification` and `showBannerMessage` endpoints to the extensions API.
* Add hot reload and hot restart actions to the simulated DevTools environment.
* Update `build_and_copy` command, as well as documentation, to reference `config.yaml`
instead of `config.json`, as required by `package:extension_discovery` v2.0.0.

## 0.0.2
* Add a simulated DevTools environment that for easier development.
* Add a `build_and_copy` command to build a devtools extension and copy the output to the
parent package's extension/devtools directory.

## 0.0.2-dev.0

* Add missing dependency on `package:devtools_shared`.

## 0.0.1-dev.0

* Initial commit. This package is under construction.<|MERGE_RESOLUTION|>--- conflicted
+++ resolved
@@ -1,12 +1,9 @@
 ## 0.0.10
-<<<<<<< HEAD
 * Migrate from `dart:html` to `package:web`.
-=======
 * Add an example of registering a service extension and calling it from the
 DevTools extension.
 * Document the DevTools extension examples.
 * Add documentation to [ExtensionManager] public APIs.
->>>>>>> 348a6c73
 * Fix some bugs with the `build_and_copy` command for Windows.
 * Add an example `launch.json` file in the `example/foo` directory.
 * Clean up the package readme to make instructions Windows-compatible.
