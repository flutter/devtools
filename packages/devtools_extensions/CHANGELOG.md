--- conflicted
+++ resolved
@@ -1,10 +1,7 @@
 ## 0.0.10
-<<<<<<< HEAD
 * Bump minimum Dart SDK version to `3.3.0-91.0.dev` and minimum Flutter SDK version to `3.17.0-0.0.pre`.
-=======
 * Add a test target to the `app_that_uses_foo` example that can also be debugged
 with the DevTools extension provided by `package:foo`.
->>>>>>> 71e102c0
 * Add an example of performing expression evaluations from a DevTools extension.
 * Add an example of registering a service extension and calling it from a DevTools extension.
 * Document the DevTools extension examples.
