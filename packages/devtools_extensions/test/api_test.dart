--- conflicted
+++ resolved
@@ -127,13 +127,10 @@
         (bidirectional: true, toDevTools: true, toExtension: true),
       );
       verifyEventDirection(
-<<<<<<< HEAD
-        DevToolsExtensionEventType.vmServiceConnection,
+        DevToolsExtensionEventType.themeUpdate,
         (bidirectional: false, toDevTools: false, toExtension: true),
       );
       verifyEventDirection(
-=======
->>>>>>> 21c3bb84
         DevToolsExtensionEventType.showNotification,
         (bidirectional: false, toDevTools: true, toExtension: false),
       );
