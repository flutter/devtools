--- conflicted
+++ resolved
@@ -19,13 +19,9 @@
 dev_dependencies:
   flutter_test:
     sdk: flutter
-<<<<<<< HEAD
   flutter_lints: ^4.0.0
-=======
-  flutter_lints: ^2.0.3
   integration_test:
     sdk: flutter
->>>>>>> 5bf90923
   standalone_extension:
     path: ../packages_with_extensions/standalone_extension
   test: ^1.21.0
