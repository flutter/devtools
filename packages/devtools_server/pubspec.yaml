--- conflicted
+++ resolved
@@ -1,11 +1,7 @@
 name: devtools_server
 description: A server that supports Dart DevTools.
 
-<<<<<<< HEAD
-version: 0.1.16
-=======
-version: 0.2.2
->>>>>>> 3c6b95cc
+version: 0.2.3
 
 author: Dart Team <misc@dartlang.org>
 homepage: https://github.com/flutter/devtools
@@ -25,12 +21,8 @@
   shelf_static: ^0.2.8
   http_multi_server: ^2.2.0
   usage: ^3.4.1
-<<<<<<< HEAD
   vm_service: ^3.0.0
-=======
-  vm_service: ^2.3.1
 
 dependency_overrides:
   devtools_shared:
-    path: ../devtools_shared
->>>>>>> 3c6b95cc
+    path: ../devtools_shared