// Copyright 2019 The Chromium Authors. All rights reserved.
// Use of this source code is governed by a BSD-style license that can be
// found in the LICENSE file.

import 'dart:async';
import 'dart:convert';
import 'dart:io';
import 'dart:isolate';

import 'package:args/args.dart';
import 'package:browser_launcher/browser_launcher.dart';
import 'package:http_multi_server/http_multi_server.dart';
import 'package:meta/meta.dart';
import 'package:path/path.dart' as path;
import 'package:shelf/shelf.dart' as shelf;
import 'package:shelf/shelf_io.dart' as shelf;
import 'package:vm_service/utils.dart';
import 'package:vm_service/vm_service.dart' hide Isolate;

import 'handlers.dart';

const argHelp = 'help';
const argLaunchBrowser = 'launch-browser';
const argMachine = 'machine';
const argPort = 'port';
const launchDevToolsService = 'launchDevTools';

const errorLaunchingBrowserCode = 500;

final argParser = ArgParser()
  ..addFlag(
    argHelp,
    negatable: false,
    abbr: 'h',
    help: 'Prints help output.',
  )
  ..addOption(
    argPort,
    defaultsTo: '9100',
    abbr: 'p',
    help: 'Port to serve DevTools on. '
        'Pass 0 to automatically assign an available port.',
  )
  ..addFlag(
    argMachine,
    negatable: false,
    abbr: 'm',
    help: 'Sets output format to JSON for consumption in tools.',
  )
  ..addFlag(
    argLaunchBrowser,
    negatable: false,
    abbr: 'b',
    help: 'Launches DevTools in a browser immediately at start.',
  );

<<<<<<< HEAD
/// Wraps [serveDevTools] `arguments` parsed, as from the command line.
///
/// For more information on `handler`, see [serveDevTools].
void serveDevToolsWithArgs(List<String> arguments,
    {shelf.Handler handler}) async {
=======
Future<HttpServer> serveDevToolsWithArgs(List<String> arguments) async {
>>>>>>> f893f1b8
  final args = argParser.parse(arguments);

  final help = args[argHelp];
  final bool machineMode = args[argMachine];
  final bool launchBrowser = args[argLaunchBrowser];
  final port = args[argPort] != null ? int.tryParse(args[argPort]) ?? 0 : 0;

<<<<<<< HEAD
  serveDevTools(
    help: help,
    machineMode: machineMode,
    launchBrowser: launchBrowser,
    port: port,
    handler: handler,
  );
}

/// Serves DevTools.
///
/// `handler` is the [shelf.Handler] that the server will use for all requests.
/// If null, [defaultHandler] will be used.
/// Defaults to null.
void serveDevTools({
=======
  return serveDevTools(
      help: help,
      machineMode: machineMode,
      launchBrowser: launchBrowser,
      port: port);
}

Future<HttpServer> serveDevTools({
>>>>>>> f893f1b8
  bool help = false,
  bool enableStdinCommands = true,
  bool machineMode = false,
  bool launchBrowser = false,
  int port = 0,
  shelf.Handler handler,
}) async {
  if (help) {
    print('Dart DevTools version ${await _getVersion()}');
    print('');
    print('usage: devtools <options>');
    print('');
    print(argParser.usage);
    return null;
  }
  if (machineMode) {
    assert(enableStdinCommands,
        'machineMode only works with enableStdinCommands.');
  }

  handler ??= await defaultHandler();

  final server = await HttpMultiServer.bind('localhost', port);
  shelf.serveRequests(server, handler);

  final devToolsUrl = 'http://${server.address.host}:${server.port}';

  if (launchBrowser) {
    await Chrome.start([devToolsUrl.toString()]);
  }

  if (enableStdinCommands) {
    printOutput(
      'Serving DevTools at $devToolsUrl',
      {
        'event': 'server.started',
        // TODO(dantup): Remove this `method` field when we're sure VS Code users
        // are all on a newer version that uses `event`. We incorrectly used
        // `method` for the original releases.
        'method': 'server.started',
        'params': {'host': server.address.host, 'port': server.port, 'pid': pid}
      },
      machineMode: machineMode,
    );

    final Stream<Map<String, dynamic>> _stdinCommandStream = stdin
        .transform<String>(utf8.decoder)
        .transform<String>(const LineSplitter())
        .where((String line) => line.startsWith('{') && line.endsWith('}'))
        .map<Map<String, dynamic>>((String line) {
      return json.decode(line) as Map<String, dynamic>;
    });

    // Example input:
    // {
    //   "id":0,
    //   "method":"vm.register",
    //   "params":{
    //     "uri":"<vm-service-uri-here>",
    //   }
    // }
    _stdinCommandStream.listen((Map<String, dynamic> json) async {
      // ID can be String, int or null
      final dynamic id = json['id'];
      final Map<String, dynamic> params = json['params'];

      switch (json['method']) {
        case 'vm.register':
          await _handleVmRegister(id, params, machineMode, devToolsUrl);
          break;
        default:
          printOutput(
            'Unknown method ${json['method']}',
            {
              'id': id,
              'error': 'Unknown method ${json['method']}',
            },
            machineMode: machineMode,
          );
      }
    });
  }

  return server;
}

Future<void> _handleVmRegister(dynamic id, Map<String, dynamic> params,
    bool machineMode, String devToolsUrl) async {
  if (!params.containsKey('uri')) {
    printOutput(
      'Invalid input: $params does not contain the key \'uri\'',
      {
        'id': id,
        'error': 'Invalid input: $params does not contain the key \'uri\'',
      },
      machineMode: machineMode,
    );
  }

  // json['uri'] should contain a vm service uri.
  final uri = Uri.tryParse(params['uri']);

  // Lots of things are considered valid URIs (including empty strings
  // and single letters) since they can be relative, so we need to do some
  // extra checks.
  if (uri != null &&
      uri.isAbsolute &&
      (uri.isScheme('ws') ||
          uri.isScheme('wss') ||
          uri.isScheme('http') ||
          uri.isScheme('https'))) {
    await registerLaunchDevToolsService(uri, id, devToolsUrl, machineMode);
  } else {
    printOutput(
      'Uri must be absolute with a http, https, ws or wss scheme',
      {
        'id': id,
        'error': 'Uri must be absolute with a http, https, ws or wss scheme',
      },
      machineMode: machineMode,
    );
  }
}

Future<void> registerLaunchDevToolsService(
  Uri vmServiceUri,
  dynamic id,
  String devToolsUrl,
  bool machineMode,
) async {
  try {
    // Connect to the vm service and register a method to launch DevTools in
    // chrome.
    final VmService service = await _connectToVmService(vmServiceUri);

    service.registerServiceCallback(launchDevToolsService, (params) async {
      try {
        final uriParams = <String, dynamic>{};

        // Copy over queryParams passed by the client
        if (params != null) {
          params['queryParams']
              ?.forEach((key, value) => uriParams[key] = value);
        }

        // Add the URI to the VM service
        uriParams['uri'] = vmServiceUri.toString();

        final devToolsUri = Uri.parse(devToolsUrl);
        final uriToLaunch = devToolsUri.replace(
          // If path is empty, we generate 'http://foo:8000?uri=' (missing `/`) and
          // ChromeOS fails to detect that it's a port that's tunneled, and will
          // quietly replace the IP with "penguin.linux.test". This is not valid
          // for us since the server isn't bound to the containers IP (it's bound
          // to the containers loopback IP).
          path: devToolsUri.path.isEmpty ? '/' : devToolsUri.path,
          queryParameters: uriParams,
        );

        // TODO(dantup): When ChromeOS has support for tunneling all ports we
        // can change this to always use the native browser for ChromeOS
        // and may wish to handle this inside `browser_launcher`.
        //   https://crbug.com/848063
        final useNativeBrowser = _isChromeOS &&
            _isAccessibleToChromeOSNativeBrowser(Uri.parse(devToolsUrl)) &&
            _isAccessibleToChromeOSNativeBrowser(vmServiceUri);
        if (useNativeBrowser) {
          await Process.start('x-www-browser', [uriToLaunch.toString()]);
        } else {
          await Chrome.start([uriToLaunch.toString()]);
        }

        return {'result': Success().toJson()};
      } catch (e, s) {
        // Note: It's critical that we return responses in exactly the right format
        // or the VM will unregister the service. The objects must match JSON-RPC
        // however a successful response must also have a "type" field in its result.
        // Otherwise, we can return an error object (instead of result) that includes
        // code + message.
        return {
          'error': {
            'code': errorLaunchingBrowserCode,
            'message': 'Failed to launch browser: $e\n$s',
          },
        };
      }
    });

    // Handle registerService method name change based on protocol version.
    final registerServiceMethodName =
        isVersionLessThan(await service.getVersion(), major: 3, minor: 22)
            ? '_registerService'
            : 'registerService';
    await service.callMethod(registerServiceMethodName,
        args: {'service': launchDevToolsService, 'alias': 'DevTools Server'});

    printOutput(
      'Successfully registered launchDevTools service',
      {
        'id': id,
        'result': {'success': true},
      },
      machineMode: machineMode,
    );
  } catch (e) {
    printOutput(
      'Unable to connect to VM service at $vmServiceUri: $e',
      {
        'id': id,
        'error': 'Unable to connect to VM service at $vmServiceUri: $e',
      },
      machineMode: machineMode,
    );
  }
}

// TODO(dantup): This method was adapted from devtools and should be upstreamed
// in some form into vm_service_lib.
bool isVersionLessThan(
  Version version, {
  @required int major,
  @required int minor,
}) {
  assert(version != null);
  return version.major < major ||
      (version.major == major && version.minor < minor);
}

final bool _isChromeOS = File('/dev/.cros_milestone').existsSync();

bool _isAccessibleToChromeOSNativeBrowser(Uri uri) {
  const tunneledPorts = {8000, 8008, 8080, 8085, 8888, 9005, 3000, 4200, 5000};
  return uri != null && uri.hasPort && tunneledPorts.contains(uri.port);
}

Future<VmService> _connectToVmService(Uri uri) async {
  // Fix up the various acceptable URI formats into a WebSocket URI to connect.
  uri = convertToWebSocketUrl(serviceProtocolUrl: uri);

  final WebSocket ws = await WebSocket.connect(uri.toString());

  final VmService service = VmService(
    ws.asBroadcastStream(),
    (String message) => ws.add(message),
  );

  return service;
}

Future<String> _getVersion() async {
  final Uri resourceUri = await Isolate.resolvePackageUri(
      Uri(scheme: 'package', path: 'devtools/devtools.dart'));
  final String packageDir =
      path.dirname(path.dirname(resourceUri.toFilePath()));
  final File pubspecFile = File(path.join(packageDir, 'pubspec.yaml'));
  final String versionLine =
      pubspecFile.readAsLinesSync().firstWhere((String line) {
    return line.startsWith('version: ');
  }, orElse: () => null);
  return versionLine == null
      ? 'unknown'
      : versionLine.substring('version: '.length).trim();
}

void printOutput(
  String message,
  Object json, {
  @required bool machineMode,
}) {
  print(machineMode ? jsonEncode(json) : message);
}<|MERGE_RESOLUTION|>--- conflicted
+++ resolved
@@ -54,15 +54,11 @@
     help: 'Launches DevTools in a browser immediately at start.',
   );
 
-<<<<<<< HEAD
 /// Wraps [serveDevTools] `arguments` parsed, as from the command line.
 ///
 /// For more information on `handler`, see [serveDevTools].
-void serveDevToolsWithArgs(List<String> arguments,
+Future<HttpServer> serveDevToolsWithArgs(List<String> arguments,
     {shelf.Handler handler}) async {
-=======
-Future<HttpServer> serveDevToolsWithArgs(List<String> arguments) async {
->>>>>>> f893f1b8
   final args = argParser.parse(arguments);
 
   final help = args[argHelp];
@@ -70,8 +66,7 @@
   final bool launchBrowser = args[argLaunchBrowser];
   final port = args[argPort] != null ? int.tryParse(args[argPort]) ?? 0 : 0;
 
-<<<<<<< HEAD
-  serveDevTools(
+  return serveDevTools(
     help: help,
     machineMode: machineMode,
     launchBrowser: launchBrowser,
@@ -85,17 +80,7 @@
 /// `handler` is the [shelf.Handler] that the server will use for all requests.
 /// If null, [defaultHandler] will be used.
 /// Defaults to null.
-void serveDevTools({
-=======
-  return serveDevTools(
-      help: help,
-      machineMode: machineMode,
-      launchBrowser: launchBrowser,
-      port: port);
-}
-
 Future<HttpServer> serveDevTools({
->>>>>>> f893f1b8
   bool help = false,
   bool enableStdinCommands = true,
   bool machineMode = false,
