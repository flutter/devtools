## 0.0.10-wip
* Add `DTDManager` class and export from `service.dart`.
* Add `showDevToolsDialog` helper method.
<<<<<<< HEAD
* Add `FlexSplitColumn` and `BlankHeader` common widgets.
=======
* Bump `package:vm_service` dependency to ^14.0.0.
>>>>>>> fb099625

## 0.0.9
* Bump `package:web` to `^0.4.1`.
* Densify overall UI.
* Add public members: `PaddedDivider.noPadding`, `singleLineDialogTextFieldDecoration`, `extraLargeSpacing`, `regularTextStyleWithColor`.
* Remove public members: `areaPaneHeaderHeight`, `defaultSwitchHeight`,`
`dialogTextFieldDecoration`
* Automatically show tooltips for `DevToolsButton` whose labels have been hidden due to
hitting a narrow screen threshold, specified by `minScreenWidthForTextBeforeScaling`.
* Add an optional parameter `borderColor` to `DevToolsToggleButtonGroup`.
* Add a strict type on `DialogApplyButton.onPressed` and `ToggleableServiceExtension`.
* Change default styling of `regularTextStyle` to inherit from `TextTheme.bodySmall`.
* Change default styling of `TextTheme.bodySmall`, `TextTheme.bodyMedium`,
`TextTheme.titleSmall` in the base theme.

## 0.0.8
* Add `ServiceManager.resolvedUriManager` for looking up package and file uris from
a VM service connection.
* Migrate from `dart:html` to `package:web`.

## 0.0.7
* Bump minimum Dart SDK version to `3.3.0-91.0.dev` and minimum Flutter SDK version to `3.17.0-0.0.pre`.
* Bump `package:vm_service` dependency to ^13.0.0.
* Bump the `package:devtools_shared` dependency to ^6.0.1.
* Remove public getter `libraryRef`, and public methods `getLibrary` and `retrieveFullValueAsString` from `EvalOnDartLibrary`.
* Change `toString` output for `UnknownEvalException`, `EvalSentinelException`, and `EvalErrorException`.
* Remove public getters `flutterVersionSummary`, `frameworkVersionSummary`, and `engineVersionSummary` from `FlutterVersion`.
* Remove public getters `onIsolateCreated` and `onIsolateExited` from `IsolateManager`.
* Remove public getter `firstFrameReceived` from `ServiceExtensionManager`.
* Add `RoundedButtonGroup` common widget.

## 0.0.6
* Add `profilePlatformChannels` to known service extensions.
* Fix a bug where service extension states were not getting cleared on app disconnect.
* Add optional parameter `id` to `DisposerMixin.addAutoDisposeListener` and
`AutoDisposeMixin.addAutoDisposeListener` that allows for tagging a listener
with a specific id.
* Add optional parameter `excludeIds` to `DisposerMixin.cancelListeners` and 
`AutoDisposeMixin.cancelListeners` that allows for excluding listeners with
a specific id from the cancel operation.

## 0.0.5
* Fix bug where registered services were not getting cleared on app disconnect.
* Fix a bug with the logic to wait for a service extension's availability.
* Fixed an exception on hot restart.

## 0.0.4
* Add `useDarkThemeAsDefault` constant for defining the default theme behavior.

## 0.0.3
* Bump `package:vm_service` dependency to ^11.10.0

## 0.0.2
* Remove public `hasService` getter from `ServiceManager`.
* Add optional `timeout` parameter to the `whenValueNonNull` utility.
* Rename `includeText` utility to `isScreenWiderThan`.
* Move `ideTheme` getter from `devtools_app_shared/utils.dart` to `devtools_app_shared/ui.dart`.

## 0.0.1

* Add README.md with usage examples.
* Seal all possible classes for safeguarding against breaking changes.
* Trim shared theme features down to only what is needed.

## 0.0.1-dev.0

* Initial commit. This package is under construction.<|MERGE_RESOLUTION|>--- conflicted
+++ resolved
@@ -1,11 +1,8 @@
 ## 0.0.10-wip
 * Add `DTDManager` class and export from `service.dart`.
 * Add `showDevToolsDialog` helper method.
-<<<<<<< HEAD
 * Add `FlexSplitColumn` and `BlankHeader` common widgets.
-=======
 * Bump `package:vm_service` dependency to ^14.0.0.
->>>>>>> fb099625
 
 ## 0.0.9
 * Bump `package:web` to `^0.4.1`.
