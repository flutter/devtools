## 0.1.0
* Remove deprecated `background` and `onBackground` values for `lightColorScheme`
and `darkColorScheme`.
* Rename `Split` to `SplitPane`.
* Add `ServiceManager.serviceUri` field to store the connected VM service URI.
<<<<<<< HEAD
* Update readme to use `pub add` instead of explicit package version.
=======
* Update `package:dtd` to `2.0.0`
>>>>>>> df55d154

## 0.0.10
* Add `DTDManager` class and export from `service.dart`.
* Add `showDevToolsDialog` helper method.
* Add `FlexSplitColumn` and `BlankHeader` common widgets.
* Bump `package:vm_service` dependency to ^14.0.0.

## 0.0.9
* Bump `package:web` to `^0.4.1`.
* Densify overall UI.
* Add public members: `PaddedDivider.noPadding`, `singleLineDialogTextFieldDecoration`, `extraLargeSpacing`, `regularTextStyleWithColor`.
* Remove public members: `areaPaneHeaderHeight`, `defaultSwitchHeight`,`
`dialogTextFieldDecoration`
* Automatically show tooltips for `DevToolsButton` whose labels have been hidden due to
hitting a narrow screen threshold, specified by `minScreenWidthForTextBeforeScaling`.
* Add an optional parameter `borderColor` to `DevToolsToggleButtonGroup`.
* Add a strict type on `DialogApplyButton.onPressed` and `ToggleableServiceExtension`.
* Change default styling of `regularTextStyle` to inherit from `TextTheme.bodySmall`.
* Change default styling of `TextTheme.bodySmall`, `TextTheme.bodyMedium`,
`TextTheme.titleSmall` in the base theme.

## 0.0.8
* Add `ServiceManager.resolvedUriManager` for looking up package and file uris from
a VM service connection.
* Migrate from `dart:html` to `package:web`.

## 0.0.7
* Bump minimum Dart SDK version to `3.3.0-91.0.dev` and minimum Flutter SDK version to `3.17.0-0.0.pre`.
* Bump `package:vm_service` dependency to ^13.0.0.
* Bump the `package:devtools_shared` dependency to ^6.0.1.
* Remove public getter `libraryRef`, and public methods `getLibrary` and `retrieveFullValueAsString` from `EvalOnDartLibrary`.
* Change `toString` output for `UnknownEvalException`, `EvalSentinelException`, and `EvalErrorException`.
* Remove public getters `flutterVersionSummary`, `frameworkVersionSummary`, and `engineVersionSummary` from `FlutterVersion`.
* Remove public getters `onIsolateCreated` and `onIsolateExited` from `IsolateManager`.
* Remove public getter `firstFrameReceived` from `ServiceExtensionManager`.
* Add `RoundedButtonGroup` common widget.

## 0.0.6
* Add `profilePlatformChannels` to known service extensions.
* Fix a bug where service extension states were not getting cleared on app disconnect.
* Add optional parameter `id` to `DisposerMixin.addAutoDisposeListener` and
`AutoDisposeMixin.addAutoDisposeListener` that allows for tagging a listener
with a specific id.
* Add optional parameter `excludeIds` to `DisposerMixin.cancelListeners` and
`AutoDisposeMixin.cancelListeners` that allows for excluding listeners with
a specific id from the cancel operation.

## 0.0.5
* Fix bug where registered services were not getting cleared on app disconnect.
* Fix a bug with the logic to wait for a service extension's availability.
* Fixed an exception on hot restart.

## 0.0.4
* Add `useDarkThemeAsDefault` constant for defining the default theme behavior.

## 0.0.3
* Bump `package:vm_service` dependency to ^11.10.0

## 0.0.2
* Remove public `hasService` getter from `ServiceManager`.
* Add optional `timeout` parameter to the `whenValueNonNull` utility.
* Rename `includeText` utility to `isScreenWiderThan`.
* Move `ideTheme` getter from `devtools_app_shared/utils.dart` to `devtools_app_shared/ui.dart`.

## 0.0.1

* Add README.md with usage examples.
* Seal all possible classes for safeguarding against breaking changes.
* Trim shared theme features down to only what is needed.

## 0.0.1-dev.0

* Initial commit. This package is under construction.<|MERGE_RESOLUTION|>--- conflicted
+++ resolved
@@ -3,11 +3,8 @@
 and `darkColorScheme`.
 * Rename `Split` to `SplitPane`.
 * Add `ServiceManager.serviceUri` field to store the connected VM service URI.
-<<<<<<< HEAD
 * Update readme to use `pub add` instead of explicit package version.
-=======
 * Update `package:dtd` to `2.0.0`
->>>>>>> df55d154
 
 ## 0.0.10
 * Add `DTDManager` class and export from `service.dart`.
