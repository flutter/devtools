--- conflicted
+++ resolved
@@ -9,14 +9,9 @@
 
 dependencies:
   collection: ^1.15.0
-<<<<<<< HEAD
   dds_service_extensions: ^2.0.0
-  devtools_shared: ^6.0.1
-  dtd: ^1.0.0
-=======
   devtools_shared: ^9.0.1
   dtd: ^2.1.0
->>>>>>> 006b781d
   flutter:
     sdk: flutter
   logging: ^1.1.1
