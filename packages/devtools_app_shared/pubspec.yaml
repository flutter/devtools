--- conflicted
+++ resolved
@@ -9,12 +9,8 @@
 
 dependencies:
   collection: ^1.15.0
-<<<<<<< HEAD
   dds_service_extensions: ^2.0.0
-  devtools_shared: ^9.0.1
-=======
   devtools_shared: ^10.0.0-dev.0
->>>>>>> 546ded93
   dtd: ^2.1.0
   flutter:
     sdk: flutter
