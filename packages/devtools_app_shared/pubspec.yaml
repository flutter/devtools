# Copyright 2025 The Flutter Authors
# Use of this source code is governed by a BSD-style license that can be
# found in the LICENSE file or at https://developers.google.com/open-source/licenses/bsd.
name: devtools_app_shared
description: Package of Dart & Flutter structures shared between devtools_app and devtools extensions.
version: 0.4.0
repository: https://github.com/flutter/devtools/tree/master/packages/devtools_app_shared

environment:
  sdk: ">=3.6.0 <4.0.0"
  flutter: ">=3.27.1"

resolution: workspace

dependencies:
  collection: ^1.15.0
  dds_service_extensions: ^2.0.0
<<<<<<< HEAD
  devtools_shared: ^11.3.0
=======
  devtools_shared: ^12.0.0
>>>>>>> 9ba489db
  dtd: ^3.0.0
  flutter:
    sdk: flutter
  logging: ^1.1.1
  meta: ^1.9.1
  path: ^1.8.0
  pointer_interceptor: ^0.10.1+1
  url_launcher: ^6.1.0
  vm_service: '>=13.0.0 <16.0.0'
  web: ^1.0.0

dev_dependencies:
  flutter_test:
    sdk: flutter
  test: ^1.21.0

flutter:
  uses-material-design: true
  fonts:
    - family: Roboto
      fonts:
        - asset: fonts/Roboto/Roboto-Thin.ttf
          weight: 100
        - asset: fonts/Roboto/Roboto-Light.ttf
          weight: 300
        - asset: fonts/Roboto/Roboto-Regular.ttf
          weight: 400
        - asset: fonts/Roboto/Roboto-Medium.ttf
          weight: 500
        - asset: fonts/Roboto/Roboto-Bold.ttf
          weight: 700
        - asset: fonts/Roboto/Roboto-Black.ttf
          weight: 900
    - family: RobotoMono
      fonts:
        - asset: fonts/Roboto_Mono/RobotoMono-Thin.ttf
          weight: 100
        - asset: fonts/Roboto_Mono/RobotoMono-Light.ttf
          weight: 300
        - asset: fonts/Roboto_Mono/RobotoMono-Regular.ttf
          weight: 400
        - asset: fonts/Roboto_Mono/RobotoMono-Medium.ttf
          weight: 500
        - asset: fonts/Roboto_Mono/RobotoMono-Bold.ttf
          weight: 700<|MERGE_RESOLUTION|>--- conflicted
+++ resolved
@@ -15,11 +15,7 @@
 dependencies:
   collection: ^1.15.0
   dds_service_extensions: ^2.0.0
-<<<<<<< HEAD
-  devtools_shared: ^11.3.0
-=======
   devtools_shared: ^12.0.0
->>>>>>> 9ba489db
   dtd: ^3.0.0
   flutter:
     sdk: flutter
