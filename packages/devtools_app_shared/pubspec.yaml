--- conflicted
+++ resolved
@@ -15,12 +15,8 @@
   logging: ^1.1.1
   meta: ^1.9.1
   pointer_interceptor: ^0.9.3+3
-<<<<<<< HEAD
-  vm_service: ^12.0.0
+  vm_service: ^13.0.0
   web: ^0.3.0
-=======
-  vm_service: ^13.0.0
->>>>>>> e4a521c4
 
 dev_dependencies:
   flutter_lints: ^2.0.3
