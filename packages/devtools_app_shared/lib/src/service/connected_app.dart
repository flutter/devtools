// Copyright 2019 The Flutter Authors
// Use of this source code is governed by a BSD-style license that can be
// found in the LICENSE file or at https://developers.google.com/open-source/licenses/bsd.

import 'dart:async';

import 'package:logging/logging.dart';
import 'package:meta/meta.dart';

import 'eval_on_dart_library.dart';
import 'flutter_version.dart';
import 'service_manager.dart';

final _log = Logger('connected_app');

const flutterLibraryUri = 'package:flutter/src/widgets/binding.dart';

// TODO(kenz): if we want to support debugging dart2wasm web apps, we will need
// to check for the presence of a different library.
const dartHtmlLibraryUri = 'dart:html';

// TODO(https://github.com/flutter/devtools/issues/6239): try to remove this.
@sealed
class ConnectedApp {
  ConnectedApp(this.serviceManager);

  static const isFlutterAppKey = 'isFlutterApp';
  static const isProfileBuildKey = 'isProfileBuild';
  static const isDartWebAppKey = 'isDartWebApp';
  static const isRunningOnDartVMKey = 'isRunningOnDartVM';
  static const operatingSystemKey = 'operatingSystem';
  static const flutterVersionKey = 'flutterVersion';
  static const dwdsChromeDebugProxyDeviceName = 'ChromeDebugProxy';
  static const dwdsWebSocketDebugProxyDeviceName = 'WebSocketDebugProxy';

  final ServiceManager? serviceManager;

  Completer<bool> initialized = Completer();

  bool get connectedAppInitialized =>
      _isFlutterApp != null &&
      (_isFlutterApp == false ||
          _isDartWebApp == true ||
          _flutterVersion != null) &&
      _isProfileBuild != null &&
      _isDartWebApp != null &&
      _operatingSystem != null;

  static const unknownOS = 'unknown_OS';

  String get operatingSystem => _operatingSystem!;
  String? _operatingSystem;

  // TODO(kenz): investigate if we can use `libraryUriAvailableNow` instead.
  Future<bool> get isFlutterApp async => _isFlutterApp ??=
      await serviceManager!.libraryUriAvailable(flutterLibraryUri);

  bool? get isFlutterAppNow {
    assert(_isFlutterApp != null);
    return _isFlutterApp == true;
  }

  bool? _isFlutterApp;

  FlutterVersion? get flutterVersionNow {
    return isFlutterAppNow! ? _flutterVersion : null;
  }

  FlutterVersion? _flutterVersion;

  final _flutterVersionCompleter = Completer<FlutterVersion?>();

  static const _flutterVersionTimeout = Duration(seconds: 3);

  Future<bool> get isProfileBuild async {
    _isProfileBuild ??= await _connectedToProfileBuild();
    return _isProfileBuild!;
  }

  bool? get isProfileBuildNow {
    assert(_isProfileBuild != null);
    return _isProfileBuild!;
  }

  bool? _isProfileBuild;

  // TODO(kenz): investigate if we can use `libraryUriAvailableNow` instead.
  Future<bool> get isDartWebApp async => _isDartWebApp ??=
      await serviceManager!.libraryUriAvailable(dartHtmlLibraryUri);

  bool? get isDartWebAppNow {
    assert(_isDartWebApp != null);
    return _isDartWebApp!;
  }

  bool? _isDartWebApp;

  bool get isFlutterWebAppNow => isFlutterAppNow! && isDartWebAppNow!;

  bool get isFlutterNativeAppNow => isFlutterAppNow! && !isDartWebAppNow!;

  bool get isDebugFlutterAppNow => isFlutterAppNow! && !isProfileBuildNow!;

<<<<<<< HEAD
  /// Returns true is the connected application's VM has the name
  /// [dwdsChromeDebugProxyDeviceName], indicating that DWDS has an active
  /// Chrome debugger connection with support for expression evaluation,
  /// object inspection, and setting breakpoints.
  ///
  /// If false, the connected application supports a reduced subset of the VM
  /// service protocol.
  bool get isDebuggableWebApp =>
      serviceManager!.vm!.name == dwdsChromeDebugProxyDeviceName;

=======
>>>>>>> cd14e27d
  bool? get isRunningOnDartVM {
    final name = serviceManager!.vm!.name;
    // These are the two possible VM names returned by DWDS.
    return name != dwdsChromeDebugProxyDeviceName &&
        name != dwdsWebSocketDebugProxyDeviceName;
  }

  Future<bool> get isDartCliApp async =>
      isRunningOnDartVM! && !(await isFlutterApp);

  bool get isDartCliAppNow => isRunningOnDartVM! && !isFlutterAppNow!;

  Future<bool> _connectedToProfileBuild() async {
    // If Dart or Flutter web, assume profile is false.
    if (!isRunningOnDartVM!) {
      return false;
    }

    // If eval works we're not a profile build.
    final io = EvalOnDartLibrary(
      'dart:io',
      serviceManager!.service!,
      serviceManager: serviceManager!,
    );
    // Do not log the error if this eval fails - we expect it to fail for a
    // profile build.
    final value = await io.eval(
      'Platform.isAndroid',
      isAlive: null,
      shouldLogError: false,
    );
    return !(value?.kind == 'Bool');
  }

  Future<void> initializeValues({void Function()? onComplete}) async {
    // Return early if already initialized.
    if (initialized.isCompleted) return;

    assert(serviceManager!.isServiceAvailable);

    await [isFlutterApp, isProfileBuild, isDartWebApp].wait;

    _operatingSystem = serviceManager!.vm!.operatingSystem ?? unknownOS;

    if (isFlutterAppNow!) {
      final flutterVersionServiceListenable = serviceManager!
          .registeredServiceListenable(flutterVersionService.service);
      void Function() listener;
      flutterVersionServiceListenable.addListener(
        listener = () async {
          final registered = flutterVersionServiceListenable.value;
          if (registered) {
            _flutterVersionCompleter.complete(
              FlutterVersion.parse(
                (await serviceManager!.flutterVersion).json!,
              ),
            );
          }
        },
      );

      _flutterVersion = await _flutterVersionCompleter.future.timeout(
        _flutterVersionTimeout,
        onTimeout: () {
          _log.info(
            'Timed out trying to fetch flutter version from '
            '`ConnectedApp.initializeValues`.',
          );
          return Future<FlutterVersion?>.value(FlutterVersion.unknown());
        },
      );
      flutterVersionServiceListenable.removeListener(listener);
    }
    onComplete?.call();
    initialized.complete(true);
  }

  Map<String, Object?> toJson() => {
        isFlutterAppKey: isFlutterAppNow,
        isProfileBuildKey: isProfileBuildNow,
        isDartWebAppKey: isDartWebAppNow,
        isRunningOnDartVMKey: isRunningOnDartVM,
        operatingSystemKey: operatingSystem,
        if (flutterVersionNow != null && !flutterVersionNow!.unknown)
          flutterVersionKey: flutterVersionNow!.version,
      };
}

final class OfflineConnectedApp extends ConnectedApp {
  OfflineConnectedApp({
    this.isFlutterAppNow,
    this.isProfileBuildNow,
    this.isDartWebAppNow,
    this.isRunningOnDartVM,
    this.operatingSystem = ConnectedApp.unknownOS,
  }) : super(null);

  factory OfflineConnectedApp.parse(Map<String, Object?>? json) {
    if (json == null) return OfflineConnectedApp();
    return OfflineConnectedApp(
      isFlutterAppNow: json[ConnectedApp.isFlutterAppKey] as bool?,
      isProfileBuildNow: json[ConnectedApp.isProfileBuildKey] as bool?,
      isDartWebAppNow: json[ConnectedApp.isDartWebAppKey] as bool?,
      isRunningOnDartVM: json[ConnectedApp.isRunningOnDartVMKey] as bool?,
      operatingSystem: (json[ConnectedApp.operatingSystemKey] as String?) ??
          ConnectedApp.unknownOS,
    );
  }

  @override
  final bool? isFlutterAppNow;

  @override
  final bool? isProfileBuildNow;

  @override
  final bool? isDartWebAppNow;

  @override
  final bool? isRunningOnDartVM;

  @override
  final String operatingSystem;
}<|MERGE_RESOLUTION|>--- conflicted
+++ resolved
@@ -101,7 +101,6 @@
 
   bool get isDebugFlutterAppNow => isFlutterAppNow! && !isProfileBuildNow!;
 
-<<<<<<< HEAD
   /// Returns true is the connected application's VM has the name
   /// [dwdsChromeDebugProxyDeviceName], indicating that DWDS has an active
   /// Chrome debugger connection with support for expression evaluation,
@@ -112,8 +111,6 @@
   bool get isDebuggableWebApp =>
       serviceManager!.vm!.name == dwdsChromeDebugProxyDeviceName;
 
-=======
->>>>>>> cd14e27d
   bool? get isRunningOnDartVM {
     final name = serviceManager!.vm!.name;
     // These are the two possible VM names returned by DWDS.
