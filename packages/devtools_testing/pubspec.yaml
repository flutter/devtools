name: devtools_testing
description: Package of shared testing code for Dart DevTools.
# Note: this version should only be updated by running tools/update_version.sh
# that updates all versions of packages from packages/devtools.
version: 2.2.2

homepage: https://github.com/flutter/devtools

environment:
  sdk: '>=2.3.0 <3.0.0'

dependencies:
  devtools_app: 2.2.2
<<<<<<< HEAD
  devtools_shared: 2.2.2-nullsafety-0
=======
  devtools_shared: 2.3.0
>>>>>>> 40ebff0a
  flutter:
    sdk: flutter
  flutter_riverpod: ^0.14.0+3
  flutter_test:
    sdk: flutter
  matcher: ^0.12.3
  meta: ^1.3.0
  pedantic: ^1.11.0
  test: any # This version is pinned by Flutter so we don't need to set one explicitly.
  vm_service: ^7.0.0

dependency_overrides:
# The "#OVERRIDE_FOR_DEVELOPMENT" lines are stripped out when we publish.
# All overriden dependencies are published together so there is no harm
# in treating them like they are part of a mono-repo while developing.
  devtools_app:  #OVERRIDE_FOR_DEVELOPMENT
    path: ../devtools_app  #OVERRIDE_FOR_DEVELOPMENT
  devtools_server:  #OVERRIDE_FOR_DEVELOPMENT
    path: ../devtools_server  #OVERRIDE_FOR_DEVELOPMENT
  devtools_shared:  #OVERRIDE_FOR_DEVELOPMENT
    path: ../devtools_shared  #OVERRIDE_FOR_DEVELOPMENT<|MERGE_RESOLUTION|>--- conflicted
+++ resolved
@@ -11,11 +11,7 @@
 
 dependencies:
   devtools_app: 2.2.2
-<<<<<<< HEAD
-  devtools_shared: 2.2.2-nullsafety-0
-=======
   devtools_shared: 2.3.0
->>>>>>> 40ebff0a
   flutter:
     sdk: flutter
   flutter_riverpod: ^0.14.0+3
