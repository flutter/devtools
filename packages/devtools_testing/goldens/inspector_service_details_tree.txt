--- conflicted
+++ resolved
@@ -7,49 +7,25 @@
    └─WidgetsApp-[GlobalObjectKey _MaterialAppState#00000]
      │ state: _WidgetsAppState#00000
      │
-<<<<<<< HEAD
-     └─DefaultFocusTraversal
-       └─MediaQuery
-         │ data: MediaQueryData(size: Size(800.0, 600.0), devicePixelRatio:
-         │   3.0, textScaleFactor: 1.0, platformBrightness:
-         │   Brightness.light, padding: EdgeInsets.zero, viewPadding:
-         │   EdgeInsets.zero, viewInsets: EdgeInsets.zero, physicalDepth:
-         │   1.7976931348623157e+308, alwaysUse24HourFormat: false,
-         │   accessibleNavigation: false, highContrast:
-         │   false,disableAnimations: false, invertColors: false, boldText:
-         │   false)
-         │
-         └─Localizations
-           │ locale: en_US
-           │ delegates: DefaultMaterialLocalizations.delegate(en_US),
-           │   DefaultCupertinoLocalizations.delegate(en_US),
-           │   DefaultWidgetsLocalizations.delegate(en_US)
-           │ state: _LocalizationsState#00000
+     └─Actions
+       │ dispatcher: null
+       │ actions: {[<DoNothingAction>]: Closure: () => DoNothingAction}
+       │
+       └─DefaultFocusTraversal
+         └─MediaQuery
+           │ data: MediaQueryData(size: Size(800.0, 600.0), devicePixelRatio:
+           │   3.0, textScaleFactor: 1.0, platformBrightness:
+           │   Brightness.light, padding: EdgeInsets.zero, viewPadding:
+           │   EdgeInsets.zero, viewInsets: EdgeInsets.zero, physicalDepth:
+           │   1.7976931348623157e+308, alwaysUse24HourFormat: false,
+           │   accessibleNavigation: false, highContrast:
+           │   false,disableAnimations: false, invertColors: false, boldText:
+           │   false)
            │
-           └─Semantics
-             │ container: false
-             │ properties: SemanticsProperties
-=======
-     └─Shortcuts
-       │ manager: null
-       │ shortcuts: {LogicalKeySet#00000(keys:
-       │   {LogicalKeyboardKey#00000(keyId: "0x10007002b", keyLabel: null,
-       │   debugName: "Tab")}): Intent#00000(key: [<NextFocusAction>]),
-       │   LogicalKeySet#00000(keys: {LogicalKeyboardKey#00000(keyId:
-       │   "0x201000700e1", keyLabel: null, debugName: "Shift"),
-       │   LogicalKeyboardKey#00000(keyId: "0x10007002b", keyLabel: null,
-       │   debugName: "Tab")}): Intent#00000(key:
-       │   [<PreviousFocusAction>]), LogicalKeySet#00000(keys:
-       │   {LogicalKeyboardKey#00000(keyId: "0x100070050", keyLabel: null,
-       │   debugName: "Arrow Left")}): DirectionalFocusIntent#00000(key:
-       │   [<DirectionalFocusAction>]), LogicalKeySet#00000(keys:
-       │   {LogicalKeyboardKey#00000(keyId: "0x10007004f", keyLabel: null,
-       │   debugName: "Arrow Right")}): DirectionalFocusIntent#00000(key:
-       │   [<DirectionalFocusAction>]), LogicalKeySet#00000(keys:
-       │   {LogicalKeyboardKey#00000(keyId: "0x100070051", keyLabel: null,
-       │   debugName: "Arrow Down")}): DirectionalFocusIntent#00000(key:
-       │   [<DirectionalFocusAction>]), LogicalKeySet#00000(keys:
-       │   {LogicalKeyboardKey#00000(keyId: "0x100070052", keyLabel: null,
-       │   debugName: "Arrow Up")}): DirectionalFocusIntent#00000(key:
->>>>>>> 28bc2d6b
+           └─Localizations
+             │ locale: en_US
+             │ delegates: DefaultMaterialLocalizations.delegate(en_US),
+             │   DefaultCupertinoLocalizations.delegate(en_US),
+             │   DefaultWidgetsLocalizations.delegate(en_US)
+             │ state: _LocalizationsState#00000
 ...