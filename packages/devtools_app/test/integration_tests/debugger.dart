--- conflicted
+++ resolved
@@ -2,13 +2,9 @@
 // Use of this source code is governed by a BSD-style license that can be
 // found in the LICENSE file.
 
-<<<<<<< HEAD
+// @dart=2.9
+
 import 'package:devtools_shared/devtools_test_utils.dart';
-=======
-// @dart=2.9
-
-import 'package:devtools_test/devtools_test.dart';
->>>>>>> 44956603
 import 'package:flutter_test/flutter_test.dart';
 
 import 'integration.dart';
