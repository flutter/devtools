--- conflicted
+++ resolved
@@ -78,7 +78,7 @@
     (WidgetTester tester) async {
       await pumpDebuggerScreen(tester, debuggerController);
 
-      codeViewController.showScriptLocation(
+      await codeViewController.showScriptLocation(
         ScriptLocation(
           mockScriptRef,
           location: const SourcePosition(line: 50, column: 50),
@@ -133,17 +133,10 @@
     },
   );
 
-<<<<<<< HEAD
-        // TODO(elliette): https://github.com/flutter/flutter/pull/88152 fixes
-        // this so that forcing a scroll event is no longer necessary. Remove
-        // once the change is in the stable release.
-        await codeViewController.showScriptLocation(
-=======
   group('fetchScriptLocationFullFilePath', () {
     testWidgets('gets the full path', (WidgetTester tester) async {
       when(codeViewController.scriptLocation).thenReturn(
         ValueNotifier(
->>>>>>> 4bdf6e70
           ScriptLocation(
             mockScriptRef,
             location: const SourcePosition(line: 50, column: 50),
@@ -160,30 +153,6 @@
     testWidgets(
       'gets the path if immediately available',
       (WidgetTester tester) async {
-<<<<<<< HEAD
-        await pumpDebuggerScreen(tester, debuggerController);
-
-        await codeViewController.showScriptLocation(
-          ScriptLocation(
-            mockScriptRef,
-            location: const SourcePosition(line: 1, column: 1),
-          ),
-        );
-        await tester.pumpAndSettle();
-        expectFirstNLinesContain(
-          [
-            '// Copyright 2019 The Flutter team. All rights reserved',
-            '// Use of this source code is governed by a BSD-style license that can be',
-            '// found in the LICENSE file.',
-          ],
-        );
-      },
-    );
-
-    group('fetchScriptLocationFullFilePath', () {
-      testWidgets('gets the full path', (WidgetTester tester) async {
-=======
->>>>>>> 4bdf6e70
         when(codeViewController.scriptLocation).thenReturn(
           ValueNotifier(
             ScriptLocation(
@@ -217,41 +186,6 @@
               ),
               location: const SourcePosition(line: 123, column: 456),
             ),
-<<<<<<< HEAD
-          );
-
-          final filePath =
-              await fetchScriptLocationFullFilePath(codeViewController);
-
-          expect(filePath, isNull);
-        },
-      );
-    });
-  });
-
-  group('for a file with > 100000 lines', () {
-    setUpAll(() {
-      scriptsHistory.pushEntry(mockLargeScript!);
-      final mockCodeViewController = debuggerController.codeViewController;
-      when(mockCodeViewController.currentScriptRef)
-          .thenReturn(ValueNotifier(mockScriptRef));
-      when(mockCodeViewController.currentParsedScript)
-          .thenReturn(ValueNotifier(mockLargeParsedScript));
-      when(mockCodeViewController.scriptsHistory).thenReturn(scriptsHistory);
-    });
-
-    testWidgetsWithWindowSize(
-      'lines of the script are visible',
-      smallWindowSize,
-      (WidgetTester tester) async {
-        await pumpDebuggerScreen(tester, debuggerController);
-
-        await codeViewController.showScriptLocation(
-          ScriptLocation(
-            mockScriptRef,
-            location: const SourcePosition(line: 1, column: 1),
-=======
->>>>>>> 4bdf6e70
           ),
         );
 
