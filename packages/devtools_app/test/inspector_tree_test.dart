--- conflicted
+++ resolved
@@ -48,24 +48,16 @@
         )
         ..inspectorController = mockInspectorController;
       final debuggerController = TestDebuggerController();
-<<<<<<< HEAD
-      await tester.pumpWidget(wrap(InspectorTree(
-        controller: controller,
-        debuggerController: debuggerController,
-        inspectorTreeController: InspectorTreeController()
-          ..inspectorController = mockInspectorController,
-      )));
-=======
       await tester.pumpWidget(
         wrap(
           InspectorTree(
             controller: controller,
             debuggerController: debuggerController,
-            inspectorTreeController: InspectorTreeController(),
-          ),
-        ),
-      );
->>>>>>> cd1edf1e
+            inspectorTreeController: InspectorTreeController()
+              ..inspectorController = mockInspectorController,
+          ),
+        ),
+      );
 
       expect(controller.getRow(const Offset(0, -100.0)), isNull);
       expect(controller.getRowOffset(-1), equals(0));
@@ -74,23 +66,16 @@
       expect(controller.getRowOffset(0), equals(0));
 
       controller.root = InspectorTreeNode()..appendChild(InspectorTreeNode());
-<<<<<<< HEAD
-      await tester.pumpWidget(wrap(InspectorTree(
-          controller: controller,
-          debuggerController: debuggerController,
-          inspectorTreeController: InspectorTreeController()
-            ..inspectorController = mockInspectorController)));
-=======
       await tester.pumpWidget(
         wrap(
           InspectorTree(
             controller: controller,
             debuggerController: debuggerController,
-            inspectorTreeController: InspectorTreeController(),
-          ),
-        ),
-      );
->>>>>>> cd1edf1e
+            inspectorTreeController: InspectorTreeController()
+              ..inspectorController = mockInspectorController,
+          ),
+        ),
+      );
 
       expect(controller.getRow(const Offset(0, -20))!.index, 0);
       expect(controller.getRowOffset(-1), equals(0));
@@ -110,29 +95,20 @@
         tester: tester,
       );
 
-<<<<<<< HEAD
       final treeController = inspectorTreeControllerFromNode(
         diagnosticNode,
         inspectorController: mockInspectorController,
       );
-      await tester.pumpWidget(wrap(InspectorTree(
-        controller: treeController,
-        debuggerController: TestDebuggerController(),
-        inspectorTreeController: InspectorTreeController()
-          ..inspectorController = mockInspectorController,
-      )));
-=======
-      final treeController = inspectorTreeControllerFromNode(diagnosticNode);
       await tester.pumpWidget(
         wrap(
           InspectorTree(
             controller: treeController,
             debuggerController: TestDebuggerController(),
-            inspectorTreeController: InspectorTreeController(),
-          ),
-        ),
-      );
->>>>>>> cd1edf1e
+            inspectorTreeController: InspectorTreeController()
+              ..inspectorController = mockInspectorController,
+          ),
+        ),
+      );
 
       expect(find.richText('Text: "Content"'), findsOneWidget);
     });
@@ -150,29 +126,20 @@
         tester: tester,
       );
 
-<<<<<<< HEAD
       final treeController = inspectorTreeControllerFromNode(
         diagnosticNode,
         inspectorController: mockInspectorController,
       );
-      await tester.pumpWidget(wrap(InspectorTree(
-        controller: treeController,
-        debuggerController: TestDebuggerController(),
-        inspectorTreeController: InspectorTreeController()
-          ..inspectorController = mockInspectorController,
-      )));
-=======
-      final treeController = inspectorTreeControllerFromNode(diagnosticNode);
       await tester.pumpWidget(
         wrap(
           InspectorTree(
             controller: treeController,
             debuggerController: TestDebuggerController(),
-            inspectorTreeController: InspectorTreeController(),
-          ),
-        ),
-      );
->>>>>>> cd1edf1e
+            inspectorTreeController: InspectorTreeController()
+              ..inspectorController = mockInspectorController,
+          ),
+        ),
+      );
 
       expect(find.richText('Text: "Rich text"'), findsOneWidget);
     });
@@ -190,22 +157,14 @@
       );
 
       await tester.pumpWidget(
-<<<<<<< HEAD
-        wrap(InspectorTree(
-          controller: treeController,
-          debuggerController: TestDebuggerController(),
-          inspectorTreeController: InspectorTreeController()
-            ..inspectorController = mockInspectorController,
-        )),
-=======
         wrap(
           InspectorTree(
             controller: treeController,
             debuggerController: TestDebuggerController(),
-            inspectorTreeController: InspectorTreeController(),
-          ),
-        ),
->>>>>>> cd1edf1e
+            inspectorTreeController: InspectorTreeController()
+              ..inspectorController = mockInspectorController,
+          ),
+        ),
       );
 
       expect(find.richText('Text: "Multiline text  content"'), findsOneWidget);
@@ -217,31 +176,20 @@
         tester: tester,
       );
 
-<<<<<<< HEAD
       final controller = inspectorTreeControllerFromNode(
         diagnosticNode,
         inspectorController: mockInspectorController,
       );
-      await tester.pumpWidget(wrap(
-        InspectorTree(
-          controller: controller,
-          debuggerController: TestDebuggerController(),
-          inspectorTreeController: InspectorTreeController()
-            ..inspectorController = mockInspectorController,
-          // ignore: avoid_redundant_argument_values
-          isSummaryTree: false,
-=======
-      final controller = inspectorTreeControllerFromNode(diagnosticNode);
-      await tester.pumpWidget(
-        wrap(
-          InspectorTree(
-            controller: controller,
-            debuggerController: TestDebuggerController(),
-            inspectorTreeController: InspectorTreeController(),
+      await tester.pumpWidget(
+        wrap(
+          InspectorTree(
+            controller: controller,
+            debuggerController: TestDebuggerController(),
+            inspectorTreeController: InspectorTreeController()
+              ..inspectorController = mockInspectorController,
             // ignore: avoid_redundant_argument_values
             isSummaryTree: false,
           ),
->>>>>>> cd1edf1e
         ),
       );
 
@@ -254,18 +202,10 @@
         tester: tester,
       );
 
-<<<<<<< HEAD
       final controller = inspectorTreeControllerFromNode(
         diagnosticNode,
         inspectorController: mockInspectorController,
       );
-      await tester.pumpWidget(wrap(
-        InspectorTree(
-          controller: controller,
-          debuggerController: TestDebuggerController(),
-          isSummaryTree: true,
-=======
-      final controller = inspectorTreeControllerFromNode(diagnosticNode);
       await tester.pumpWidget(
         wrap(
           InspectorTree(
@@ -273,7 +213,6 @@
             debuggerController: TestDebuggerController(),
             isSummaryTree: true,
           ),
->>>>>>> cd1edf1e
         ),
       );
 
