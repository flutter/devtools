// Copyright 2019 The Chromium Authors. All rights reserved.
// Use of this source code is governed by a BSD-style license that can be
// found in the LICENSE file.

import 'package:devtools_app/src/charts/flame_chart.dart';
import 'package:devtools_app/src/config_specific/ide_theme/ide_theme.dart';
import 'package:devtools_app/src/config_specific/import_export/import_export.dart';
import 'package:devtools_app/src/screens/profiler/cpu_profile_bottom_up.dart';
import 'package:devtools_app/src/screens/profiler/cpu_profile_call_tree.dart';
import 'package:devtools_app/src/screens/profiler/cpu_profile_controller.dart';
import 'package:devtools_app/src/screens/profiler/cpu_profile_flame_chart.dart';
import 'package:devtools_app/src/screens/profiler/cpu_profile_model.dart';
import 'package:devtools_app/src/screens/profiler/cpu_profile_transformer.dart';
import 'package:devtools_app/src/screens/profiler/cpu_profiler.dart';
import 'package:devtools_app/src/screens/profiler/profiler_screen.dart';
import 'package:devtools_app/src/screens/profiler/profiler_screen_controller.dart';
import 'package:devtools_app/src/service/service_manager.dart';
import 'package:devtools_app/src/shared/common_widgets.dart';
import 'package:devtools_app/src/shared/globals.dart';
import 'package:devtools_test/devtools_test.dart';
import 'package:flutter/material.dart';
import 'package:flutter_test/flutter_test.dart';
import 'package:mockito/mockito.dart';

import 'test_data/cpu_profile_test_data.dart';

void main() {
  late CpuProfiler cpuProfiler;
  late CpuProfileData cpuProfileData;
  late CpuProfilerController controller;

  final ServiceConnectionManager fakeServiceManager = FakeServiceManager();
<<<<<<< HEAD
  when(fakeServiceManager.connectedApp!.isFlutterNativeAppNow)
      .thenReturn(false);
=======
  final app = fakeServiceManager.connectedApp!;
  when(app.isFlutterNativeAppNow).thenReturn(false);
  when(app.isFlutterAppNow).thenReturn(false);
  when(app.isDebugFlutterAppNow).thenReturn(false);
>>>>>>> 059a1496

  setUp(() async {
    final transformer = CpuProfileTransformer();
    controller = CpuProfilerController();
    cpuProfileData = CpuProfileData.parse(goldenCpuProfileDataJson);
    await transformer.processData(
      cpuProfileData,
      processId: 'test',
    );

    setGlobal(ServiceConnectionManager, fakeServiceManager);
    setGlobal(OfflineModeController, OfflineModeController());
    setGlobal(IdeTheme, IdeTheme());
  });

  group('CpuProfiler', () {
    const windowSize = Size(2000.0, 1000.0);
    final searchFieldKey = GlobalKey(debugLabel: 'test search field key');

    testWidgetsWithWindowSize('builds for empty cpuProfileData', windowSize,
        (WidgetTester tester) async {
      cpuProfileData = CpuProfileData.parse(emptyCpuProfileDataJson);
      cpuProfiler = CpuProfiler(
        data: cpuProfileData,
        controller: controller,
        searchFieldKey: searchFieldKey,
      );
      await tester.pumpWidget(wrap(cpuProfiler));
      expect(find.byType(TabBar), findsOneWidget);
      expect(find.byKey(CpuProfiler.dataProcessingKey), findsNothing);
      expect(find.byType(CpuProfileFlameChart), findsNothing);
      expect(find.byType(CpuCallTreeTable), findsNothing);
      expect(find.byType(CpuBottomUpTable), findsNothing);
      expect(find.byType(UserTagDropdown), findsNothing);
      expect(find.byType(ExpandAllButton), findsNothing);
      expect(find.byType(CollapseAllButton), findsNothing);
      expect(find.byType(FlameChartHelpButton), findsNothing);
      expect(find.byKey(searchFieldKey), findsNothing);
      expect(find.byKey(CpuProfiler.flameChartTab), findsNothing);
      expect(find.byKey(CpuProfiler.callTreeTab), findsNothing);
      expect(find.byKey(CpuProfiler.bottomUpTab), findsNothing);
      expect(find.byKey(CpuProfiler.summaryTab), findsNothing);
    });

    testWidgetsWithWindowSize(
        'builds for empty cpuProfileData with summary view', windowSize,
        (WidgetTester tester) async {
      cpuProfileData = CpuProfileData.parse(emptyCpuProfileDataJson);
      const summaryViewKey = Key('test summary view');
      cpuProfiler = CpuProfiler(
        data: cpuProfileData,
        controller: controller,
        searchFieldKey: searchFieldKey,
        summaryView: const SizedBox(key: summaryViewKey),
      );
      await tester.pumpWidget(wrap(cpuProfiler));
      expect(find.byType(TabBar), findsOneWidget);
      expect(find.byKey(CpuProfiler.dataProcessingKey), findsNothing);
      expect(find.byType(CpuProfileFlameChart), findsNothing);
      expect(find.byType(CpuCallTreeTable), findsNothing);
      expect(find.byType(CpuBottomUpTable), findsNothing);
      expect(find.byType(UserTagDropdown), findsNothing);
      expect(find.byType(ExpandAllButton), findsNothing);
      expect(find.byType(CollapseAllButton), findsNothing);
      expect(find.byType(FlameChartHelpButton), findsNothing);
      expect(find.byKey(searchFieldKey), findsNothing);
      expect(find.byKey(CpuProfiler.flameChartTab), findsNothing);
      expect(find.byKey(CpuProfiler.callTreeTab), findsNothing);
      expect(find.byKey(CpuProfiler.bottomUpTab), findsNothing);
      expect(find.byKey(CpuProfiler.summaryTab), findsOneWidget);
      expect(find.byKey(summaryViewKey), findsOneWidget);
    });

    testWidgetsWithWindowSize('builds for valid cpuProfileData', windowSize,
        (WidgetTester tester) async {
      cpuProfiler = CpuProfiler(
        data: cpuProfileData,
        controller: controller,
        searchFieldKey: searchFieldKey,
      );
      await tester.pumpWidget(wrap(cpuProfiler));
      expect(find.byType(TabBar), findsOneWidget);
      expect(find.byKey(CpuProfiler.dataProcessingKey), findsNothing);
      expect(find.byType(CpuBottomUpTable), findsOneWidget);
      expect(find.byType(UserTagDropdown), findsOneWidget);
      expect(find.byType(ExpandAllButton), findsOneWidget);
      expect(find.byType(CollapseAllButton), findsOneWidget);
      expect(find.byType(FlameChartHelpButton), findsNothing);
      expect(find.byKey(searchFieldKey), findsNothing);
      expect(find.byKey(CpuProfiler.flameChartTab), findsOneWidget);
      expect(find.byKey(CpuProfiler.callTreeTab), findsOneWidget);
      expect(find.byKey(CpuProfiler.bottomUpTab), findsOneWidget);
      expect(find.byKey(CpuProfiler.summaryTab), findsNothing);
    });

    testWidgetsWithWindowSize(
        'builds for valid cpuProfileData with summaryView', windowSize,
        (WidgetTester tester) async {
      const summaryViewKey = Key('test summary view');
      cpuProfiler = CpuProfiler(
        data: cpuProfileData,
        controller: controller,
        searchFieldKey: searchFieldKey,
        summaryView: const SizedBox(key: summaryViewKey),
      );
      await tester.pumpWidget(wrap(cpuProfiler));
      expect(find.byType(TabBar), findsOneWidget);
      expect(find.byKey(CpuProfiler.dataProcessingKey), findsNothing);
      expect(find.byKey(summaryViewKey), findsOneWidget);
      expect(find.byType(UserTagDropdown), findsNothing);
      expect(find.byType(ExpandAllButton), findsNothing);
      expect(find.byType(CollapseAllButton), findsNothing);
      expect(find.byType(FlameChartHelpButton), findsNothing);
      expect(find.byKey(searchFieldKey), findsNothing);
      expect(find.byKey(CpuProfiler.flameChartTab), findsOneWidget);
      expect(find.byKey(CpuProfiler.callTreeTab), findsOneWidget);
      expect(find.byKey(CpuProfiler.bottomUpTab), findsOneWidget);
      expect(find.byKey(CpuProfiler.summaryTab), findsOneWidget);
    });

    testWidgetsWithWindowSize('switches tabs', windowSize,
        (WidgetTester tester) async {
      cpuProfiler = CpuProfiler(
        data: cpuProfileData,
        controller: controller,
        searchFieldKey: searchFieldKey,
      );
      await tester.pumpWidget(wrap(cpuProfiler));
      expect(find.byType(TabBar), findsOneWidget);
      expect(find.byKey(CpuProfiler.dataProcessingKey), findsNothing);
      expect(find.byType(CpuProfileFlameChart), findsNothing);
      expect(find.byType(CpuCallTreeTable), findsNothing);
      expect(find.byType(CpuBottomUpTable), findsOneWidget);
      expect(find.byType(ExpandAllButton), findsOneWidget);
      expect(find.byType(CollapseAllButton), findsOneWidget);
      expect(find.byType(FlameChartHelpButton), findsNothing);
      expect(find.byKey(searchFieldKey), findsNothing);

      await tester.tap(find.text('Call Tree'));
      await tester.pumpAndSettle();
      expect(find.byType(CpuProfileFlameChart), findsNothing);
      expect(find.byType(CpuCallTreeTable), findsOneWidget);
      expect(find.byType(CpuBottomUpTable), findsNothing);
      expect(find.byType(UserTagDropdown), findsOneWidget);
      expect(find.byType(ExpandAllButton), findsOneWidget);
      expect(find.byType(CollapseAllButton), findsOneWidget);
      expect(find.byType(FlameChartHelpButton), findsNothing);
      expect(find.byKey(searchFieldKey), findsNothing);

      await tester.tap(find.text('CPU Flame Chart'));
      await tester.pumpAndSettle();
      expect(find.byType(CpuProfileFlameChart), findsOneWidget);
      expect(find.byType(CpuCallTreeTable), findsNothing);
      expect(find.byType(CpuBottomUpTable), findsNothing);
      expect(find.byType(UserTagDropdown), findsOneWidget);
      expect(find.byType(ExpandAllButton), findsNothing);
      expect(find.byType(CollapseAllButton), findsNothing);
      expect(find.byType(FlameChartHelpButton), findsOneWidget);
      expect(find.byKey(searchFieldKey), findsOneWidget);
    });

    testWidgetsWithWindowSize(
        'does not include search field without search field key', windowSize,
        (WidgetTester tester) async {
      cpuProfiler = CpuProfiler(
        data: cpuProfileData,
        controller: controller,
        // No search field key.
        // searchFieldKey: searchFieldKey,
      );
      await tester.pumpWidget(wrap(cpuProfiler));
      await tester.pumpAndSettle();
      await tester.tap(find.text('CPU Flame Chart'));
      await tester.pumpAndSettle();
      expect(find.byType(CpuProfileFlameChart), findsOneWidget);
      expect(find.byType(CpuCallTreeTable), findsNothing);
      expect(find.byType(CpuBottomUpTable), findsNothing);
      expect(find.byType(UserTagDropdown), findsOneWidget);
      expect(find.byType(ExpandAllButton), findsNothing);
      expect(find.byType(CollapseAllButton), findsNothing);
      expect(find.byType(FlameChartHelpButton), findsOneWidget);
      expect(find.byKey(searchFieldKey), findsNothing);
    });

    testWidgetsWithWindowSize('can expand and collapse data', windowSize,
        (WidgetTester tester) async {
      cpuProfiler = CpuProfiler(
        data: cpuProfileData,
        controller: controller,
        searchFieldKey: searchFieldKey,
      );
      await tester.pumpWidget(wrap(cpuProfiler));
      await tester.tap(find.text('Call Tree'));
      await tester.pumpAndSettle();

      expect(cpuProfileData.cpuProfileRoot.isExpanded, isFalse);
      await tester.tap(find.byType(ExpandAllButton));
      expect(cpuProfiler.callTreeRoots.first.isExpanded, isTrue);
      await tester.tap(find.byType(CollapseAllButton));
      expect(cpuProfiler.callTreeRoots.first.isExpanded, isFalse);

      await tester.tap(find.text('Bottom Up'));
      await tester.pumpAndSettle();
      for (final root in cpuProfiler.bottomUpRoots) {
        expect(root.isExpanded, isFalse);
      }
      await tester.tap(find.byType(ExpandAllButton));
      for (final root in cpuProfiler.bottomUpRoots) {
        expect(root.isExpanded, isTrue);
      }
      await tester.tap(find.byType(CollapseAllButton));
      for (final root in cpuProfiler.bottomUpRoots) {
        expect(root.isExpanded, isFalse);
      }
    });

    group('UserTag filters', () {
      late ProfilerScreenController controller;

      setUp(() async {
        controller = ProfilerScreenController();
        cpuProfileData = CpuProfileData.parse(cpuProfileDataWithUserTagsJson);
        await controller.cpuProfilerController.transformer.processData(
          cpuProfileData,
          processId: 'test',
        );
        // Call this to force the value of `_dataByTag[userTagNone]` to be set.
        controller.cpuProfilerController.loadProcessedData(
          cpuProfileData,
          storeAsUserTagNone: true,
        );
      });

      testWidgetsWithWindowSize('can filter data by user tag', windowSize,
          (WidgetTester tester) async {
        // We need to pump the entire `ProfilerScreenBody` widget because the
        // CpuProfiler widget has `cpuProfileData` passed in from there, and
        // CpuProfiler needs to be rebuilt on data updates.
        await tester.pumpWidget(
          wrapWithControllers(
            const ProfilerScreenBody(),
            profiler: controller,
          ),
        );
        expect(controller.cpuProfilerController.userTags.length, equals(3));

        expect(find.byType(UserTagDropdown), findsOneWidget);
        // There is a Text widget and a RichText widget.
        expect(find.text('Filter by tag: userTagA'), findsWidgets);
        expect(find.text('Filter by tag: userTagB'), findsWidgets);
        expect(find.text('Filter by tag: userTagC'), findsWidgets);

        await tester.tap(find.text('Call Tree'));
        await tester.pumpAndSettle();
        expect(find.byType(CpuCallTreeTable), findsOneWidget);
        await tester.tap(find.text('Expand All'));
        await tester.pumpAndSettle();

        expect(
          controller
              .cpuProfileData!.profileMetaData.time!.duration.inMicroseconds,
          equals(250),
        );
        expect(find.text('Frame1'), findsOneWidget);
        expect(find.text('Frame2'), findsOneWidget);
        expect(find.text('Frame3'), findsOneWidget);
        expect(find.text('Frame4'), findsOneWidget);
        expect(find.text('Frame5'), findsOneWidget);
        expect(find.text('Frame6'), findsOneWidget);

        await tester.tap(find.byType(UserTagDropdown));
        await tester.pumpAndSettle();
        await tester.tap(find.text('Filter by tag: userTagA').last);
        await tester.pumpAndSettle();
        await tester.tap(find.text('Expand All'));
        await tester.pumpAndSettle();
        expect(
          controller
              .cpuProfileData!.profileMetaData.time!.duration.inMicroseconds,
          equals(100),
        );
        expect(find.text('Frame1'), findsNothing);
        expect(find.text('Frame2'), findsOneWidget);
        expect(find.text('Frame3'), findsNothing);
        expect(find.text('Frame4'), findsNothing);
        expect(find.text('Frame5'), findsOneWidget);
        expect(find.text('Frame6'), findsNothing);

        await tester.tap(find.byType(UserTagDropdown));
        await tester.pumpAndSettle();
        await tester.tap(find.text('Filter by tag: userTagB').last);
        await tester.pumpAndSettle();
        await tester.tap(find.text('Expand All'));
        await tester.pumpAndSettle();
        expect(
          controller
              .cpuProfileData!.profileMetaData.time!.duration.inMicroseconds,
          equals(50),
        );
        expect(find.text('Frame1'), findsNothing);
        expect(find.text('Frame2'), findsOneWidget);
        expect(find.text('Frame3'), findsNothing);
        expect(find.text('Frame4'), findsNothing);
        expect(find.text('Frame5'), findsNothing);
        expect(find.text('Frame6'), findsNothing);

        await tester.tap(find.byType(UserTagDropdown));
        await tester.pumpAndSettle();
        await tester.tap(find.text('Filter by tag: userTagC').last);
        await tester.pumpAndSettle();
        await tester.tap(find.text('Expand All'));
        await tester.pumpAndSettle();
        expect(
          controller
              .cpuProfileData!.profileMetaData.time!.duration.inMicroseconds,
          equals(100),
        );
        expect(find.text('Frame1'), findsNothing);
        expect(find.text('Frame2'), findsNothing);
        expect(find.text('Frame3'), findsNothing);
        expect(find.text('Frame4'), findsNothing);
        expect(find.text('Frame5'), findsOneWidget);
        expect(find.text('Frame6'), findsOneWidget);
      });
    });
  });
}<|MERGE_RESOLUTION|>--- conflicted
+++ resolved
@@ -30,15 +30,10 @@
   late CpuProfilerController controller;
 
   final ServiceConnectionManager fakeServiceManager = FakeServiceManager();
-<<<<<<< HEAD
-  when(fakeServiceManager.connectedApp!.isFlutterNativeAppNow)
-      .thenReturn(false);
-=======
   final app = fakeServiceManager.connectedApp!;
   when(app.isFlutterNativeAppNow).thenReturn(false);
   when(app.isFlutterAppNow).thenReturn(false);
   when(app.isDebugFlutterAppNow).thenReturn(false);
->>>>>>> 059a1496
 
   setUp(() async {
     final transformer = CpuProfileTransformer();
