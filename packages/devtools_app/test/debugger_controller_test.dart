// Copyright 2020 The Chromium Authors. All rights reserved.
// Use of this source code is governed by a BSD-style license that can be
// found in the LICENSE file.

import 'package:devtools_app/src/screens/debugger/debugger_controller.dart';
import 'package:devtools_app/src/service/service_manager.dart';
import 'package:devtools_app/src/shared/globals.dart';
import 'package:devtools_test/devtools_test.dart';
import 'package:flutter_test/flutter_test.dart';
import 'package:vm_service/vm_service.dart';

void main() {
<<<<<<< HEAD
  final service = MockVmServiceWrapper();
  when(service.getFlagList()).thenAnswer((_) async => FlagList(flags: []));
  when(service.onDebugEvent).thenAnswer((_) {
    return const Stream.empty();
  });
  when(service.onVMEvent).thenAnswer((_) {
    return const Stream.empty();
  });
  when(service.onIsolateEvent).thenAnswer((_) {
    return const Stream.empty();
  });
  when(service.onStdoutEvent).thenAnswer((_) {
    return const Stream.empty();
  });
  when(service.onStderrEvent).thenAnswer((_) {
    return const Stream.empty();
  });
  when(service.onStdoutEventWithHistory).thenAnswer((_) {
    return const Stream.empty();
  });
  when(service.onStderrEventWithHistory).thenAnswer((_) {
    return const Stream.empty();
  });
  when(service.onExtensionEventWithHistory).thenAnswer((_) {
    return const Stream.empty();
  });

  final manager = FakeServiceManager(service: service);

  setGlobal(ServiceConnectionManager, manager);
  final debuggerController = TestDebuggerController(
    initialSwitchToIsolate: false,
  );

  group('stdio', () {
    setUp(() {
      manager.consoleService.ensureServiceInitialized();
    });

    test('ignores trailing new lines', () {
      serviceManager.consoleService.appendStdio('1\n');
      expect(serviceManager.consoleService.stdio.value.length, 1);
    });

    test('has an item for each line', () {
      serviceManager.consoleService
        ..appendStdio('1\n')
        ..appendStdio('2\n')
        ..appendStdio('3\n')
        ..appendStdio('4\n');
      expect(serviceManager.consoleService.stdio.value.length, 4);
    });

    test('preserves additional newlines', () {
      serviceManager.consoleService
        ..appendStdio('1\n\n')
        ..appendStdio('2\n\n')
        ..appendStdio('3\n\n')
        ..appendStdio('4\n\n');
      expect(serviceManager.consoleService.stdio.value.length, 8);
    });
  });
=======
  setGlobal(ServiceConnectionManager, FakeServiceManager());
>>>>>>> 10015603

  group('ScriptsHistory', () {
    late ScriptsHistory history;

    final ScriptRef ref1 = ScriptRef(uri: 'package:foo/foo.dart', id: 'id-1');
    final ScriptRef ref2 = ScriptRef(uri: 'package:bar/bar.dart', id: 'id-2');
    final ScriptRef ref3 = ScriptRef(uri: 'package:baz/baz.dart', id: 'id-3');

    setUp(() {
      history = ScriptsHistory();
    });

    test('initial values', () {
      expect(history.hasNext, false);
      expect(history.hasPrevious, false);
      expect(history.current.value, isNull);
      expect(history.hasScripts, false);
    });

    test('moveBack', () {
      history.pushEntry(ref1);
      history.pushEntry(ref2);
      history.pushEntry(ref3);

      expect(history.hasNext, false);
      expect(history.hasPrevious, true);
      expect(history.current.value, ref3);

      history.moveBack();

      expect(history.hasNext, true);
      expect(history.hasPrevious, true);
      expect(history.current.value, ref2);

      history.moveBack();

      expect(history.hasNext, true);
      expect(history.hasPrevious, false);
      expect(history.current.value, ref1);
    });

    test('moveForward', () {
      history.pushEntry(ref1);
      history.pushEntry(ref2);

      expect(history.hasNext, false);
      expect(history.hasPrevious, true);
      expect(history.current.value, ref2);

      history.moveBack();

      expect(history.hasNext, true);
      expect(history.hasPrevious, false);
      expect(history.current.value, ref1);

      history.moveForward();

      expect(history.hasNext, false);
      expect(history.hasPrevious, true);
      expect(history.current.value, ref2);
    });

    test('openedScripts', () {
      history.pushEntry(ref1);
      history.pushEntry(ref2);
      history.pushEntry(ref3);

      expect(history.openedScripts, orderedEquals([ref3, ref2, ref1]));

      // verify that pushing re-orders
      history.pushEntry(ref2);
      expect(history.openedScripts, orderedEquals([ref2, ref3, ref1]));
    });

    test('ref can be in history twice', () {
      history.pushEntry(ref1);
      history.pushEntry(ref2);
      history.pushEntry(ref1);
      history.pushEntry(ref2);

      expect(history.current.value, ref2);
      history.moveBack();
      expect(history.current.value, ref1);
      history.moveBack();
      expect(history.current.value, ref2);
      history.moveBack();
      expect(history.current.value, ref1);
    });

    test('pushEntry removes next entries', () {
      history.pushEntry(ref1);
      history.pushEntry(ref2);

      expect(history.current.value, ref2);
      expect(history.hasNext, isFalse);
      history.moveBack();
      expect(history.current.value, ref1);
      expect(history.hasNext, isTrue);
      history.pushEntry(ref3);
      expect(history.current.value, ref3);
      expect(history.hasNext, isFalse);
    });
  });

  group('EvalHistory', () {
    late EvalHistory evalHistory;

    setUp(() {
      evalHistory = EvalHistory();
    });

    test('starts empty', () {
      expect(evalHistory.evalHistory, []);
      expect(evalHistory.currentText, null);
      expect(evalHistory.canNavigateDown, false);
      expect(evalHistory.canNavigateUp, false);
    });

    test('pushEvalHistory', () {
      evalHistory.pushEvalHistory('aaa');
      evalHistory.pushEvalHistory('bbb');
      evalHistory.pushEvalHistory('ccc');

      expect(evalHistory.currentText, null);
      evalHistory.navigateUp();
      expect(evalHistory.currentText, 'ccc');
      evalHistory.navigateUp();
      expect(evalHistory.currentText, 'bbb');
      evalHistory.navigateUp();
      expect(evalHistory.currentText, 'aaa');
    });

    test('navigateUp', () {
      expect(evalHistory.canNavigateUp, false);
      expect(evalHistory.currentText, null);

      evalHistory.pushEvalHistory('aaa');
      evalHistory.pushEvalHistory('bbb');

      expect(evalHistory.canNavigateUp, true);
      expect(evalHistory.currentText, null);

      evalHistory.navigateUp();
      expect(evalHistory.canNavigateUp, true);
      expect(evalHistory.currentText, 'bbb');

      evalHistory.navigateUp();
      expect(evalHistory.canNavigateUp, false);
      expect(evalHistory.currentText, 'aaa');

      evalHistory.navigateUp();
      expect(evalHistory.currentText, 'aaa');
    });

    test('navigateDown', () {
      expect(evalHistory.canNavigateDown, false);
      expect(evalHistory.currentText, null);

      evalHistory.pushEvalHistory('aaa');
      evalHistory.pushEvalHistory('bbb');
      expect(evalHistory.canNavigateDown, false);

      evalHistory.navigateUp();
      evalHistory.navigateUp();

      expect(evalHistory.canNavigateDown, true);
      expect(evalHistory.currentText, 'aaa');

      evalHistory.navigateDown();
      expect(evalHistory.canNavigateDown, true);
      expect(evalHistory.currentText, 'bbb');

      evalHistory.navigateDown();
      expect(evalHistory.canNavigateDown, false);
      expect(evalHistory.currentText, null);

      evalHistory.navigateDown();
      expect(evalHistory.canNavigateDown, false);
      expect(evalHistory.currentText, null);
    });

    test('pushEvalHistory reset position', () {
      evalHistory.pushEvalHistory('aaa');
      evalHistory.pushEvalHistory('bbb');
      expect(evalHistory.currentText, null);
      expect(evalHistory.canNavigateDown, false);

      evalHistory.navigateUp();
      expect(evalHistory.currentText, 'bbb');
      expect(evalHistory.canNavigateDown, true);

      evalHistory.pushEvalHistory('ccc');
      expect(evalHistory.currentText, null);
      expect(evalHistory.canNavigateDown, false);
    });
  });

  group('search', () {
    setUp(() {
      debuggerController.parsedScript.value = ParsedScript(
        script: testScript,
        highlighter: mockSyntaxHighlighter,
        executableLines: {},
      );
    });

    test('matchesForSearch', () {
      expect(
        debuggerController.matchesForSearch('import').toString(),
        equals('[0:0-6, 1:0-6, 2:0-6]'),
      );
      expect(
        debuggerController.matchesForSearch('foo').toString(),
        equals('[1:8-11, 2:8-11]'),
      );
      expect(
        debuggerController.matchesForSearch('bar').toString(),
        equals('[0:8-11, 2:11-14]'),
      );
      expect(
        debuggerController.matchesForSearch('hello world').toString(),
        equals('[5:28-39, 6:9-20]'),
      );
      expect(
        debuggerController.matchesForSearch('').toString(),
        equals('[]'),
      );
    });
  });
}

final testScript = Script(
  source: '''
import 'bar.dart';
import 'foo.dart';
import 'foobar.dart';

void main() {
  // This is a comment in a hello world app.
  print('hello world');
}
''',
  id: 'test-script',
  uri: 'debugger/test/script.dart',
  library: LibraryRef(
    id: 'debugger-test-lib',
    name: 'debugger-test',
    uri: 'debugger/test',
  ),
);<|MERGE_RESOLUTION|>--- conflicted
+++ resolved
@@ -10,72 +10,7 @@
 import 'package:vm_service/vm_service.dart';
 
 void main() {
-<<<<<<< HEAD
-  final service = MockVmServiceWrapper();
-  when(service.getFlagList()).thenAnswer((_) async => FlagList(flags: []));
-  when(service.onDebugEvent).thenAnswer((_) {
-    return const Stream.empty();
-  });
-  when(service.onVMEvent).thenAnswer((_) {
-    return const Stream.empty();
-  });
-  when(service.onIsolateEvent).thenAnswer((_) {
-    return const Stream.empty();
-  });
-  when(service.onStdoutEvent).thenAnswer((_) {
-    return const Stream.empty();
-  });
-  when(service.onStderrEvent).thenAnswer((_) {
-    return const Stream.empty();
-  });
-  when(service.onStdoutEventWithHistory).thenAnswer((_) {
-    return const Stream.empty();
-  });
-  when(service.onStderrEventWithHistory).thenAnswer((_) {
-    return const Stream.empty();
-  });
-  when(service.onExtensionEventWithHistory).thenAnswer((_) {
-    return const Stream.empty();
-  });
-
-  final manager = FakeServiceManager(service: service);
-
-  setGlobal(ServiceConnectionManager, manager);
-  final debuggerController = TestDebuggerController(
-    initialSwitchToIsolate: false,
-  );
-
-  group('stdio', () {
-    setUp(() {
-      manager.consoleService.ensureServiceInitialized();
-    });
-
-    test('ignores trailing new lines', () {
-      serviceManager.consoleService.appendStdio('1\n');
-      expect(serviceManager.consoleService.stdio.value.length, 1);
-    });
-
-    test('has an item for each line', () {
-      serviceManager.consoleService
-        ..appendStdio('1\n')
-        ..appendStdio('2\n')
-        ..appendStdio('3\n')
-        ..appendStdio('4\n');
-      expect(serviceManager.consoleService.stdio.value.length, 4);
-    });
-
-    test('preserves additional newlines', () {
-      serviceManager.consoleService
-        ..appendStdio('1\n\n')
-        ..appendStdio('2\n\n')
-        ..appendStdio('3\n\n')
-        ..appendStdio('4\n\n');
-      expect(serviceManager.consoleService.stdio.value.length, 8);
-    });
-  });
-=======
   setGlobal(ServiceConnectionManager, FakeServiceManager());
->>>>>>> 10015603
 
   group('ScriptsHistory', () {
     late ScriptsHistory history;
