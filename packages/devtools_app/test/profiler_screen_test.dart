--- conflicted
+++ resolved
@@ -67,11 +67,8 @@
       expect(find.text('CPU Profiler'), findsOneWidget);
     });
 
-<<<<<<< HEAD
-    const windowSize = Size(1500.0, 1000.0);
-=======
+
     const windowSize = Size(2000.0, 1000.0);
->>>>>>> ef3f99a5
 
     testWidgetsWithWindowSize(
       'builds proper content for recording state',
