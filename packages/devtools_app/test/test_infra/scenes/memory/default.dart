--- conflicted
+++ resolved
@@ -131,11 +131,7 @@
 
 AdaptedHeapObject _createObject(String className) => AdaptedHeapObject(
       code: _nextCode++,
-<<<<<<< HEAD
-      outRefs: [],
-=======
       outRefs: {},
->>>>>>> b5b50a68
       heapClass: HeapClassName(
         className: className,
         library: 'my_lib',
