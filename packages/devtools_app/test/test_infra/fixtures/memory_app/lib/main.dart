--- conflicted
+++ resolved
@@ -42,11 +42,7 @@
       _counter++;
       _garbage.add(_MyGarbage(0));
       if (identityHashCode(_gcableItem) < 0) {
-<<<<<<< HEAD
-        print('we need this line to use the field');
-=======
         // We need this block to show compiler [_gcableItem] is in use.
->>>>>>> 74c90808
       }
       _gcableItem = _MyGarbage(0);
     });
