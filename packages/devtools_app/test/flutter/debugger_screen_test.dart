--- conflicted
+++ resolved
@@ -117,12 +117,6 @@
       when(debuggerController.breakpointsWithLocation)
           .thenReturn(ValueNotifier(breakpointsWithLocation));
 
-<<<<<<< HEAD
-      await tester.pumpWidget(wrapWithControllers(
-        Builder(builder: screen.build),
-        debugger: debuggerController,
-      ));
-=======
       when(debuggerController.scriptList)
           .thenReturn(ValueNotifier(ScriptList(scripts: [])));
       when(debuggerController.sortedScripts).thenReturn(ValueNotifier([]));
@@ -131,7 +125,6 @@
       when(debuggerController.currentScript).thenReturn(ValueNotifier(null));
 
       await pumpDebuggerScreen(tester, debuggerController);
->>>>>>> 2328609f
 
       expect(find.text('Breakpoints'), findsOneWidget);
 
