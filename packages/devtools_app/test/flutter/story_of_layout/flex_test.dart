--- conflicted
+++ resolved
@@ -256,18 +256,8 @@
     final rowWidgetJsonNode = buildDiagnosticsNodeJson(Axis.horizontal);
     final diagnostics =
         RemoteDiagnosticsNode(rowWidgetJsonNode, null, false, null);
-<<<<<<< HEAD
-    final node = InspectorTreeNode()..diagnostic = diagnostic;
-    for (var child in diagnostic.childrenNow) {
-      node.appendChild(InspectorTreeNode()..diagnostic = child);
-    }
-    final widget =
-        wrap(StoryOfYourFlexWidget(FlexLayoutProperties.fromNode(node)));
-=======
-    await setWindowSize(windowSize);
     final widget = wrap(StoryOfYourFlexWidget(
         FlexLayoutProperties.fromDiagnostics(diagnostics)));
->>>>>>> ec86a4fc
     await pump(tester, widget);
     await expectLater(
       find.byWidget(widget),
@@ -280,18 +270,8 @@
     final columnWidgetJsonNode = buildDiagnosticsNodeJson(Axis.vertical);
     final diagnostics =
         RemoteDiagnosticsNode(columnWidgetJsonNode, null, false, null);
-<<<<<<< HEAD
-    final node = InspectorTreeNode()..diagnostic = diagnostic;
-    for (var child in diagnostic.childrenNow) {
-      node.appendChild(InspectorTreeNode()..diagnostic = child);
-    }
-    final widget =
-        wrap(StoryOfYourFlexWidget(FlexLayoutProperties.fromNode(node)));
-=======
-    await setWindowSize(windowSize);
     final widget = wrap(StoryOfYourFlexWidget(
         FlexLayoutProperties.fromDiagnostics(diagnostics)));
->>>>>>> ec86a4fc
     await pump(tester, widget);
     await expectLater(
       find.byWidget(widget),
