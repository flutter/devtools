// Copyright 2020 The Chromium Authors. All rights reserved.
// Use of this source code is governed by a BSD-style license that can be
// found in the LICENSE file.

<<<<<<< HEAD
=======
// ignore_for_file: avoid_redundant_argument_values

>>>>>>> 666b0640
import 'dart:convert';
import 'dart:typed_data';

import 'package:devtools_app/src/screens/debugger/debugger_model.dart';
import 'package:devtools_app/src/service/service_manager.dart';
import 'package:devtools_app/src/shared/globals.dart';
import 'package:devtools_test/devtools_test.dart';
import 'package:flutter/foundation.dart';
import 'package:flutter_test/flutter_test.dart';
import 'package:mockito/mockito.dart';
import 'package:vm_service/vm_service.dart';

const isolateId = '1';
const objectId = '123';

final isolateRef = IsolateRef(
  id: isolateId,
  number: '2',
  name: 'main',
  isSystemIsolate: false,
);

void main() {
  late ServiceConnectionManager manager;

  setUp(() {
    final service = MockVmServiceWrapper();

    when(service.getFlagList()).thenAnswer((_) async => FlagList(flags: []));

    when(service.onDebugEvent).thenAnswer((_) {
      return const Stream.empty();
    });
    when(service.onIsolateEvent).thenAnswer((_) {
      return const Stream.empty();
    });
    when(service.onStdoutEvent).thenAnswer((_) {
      return const Stream.empty();
    });
    when(service.onStderrEvent).thenAnswer((_) {
      return const Stream.empty();
    });
    when(service.onVMEvent).thenAnswer((_) {
      return const Stream.empty();
    });
    manager = FakeServiceManager(service: service);
    setGlobal(ServiceConnectionManager, manager);
  });

  test('Creates bound variables for Uint8ClampedList instance', () async {
    final bytes = Uint8ClampedList.fromList([0, 1, 2, 3]);
    final instance = Instance(
      kind: InstanceKind.kUint8ClampedList,
      id: objectId,
      classRef: null,
      bytes: base64.encode(bytes.buffer.asUint8List()),
      identityHashCode: null,
      length: 4,
    );
    final variable = DartObjectNode.create(
      BoundVariable(
        name: 'test',
        value: instance,
        declarationTokenPos: null,
        scopeEndTokenPos: null,
        scopeStartTokenPos: null,
      ),
      isolateRef,
    );

<<<<<<< HEAD
    when(manager.service!.getObject('1', '123', offset: 0, count: 4))
=======
    when(manager.service!.getObject(isolateId, objectId, offset: 0, count: 4))
>>>>>>> 666b0640
        .thenAnswer((_) async {
      return instance;
    });

    await buildVariablesTree(variable);

    expect(variable.children, [
      matchesVariable(name: '[0]', value: 0),
      matchesVariable(name: '[1]', value: 1),
      matchesVariable(name: '[2]', value: 2),
      matchesVariable(name: '[3]', value: 3),
    ]);
  });

  test('Creates bound variables for Uint8List instance', () async {
    final bytes = Uint8List.fromList([0, 1, 2, 3]);
    final instance = Instance(
      kind: InstanceKind.kUint8List,
      id: objectId,
      classRef: null,
      bytes: base64.encode(bytes.buffer.asUint8List()),
      identityHashCode: null,
      length: 4,
    );
    final variable = DartObjectNode.create(
      BoundVariable(
        name: 'test',
        value: instance,
        declarationTokenPos: null,
        scopeEndTokenPos: null,
        scopeStartTokenPos: null,
      ),
      isolateRef,
    );
<<<<<<< HEAD
    when(manager.service!.getObject('1', '123', offset: 0, count: 4))
=======
    when(manager.service!.getObject(isolateId, objectId, offset: 0, count: 4))
>>>>>>> 666b0640
        .thenAnswer((_) async {
      return instance;
    });

    await buildVariablesTree(variable);

    expect(variable.children, [
      matchesVariable(name: '[0]', value: 0),
      matchesVariable(name: '[1]', value: 1),
      matchesVariable(name: '[2]', value: 2),
      matchesVariable(name: '[3]', value: 3),
    ]);
  });

  test('Creates bound variables for Uint16List instance', () async {
    final bytes = Uint16List.fromList([0, 513, 514, 515]);
    final instance = Instance(
      kind: InstanceKind.kUint16List,
      id: objectId,
      classRef: null,
      bytes: base64.encode(bytes.buffer.asUint8List()),
      identityHashCode: null,
      length: 4,
    );
    final variable = DartObjectNode.create(
      BoundVariable(
        name: 'test',
        value: instance,
        declarationTokenPos: null,
        scopeEndTokenPos: null,
        scopeStartTokenPos: null,
      ),
      isolateRef,
    );
<<<<<<< HEAD
    when(manager.service!.getObject('1', '123', offset: 0, count: 4))
=======
    when(manager.service!.getObject(isolateId, objectId, offset: 0, count: 4))
>>>>>>> 666b0640
        .thenAnswer((_) async {
      return instance;
    });

    await buildVariablesTree(variable);

    expect(variable.children, [
      matchesVariable(name: '[0]', value: 0),
      matchesVariable(name: '[1]', value: 513),
      matchesVariable(name: '[2]', value: 514),
      matchesVariable(name: '[3]', value: 515),
    ]);
  });

  test('Creates bound variables for Uint32List instance', () async {
    final bytes = Uint32List.fromList([0, 131072, 131073, 131074]);
    final instance = Instance(
      kind: InstanceKind.kUint32List,
      id: objectId,
      classRef: null,
      bytes: base64.encode(bytes.buffer.asUint8List()),
      identityHashCode: null,
      length: 4,
    );
    final variable = DartObjectNode.create(
      BoundVariable(
        name: 'test',
        value: instance,
        declarationTokenPos: null,
        scopeEndTokenPos: null,
        scopeStartTokenPos: null,
      ),
      isolateRef,
    );
<<<<<<< HEAD
    when(manager.service!.getObject('1', '123', offset: 0, count: 4))
=======
    when(manager.service!.getObject(isolateId, objectId, offset: 0, count: 4))
>>>>>>> 666b0640
        .thenAnswer((_) async {
      return instance;
    });

    await buildVariablesTree(variable);

    expect(variable.children, [
      matchesVariable(name: '[0]', value: 0),
      matchesVariable(name: '[1]', value: 131072),
      matchesVariable(name: '[2]', value: 131073),
      matchesVariable(name: '[3]', value: 131074),
    ]);
  });

  test(
    'Creates bound variables for Uint64List instance',
    () async {
      final bytes =
          Uint64List.fromList([0, 4294967296, 4294967297, 4294967298]);
      final instance = Instance(
        kind: InstanceKind.kUint64List,
        id: objectId,
        classRef: null,
        bytes: base64.encode(bytes.buffer.asUint8List()),
        identityHashCode: null,
        length: 4,
      );
      final variable = DartObjectNode.create(
        BoundVariable(
          name: 'test',
          value: instance,
          declarationTokenPos: null,
          scopeEndTokenPos: null,
          scopeStartTokenPos: null,
        ),
        isolateRef,
      );
<<<<<<< HEAD
      when(manager.service!.getObject('1', '123', offset: 0, count: 4))
=======
      when(manager.service!.getObject(isolateId, objectId, offset: 0, count: 4))
>>>>>>> 666b0640
          .thenAnswer((_) async {
        return instance;
      });

      await buildVariablesTree(variable);

      expect(variable.children, [
        matchesVariable(name: '[0]', value: 0),
        matchesVariable(name: '[1]', value: 4294967296),
        matchesVariable(name: '[2]', value: 4294967297),
        matchesVariable(name: '[3]', value: 4294967298),
      ]);
    },
    skip: kIsWeb,
  );

  test('Creates bound variables for Int8List instance', () async {
    final bytes = Int8List.fromList([0, 1, -2, 3]);
    final instance = Instance(
      kind: InstanceKind.kInt8List,
      id: objectId,
      classRef: null,
      bytes: base64.encode(bytes.buffer.asUint8List()),
      identityHashCode: null,
      length: 4,
    );
    final variable = DartObjectNode.create(
      BoundVariable(
        name: 'test',
        value: instance,
        declarationTokenPos: null,
        scopeEndTokenPos: null,
        scopeStartTokenPos: null,
      ),
      isolateRef,
    );
<<<<<<< HEAD
    when(manager.service!.getObject('1', '123', offset: 0, count: 4))
=======
    when(manager.service!.getObject(isolateId, objectId, offset: 0, count: 4))
>>>>>>> 666b0640
        .thenAnswer((_) async {
      return instance;
    });

    await buildVariablesTree(variable);

    expect(variable.children, [
      matchesVariable(name: '[0]', value: 0),
      matchesVariable(name: '[1]', value: 1),
      matchesVariable(name: '[2]', value: -2),
      matchesVariable(name: '[3]', value: 3),
    ]);
  });

  test('Creates bound variables for Int16List instance', () async {
    final bytes = Int16List.fromList([0, 513, -514, 515]);
    final instance = Instance(
      kind: InstanceKind.kInt16List,
      id: objectId,
      classRef: null,
      bytes: base64.encode(bytes.buffer.asUint8List()),
      identityHashCode: null,
      length: 4,
    );
    final variable = DartObjectNode.create(
      BoundVariable(
        name: 'test',
        value: instance,
        declarationTokenPos: null,
        scopeEndTokenPos: null,
        scopeStartTokenPos: null,
      ),
      isolateRef,
    );
<<<<<<< HEAD
    when(manager.service!.getObject('1', '123', offset: 0, count: 4))
=======
    when(manager.service!.getObject(isolateId, objectId, offset: 0, count: 4))
>>>>>>> 666b0640
        .thenAnswer((_) async {
      return instance;
    });

    await buildVariablesTree(variable);

    expect(variable.children, [
      matchesVariable(name: '[0]', value: 0),
      matchesVariable(name: '[1]', value: 513),
      matchesVariable(name: '[2]', value: -514),
      matchesVariable(name: '[3]', value: 515),
    ]);
  });

  test('Creates bound variables for Int32List instance', () async {
    final bytes = Int32List.fromList([0, 131072, -131073, 131074]);
    final instance = Instance(
      kind: InstanceKind.kInt32List,
      id: objectId,
      classRef: null,
      bytes: base64.encode(bytes.buffer.asUint8List()),
      identityHashCode: null,
      length: 4,
    );
    final variable = DartObjectNode.create(
      BoundVariable(
        name: 'test',
        value: instance,
        declarationTokenPos: null,
        scopeEndTokenPos: null,
        scopeStartTokenPos: null,
      ),
      isolateRef,
    );
<<<<<<< HEAD
    when(manager.service!.getObject('1', '123', offset: 0, count: 4))
=======
    when(manager.service!.getObject(isolateId, objectId, offset: 0, count: 4))
>>>>>>> 666b0640
        .thenAnswer((_) async {
      return instance;
    });

    await buildVariablesTree(variable);

    expect(variable.children, [
      matchesVariable(name: '[0]', value: 0),
      matchesVariable(name: '[1]', value: 131072),
      matchesVariable(name: '[2]', value: -131073),
      matchesVariable(name: '[3]', value: 131074),
    ]);
  });

  test(
    'Creates bound variables for Int64List instance',
    () async {
      final bytes =
          Int64List.fromList([0, 4294967296, -4294967297, 4294967298]);
      final instance = Instance(
        kind: InstanceKind.kInt64List,
        id: objectId,
        classRef: null,
        bytes: base64.encode(bytes.buffer.asUint8List()),
        identityHashCode: null,
        length: 4,
      );
      final variable = DartObjectNode.create(
        BoundVariable(
          name: 'test',
          value: instance,
          declarationTokenPos: null,
          scopeEndTokenPos: null,
          scopeStartTokenPos: null,
        ),
        isolateRef,
      );
<<<<<<< HEAD
      when(manager.service!.getObject('1', '123', offset: 0, count: 4))
=======
      when(manager.service!.getObject(isolateId, objectId, offset: 0, count: 4))
>>>>>>> 666b0640
          .thenAnswer((_) async {
        return instance;
      });

      await buildVariablesTree(variable);

      expect(variable.children, [
        matchesVariable(name: '[0]', value: 0),
        matchesVariable(name: '[1]', value: 4294967296),
        matchesVariable(name: '[2]', value: -4294967297),
        matchesVariable(name: '[3]', value: 4294967298),
      ]);
    },
    skip: kIsWeb,
  ); // Int64List cannot be instantiated on the web.

  test('Creates bound variables for Float32List instance', () async {
    final bytes =
        Float32List.fromList([0, 2.2300031185150146, -4.610400199890137]);
    final instance = Instance(
      kind: InstanceKind.kFloat32List,
      id: objectId,
      classRef: null,
      bytes: base64.encode(bytes.buffer.asUint8List()),
      identityHashCode: null,
      length: 4,
    );
    final variable = DartObjectNode.create(
      BoundVariable(
        name: 'test',
        value: instance,
        declarationTokenPos: null,
        scopeEndTokenPos: null,
        scopeStartTokenPos: null,
      ),
      isolateRef,
    );
<<<<<<< HEAD
    when(manager.service!.getObject('1', '123', offset: 0, count: 4))
=======
    when(manager.service!.getObject(isolateId, objectId, offset: 0, count: 4))
>>>>>>> 666b0640
        .thenAnswer((_) async {
      return instance;
    });

    await buildVariablesTree(variable);

    expect(variable.children, [
      matchesVariable(name: '[0]', value: 0),
      matchesVariable(name: '[1]', value: 2.2300031185150146),
      matchesVariable(name: '[2]', value: -4.610400199890137),
    ]);
  });

  test('Creates bound variables for Float64List instance', () async {
    final bytes = Float64List.fromList([0, 5532.130793, -7532.130793]);
    final instance = Instance(
      kind: InstanceKind.kFloat64List,
      id: objectId,
      classRef: null,
      bytes: base64.encode(bytes.buffer.asUint8List()),
      identityHashCode: null,
      length: 4,
    );

    final variable = DartObjectNode.create(
      BoundVariable(
        name: 'test',
        value: instance,
        declarationTokenPos: null,
        scopeEndTokenPos: null,
        scopeStartTokenPos: null,
      ),
      isolateRef,
    );
<<<<<<< HEAD
    when(manager.service!.getObject('1', '123', offset: 0, count: 4))
=======
    when(manager.service!.getObject(isolateId, objectId, offset: 0, count: 4))
>>>>>>> 666b0640
        .thenAnswer((_) async {
      return instance;
    });

    await buildVariablesTree(variable);

    expect(variable.children, [
      matchesVariable(name: '[0]', value: 0),
      matchesVariable(name: '[1]', value: 5532.130793),
      matchesVariable(name: '[2]', value: -7532.130793),
    ]);
  });

  test('Creates bound variables for Int32x4List instance', () async {
    final bytes =
        Int32x4List.fromList([Int32x4.bool(true, false, true, false)]);
    final instance = Instance(
      kind: InstanceKind.kInt32x4List,
      id: objectId,
      classRef: null,
      bytes: base64.encode(bytes.buffer.asUint8List()),
      identityHashCode: null,
      length: 4,
    );

    final variable = DartObjectNode.create(
      BoundVariable(
        name: 'test',
        value: instance,
        declarationTokenPos: null,
        scopeEndTokenPos: null,
        scopeStartTokenPos: null,
      ),
      isolateRef,
    );
<<<<<<< HEAD
    when(manager.service!.getObject('1', '123', offset: 0, count: 4))
=======
    when(manager.service!.getObject(isolateId, objectId, offset: 0, count: 4))
>>>>>>> 666b0640
        .thenAnswer((_) async {
      return instance;
    });
    await buildVariablesTree(variable);

    expect(
      variable.children.first.displayValue,
      '[ffffffff, 00000000, ffffffff, 00000000]',
      skip: kIsWeb,
    );
    // Formatting is different on the web.
    expect(
      variable.children.first.displayValue,
      '[-1, 0, -1, 0]',
      skip: !kIsWeb,
    );
  });

  test('Creates bound variables for Float32x4List instance', () async {
    final bytes = Float32x4List.fromList(
      [Float32x4(0.0, -232.1999969482422, 2.3299999237060547, 9.0)],
    );
    final instance = Instance(
      kind: InstanceKind.kFloat32x4List,
      id: objectId,
      classRef: null,
      bytes: base64.encode(bytes.buffer.asUint8List()),
      identityHashCode: null,
      length: 4,
    );

    final variable = DartObjectNode.create(
      BoundVariable(
        name: 'test',
        value: instance,
        declarationTokenPos: null,
        scopeEndTokenPos: null,
        scopeStartTokenPos: null,
      ),
      isolateRef,
    );
<<<<<<< HEAD
    when(manager.service!.getObject('1', '123', offset: 0, count: 4))
=======
    when(manager.service!.getObject(isolateId, objectId, offset: 0, count: 4))
>>>>>>> 666b0640
        .thenAnswer((_) async {
      return instance;
    });

    await buildVariablesTree(variable);

    expect(
      variable.children.first.displayValue,
      '[0.000000, -232.199997, 2.330000, 9.000000]',
      skip: kIsWeb,
    );
    expect(
      variable.children.first.displayValue,
      '[0, -232.1999969482422, 2.3299999237060547, 9]',
      skip: !kIsWeb,
    );
  });

  test('Creates bound variables for Float64x2List instance', () async {
    final bytes = Float64x2List.fromList([Float64x2(0, -1232.222)]);
    final instance = Instance(
      kind: InstanceKind.kFloat64x2List,
      id: objectId,
      classRef: null,
      bytes: base64.encode(bytes.buffer.asUint8List()),
      identityHashCode: null,
      length: 4,
    );

    final variable = DartObjectNode.create(
      BoundVariable(
        name: 'test',
        value: instance,
        declarationTokenPos: null,
        scopeEndTokenPos: null,
        scopeStartTokenPos: null,
      ),
      isolateRef,
    );
<<<<<<< HEAD
    when(manager.service!.getObject('1', '123', offset: 0, count: 4))
=======
    when(manager.service!.getObject(isolateId, objectId, offset: 0, count: 4))
>>>>>>> 666b0640
        .thenAnswer((_) async {
      return instance;
    });

    await buildVariablesTree(variable);

    expect(
      variable.children.first.displayValue,
      '[0.000000, -1232.222000]',
      skip: kIsWeb,
    );
    expect(
      variable.children.first.displayValue,
      '[0, -1232.222]',
      skip: !kIsWeb,
    );
  });

  test('Retries getObject calls with no offset/count if error is thrown',
      () async {
    final bytes = Uint8List.fromList([0, 1, 2, 3]);
    final instance = Instance(
      kind: InstanceKind.kUint8List,
      id: objectId,
      classRef: null,
      bytes: base64.encode(bytes.buffer.asUint8List()),
      identityHashCode: null,
      length: 4,
    );
    final variable = DartObjectNode.create(
      BoundVariable(
        name: 'test',
        value: instance,
        declarationTokenPos: null,
        scopeEndTokenPos: null,
        scopeStartTokenPos: null,
      ),
      isolateRef,
    );

    when(
      manager.service!.getObject(
<<<<<<< HEAD
        '1',
        '123',
=======
        isolateId,
        objectId,
>>>>>>> 666b0640
        offset: 0,
        count: 4,
      ),
    ).thenThrow('Unrecognized parameters offset / count.');

<<<<<<< HEAD
    when(manager.service!.getObject('1', '123')).thenAnswer((_) async {
=======
    when(manager.service!.getObject(isolateId, objectId)).thenAnswer((_) async {
>>>>>>> 666b0640
      return instance;
    });

    await buildVariablesTree(variable);

    expect(variable.children, [
      matchesVariable(name: '[0]', value: 0),
      matchesVariable(name: '[1]', value: 1),
      matchesVariable(name: '[2]', value: 2),
      matchesVariable(name: '[3]', value: 3),
    ]);

    verifyInOrder([
      manager.service!.getObject(
<<<<<<< HEAD
        '1',
        '123',
=======
        isolateId,
        objectId,
>>>>>>> 666b0640
        offset: 0,
        count: 4,
      ),
      manager.service!.getObject(
<<<<<<< HEAD
        '1',
        '123',
=======
        isolateId,
        objectId,
>>>>>>> 666b0640
      ),
    ]);
  });

  test(
      'Creates bound variable with groupings for children for a large Uint8ClampedList instance',
      () async {
    final instance = Instance(
      kind: InstanceKind.kUint8ClampedList,
      id: objectId,
      classRef: null,
      identityHashCode: null,
      length: 332,
    );
    final variable = DartObjectNode.create(
      BoundVariable(
        name: 'test',
        value: instance,
        declarationTokenPos: null,
        scopeEndTokenPos: null,
        scopeStartTokenPos: null,
      ),
      isolateRef,
    );

    await buildVariablesTree(variable);

    expect(variable.children, [
      matchesVariableGroup(start: 0, end: 99),
      matchesVariableGroup(start: 100, end: 199),
      matchesVariableGroup(start: 200, end: 299),
      matchesVariableGroup(start: 300, end: 331),
    ]);
  });

  test('Creates groupings of exactly 100 if the length is a multiple of 100',
      () async {
    final instance = Instance(
      kind: InstanceKind.kUint8ClampedList,
      id: objectId,
      classRef: null,
      identityHashCode: null,
      length: 300,
    );
    final variable = DartObjectNode.create(
      BoundVariable(
        name: 'test',
        value: instance,
        declarationTokenPos: null,
        scopeEndTokenPos: null,
        scopeStartTokenPos: null,
      ),
      isolateRef,
    );

    await buildVariablesTree(variable);

    expect(variable.children, [
      matchesVariableGroup(start: 0, end: 99),
      matchesVariableGroup(start: 100, end: 199),
      matchesVariableGroup(start: 200, end: 299),
    ]);
  });
}

Matcher matchesVariable({
  required String name,
  required Object value,
}) {
  return const TypeMatcher<DartObjectNode>().having(
    (v) => v,
    'boundVar',
    const TypeMatcher<DartObjectNode>()
        .having((v) => v.name, 'name', equals(name))
        .having((v) => v.ref!.value, 'value', equals(value)),
  );
}

Matcher matchesVariableGroup({
  required int start,
  required int end,
}) {
  return const TypeMatcher<DartObjectNode>().having(
    (v) => v,
    'boundVar',
    const TypeMatcher<DartObjectNode>()
        .having((v) => v.text, 'text', equals('[$start - $end]')),
  );
}<|MERGE_RESOLUTION|>--- conflicted
+++ resolved
@@ -2,11 +2,6 @@
 // Use of this source code is governed by a BSD-style license that can be
 // found in the LICENSE file.
 
-<<<<<<< HEAD
-=======
-// ignore_for_file: avoid_redundant_argument_values
-
->>>>>>> 666b0640
 import 'dart:convert';
 import 'dart:typed_data';
 
@@ -77,11 +72,7 @@
       isolateRef,
     );
 
-<<<<<<< HEAD
-    when(manager.service!.getObject('1', '123', offset: 0, count: 4))
-=======
-    when(manager.service!.getObject(isolateId, objectId, offset: 0, count: 4))
->>>>>>> 666b0640
+    when(manager.service!.getObject(isolateId, objectId, offset: 0, count: 4))
         .thenAnswer((_) async {
       return instance;
     });
@@ -116,11 +107,7 @@
       ),
       isolateRef,
     );
-<<<<<<< HEAD
-    when(manager.service!.getObject('1', '123', offset: 0, count: 4))
-=======
-    when(manager.service!.getObject(isolateId, objectId, offset: 0, count: 4))
->>>>>>> 666b0640
+    when(manager.service!.getObject(isolateId, objectId, offset: 0, count: 4))
         .thenAnswer((_) async {
       return instance;
     });
@@ -155,11 +142,7 @@
       ),
       isolateRef,
     );
-<<<<<<< HEAD
-    when(manager.service!.getObject('1', '123', offset: 0, count: 4))
-=======
-    when(manager.service!.getObject(isolateId, objectId, offset: 0, count: 4))
->>>>>>> 666b0640
+    when(manager.service!.getObject(isolateId, objectId, offset: 0, count: 4))
         .thenAnswer((_) async {
       return instance;
     });
@@ -194,11 +177,7 @@
       ),
       isolateRef,
     );
-<<<<<<< HEAD
-    when(manager.service!.getObject('1', '123', offset: 0, count: 4))
-=======
-    when(manager.service!.getObject(isolateId, objectId, offset: 0, count: 4))
->>>>>>> 666b0640
+    when(manager.service!.getObject(isolateId, objectId, offset: 0, count: 4))
         .thenAnswer((_) async {
       return instance;
     });
@@ -236,11 +215,7 @@
         ),
         isolateRef,
       );
-<<<<<<< HEAD
-      when(manager.service!.getObject('1', '123', offset: 0, count: 4))
-=======
       when(manager.service!.getObject(isolateId, objectId, offset: 0, count: 4))
->>>>>>> 666b0640
           .thenAnswer((_) async {
         return instance;
       });
@@ -277,11 +252,7 @@
       ),
       isolateRef,
     );
-<<<<<<< HEAD
-    when(manager.service!.getObject('1', '123', offset: 0, count: 4))
-=======
-    when(manager.service!.getObject(isolateId, objectId, offset: 0, count: 4))
->>>>>>> 666b0640
+    when(manager.service!.getObject(isolateId, objectId, offset: 0, count: 4))
         .thenAnswer((_) async {
       return instance;
     });
@@ -316,11 +287,7 @@
       ),
       isolateRef,
     );
-<<<<<<< HEAD
-    when(manager.service!.getObject('1', '123', offset: 0, count: 4))
-=======
-    when(manager.service!.getObject(isolateId, objectId, offset: 0, count: 4))
->>>>>>> 666b0640
+    when(manager.service!.getObject(isolateId, objectId, offset: 0, count: 4))
         .thenAnswer((_) async {
       return instance;
     });
@@ -355,11 +322,7 @@
       ),
       isolateRef,
     );
-<<<<<<< HEAD
-    when(manager.service!.getObject('1', '123', offset: 0, count: 4))
-=======
-    when(manager.service!.getObject(isolateId, objectId, offset: 0, count: 4))
->>>>>>> 666b0640
+    when(manager.service!.getObject(isolateId, objectId, offset: 0, count: 4))
         .thenAnswer((_) async {
       return instance;
     });
@@ -397,11 +360,7 @@
         ),
         isolateRef,
       );
-<<<<<<< HEAD
-      when(manager.service!.getObject('1', '123', offset: 0, count: 4))
-=======
       when(manager.service!.getObject(isolateId, objectId, offset: 0, count: 4))
->>>>>>> 666b0640
           .thenAnswer((_) async {
         return instance;
       });
@@ -439,11 +398,7 @@
       ),
       isolateRef,
     );
-<<<<<<< HEAD
-    when(manager.service!.getObject('1', '123', offset: 0, count: 4))
-=======
-    when(manager.service!.getObject(isolateId, objectId, offset: 0, count: 4))
->>>>>>> 666b0640
+    when(manager.service!.getObject(isolateId, objectId, offset: 0, count: 4))
         .thenAnswer((_) async {
       return instance;
     });
@@ -478,11 +433,7 @@
       ),
       isolateRef,
     );
-<<<<<<< HEAD
-    when(manager.service!.getObject('1', '123', offset: 0, count: 4))
-=======
-    when(manager.service!.getObject(isolateId, objectId, offset: 0, count: 4))
->>>>>>> 666b0640
+    when(manager.service!.getObject(isolateId, objectId, offset: 0, count: 4))
         .thenAnswer((_) async {
       return instance;
     });
@@ -518,11 +469,7 @@
       ),
       isolateRef,
     );
-<<<<<<< HEAD
-    when(manager.service!.getObject('1', '123', offset: 0, count: 4))
-=======
-    when(manager.service!.getObject(isolateId, objectId, offset: 0, count: 4))
->>>>>>> 666b0640
+    when(manager.service!.getObject(isolateId, objectId, offset: 0, count: 4))
         .thenAnswer((_) async {
       return instance;
     });
@@ -564,11 +511,7 @@
       ),
       isolateRef,
     );
-<<<<<<< HEAD
-    when(manager.service!.getObject('1', '123', offset: 0, count: 4))
-=======
-    when(manager.service!.getObject(isolateId, objectId, offset: 0, count: 4))
->>>>>>> 666b0640
+    when(manager.service!.getObject(isolateId, objectId, offset: 0, count: 4))
         .thenAnswer((_) async {
       return instance;
     });
@@ -608,11 +551,7 @@
       ),
       isolateRef,
     );
-<<<<<<< HEAD
-    when(manager.service!.getObject('1', '123', offset: 0, count: 4))
-=======
-    when(manager.service!.getObject(isolateId, objectId, offset: 0, count: 4))
->>>>>>> 666b0640
+    when(manager.service!.getObject(isolateId, objectId, offset: 0, count: 4))
         .thenAnswer((_) async {
       return instance;
     });
@@ -655,23 +594,14 @@
 
     when(
       manager.service!.getObject(
-<<<<<<< HEAD
-        '1',
-        '123',
-=======
         isolateId,
         objectId,
->>>>>>> 666b0640
         offset: 0,
         count: 4,
       ),
     ).thenThrow('Unrecognized parameters offset / count.');
 
-<<<<<<< HEAD
-    when(manager.service!.getObject('1', '123')).thenAnswer((_) async {
-=======
     when(manager.service!.getObject(isolateId, objectId)).thenAnswer((_) async {
->>>>>>> 666b0640
       return instance;
     });
 
@@ -686,24 +616,14 @@
 
     verifyInOrder([
       manager.service!.getObject(
-<<<<<<< HEAD
-        '1',
-        '123',
-=======
         isolateId,
         objectId,
->>>>>>> 666b0640
         offset: 0,
         count: 4,
       ),
       manager.service!.getObject(
-<<<<<<< HEAD
-        '1',
-        '123',
-=======
         isolateId,
         objectId,
->>>>>>> 666b0640
       ),
     ]);
   });
