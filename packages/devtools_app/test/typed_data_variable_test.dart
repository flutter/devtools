--- conflicted
+++ resolved
@@ -74,11 +74,7 @@
       isolateRef,
     );
 
-<<<<<<< HEAD
-    when(manager.service!.getObject('1', '123', offset: 0, count: 4))
-=======
-    when(manager.service!.getObject(isolateId, objectId, offset: 0, count: 4))
->>>>>>> 666b0640
+    when(manager.service!.getObject(isolateId, objectId, offset: 0, count: 4))
         .thenAnswer((_) async {
       return instance;
     });
@@ -113,11 +109,7 @@
       ),
       isolateRef,
     );
-<<<<<<< HEAD
-    when(manager.service!.getObject('1', '123', offset: 0, count: 4))
-=======
-    when(manager.service!.getObject(isolateId, objectId, offset: 0, count: 4))
->>>>>>> 666b0640
+    when(manager.service!.getObject(isolateId, objectId, offset: 0, count: 4))
         .thenAnswer((_) async {
       return instance;
     });
@@ -152,11 +144,7 @@
       ),
       isolateRef,
     );
-<<<<<<< HEAD
-    when(manager.service!.getObject('1', '123', offset: 0, count: 4))
-=======
-    when(manager.service!.getObject(isolateId, objectId, offset: 0, count: 4))
->>>>>>> 666b0640
+    when(manager.service!.getObject(isolateId, objectId, offset: 0, count: 4))
         .thenAnswer((_) async {
       return instance;
     });
@@ -191,11 +179,7 @@
       ),
       isolateRef,
     );
-<<<<<<< HEAD
-    when(manager.service!.getObject('1', '123', offset: 0, count: 4))
-=======
-    when(manager.service!.getObject(isolateId, objectId, offset: 0, count: 4))
->>>>>>> 666b0640
+    when(manager.service!.getObject(isolateId, objectId, offset: 0, count: 4))
         .thenAnswer((_) async {
       return instance;
     });
@@ -233,11 +217,7 @@
         ),
         isolateRef,
       );
-<<<<<<< HEAD
-      when(manager.service!.getObject('1', '123', offset: 0, count: 4))
-=======
       when(manager.service!.getObject(isolateId, objectId, offset: 0, count: 4))
->>>>>>> 666b0640
           .thenAnswer((_) async {
         return instance;
       });
@@ -274,11 +254,7 @@
       ),
       isolateRef,
     );
-<<<<<<< HEAD
-    when(manager.service!.getObject('1', '123', offset: 0, count: 4))
-=======
-    when(manager.service!.getObject(isolateId, objectId, offset: 0, count: 4))
->>>>>>> 666b0640
+    when(manager.service!.getObject(isolateId, objectId, offset: 0, count: 4))
         .thenAnswer((_) async {
       return instance;
     });
@@ -313,11 +289,7 @@
       ),
       isolateRef,
     );
-<<<<<<< HEAD
-    when(manager.service!.getObject('1', '123', offset: 0, count: 4))
-=======
-    when(manager.service!.getObject(isolateId, objectId, offset: 0, count: 4))
->>>>>>> 666b0640
+    when(manager.service!.getObject(isolateId, objectId, offset: 0, count: 4))
         .thenAnswer((_) async {
       return instance;
     });
@@ -352,11 +324,7 @@
       ),
       isolateRef,
     );
-<<<<<<< HEAD
-    when(manager.service!.getObject('1', '123', offset: 0, count: 4))
-=======
-    when(manager.service!.getObject(isolateId, objectId, offset: 0, count: 4))
->>>>>>> 666b0640
+    when(manager.service!.getObject(isolateId, objectId, offset: 0, count: 4))
         .thenAnswer((_) async {
       return instance;
     });
@@ -394,11 +362,7 @@
         ),
         isolateRef,
       );
-<<<<<<< HEAD
-      when(manager.service!.getObject('1', '123', offset: 0, count: 4))
-=======
       when(manager.service!.getObject(isolateId, objectId, offset: 0, count: 4))
->>>>>>> 666b0640
           .thenAnswer((_) async {
         return instance;
       });
@@ -436,11 +400,7 @@
       ),
       isolateRef,
     );
-<<<<<<< HEAD
-    when(manager.service!.getObject('1', '123', offset: 0, count: 4))
-=======
-    when(manager.service!.getObject(isolateId, objectId, offset: 0, count: 4))
->>>>>>> 666b0640
+    when(manager.service!.getObject(isolateId, objectId, offset: 0, count: 4))
         .thenAnswer((_) async {
       return instance;
     });
@@ -475,11 +435,7 @@
       ),
       isolateRef,
     );
-<<<<<<< HEAD
-    when(manager.service!.getObject('1', '123', offset: 0, count: 4))
-=======
-    when(manager.service!.getObject(isolateId, objectId, offset: 0, count: 4))
->>>>>>> 666b0640
+    when(manager.service!.getObject(isolateId, objectId, offset: 0, count: 4))
         .thenAnswer((_) async {
       return instance;
     });
@@ -515,11 +471,7 @@
       ),
       isolateRef,
     );
-<<<<<<< HEAD
-    when(manager.service!.getObject('1', '123', offset: 0, count: 4))
-=======
-    when(manager.service!.getObject(isolateId, objectId, offset: 0, count: 4))
->>>>>>> 666b0640
+    when(manager.service!.getObject(isolateId, objectId, offset: 0, count: 4))
         .thenAnswer((_) async {
       return instance;
     });
@@ -561,11 +513,7 @@
       ),
       isolateRef,
     );
-<<<<<<< HEAD
-    when(manager.service!.getObject('1', '123', offset: 0, count: 4))
-=======
-    when(manager.service!.getObject(isolateId, objectId, offset: 0, count: 4))
->>>>>>> 666b0640
+    when(manager.service!.getObject(isolateId, objectId, offset: 0, count: 4))
         .thenAnswer((_) async {
       return instance;
     });
@@ -605,11 +553,7 @@
       ),
       isolateRef,
     );
-<<<<<<< HEAD
-    when(manager.service!.getObject('1', '123', offset: 0, count: 4))
-=======
-    when(manager.service!.getObject(isolateId, objectId, offset: 0, count: 4))
->>>>>>> 666b0640
+    when(manager.service!.getObject(isolateId, objectId, offset: 0, count: 4))
         .thenAnswer((_) async {
       return instance;
     });
@@ -652,23 +596,14 @@
 
     when(
       manager.service!.getObject(
-<<<<<<< HEAD
-        '1',
-        '123',
-=======
         isolateId,
         objectId,
->>>>>>> 666b0640
         offset: 0,
         count: 4,
       ),
     ).thenThrow('Unrecognized parameters offset / count.');
 
-<<<<<<< HEAD
-    when(manager.service!.getObject('1', '123')).thenAnswer((_) async {
-=======
     when(manager.service!.getObject(isolateId, objectId)).thenAnswer((_) async {
->>>>>>> 666b0640
       return instance;
     });
 
@@ -683,24 +618,14 @@
 
     verifyInOrder([
       manager.service!.getObject(
-<<<<<<< HEAD
-        '1',
-        '123',
-=======
         isolateId,
         objectId,
->>>>>>> 666b0640
         offset: 0,
         count: 4,
       ),
       manager.service!.getObject(
-<<<<<<< HEAD
-        '1',
-        '123',
-=======
         isolateId,
         objectId,
->>>>>>> 666b0640
       ),
     ]);
   });
