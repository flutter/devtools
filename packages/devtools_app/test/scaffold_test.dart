// Copyright 2019 The Chromium Authors. All rights reserved.
// Use of this source code is governed by a BSD-style license that can be
// found in the LICENSE file.

import 'package:devtools_app/src/config_specific/ide_theme/ide_theme.dart';
import 'package:devtools_app/src/config_specific/import_export/import_export.dart';
import 'package:devtools_app/src/service/service_manager.dart';
import 'package:devtools_app/src/shared/framework_controller.dart';
import 'package:devtools_app/src/shared/globals.dart';
import 'package:devtools_app/src/shared/scaffold.dart';
import 'package:devtools_app/src/shared/screen.dart';
import 'package:devtools_app/src/shared/survey.dart';
import 'package:devtools_test/devtools_test.dart';
import 'package:flutter/material.dart';
import 'package:flutter_test/flutter_test.dart';
import 'package:mockito/mockito.dart';

void main() {
  group('DevToolsScaffold widget', () {
    MockServiceManager? mockServiceManager;

    setUp(() {
      mockServiceManager = MockServiceManager();
      when(mockServiceManager!.service).thenReturn(null);
      when(mockServiceManager!.connectedAppInitialized).thenReturn(false);
      when(mockServiceManager!.connectedState).thenReturn(
        ValueNotifier<ConnectedState>(const ConnectedState(false)),
      );

      final mockErrorBadgeManager = MockErrorBadgeManager();
      when(mockServiceManager!.errorBadgeManager)
          .thenReturn(mockErrorBadgeManager);
      when(mockErrorBadgeManager.errorCountNotifier(any))
          .thenReturn(ValueNotifier<int>(0));

      setGlobal(ServiceConnectionManager, mockServiceManager);
      setGlobal(FrameworkController, FrameworkController());
      setGlobal(SurveyService, SurveyService());
      setGlobal(OfflineModeController, OfflineModeController());
      setGlobal(IdeTheme, IdeTheme());
    });

    Widget wrapScaffold(Widget child) {
      return wrap(wrapWithAnalytics(child));
    }

    testWidgetsWithWindowSize(
        'displays in narrow mode without error', const Size(200.0, 1200.0),
        (WidgetTester tester) async {
      await tester.pumpWidget(
        wrapScaffold(
          wrapWithNotifications(
            DevToolsScaffold(
              tabs: const [_screen1, _screen2, _screen3, _screen4, _screen5],
              ideTheme: IdeTheme(),
            ),
          ),
        ),
      );
      expect(find.byKey(_k1), findsOneWidget);
      expect(find.byKey(DevToolsScaffold.narrowWidthKey), findsOneWidget);
      expect(find.byKey(DevToolsScaffold.fullWidthKey), findsNothing);
    });

    testWidgetsWithWindowSize(
        'displays in full-width mode without error', const Size(1200.0, 1200.0),
        (WidgetTester tester) async {
      await tester.pumpWidget(
        wrapScaffold(
          wrapWithNotifications(
            DevToolsScaffold(
              tabs: const [_screen1, _screen2, _screen3, _screen4, _screen5],
              ideTheme: IdeTheme(),
            ),
          ),
        ),
      );
      expect(find.byKey(_k1), findsOneWidget);
      expect(find.byKey(DevToolsScaffold.fullWidthKey), findsOneWidget);
      expect(find.byKey(DevToolsScaffold.narrowWidthKey), findsNothing);
    });

    testWidgets('displays no tabs when only one is given',
        (WidgetTester tester) async {
      await tester.pumpWidget(
        wrapScaffold(
          wrapWithNotifications(
            DevToolsScaffold(
              tabs: const [_screen1],
              ideTheme: IdeTheme(),
            ),
          ),
        ),
      );
      expect(find.byKey(_k1), findsOneWidget);
      expect(find.byKey(_t1), findsNothing);
    });

    testWidgets('displays only the selected tab', (WidgetTester tester) async {
      await tester.pumpWidget(
        wrapScaffold(
          wrapWithNotifications(
            DevToolsScaffold(
              tabs: const [_screen1, _screen2],
              ideTheme: IdeTheme(),
            ),
          ),
        ),
      );
      expect(find.byKey(_k1), findsOneWidget);
      expect(find.byKey(_k2), findsNothing);

      // Tap on the tab for screen 2, then let the animation finish before
      // checking the body is updated.
      await tester.tap(find.byKey(_t2));
      await tester.pumpAndSettle();
      expect(find.byKey(_k1), findsNothing);
      expect(find.byKey(_k2), findsOneWidget);

      // Return to screen 1.
      await tester.tap(find.byKey(_t1));
      await tester.pumpAndSettle();
      expect(find.byKey(_k1), findsOneWidget);
      expect(find.byKey(_k2), findsNothing);
    });

    testWidgets('displays the requested initial page',
        (WidgetTester tester) async {
      await tester.pumpWidget(
        wrapScaffold(
          wrapWithNotifications(
            DevToolsScaffold(
              tabs: const [_screen1, _screen2],
              page: _screen2.screenId,
              ideTheme: IdeTheme(),
            ),
          ),
        ),
      );

<<<<<<< HEAD
      expect(find.byKey(k1), findsNothing);
      expect(find.byKey(k2), findsOneWidget);
    });

    testWidgets('displays floating debugger controls',
        (WidgetTester tester) async {
      final mockConnectedApp = MockConnectedAppLegacy();
      when(mockConnectedApp.isFlutterAppNow).thenReturn(true);
      when(mockConnectedApp.isProfileBuildNow).thenReturn(false);
      when(mockServiceManager!.connectedAppInitialized).thenReturn(true);
      when(mockServiceManager!.connectedApp).thenReturn(mockConnectedApp);
      final mockDebuggerController = MockDebuggerControllerLegacy();
      when(mockDebuggerController.isPaused)
          .thenReturn(ValueNotifier<bool>(true));

      await tester.pumpWidget(
        wrapWithControllers(
          DevToolsScaffold(
            tabs: const [screen1, screen2],
            ideTheme: IdeTheme(),
          ),
          debugger: mockDebuggerController,
          analytics: AnalyticsController(enabled: false, firstRun: false),
        ),
      );
      expect(find.byKey(k1), findsOneWidget);
      expect(find.byKey(k2), findsNothing);
      expect(find.byType(FloatingDebuggerControls), findsOneWidget);
    });

    testWidgets('does not display floating debugger controls in profile mode',
        (WidgetTester tester) async {
      final mockConnectedApp = MockConnectedAppLegacy();
      when(mockConnectedApp.isFlutterAppNow).thenReturn(true);
      when(mockConnectedApp.isProfileBuildNow).thenReturn(true);
      when(mockServiceManager!.connectedAppInitialized).thenReturn(true);
      when(mockServiceManager!.connectedApp).thenReturn(mockConnectedApp);
      final mockDebuggerController = MockDebuggerControllerLegacy();
      when(mockDebuggerController.isPaused)
          .thenReturn(ValueNotifier<bool>(true));

      await tester.pumpWidget(
        wrapWithControllers(
          DevToolsScaffold(
            tabs: const [screen1, screen2],
            ideTheme: IdeTheme(),
          ),
          debugger: mockDebuggerController,
          analytics: AnalyticsController(enabled: false, firstRun: false),
        ),
      );
      expect(find.byKey(k1), findsOneWidget);
      expect(find.byKey(k2), findsNothing);
      expect(find.byType(FloatingDebuggerControls), findsNothing);
    });

    testWidgets(
        'does not display floating debugger controls when debugger screen is showing',
        (WidgetTester tester) async {
      final mockConnectedApp = MockConnectedAppLegacy();
      when(mockConnectedApp.isFlutterAppNow).thenReturn(true);
      when(mockConnectedApp.isProfileBuildNow).thenReturn(false);
      when(mockServiceManager!.connectedAppInitialized).thenReturn(true);
      when(mockServiceManager!.connectedApp).thenReturn(mockConnectedApp);
      final mockDebuggerController = MockDebuggerControllerLegacy();
      when(mockDebuggerController.isPaused)
          .thenReturn(ValueNotifier<bool>(false));

      const debuggerScreenKey = Key('debugger screen');
      const debuggerTabKey = Key('debugger tab');
      await tester.pumpWidget(
        wrapWithControllers(
          DevToolsScaffold(
            tabs: const [
              _TestScreen(
                DebuggerScreen.id,
                debuggerScreenKey,
                tabKey: debuggerTabKey,
                showFloatingDebuggerControls: false,
              ),
              screen2,
            ],
            ideTheme: IdeTheme(),
          ),
          debugger: mockDebuggerController,
          analytics: AnalyticsController(enabled: false, firstRun: false),
        ),
      );
      expect(find.byKey(debuggerScreenKey), findsOneWidget);
      expect(find.byKey(k2), findsNothing);
      expect(find.byType(FloatingDebuggerControls), findsNothing);

      // Tap on the tab for screen 2 and verify the controls are present.
      await tester.tap(find.byKey(t2));
      await tester.pumpAndSettle();
      await tester.pumpAndSettle();
      expect(find.byKey(debuggerScreenKey), findsNothing);
      expect(find.byKey(k2), findsOneWidget);
      expect(find.byType(FloatingDebuggerControls), findsOneWidget);

      // Return to the debugger screen and verify the controls are gone.
      await tester.tap(find.byKey(debuggerTabKey));
      await tester.pumpAndSettle();
      await tester.pumpAndSettle();
      expect(find.byKey(debuggerScreenKey), findsOneWidget);
      expect(find.byKey(k2), findsNothing);
      expect(find.byType(FloatingDebuggerControls), findsNothing);
    });

    testWidgets(
        'does not display floating debugger tab controls when no app is connected',
        (WidgetTester tester) async {
      when(mockServiceManager!.connectedAppInitialized).thenReturn(false);
      await tester.pumpWidget(
        wrapScaffold(
          wrapWithNotifications(
            DevToolsScaffold(
              tabs: const [screen1, screen2],
              ideTheme: IdeTheme(),
            ),
          ),
        ),
      );
      expect(find.byKey(k1), findsOneWidget);
      expect(find.byKey(k2), findsNothing);
      expect(find.byType(FloatingDebuggerControls), findsNothing);
=======
      expect(find.byKey(_k1), findsNothing);
      expect(find.byKey(_k2), findsOneWidget);
>>>>>>> 1630b8d4
    });
  });
}

class _TestScreen extends Screen {
  const _TestScreen(
    this.name,
    this.key, {
    bool showFloatingDebuggerControls = true,
    Key? tabKey,
  }) : super(
          name,
          title: name,
          icon: Icons.computer,
          tabKey: tabKey,
          showFloatingDebuggerControls: showFloatingDebuggerControls,
        );

  final String name;
  final Key key;

  @override
  Widget build(BuildContext context) {
    return SizedBox(key: key);
  }
}

// Keys and tabs for use in the test.
const _k1 = Key('body key 1');
const _k2 = Key('body key 2');
const _k3 = Key('body key 3');
const _k4 = Key('body key 4');
const _k5 = Key('body key 5');
const _t1 = Key('tab key 1');
const _t2 = Key('tab key 2');
const _screen1 = _TestScreen('screen1', _k1, tabKey: _t1);
const _screen2 = _TestScreen('screen2', _k2, tabKey: _t2);
const _screen3 = _TestScreen('screen3', _k3);
const _screen4 = _TestScreen('screen4', _k4);
const _screen5 = _TestScreen('screen5', _k5);<|MERGE_RESOLUTION|>--- conflicted
+++ resolved
@@ -138,7 +138,6 @@
         ),
       );
 
-<<<<<<< HEAD
       expect(find.byKey(k1), findsNothing);
       expect(find.byKey(k2), findsOneWidget);
     });
@@ -265,10 +264,6 @@
       expect(find.byKey(k1), findsOneWidget);
       expect(find.byKey(k2), findsNothing);
       expect(find.byType(FloatingDebuggerControls), findsNothing);
-=======
-      expect(find.byKey(_k1), findsNothing);
-      expect(find.byKey(_k2), findsOneWidget);
->>>>>>> 1630b8d4
     });
   });
 }
