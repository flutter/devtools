// Copyright 2022 The Chromium Authors. All rights reserved.
// Use of this source code is governed by a BSD-style license that can be
// found in the LICENSE file.

import 'package:devtools_app/src/config_specific/ide_theme/ide_theme.dart';
import 'package:devtools_app/src/config_specific/import_export/import_export.dart';
import 'package:devtools_app/src/service/service_manager.dart';
import 'package:devtools_app/src/shared/framework_controller.dart';
import 'package:devtools_app/src/shared/globals.dart';
import 'package:devtools_app/src/shared/scaffold.dart';
import 'package:devtools_app/src/shared/screen.dart';
import 'package:devtools_app/src/shared/survey.dart';
import 'package:devtools_test/devtools_test.dart';
import 'package:flutter/material.dart';
import 'package:flutter_test/flutter_test.dart';
import 'package:mockito/mockito.dart';

void main() {
<<<<<<< HEAD
  final mockServiceManager = MockServiceConnectionManager();
  when(mockServiceManager.service).thenReturn(null);
  when(mockServiceManager.connectedAppInitialized).thenReturn(false);
  when(mockServiceManager.connectedState).thenReturn(
    ValueNotifier<ConnectedState>(const ConnectedState(false)),
  );

  final mockErrorBadgeManager = MockErrorBadgeManager();
  when(mockServiceManager.errorBadgeManager).thenReturn(mockErrorBadgeManager);
  when(mockErrorBadgeManager.errorCountNotifier(any))
      .thenReturn(ValueNotifier<int>(0));

  setGlobal(ServiceConnectionManager, mockServiceManager);
  setGlobal(FrameworkController, FrameworkController());
  setGlobal(SurveyService, SurveyService());
  setGlobal(OfflineModeController, OfflineModeController());
  setGlobal(IdeTheme, IdeTheme());

  Widget wrapScaffold(Widget child) {
    return wrap(wrapWithAnalytics(child));
  }

  testWidgetsWithWindowSize(
      'displays in narrow mode without error', const Size(200.0, 1200.0),
      (WidgetTester tester) async {
    await tester.pumpWidget(
      wrapScaffold(
        wrapWithNotifications(
          DevToolsScaffold(
            tabs: const [_screen1, _screen2, _screen3, _screen4, _screen5],
            ideTheme: IdeTheme(),
          ),
        ),
      ),
    );
    expect(find.byKey(_k1), findsOneWidget);
    expect(find.byKey(DevToolsScaffold.narrowWidthKey), findsOneWidget);
    expect(find.byKey(DevToolsScaffold.fullWidthKey), findsNothing);
  });

  testWidgetsWithWindowSize(
      'displays in full-width mode without error', const Size(1200.0, 1200.0),
      (WidgetTester tester) async {
    await tester.pumpWidget(
      wrapScaffold(
        wrapWithNotifications(
          DevToolsScaffold(
            tabs: const [_screen1, _screen2, _screen3, _screen4, _screen5],
            ideTheme: IdeTheme(),
          ),
        ),
      ),
    );
    expect(find.byKey(_k1), findsOneWidget);
    expect(find.byKey(DevToolsScaffold.fullWidthKey), findsOneWidget);
    expect(find.byKey(DevToolsScaffold.narrowWidthKey), findsNothing);
  });

  testWidgets('displays no tabs when only one is given',
      (WidgetTester tester) async {
    await tester.pumpWidget(
      wrapScaffold(
        wrapWithNotifications(
          DevToolsScaffold(
            tabs: const [_screen1],
            ideTheme: IdeTheme(),
          ),
        ),
      ),
    );
    expect(find.byKey(_k1), findsOneWidget);
    expect(find.byKey(_t1), findsNothing);
  });

  testWidgets('displays only the selected tab', (WidgetTester tester) async {
    await tester.pumpWidget(
      wrapScaffold(
        wrapWithNotifications(
          DevToolsScaffold(
            tabs: const [_screen1, _screen2],
            ideTheme: IdeTheme(),
          ),
        ),
      ),
    );
    expect(find.byKey(_k1), findsOneWidget);
    expect(find.byKey(_k2), findsNothing);

    // Tap on the tab for screen 2, then let the animation finish before
    // checking the body is updated.
    await tester.tap(find.byKey(_t2));
    await tester.pumpAndSettle();
    expect(find.byKey(_k1), findsNothing);
    expect(find.byKey(_k2), findsOneWidget);

    // Return to screen 1.
    await tester.tap(find.byKey(_t1));
    await tester.pumpAndSettle();
    expect(find.byKey(_k1), findsOneWidget);
    expect(find.byKey(_k2), findsNothing);
  });

  testWidgets('displays the requested initial page',
      (WidgetTester tester) async {
    await tester.pumpWidget(
      wrapScaffold(
        wrapWithNotifications(
          DevToolsScaffold(
            tabs: const [_screen1, _screen2],
            page: _screen2.screenId,
            ideTheme: IdeTheme(),
          ),
        ),
      ),
    );

    expect(find.byKey(_k1), findsNothing);
    expect(find.byKey(_k2), findsOneWidget);
=======
  group('DevToolsScaffold widget', () {
    MockServiceManager? mockServiceManager;

    setUp(() {
      mockServiceManager = MockServiceManager();
      when(mockServiceManager!.service).thenReturn(null);
      when(mockServiceManager!.connectedAppInitialized).thenReturn(false);
      when(mockServiceManager!.connectedState).thenReturn(
        ValueNotifier<ConnectedState>(const ConnectedState(false)),
      );

      final mockErrorBadgeManager = MockErrorBadgeManager();
      when(mockServiceManager!.errorBadgeManager)
          .thenReturn(mockErrorBadgeManager);
      when(mockErrorBadgeManager.errorCountNotifier(any))
          .thenReturn(ValueNotifier<int>(0));

      setGlobal(ServiceConnectionManager, mockServiceManager);
      setGlobal(FrameworkController, FrameworkController());
      setGlobal(SurveyService, SurveyService());
      setGlobal(OfflineModeController, OfflineModeController());
      setGlobal(IdeTheme, IdeTheme());
    });

    Widget wrapScaffold(Widget child) {
      return wrap(wrapWithAnalytics(child));
    }

    testWidgetsWithWindowSize(
        'displays in narrow mode without error', const Size(200.0, 1200.0),
        (WidgetTester tester) async {
      await tester.pumpWidget(
        wrapScaffold(
          wrapWithNotifications(
            DevToolsScaffold(
              tabs: const [_screen1, _screen2, _screen3, _screen4, _screen5],
              ideTheme: IdeTheme(),
            ),
          ),
        ),
      );
      expect(find.byKey(_k1), findsOneWidget);
      expect(find.byKey(DevToolsScaffold.narrowWidthKey), findsOneWidget);
      expect(find.byKey(DevToolsScaffold.fullWidthKey), findsNothing);
    });

    testWidgetsWithWindowSize(
        'displays in full-width mode without error', const Size(1200.0, 1200.0),
        (WidgetTester tester) async {
      await tester.pumpWidget(
        wrapScaffold(
          wrapWithNotifications(
            DevToolsScaffold(
              tabs: const [_screen1, _screen2, _screen3, _screen4, _screen5],
              ideTheme: IdeTheme(),
            ),
          ),
        ),
      );
      expect(find.byKey(_k1), findsOneWidget);
      expect(find.byKey(DevToolsScaffold.fullWidthKey), findsOneWidget);
      expect(find.byKey(DevToolsScaffold.narrowWidthKey), findsNothing);
    });

    testWidgets('displays no tabs when only one is given',
        (WidgetTester tester) async {
      await tester.pumpWidget(
        wrapScaffold(
          wrapWithNotifications(
            DevToolsScaffold(
              tabs: const [_screen1],
              ideTheme: IdeTheme(),
            ),
          ),
        ),
      );
      expect(find.byKey(_k1), findsOneWidget);
      expect(find.byKey(_t1), findsNothing);
    });

    testWidgets('displays only the selected tab', (WidgetTester tester) async {
      await tester.pumpWidget(
        wrapScaffold(
          wrapWithNotifications(
            DevToolsScaffold(
              tabs: const [_screen1, _screen2],
              ideTheme: IdeTheme(),
            ),
          ),
        ),
      );
      expect(find.byKey(_k1), findsOneWidget);
      expect(find.byKey(_k2), findsNothing);

      // Tap on the tab for screen 2, then let the animation finish before
      // checking the body is updated.
      await tester.tap(find.byKey(_t2));
      await tester.pumpAndSettle();
      expect(find.byKey(_k1), findsNothing);
      expect(find.byKey(_k2), findsOneWidget);

      // Return to screen 1.
      await tester.tap(find.byKey(_t1));
      await tester.pumpAndSettle();
      expect(find.byKey(_k1), findsOneWidget);
      expect(find.byKey(_k2), findsNothing);
    });

    testWidgets('displays the requested initial page',
        (WidgetTester tester) async {
      await tester.pumpWidget(
        wrapScaffold(
          wrapWithNotifications(
            DevToolsScaffold(
              tabs: const [_screen1, _screen2],
              page: _screen2.screenId,
              ideTheme: IdeTheme(),
            ),
          ),
        ),
      );

      expect(find.byKey(_k1), findsNothing);
      expect(find.byKey(_k2), findsOneWidget);
    });
>>>>>>> 93c97155
  });
}

class _TestScreen extends Screen {
  const _TestScreen(
    this.name,
    this.key, {
    bool showFloatingDebuggerControls = true,
    Key? tabKey,
  }) : super(
          name,
          title: name,
          icon: Icons.computer,
          tabKey: tabKey,
          showFloatingDebuggerControls: showFloatingDebuggerControls,
        );

  final String name;
  final Key key;

  @override
  Widget build(BuildContext context) {
    return SizedBox(key: key);
  }
}

// Keys and tabs for use in the test.
const _k1 = Key('body key 1');
const _k2 = Key('body key 2');
const _k3 = Key('body key 3');
const _k4 = Key('body key 4');
const _k5 = Key('body key 5');
const _t1 = Key('tab key 1');
const _t2 = Key('tab key 2');
const _screen1 = _TestScreen('screen1', _k1, tabKey: _t1);
const _screen2 = _TestScreen('screen2', _k2, tabKey: _t2);
const _screen3 = _TestScreen('screen3', _k3);
const _screen4 = _TestScreen('screen4', _k4);
const _screen5 = _TestScreen('screen5', _k5);<|MERGE_RESOLUTION|>--- conflicted
+++ resolved
@@ -16,7 +16,6 @@
 import 'package:mockito/mockito.dart';
 
 void main() {
-<<<<<<< HEAD
   final mockServiceManager = MockServiceConnectionManager();
   when(mockServiceManager.service).thenReturn(null);
   when(mockServiceManager.connectedAppInitialized).thenReturn(false);
@@ -135,133 +134,6 @@
 
     expect(find.byKey(_k1), findsNothing);
     expect(find.byKey(_k2), findsOneWidget);
-=======
-  group('DevToolsScaffold widget', () {
-    MockServiceManager? mockServiceManager;
-
-    setUp(() {
-      mockServiceManager = MockServiceManager();
-      when(mockServiceManager!.service).thenReturn(null);
-      when(mockServiceManager!.connectedAppInitialized).thenReturn(false);
-      when(mockServiceManager!.connectedState).thenReturn(
-        ValueNotifier<ConnectedState>(const ConnectedState(false)),
-      );
-
-      final mockErrorBadgeManager = MockErrorBadgeManager();
-      when(mockServiceManager!.errorBadgeManager)
-          .thenReturn(mockErrorBadgeManager);
-      when(mockErrorBadgeManager.errorCountNotifier(any))
-          .thenReturn(ValueNotifier<int>(0));
-
-      setGlobal(ServiceConnectionManager, mockServiceManager);
-      setGlobal(FrameworkController, FrameworkController());
-      setGlobal(SurveyService, SurveyService());
-      setGlobal(OfflineModeController, OfflineModeController());
-      setGlobal(IdeTheme, IdeTheme());
-    });
-
-    Widget wrapScaffold(Widget child) {
-      return wrap(wrapWithAnalytics(child));
-    }
-
-    testWidgetsWithWindowSize(
-        'displays in narrow mode without error', const Size(200.0, 1200.0),
-        (WidgetTester tester) async {
-      await tester.pumpWidget(
-        wrapScaffold(
-          wrapWithNotifications(
-            DevToolsScaffold(
-              tabs: const [_screen1, _screen2, _screen3, _screen4, _screen5],
-              ideTheme: IdeTheme(),
-            ),
-          ),
-        ),
-      );
-      expect(find.byKey(_k1), findsOneWidget);
-      expect(find.byKey(DevToolsScaffold.narrowWidthKey), findsOneWidget);
-      expect(find.byKey(DevToolsScaffold.fullWidthKey), findsNothing);
-    });
-
-    testWidgetsWithWindowSize(
-        'displays in full-width mode without error', const Size(1200.0, 1200.0),
-        (WidgetTester tester) async {
-      await tester.pumpWidget(
-        wrapScaffold(
-          wrapWithNotifications(
-            DevToolsScaffold(
-              tabs: const [_screen1, _screen2, _screen3, _screen4, _screen5],
-              ideTheme: IdeTheme(),
-            ),
-          ),
-        ),
-      );
-      expect(find.byKey(_k1), findsOneWidget);
-      expect(find.byKey(DevToolsScaffold.fullWidthKey), findsOneWidget);
-      expect(find.byKey(DevToolsScaffold.narrowWidthKey), findsNothing);
-    });
-
-    testWidgets('displays no tabs when only one is given',
-        (WidgetTester tester) async {
-      await tester.pumpWidget(
-        wrapScaffold(
-          wrapWithNotifications(
-            DevToolsScaffold(
-              tabs: const [_screen1],
-              ideTheme: IdeTheme(),
-            ),
-          ),
-        ),
-      );
-      expect(find.byKey(_k1), findsOneWidget);
-      expect(find.byKey(_t1), findsNothing);
-    });
-
-    testWidgets('displays only the selected tab', (WidgetTester tester) async {
-      await tester.pumpWidget(
-        wrapScaffold(
-          wrapWithNotifications(
-            DevToolsScaffold(
-              tabs: const [_screen1, _screen2],
-              ideTheme: IdeTheme(),
-            ),
-          ),
-        ),
-      );
-      expect(find.byKey(_k1), findsOneWidget);
-      expect(find.byKey(_k2), findsNothing);
-
-      // Tap on the tab for screen 2, then let the animation finish before
-      // checking the body is updated.
-      await tester.tap(find.byKey(_t2));
-      await tester.pumpAndSettle();
-      expect(find.byKey(_k1), findsNothing);
-      expect(find.byKey(_k2), findsOneWidget);
-
-      // Return to screen 1.
-      await tester.tap(find.byKey(_t1));
-      await tester.pumpAndSettle();
-      expect(find.byKey(_k1), findsOneWidget);
-      expect(find.byKey(_k2), findsNothing);
-    });
-
-    testWidgets('displays the requested initial page',
-        (WidgetTester tester) async {
-      await tester.pumpWidget(
-        wrapScaffold(
-          wrapWithNotifications(
-            DevToolsScaffold(
-              tabs: const [_screen1, _screen2],
-              page: _screen2.screenId,
-              ideTheme: IdeTheme(),
-            ),
-          ),
-        ),
-      );
-
-      expect(find.byKey(_k1), findsNothing);
-      expect(find.byKey(_k2), findsOneWidget);
-    });
->>>>>>> 93c97155
   });
 }
 
