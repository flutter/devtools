--- conflicted
+++ resolved
@@ -143,13 +143,13 @@
       await tester.pumpWidget(
         // FlutterFramesChartItem needs to be wrapped in Material,
         // Directionality, and Overlay in order to pump the widget and test.
-<<<<<<< HEAD
         wrap(
           Overlay(
             initialEntries: [
               OverlayEntry(
                 builder: (context) {
                   return FlutterFramesChartItem(
+                    index: 0,
                     controller: createMockPerformanceControllerWithDefaults(),
                     frame: testFrame0,
                     selected: true,
@@ -160,28 +160,6 @@
                 },
               ),
             ],
-=======
-        Material(
-          child: Directionality(
-            textDirection: TextDirection.ltr,
-            child: Overlay(
-              initialEntries: [
-                OverlayEntry(
-                  builder: (context) {
-                    return FlutterFramesChartItem(
-                      index: 0,
-                      controller: createMockPerformanceControllerWithDefaults(),
-                      frame: testFrame0,
-                      selected: true,
-                      msPerPx: 1,
-                      availableChartHeight: 100.0,
-                      displayRefreshRate: defaultRefreshRate,
-                    );
-                  },
-                ),
-              ],
-            ),
->>>>>>> 77d10da2
           ),
         ),
       );
