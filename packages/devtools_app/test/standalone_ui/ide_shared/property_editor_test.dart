--- conflicted
+++ resolved
@@ -15,25 +15,15 @@
 import 'package:flutter/material.dart';
 import 'package:flutter_test/flutter_test.dart';
 import 'package:mockito/mockito.dart';
-<<<<<<< HEAD
-=======
 
 typedef Location = ({TextDocument document, CursorPosition position});
 typedef LocationToArgsResult = Map<Location, EditableArgumentsResult>;
->>>>>>> b48b31b5
 
 void main() {
   final eventController = StreamController<ActiveLocationChangedEvent>();
   final eventStream = eventController.stream;
 
-<<<<<<< HEAD
-  final locationToArgsResult = <
-    ({TextDocument document, CursorPosition position}),
-    EditableArgumentsResult
-  >{
-=======
   final LocationToArgsResult locationToArgsResult = {
->>>>>>> b48b31b5
     (document: textDocument1, position: activeCursorPosition1): result1,
     (document: textDocument2, position: activeCursorPosition2): result2,
   };
