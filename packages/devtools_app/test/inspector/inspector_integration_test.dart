--- conflicted
+++ resolved
@@ -10,7 +10,6 @@
 import '../test_infra/flutter_test_driver.dart' show FlutterRunConfiguration;
 import '../test_infra/flutter_test_environment.dart';
 import '../test_infra/matchers/matchers.dart';
-import '../test_infra/utils/test_utils.dart';
 
 // This is a bit conservative to ensure we do not get flakes due to
 // slow interactions with the VM Service. This delay could likely be
@@ -20,13 +19,11 @@
 void main() {
   // We need to use real async in this test so we need to use this binding.
   initializeLiveTestWidgetsFlutterBindingWithAssets();
-
   const windowSize = Size(2600.0, 1200.0);
-  final env = FlutterTestEnvironment(
+
+  final FlutterTestEnvironment env = FlutterTestEnvironment(
     const FlutterRunConfiguration(withDebugger: true),
   );
-<<<<<<< HEAD
-=======
 
   env.afterEverySetup = () async {
     final service = serviceConnection.inspectorService;
@@ -40,50 +37,12 @@
         isAlive: null,
       );
     }
->>>>>>> 0e4607ad
-
-  setUpAll(() async {
-    await env.setupEnvironment();
-    await storage.setValue('ui.denseMode', 'true');
-
-    env.afterEverySetup = () async {
-      final service = serviceManager.inspectorService;
-      if (env.reuseTestEnvironment) {
-        // Ensure the previous test did not set the selection on the device.
-        // TODO(jacobr): add a proper method to WidgetInspectorService that does
-        // this. setSelection currently ignores null selection requests which is
-        // a misfeature.
-        await service!.inspectorLibrary.eval(
-          'WidgetInspectorService.instance.selection.clear()',
-          isAlive: null,
-        );
-      }
-
-      if (service is InspectorService) {
-        await service.inferPubRootDirectoryIfNeeded();
-      }
-    };
-
-    setGlobal(DevToolsExtensionPoints, ExternalDevToolsExtensionPoints());
-    setGlobal(BreakpointManager, BreakpointManager());
-    setGlobal(IdeTheme, IdeTheme());
-    setGlobal(NotificationService, NotificationService());
-  });
-
-  tearDown(() async {
-    await env.tearDownEnvironment();
-  });
-
-<<<<<<< HEAD
-  tearDownAll(() async {
-    await env.tearDownEnvironment(force: true);
-  });
-
-  group('screenshot tests', () {
-    setUp(() async {
-      await env.setupEnvironment();
-    });
-=======
+
+    if (service is InspectorService) {
+      await service.inferPubRootDirectoryIfNeeded();
+    }
+  };
+
   setUp(() async {
     await env.setupEnvironment();
     await storage.setValue('ui.denseMode', 'true');
@@ -93,21 +52,15 @@
   tearDownAll(() async {
     await env.tearDownEnvironment(force: true);
   });
->>>>>>> 0e4607ad
 
   group('screenshot tests', () {
     testWidgetsWithWindowSize(
       'navigation',
       windowSize,
       (WidgetTester tester) async {
-<<<<<<< HEAD
-        expect(serviceManager.service, equals(env.service));
-        expect(serviceManager.isolateManager, isNotNull);
-=======
         await env.setupEnvironment();
         expect(serviceConnection.serviceManager.service, equals(env.service));
         expect(serviceConnection.serviceManager.isolateManager, isNotNull);
->>>>>>> 0e4607ad
 
         final screen = InspectorScreen();
         await tester.pumpWidget(
@@ -193,8 +146,9 @@
             '../test_infra/goldens/integration_animated_physical_model_selected.png',
           ),
         );
+
+        await env.tearDownEnvironment();
       },
-      tags: skipForFlutterTestRegistry,
     );
 
     // TODO(jacobr): convert these tests to screenshot tests like the initial
@@ -350,6 +304,7 @@
         // TODO(dantup): Remove this.
         return;
       }
+      await env.setupEnvironment();
 
       await serviceManager.performHotReload();
       // Ensure the inspector does not fall over and die after a hot reload.
@@ -377,6 +332,8 @@
 // https://github.com/flutter/devtools/issues/337 is fixed.
 /*
     test('hotRestart', () async {
+      await env.setupEnvironment();
+
       // The important thing about this is that the details tree should scroll
       // instead of re-rooting as the selected row is already visible in the
       // details tree.
@@ -447,26 +404,10 @@
   });
 
   group('widget errors', () {
-<<<<<<< HEAD
-    setUp(() async {
-      await env.setupEnvironment(
-        config: const FlutterRunConfiguration(
-          withDebugger: true,
-          entryScript: 'lib/overflow_errors.dart',
-        ),
-      );
-    });
-
-=======
->>>>>>> 0e4607ad
     testWidgetsWithWindowSize(
       'show navigator and error labels',
       windowSize,
       (WidgetTester tester) async {
-<<<<<<< HEAD
-        expect(serviceManager.service, equals(env.service));
-        expect(serviceManager.isolateManager, isNotNull);
-=======
         await env.setupEnvironment(
           config: const FlutterRunConfiguration(
             withDebugger: true,
@@ -475,7 +416,6 @@
         );
         expect(serviceConnection.serviceManager.service, equals(env.service));
         expect(serviceConnection.serviceManager.isolateManager, isNotNull);
->>>>>>> 0e4607ad
 
         final screen = InspectorScreen();
         await tester.pumpWidget(
@@ -510,8 +450,9 @@
             '../test_infra/goldens/integration_inspector_errors_2_error_selected.png',
           ),
         );
+
+        await env.tearDownEnvironment();
       },
-      tags: skipForFlutterTestRegistry,
     );
   });
 }