// Copyright 2021 The Chromium Authors. All rights reserved.
// Use of this source code is governed by a BSD-style license that can be
// found in the LICENSE file.

import 'dart:collection';

import 'package:devtools_app/src/config_specific/ide_theme/ide_theme.dart';
import 'package:devtools_app/src/screens/inspector/inspector_screen.dart';
import 'package:devtools_app/src/service/service_manager.dart';
import 'package:devtools_app/src/shared/error_badge_manager.dart';
import 'package:devtools_app/src/shared/globals.dart';
import 'package:devtools_test/devtools_test.dart';
import 'package:flutter/material.dart';
import 'package:flutter_test/flutter_test.dart';

void main() {
  setUp(() {
    setGlobal(ServiceConnectionManager, FakeServiceManager());
    setGlobal(IdeTheme, IdeTheme());
  });

  group('Inspector Error Navigator', () {
    Future<void> testNavigate(
      WidgetTester tester, {
      required IconData tapIcon,
      required int errorCount,
      int? startIndex,
      int? expectedIndex,
    }) async {
      var index = startIndex;
      final navigator = ErrorNavigator(
        errorIndex: index,
        errors: _generateErrors(errorCount),
        onSelectError: (newIndex) => index = newIndex,
      );

      await tester.pumpWidget(wrap(navigator));
      await tester.tap(find.byIcon(tapIcon));

      expect(index, equals(expectedIndex));
    }

    testWidgets('shows count when no selection', (WidgetTester tester) async {
      await tester.pumpWidget(
        wrap(
          ErrorNavigator(
            errorIndex: null,
            errors: _generateErrors(10),
            onSelectError: (_) {},
          ),
        ),
      );
      expect(find.text('Errors: 10'), findsOneWidget);
    });

    testWidgets('shows x/y when selected error', (WidgetTester tester) async {
      await tester.pumpWidget(
        wrap(
          ErrorNavigator(
            errorIndex: 0,
            errors: _generateErrors(10),
            onSelectError: (_) {},
          ),
        ),
      );
      expect(find.text('Error 1/10'), findsOneWidget);
    });

    testWidgets(
      'can navigate forwards',
<<<<<<< HEAD
      // Intebtionally unwaited.
=======
      // Intentionally unawaited.
>>>>>>> b3eefe3c
      // ignore: discarded_futures
      (WidgetTester tester) => testNavigate(
        tester,
        tapIcon: Icons.keyboard_arrow_down,
        errorCount: 10,
        startIndex: 5,
        expectedIndex: 6,
      ),
    );

    testWidgets(
      'can navigate backwards',
<<<<<<< HEAD
      // Intebtionally unwaited.
=======
      // Intentionally unawaited.
>>>>>>> b3eefe3c
      // ignore: discarded_futures
      (WidgetTester tester) => testNavigate(
        tester,
        tapIcon: Icons.keyboard_arrow_up,
        errorCount: 10,
        startIndex: 5,
        expectedIndex: 4,
      ),
    );

    testWidgets(
      'wraps forwards',
<<<<<<< HEAD
      // Intebtionally unwaited.
=======
      // Intentionally unawaited.
>>>>>>> b3eefe3c
      // ignore: discarded_futures
      (WidgetTester tester) => testNavigate(
        tester,
        tapIcon: Icons.keyboard_arrow_down,
        errorCount: 10,
        startIndex: 9,
        expectedIndex: 0,
      ),
    );

    testWidgets(
      'wraps backwards',
<<<<<<< HEAD
      // Intebtionally unwaited.
=======
      // Intentionally unawaited.
>>>>>>> b3eefe3c
      // ignore: discarded_futures
      (WidgetTester tester) => testNavigate(
        tester,
        tapIcon: Icons.keyboard_arrow_up,
        errorCount: 10,
        startIndex: 0,
        expectedIndex: 9,
      ),
    );
  });
}

LinkedHashMap<String, InspectableWidgetError> _generateErrors(int count) =>
    LinkedHashMap<String, InspectableWidgetError>.fromEntries(
      List.generate(
        count,
        (index) => MapEntry(
          'error-$index',
          InspectableWidgetError(
            'Error $index',
            'error-$index',
          ),
        ),
      ),
    );<|MERGE_RESOLUTION|>--- conflicted
+++ resolved
@@ -68,11 +68,7 @@
 
     testWidgets(
       'can navigate forwards',
-<<<<<<< HEAD
-      // Intebtionally unwaited.
-=======
       // Intentionally unawaited.
->>>>>>> b3eefe3c
       // ignore: discarded_futures
       (WidgetTester tester) => testNavigate(
         tester,
@@ -85,11 +81,7 @@
 
     testWidgets(
       'can navigate backwards',
-<<<<<<< HEAD
-      // Intebtionally unwaited.
-=======
       // Intentionally unawaited.
->>>>>>> b3eefe3c
       // ignore: discarded_futures
       (WidgetTester tester) => testNavigate(
         tester,
@@ -102,11 +94,7 @@
 
     testWidgets(
       'wraps forwards',
-<<<<<<< HEAD
-      // Intebtionally unwaited.
-=======
       // Intentionally unawaited.
->>>>>>> b3eefe3c
       // ignore: discarded_futures
       (WidgetTester tester) => testNavigate(
         tester,
@@ -119,11 +107,7 @@
 
     testWidgets(
       'wraps backwards',
-<<<<<<< HEAD
-      // Intebtionally unwaited.
-=======
       // Intentionally unawaited.
->>>>>>> b3eefe3c
       // ignore: discarded_futures
       (WidgetTester tester) => testNavigate(
         tester,
