--- conflicted
+++ resolved
@@ -9,16 +9,9 @@
 
 void main() {
   for (var t in _sizeTests) {
-<<<<<<< HEAD
-    group(t.name, () {
-      test('has expected root and unreachable sizes.', () {
-        buildSpanningTreeAndSetInRefs(t.heap);
-        expect(t.heap.root.retainedSize, equals(t.rootRetainedSize));
-=======
     test('has expected root and unreachable sizes, ${t.name}.', () {
       buildSpanningTreeAndSetInRefs(t.heap);
       expect(t.heap.root.retainedSize, equals(t.rootRetainedSize));
->>>>>>> b5b50a68
 
       var actualUnreachableSize = 0;
       for (var object in t.heap.objects) {
@@ -247,11 +240,7 @@
 ) =>
     AdaptedHeapObject(
       code: codeAndIndex,
-<<<<<<< HEAD
-      outRefs: references,
-=======
       outRefs: references.toSet(),
->>>>>>> b5b50a68
       heapClass: HeapClassName(
         className: 'MyClass',
         library: 'my_lib',
@@ -265,11 +254,7 @@
 ) {
   final result = AdaptedHeapObject(
     code: codeAndIndex,
-<<<<<<< HEAD
-    outRefs: references,
-=======
     outRefs: references.toSet(),
->>>>>>> b5b50a68
     heapClass: HeapClassName(
       className: '_WeakProperty',
       library: 'dart.core',
