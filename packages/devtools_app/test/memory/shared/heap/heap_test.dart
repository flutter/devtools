// Copyright 2022 The Chromium Authors. All rights reserved.
// Use of this source code is governed by a BSD-style license that can be
// found in the LICENSE file.

import 'package:devtools_app/src/screens/memory/shared/heap/heap.dart';
import 'package:devtools_app/src/screens/memory/shared/heap/spanning_tree.dart';
import 'package:devtools_app/src/shared/memory/adapted_heap_data.dart';
import 'package:devtools_app/src/shared/memory/class_name.dart';

import 'package:flutter_test/flutter_test.dart';

class _ClassSizeTest {
  _ClassSizeTest({
    required this.name,
    required this.heap,
    required this.expectedClassARetainedSize,
  }) : assert(_assertHeapIndexIsCode(heap)) {
    buildSpanningTreeAndSetInRefs(heap);
  }

  final AdaptedHeapData heap;
  final String name;
  final int expectedClassARetainedSize;
}

final _root = HeapClassName(className: 'Root', library: 'l');
final _classA = HeapClassName(className: 'A', library: 'l');
final _classB = HeapClassName(className: 'B', library: 'l');

final _classSizeTests = <_ClassSizeTest>[
  _ClassSizeTest(
    name: 'separate',
    heap: AdaptedHeapData(
      [
        _createOneByteObject(0, [1, 2, 3], _root),
        _createOneByteObject(1, [], _classA),
        _createOneByteObject(2, [], _classA),
        _createOneByteObject(3, [], _classA),
      ],
      rootIndex: 0,
    ),
    expectedClassARetainedSize: 3,
  ),
  _ClassSizeTest(
    name: 'linked',
    heap: AdaptedHeapData(
      [
        _createOneByteObject(0, [1], _root),
        _createOneByteObject(1, [2], _classA),
        _createOneByteObject(2, [3], _classA),
        _createOneByteObject(3, [], _classA),
      ],
      rootIndex: 0,
    ),
    expectedClassARetainedSize: 3,
  ),
  _ClassSizeTest(
    name: 'full graph',
    heap: AdaptedHeapData(
      [
        _createOneByteObject(0, [1], _root),
        _createOneByteObject(1, [2, 3], _classA),
        _createOneByteObject(2, [3, 1], _classA),
        _createOneByteObject(3, [1, 2], _classA),
      ],
      rootIndex: 0,
    ),
    expectedClassARetainedSize: 3,
  ),
  _ClassSizeTest(
    name: 'with global B',
    heap: AdaptedHeapData(
      [
        _createOneByteObject(0, [1], _root),
        _createOneByteObject(1, [2, 4], _classA),
        _createOneByteObject(2, [3, 4], _classA),
        _createOneByteObject(3, [4], _classA),
        _createOneByteObject(4, [], _classB),
      ],
      rootIndex: 0,
    ),
    expectedClassARetainedSize: 4,
  ),
];

void main() {
  test('$SingleClassStats does not double-count self-referenced classes.', () {
    for (final t in _classSizeTests) {
      final classes = SingleClassStats(heapClass: _classA);
      for (final o in t.heap.objects) {
        if (o.heapClass == _classA) classes.countInstance(t.heap, o.code);
      }
      expect(
        classes.objects.retainedSize,
        t.expectedClassARetainedSize,
        reason: t.name,
      );
    }
  });
}

AdaptedHeapObject _createOneByteObject(
  int codeAndIndex,
  List<int> references,
  HeapClassName theClass,
) =>
    AdaptedHeapObject(
      code: codeAndIndex,
<<<<<<< HEAD
      outRefs: references,
=======
      outRefs: references.toSet(),
>>>>>>> b5b50a68
      heapClass: theClass,
      shallowSize: 1,
    );

/// For convenience of testing each heap object has code equal to the
/// index in array.
bool _assertHeapIndexIsCode(AdaptedHeapData heap) => heap.objects
    .asMap()
    .entries
    .every((entry) => entry.key == entry.value.code);<|MERGE_RESOLUTION|>--- conflicted
+++ resolved
@@ -106,11 +106,7 @@
 ) =>
     AdaptedHeapObject(
       code: codeAndIndex,
-<<<<<<< HEAD
-      outRefs: references,
-=======
       outRefs: references.toSet(),
->>>>>>> b5b50a68
       heapClass: theClass,
       shallowSize: 1,
     );
