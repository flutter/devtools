// Copyright 2022 The Chromium Authors. All rights reserved.
// Use of this source code is governed by a BSD-style license that can be
// found in the LICENSE file.

import 'package:devtools_app/src/shared/memory/adapted_heap_data.dart';
import 'package:devtools_app/src/shared/memory/class_name.dart';
import 'package:flutter_test/flutter_test.dart';

class _HeapPathTest {
  _HeapPathTest(
    this.name,
    this.heapPath, {
    required this.isRetainedBySameClass,
  });

  final String name;
  final HeapPath heapPath;
  final bool isRetainedBySameClass;
}

final _heapPathTests = <_HeapPathTest>[
  _HeapPathTest(
    'empty',
    HeapPath([]),
    isRetainedBySameClass: false,
  ),
  _HeapPathTest(
    'one item',
    HeapPath([_objectForClass('myLib', 'myClass')]),
    isRetainedBySameClass: false,
  ),
  _HeapPathTest(
    'two different',
    HeapPath([
      _objectForClass('myLib1', 'myClass'),
      _objectForClass('myLib2', 'myClass'),
    ]),
    isRetainedBySameClass: false,
  ),
  _HeapPathTest(
    'two identical',
    HeapPath([
      _objectForClass('myLib', 'myClass'),
      _objectForClass('myLib', 'myClass'),
    ]),
    isRetainedBySameClass: true,
  ),
  _HeapPathTest(
    'three identical',
    HeapPath([
      _objectForClass('myLib', 'myClass'),
      _objectForClass('myLib', 'myClass'),
      _objectForClass('myLib', 'myClass'),
    ]),
    isRetainedBySameClass: true,
  ),
];

void main() {
  test('$AdaptedHeapData serializes.', () {
    final json = AdaptedHeapData(
      [
        AdaptedHeapObject(
          code: 1,
<<<<<<< HEAD
          outRefs: [3, 4, 5],
=======
          outRefs: {3, 4, 5},
>>>>>>> b5b50a68
          heapClass: HeapClassName(
            className: 'class',
            library: 'library',
          ),
          shallowSize: 1,
        )
      ],
      rootIndex: 0,
      created: DateTime(2000),
    ).toJson();

    expect(json, AdaptedHeapData.fromJson(json).toJson());
  });

  test('$HeapPath.isRetainedBySameClass returns expected result for.', () {
    for (final t in _heapPathTests) {
      expect(
        t.heapPath.isRetainedBySameClass,
        t.isRetainedBySameClass,
        reason: t.name,
      );
    }
  });
}

AdaptedHeapObject _objectForClass(String lib, String theClass) =>
    AdaptedHeapObject(
      code: 1,
<<<<<<< HEAD
      outRefs: [],
=======
      outRefs: {},
>>>>>>> b5b50a68
      heapClass: HeapClassName(className: theClass, library: lib),
      shallowSize: 1,
    );<|MERGE_RESOLUTION|>--- conflicted
+++ resolved
@@ -62,11 +62,7 @@
       [
         AdaptedHeapObject(
           code: 1,
-<<<<<<< HEAD
-          outRefs: [3, 4, 5],
-=======
           outRefs: {3, 4, 5},
->>>>>>> b5b50a68
           heapClass: HeapClassName(
             className: 'class',
             library: 'library',
@@ -95,11 +91,7 @@
 AdaptedHeapObject _objectForClass(String lib, String theClass) =>
     AdaptedHeapObject(
       code: 1,
-<<<<<<< HEAD
-      outRefs: [],
-=======
       outRefs: {},
->>>>>>> b5b50a68
       heapClass: HeapClassName(className: theClass, library: lib),
       shallowSize: 1,
     );