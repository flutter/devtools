--- conflicted
+++ resolved
@@ -28,11 +28,7 @@
               className: 'class',
               library: 'library',
             ),
-<<<<<<< HEAD
-            outRefs: [2, 3, 4],
-=======
             outRefs: {2, 3, 4},
->>>>>>> b5b50a68
             code: 6,
             shallowSize: 1,
           ),
