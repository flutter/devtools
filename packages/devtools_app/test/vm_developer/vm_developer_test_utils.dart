--- conflicted
+++ resolved
@@ -248,13 +248,6 @@
     when(object.guardClassKind).thenReturn(null);
   }
 
-<<<<<<< HEAD
-  if (object is LibraryObject) {
-    when(object.name).thenReturn(testLib.name);
-    when(object.ref).thenReturn(testLib);
-    when(object.obj).thenReturn(testLib);
-    when(object.vmName).thenReturn(null);
-=======
   if (object is FuncObject) {
     when(object.name).thenReturn(testFunction.name);
     when(object.ref).thenReturn(testFunction);
@@ -275,6 +268,12 @@
     when(object.ref).thenReturn(testScript);
     when(object.obj).thenReturn(testScript);
     when(object.loadTime).thenReturn(testLoadTime);
->>>>>>> 1141986a
+  }
+
+  if (object is LibraryObject) {
+    when(object.name).thenReturn(testLib.name);
+    when(object.ref).thenReturn(testLib);
+    when(object.obj).thenReturn(testLib);
+    when(object.vmName).thenReturn(null);
   }
 }