--- conflicted
+++ resolved
@@ -248,13 +248,6 @@
     when(object.guardClassKind).thenReturn(null);
   }
 
-<<<<<<< HEAD
-  if (object is ScriptObject) {
-    when(object.name).thenReturn(fileNameFromUri(testScript.uri));
-    when(object.ref).thenReturn(testScript);
-    when(object.obj).thenReturn(testScript);
-    when(object.loadTime).thenReturn(testLoadTime);
-=======
   if (object is FuncObject) {
     when(object.name).thenReturn(testFunction.name);
     when(object.ref).thenReturn(testFunction);
@@ -268,6 +261,12 @@
     when(object.isNative).thenReturn(null);
     when(object.vmName).thenReturn(null);
     when(object.icDataArray).thenReturn(null);
->>>>>>> 1ad7d75c
+  }
+
+  if (object is ScriptObject) {
+    when(object.name).thenReturn(fileNameFromUri(testScript.uri));
+    when(object.ref).thenReturn(testScript);
+    when(object.obj).thenReturn(testScript);
+    when(object.loadTime).thenReturn(testLoadTime);
   }
 }