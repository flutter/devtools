--- conflicted
+++ resolved
@@ -47,16 +47,8 @@
     VmServiceWrapper.enablePrivateRpcs = true;
   });
 
-<<<<<<< HEAD
-  tearDown(() {
-    displayObjectInspector = false;
-  });
-
   testWidgetsWithWindowSize('builds screen', windowSize,
       (WidgetTester tester) async {
-=======
-  testWidgets('builds screen', (WidgetTester tester) async {
->>>>>>> fff97dff
     await tester.pumpWidget(
       wrapWithControllers(
         Builder(
