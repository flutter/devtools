// Copyright 2022 The Chromium Authors. All rights reserved.
// Use of this source code is governed by a BSD-style license that can be
// found in the LICENSE file.

import 'package:devtools_app/src/config_specific/ide_theme/ide_theme.dart';
import 'package:devtools_app/src/screens/vm_developer/vm_developer_common_widgets.dart';
import 'package:devtools_app/src/shared/common_widgets.dart';
import 'package:devtools_app/src/shared/globals.dart';
import 'package:devtools_test/devtools_test.dart';
import 'package:flutter/material.dart';
import 'package:flutter_test/flutter_test.dart';
import 'package:mockito/mockito.dart';
import 'package:vm_service/vm_service.dart';

import '../vm_developer_test_utils.dart';

void main() {
  const windowSize = Size(4000.0, 4000.0);

  late MockClassObject mockClassObject;

  late InstanceRef requestedSize;

  final fetchingSizeNotifier = ValueNotifier<bool>(false);

  final retainingPathNotifier = ValueNotifier<RetainingPath?>(null);

  final inboundRefsNotifier = ValueNotifier<InboundReferences?>(null);

  setUp(() {
    setGlobal(IdeTheme, IdeTheme());

    mockClassObject = MockClassObject();

    final json = testInstance.toJson();
    requestedSize = Instance.parse(json)!;

    when(mockClassObject.reachableSize).thenReturn(null);
    when(mockClassObject.retainedSize).thenReturn(null);

<<<<<<< HEAD
    // Intebtionally unwaited.
=======
    // Intentionally unawaited.
>>>>>>> b3eefe3c
    // ignore: discarded_futures
    when(mockClassObject.requestReachableSize()).thenAnswer((_) async {
      fetchingSizeNotifier.value = true;

      if (requestedSize.valueAsString == null) {
        requestedSize.valueAsString = '1024';
      } else {
        int value = int.parse(requestedSize.valueAsString!);
        value += 512;
        requestedSize.valueAsString = value.toString();
      }

      fetchingSizeNotifier.value = false;
    });

    when(mockClassObject.retainingPath).thenReturn(retainingPathNotifier);

<<<<<<< HEAD
    // Intebtionally unwaited.
=======
    // Intentionally unawaited.
>>>>>>> b3eefe3c
    // ignore: discarded_futures
    when(mockClassObject.requestRetainingPath()).thenAnswer((_) async {
      retainingPathNotifier.value = testRetainingPath;
    });

    when(mockClassObject.inboundReferences).thenReturn(inboundRefsNotifier);

<<<<<<< HEAD
    // Intebtionally unwaited.
=======
    // Intentionally unawaited.
>>>>>>> b3eefe3c
    // ignore: discarded_futures
    when(mockClassObject.requestInboundsRefs()).thenAnswer((_) async {
      inboundRefsNotifier.value = testInboundRefs;
    });
  });

  testWidgets('test RequestableSizeWidget while fetching data',
      (WidgetTester tester) async {
    await tester.pumpWidget(
      wrap(
        RequestableSizeWidget(
          fetching: ValueNotifier(true),
          sizeProvider: () => mockClassObject.reachableSize,
          requestFunction: mockClassObject.requestReachableSize,
        ),
      ),
    );

    await tester.pump();

    expect(find.byType(CircularProgressIndicator), findsOneWidget);
  });

  testWidgets('test RequestableSizeWidget', (WidgetTester tester) async {
    await tester.pumpWidget(
      wrap(
        RequestableSizeWidget(
          fetching: fetchingSizeNotifier,
          sizeProvider: () => mockClassObject.reachableSize,
          requestFunction: mockClassObject.requestReachableSize,
        ),
      ),
    );

    expect(find.byType(RequestDataButton), findsOneWidget);

    when(mockClassObject.reachableSize).thenReturn(requestedSize);

    await tester.tap(find.byType(RequestDataButton));

    await tester.pumpAndSettle();

    expect(requestedSize.valueAsString, '1024');
    expect(find.byType(SelectableText), findsOneWidget);
    expect(find.text('1 KB'), findsOneWidget);
    expect(find.byType(ToolbarRefresh), findsOneWidget);

    await tester.tap(find.byType(ToolbarRefresh));

    await tester.pumpAndSettle();

    expect(requestedSize.valueAsString, '1536');
    expect(find.byType(SelectableText), findsOneWidget);
    expect(find.text('1.5 KB'), findsOneWidget);
    expect(find.byType(ToolbarRefresh), findsOneWidget);
  });

  testWidgetsWithWindowSize(
      'test RetainingPathWidget with null data', windowSize,
      (WidgetTester tester) async {
    await tester.pumpWidget(
      wrap(
        RetainingPathWidget(
          retainingPath: mockClassObject.retainingPath,
          onExpanded: (bool) => null,
        ),
      ),
    );

    expect(find.byType(AreaPaneHeader), findsOneWidget);

    expect(find.text('Retaining Path'), findsOneWidget);

    await tester.tap(find.byType(AreaPaneHeader));

    await tester.pump();

    expect(find.byType(CenteredCircularProgressIndicator), findsOneWidget);
  });

  testWidgetsWithWindowSize(
      'test RetainingPathWidget with fetched data', windowSize,
      (WidgetTester tester) async {
    retainingPathNotifier.value = null;

    await tester.pumpWidget(
      wrap(
        RetainingPathWidget(
          retainingPath: mockClassObject.retainingPath,
          onExpanded: (bool) {
            mockClassObject.requestRetainingPath();
          },
        ),
      ),
    );

    await tester.tap(find.byType(AreaPaneHeader));

    await tester.pumpAndSettle();

    expect(find.byType(SelectableText), findsNWidgets(5));
    expect(find.text('FooClass'), findsOneWidget);
    expect(
      find.text('Retained by element [1] of <parentListName>'),
      findsOneWidget,
    );
    expect(
      find.text('Retained by element at [fooField] of <parentMapName>'),
      findsOneWidget,
    );
    expect(
      find.text('Retained by fooParentField of Field fooField of fooLib'),
      findsOneWidget,
    );
    expect(
      find.text('Retained by a GC root of type class table'),
      findsOneWidget,
    );
  });

  testWidgetsWithWindowSize(
      'test InboundReferencesWidget with null data', windowSize,
      (WidgetTester tester) async {
    inboundRefsNotifier.value = null;

    await tester.pumpWidget(
      wrap(
        InboundReferencesWidget(
          inboundReferences: mockClassObject.inboundReferences,
          onExpanded: (bool) => null,
        ),
      ),
    );

    expect(find.byType(AreaPaneHeader), findsOneWidget);

    expect(find.text('Inbound References'), findsOneWidget);

    await tester.tap(find.byType(AreaPaneHeader));

    await tester.pump();

    expect(find.byType(CenteredCircularProgressIndicator), findsOneWidget);
  });

  testWidgetsWithWindowSize(
      'test InboundReferencesWidget with data', windowSize,
      (WidgetTester tester) async {
    await tester.pumpWidget(
      wrap(
        InboundReferencesWidget(
          inboundReferences: mockClassObject.inboundReferences,
          onExpanded: (bool) => mockClassObject.requestInboundsRefs(),
        ),
      ),
    );

    await tester.tap(find.byType(AreaPaneHeader));

    await tester.pumpAndSettle();

    expect(find.byType(SelectableText), findsNWidgets(3));
    expect(
      find.text('Referenced by fooFunction'),
      findsOneWidget,
    );
    expect(
      find.text('Referenced by fooParentField of Field fooField of fooLib'),
      findsOneWidget,
    );
    expect(
      find.text('Referenced by element [1] of <parentListName>'),
      findsOneWidget,
    );
  });
}<|MERGE_RESOLUTION|>--- conflicted
+++ resolved
@@ -38,11 +38,7 @@
     when(mockClassObject.reachableSize).thenReturn(null);
     when(mockClassObject.retainedSize).thenReturn(null);
 
-<<<<<<< HEAD
-    // Intebtionally unwaited.
-=======
     // Intentionally unawaited.
->>>>>>> b3eefe3c
     // ignore: discarded_futures
     when(mockClassObject.requestReachableSize()).thenAnswer((_) async {
       fetchingSizeNotifier.value = true;
@@ -60,11 +56,7 @@
 
     when(mockClassObject.retainingPath).thenReturn(retainingPathNotifier);
 
-<<<<<<< HEAD
-    // Intebtionally unwaited.
-=======
     // Intentionally unawaited.
->>>>>>> b3eefe3c
     // ignore: discarded_futures
     when(mockClassObject.requestRetainingPath()).thenAnswer((_) async {
       retainingPathNotifier.value = testRetainingPath;
@@ -72,11 +64,7 @@
 
     when(mockClassObject.inboundReferences).thenReturn(inboundRefsNotifier);
 
-<<<<<<< HEAD
-    // Intebtionally unwaited.
-=======
     // Intentionally unawaited.
->>>>>>> b3eefe3c
     // ignore: discarded_futures
     when(mockClassObject.requestInboundsRefs()).thenAnswer((_) async {
       inboundRefsNotifier.value = testInboundRefs;
