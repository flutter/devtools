--- conflicted
+++ resolved
@@ -28,11 +28,7 @@
 void main() {
   late MemoryScreen screen;
   late MemoryController controller;
-<<<<<<< HEAD
-  FakeServiceManager fakeServiceManager;
-=======
   late FakeServiceManager fakeServiceManager;
->>>>>>> 666b0640
 
   /// Classes to track while testing.
   final classesToTrack = <ClassRef>[];
