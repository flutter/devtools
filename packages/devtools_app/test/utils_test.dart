--- conflicted
+++ resolved
@@ -22,11 +22,8 @@
       expect(prettyPrintBytes(kb * 1000, includeUnit: true), '1,000 KB');
 
       expect(prettyPrintBytes(mb), '1.0');
-<<<<<<< HEAD
-=======
       expect(prettyPrintBytes(mb + kb * 100), '1.1');
       expect(prettyPrintBytes(mb + kb * 150, mbFractionDigits: 2), '1.15');
->>>>>>> a4b1b2e1
       expect(prettyPrintBytes(mb, includeUnit: true), '1.0 MB');
       expect(prettyPrintBytes(mb - kb, includeUnit: true), '1,023 KB');
     });
