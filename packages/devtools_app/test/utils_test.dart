// Copyright 2018 The Chromium Authors. All rights reserved.
// Use of this source code is governed by a BSD-style license that can be
// found in the LICENSE file.

import 'dart:async';

import 'package:devtools_app/src/utils.dart';
import 'package:test/test.dart';

void main() {
  group('utils', () {
    test('printMb', () {
      const int MB = 1024 * 1024;

      expect(printMb(10 * MB, 0), '10');
      expect(printMb(10 * MB), '10.0');
      expect(printMb(10 * MB, 1), '10.0');
      expect(printMb(10 * MB, 2), '10.00');

      expect(printMb(1000 * MB, 0), '1000');
      expect(printMb(1000 * MB), '1000.0');
      expect(printMb(1000 * MB, 1), '1000.0');
      expect(printMb(1000 * MB, 2), '1000.00');
    });

    test('msAsText', () {
      expect(msText(const Duration(microseconds: 3111)), equals('3.1 ms'));
      expect(
        msText(const Duration(microseconds: 3199), includeUnit: false),
        equals('3.2'),
      );
      expect(
        msText(const Duration(microseconds: 3159), fractionDigits: 2),
        equals('3.16 ms'),
      );
      expect(
        msText(const Duration(microseconds: 3111), fractionDigits: 3),
        equals('3.111 ms'),
      );
      expect(
        msText(const Duration(milliseconds: 3)),
        equals('3.0 ms'),
      );
    });

    test('nullSafeMin', () {
      expect(nullSafeMin(1, 2), equals(1));
      expect(nullSafeMin(1, null), equals(1));
      expect(nullSafeMin(null, 2), equals(2));
      expect(nullSafeMin(null, null), equals(null));
    });

    test('nullSafeMin', () {
      expect(nullSafeMax(1, 2), equals(2));
      expect(nullSafeMax(1, null), equals(1));
      expect(nullSafeMax(null, 2), equals(2));
      expect(nullSafeMax(null, null), equals(null));
    });

    test('log2', () {
      expect(log2(1), equals(0));
      expect(log2(1.5), equals(0));
      expect(log2(2), equals(1));
      expect(log2(3), equals(1));
      expect(log2(4), equals(2));
    });

    test('executeWithDelay', () async {
      const delayMs = 500;
      int n = 1;
      int start;
      int end;

      // Condition n >= 2 is false, so we should execute with a delay.
      start = DateTime.now().millisecondsSinceEpoch;
      executeWithDelay(
        const Duration(milliseconds: 500),
        () {
          n++;
          end = DateTime.now().millisecondsSinceEpoch;
        },
        executeNow: n >= 2,
      );

      expect(n, equals(1));
      expect(end, isNull);
      await Future.delayed(const Duration(milliseconds: 250));
      expect(n, equals(1));
      expect(end, isNull);
      await Future.delayed(const Duration(milliseconds: 250));
      expect(n, equals(2));
      expect(end, isNotNull);

      // 1000ms is arbitrary. We want to ensure it doesn't run in less time than
      // we requested (checked above), but we don't want to be too strict because
      // shared CI CPUs can be slow.
      const epsilonMs = 1000;
      expect((end - start - delayMs).abs(), lessThan(epsilonMs));

      // Condition n >= 2 is true, so we should not execute with a delay.
      end = null;
      start = DateTime.now().millisecondsSinceEpoch;
      executeWithDelay(
        const Duration(milliseconds: 500),
        () {
          n++;
          end = DateTime.now().millisecondsSinceEpoch;
        },
        executeNow: true,
      );
      expect(n, equals(3));
      expect(end, isNotNull);
      // 400ms is arbitrary. It is less than 500, which is what matters. This
      // can be increased if this test starts to flake.
      expect(end - start, lessThan(400));
    });

    test('timeRange', () {
      final timeRange = TimeRange();

      expect(timeRange.toString(), equals('[null μs - null μs]'));

      timeRange
        ..start = const Duration(microseconds: 1000)
        ..end = const Duration(microseconds: 8000);

      expect(timeRange.duration.inMicroseconds, equals(7000));
      expect(timeRange.toString(), equals('[1000 μs - 8000 μs]'));
      expect(
        timeRange.toString(unit: TimeUnit.milliseconds),
        equals('[1 ms - 8 ms]'),
      );

      final t = TimeRange()
        ..start = const Duration(milliseconds: 100)
        ..end = const Duration(milliseconds: 200);
      final overlapBeginning = TimeRange()
        ..start = const Duration(milliseconds: 50)
        ..end = const Duration(milliseconds: 150);
      final overlapMiddle = TimeRange()
        ..start = const Duration(milliseconds: 125)
        ..end = const Duration(milliseconds: 175);
      final overlapEnd = TimeRange()
        ..start = const Duration(milliseconds: 150)
        ..end = const Duration(milliseconds: 250);
      final overlapAll = TimeRange()
        ..start = const Duration(milliseconds: 50)
        ..end = const Duration(milliseconds: 250);
      final noOverlap = TimeRange()
        ..start = const Duration(milliseconds: 300)
        ..end = const Duration(milliseconds: 400);

      expect(t.overlaps(t), isTrue);
      expect(t.overlaps(overlapBeginning), isTrue);
      expect(t.overlaps(overlapMiddle), isTrue);
      expect(t.overlaps(overlapEnd), isTrue);
      expect(t.overlaps(overlapAll), isTrue);
      expect(t.overlaps(noOverlap), isFalse);
    });

    test('longestFittingSubstring', () {
      const asciiStr = 'ComponentElement.performRebuild';
      const nonAsciiStr = 'ԪElement.updateChildԪ';
      num slowMeasureCallback(_) => 100;

      expect(
        longestFittingSubstring(
          asciiStr,
          0,
          asciiMeasurements,
          slowMeasureCallback,
        ),
        equals(''),
      );
      expect(
        longestFittingSubstring(
          asciiStr,
          50,
          asciiMeasurements,
          slowMeasureCallback,
        ),
        equals('Compo'),
      );
      expect(
        longestFittingSubstring(
          asciiStr,
          224,
          asciiMeasurements,
          slowMeasureCallback,
        ),
        equals('ComponentElement.performRebuild'),
      );
      expect(
        longestFittingSubstring(
          asciiStr,
          300,
          asciiMeasurements,
          slowMeasureCallback,
        ),
        equals('ComponentElement.performRebuild'),
      );

      expect(nonAsciiStr.codeUnitAt(0), greaterThanOrEqualTo(128));
      expect(
        longestFittingSubstring(
          nonAsciiStr,
          99,
          asciiMeasurements,
          slowMeasureCallback,
        ),
        equals(''),
      );
      expect(
        longestFittingSubstring(
          nonAsciiStr,
          100,
          asciiMeasurements,
          slowMeasureCallback,
        ),
        equals('Ԫ'),
      );
      expect(
        longestFittingSubstring(
          nonAsciiStr,
          230,
          asciiMeasurements,
          slowMeasureCallback,
        ),
        equals('ԪElement.updateChild'),
      );
      expect(
        longestFittingSubstring(
          nonAsciiStr,
          329,
          asciiMeasurements,
          slowMeasureCallback,
        ),
        equals('ԪElement.updateChild'),
      );
      expect(
        longestFittingSubstring(
          nonAsciiStr,
          330,
          asciiMeasurements,
          slowMeasureCallback,
        ),
        equals('ԪElement.updateChildԪ'),
      );
    });

    test('isLetter', () {
      expect(isLetter('@'.codeUnitAt(0)), isFalse);
      expect(isLetter('['.codeUnitAt(0)), isFalse);
      expect(isLetter('`'.codeUnitAt(0)), isFalse);
      expect(isLetter('{'.codeUnitAt(0)), isFalse);
      expect(isLetter('A'.codeUnitAt(0)), isTrue);
      expect(isLetter('Z'.codeUnitAt(0)), isTrue);
      expect(isLetter('a'.codeUnitAt(0)), isTrue);
      expect(isLetter('z'.codeUnitAt(0)), isTrue);
    });

    test('getSimpleStackFrameName', () {
      String name =
          '_WidgetsFlutterBinding&BindingBase&GestureBinding&ServicesBinding&'
          'SchedulerBinding.handleBeginFrame';
      expect(
        getSimpleStackFrameName(name),
        equals('SchedulerBinding.handleBeginFrame'),
      );

      name =
          '_WidgetsFlutterBinding&BindingBase&GestureBinding&ServicesBinding&'
          'SchedulerBinding.handleBeginFrame.<anonymous closure>';
      expect(
        getSimpleStackFrameName(name),
        equals('SchedulerBinding.handleBeginFrame.<closure>'),
      );

      name = '__CompactLinkedHashSet&_HashFieldBase&_HashBase&_OperatorEquals'
          'AndHashCode&_SetMixin.toList';
      expect(getSimpleStackFrameName(name), equals('_SetMixin.toList'));

      name = 'ClassName&SuperClassName&\$BadClassName.method';
      expect(getSimpleStackFrameName(name), equals('\$BadClassName.method'));

      // Ampersand as C++ reference.
      name =
          'dart::DartEntry::InvokeFunction(dart::Function const&, dart::Array '
          'const&, dart::Array const&, unsigned long)';
      expect(getSimpleStackFrameName(name), equals(name));

      name =
          'SkCanvas::drawTextBlob(SkTextBlob const*, float, float, SkPaint const&)';
      expect(getSimpleStackFrameName(name), equals(name));

      // No leading class names.
      name = '_CustomZone.run';
      expect(getSimpleStackFrameName(name), equals(name));
    });

    group('safeDivide', () {
      test('divides a finite result correctly', () {
        expect(safeDivide(2.0, 1.0), 2.0);
        expect(safeDivide(2, -4), -0.5);
      });

      test('produces the safe value on nan division', () {
        expect(safeDivide(double.nan, 1.0), 0.0);
        expect(safeDivide(double.nan, 1.0, ifNotFinite: 50.0), 50.0);
        expect(safeDivide(0.0, double.nan, ifNotFinite: -5.0), -5.0);
      });

      test('produces the safe value on infinite division', () {
        expect(safeDivide(double.infinity, 1.0), 0.0);
        expect(
            safeDivide(
              double.nan,
              double.negativeInfinity,
              ifNotFinite: 50.0,
            ),
            50.0);
      });

      test('produces the safe value on null division', () {
        expect(safeDivide(null, 1.0), 0.0);
        expect(safeDivide(1.0, null, ifNotFinite: 50.0), 50.0);
      });

      test('produces the safe value on division by zero', () {
        expect(safeDivide(1.0, 0.0), 0.0);
        expect(safeDivide(-50.0, 0.0, ifNotFinite: 10.0), 10.0);
      });
    });

<<<<<<< HEAD
    group('Reporter', () {
      int called = 0;
      Reporter reporter;
      void call() {
        called++;
      }

      setUp(() {
        called = 0;
        reporter = Reporter();
      });
      test('notifies listeners', () {
        expect(reporter.hasListeners, false);
        reporter.addListener(call);
        expect(called, 0);
        expect(reporter.hasListeners, true);
        reporter.notify();
        expect(called, 1);
        reporter.notify();
        reporter.notify();
        expect(called, 3);
        reporter.removeListener(call);
        expect(called, 3);
      });

      test('notifies multiple listeners', () {
        reporter.addListener(() => called++);
        reporter.addListener(() => called++);
        reporter.addListener(() => called++);
        reporter.notify();
        expect(called, 3);
        // Note that because we passed in anonymous callbacks, there's no way
        // to remove them.
      });

      test('deduplicates listeners', () {
        reporter.addListener(call);
        reporter.addListener(call);
        reporter.notify();
        expect(called, 1);
        reporter.removeListener(call);
        reporter.notify();
        expect(called, 1);
      });

      test('safely removes multiple times', () {
        reporter.removeListener(call);
        reporter.addListener(call);
        reporter.notify();
        expect(called, 1);
        reporter.removeListener(call);
        reporter.removeListener(call);
        reporter.notify();
        expect(called, 1);
      });
    });

    group('ValueReporter', () {
      int called = 0;
      void call() {
        called++;
      }

      ValueReporter<String> reporter;
      setUp(() {
        reporter = ValueReporter(null);
      });
      test('notifies listeners', () {
        expect(reporter.hasListeners, false);
        reporter.addListener(call);
        expect(called, 0);
        expect(reporter.hasListeners, true);
        reporter.value = 'first call';
        expect(called, 1);
        reporter.value = 'second call';
        reporter.value = 'third call';
        expect(called, 3);
        reporter.removeListener(call);
        reporter.value = 'fourth call';
        expect(called, 3);
=======
    group('null safe list', () {
      test('nullSafeLast', () {
        final list = [];
        expect(list.nullSafeLast(), isNull);
        list.addAll([1, 2, 3]);
        expect(list.nullSafeLast(), equals(3));
        list.add(null);
        expect(list.nullSafeLast(), isNull);
>>>>>>> 8314e9f5
      });
    });
  });
}

// This was generated from a canvas with font size 14.0.
const asciiMeasurements = [
  0,
  4.6619873046875,
  4.6619873046875,
  4.6619873046875,
  4.6619873046875,
  4.6619873046875,
  4.6619873046875,
  4.6619873046875,
  0,
  3.8896484375,
  3.8896484375,
  3.8896484375,
  3.8896484375,
  3.8896484375,
  4.6619873046875,
  4.6619873046875,
  4.6619873046875,
  4.6619873046875,
  4.6619873046875,
  4.6619873046875,
  4.6619873046875,
  4.6619873046875,
  4.6619873046875,
  4.6619873046875,
  4.6619873046875,
  4.6619873046875,
  4.6619873046875,
  4.6619873046875,
  4.6619873046875,
  0,
  4.6619873046875,
  4.6619873046875,
  3.8896484375,
  3.8896484375,
  4.9697265625,
  7.7861328125,
  7.7861328125,
  12.4482421875,
  9.337890625,
  2.6728515625,
  4.662109375,
  4.662109375,
  5.4482421875,
  8.17578125,
  3.8896484375,
  4.662109375,
  3.8896484375,
  3.8896484375,
  7.7861328125,
  7.7861328125,
  7.7861328125,
  7.7861328125,
  7.7861328125,
  7.7861328125,
  7.7861328125,
  7.7861328125,
  7.7861328125,
  7.7861328125,
  3.8896484375,
  3.8896484375,
  8.17578125,
  8.17578125,
  8.17578125,
  7.7861328125,
  14.2119140625,
  9.337890625,
  9.337890625,
  10.1103515625,
  10.1103515625,
  9.337890625,
  8.5517578125,
  10.8896484375,
  10.1103515625,
  3.8896484375,
  7,
  9.337890625,
  7.7861328125,
  11.662109375,
  10.1103515625,
  10.8896484375,
  9.337890625,
  10.8896484375,
  10.1103515625,
  9.337890625,
  8.5517578125,
  10.1103515625,
  9.337890625,
  13.2138671875,
  9.337890625,
  9.337890625,
  8.5517578125,
  3.8896484375,
  3.8896484375,
  3.8896484375,
  6.5693359375,
  7.7861328125,
  4.662109375,
  7.7861328125,
  7.7861328125,
  7,
  7.7861328125,
  7.7861328125,
  3.8896484375,
  7.7861328125,
  7.7861328125,
  3.1103515625,
  3.1103515625,
  7,
  3.1103515625,
  11.662109375,
  7.7861328125,
  7.7861328125,
  7.7861328125,
  7.7861328125,
  4.662109375,
  7,
  3.8896484375,
  7.7861328125,
  7,
  10.1103515625,
  7,
  7,
  7,
  4.67578125,
  3.63671875,
  4.67578125,
  8.17578125,
  0,
];<|MERGE_RESOLUTION|>--- conflicted
+++ resolved
@@ -332,7 +332,6 @@
       });
     });
 
-<<<<<<< HEAD
     group('Reporter', () {
       int called = 0;
       Reporter reporter;
@@ -413,7 +412,9 @@
         reporter.removeListener(call);
         reporter.value = 'fourth call';
         expect(called, 3);
-=======
+      });
+    });
+
     group('null safe list', () {
       test('nullSafeLast', () {
         final list = [];
@@ -422,7 +423,6 @@
         expect(list.nullSafeLast(), equals(3));
         list.add(null);
         expect(list.nullSafeLast(), isNull);
->>>>>>> 8314e9f5
       });
     });
   });
