--- conflicted
+++ resolved
@@ -28,16 +28,6 @@
     late CpuProfilerController controller;
 
     setUp(() {
-<<<<<<< HEAD
-      fakeServiceManager = FakeServiceManager(
-        service: FakeServiceManager.createFakeService(
-          cpuSamples: CpuSamples.parse(goldenCpuSamplesJson),
-          resolvedUriMap: goldenResolvedUriMap,
-        ),
-      );
-      when(fakeServiceManager.connectedApp!.isFlutterAppNow).thenReturn(true);
-=======
->>>>>>> 059a1496
       setGlobal(ServiceConnectionManager, fakeServiceManager);
       setGlobal(OfflineModeController, OfflineModeController());
       controller = CpuProfilerController();
