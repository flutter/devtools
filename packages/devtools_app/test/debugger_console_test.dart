// Copyright 2020 The Chromium Authors. All rights reserved.
// Use of this source code is governed by a BSD-style license that can be
// found in the LICENSE file.

import 'package:ansicolor/ansicolor.dart';
import 'package:devtools_app/src/config_specific/ide_theme/ide_theme.dart';
import 'package:devtools_app/src/screens/debugger/console.dart';
import 'package:devtools_app/src/screens/debugger/debugger_controller.dart';
import 'package:devtools_app/src/scripts/script_manager.dart';
import 'package:devtools_app/src/service/service_manager.dart';
import 'package:devtools_app/src/shared/globals.dart';
import 'package:devtools_test/devtools_test.dart';
import 'package:flutter/material.dart';
import 'package:flutter/services.dart';
import 'package:flutter_test/flutter_test.dart';
import 'package:mockito/mockito.dart';

void main() {
<<<<<<< HEAD
  late FakeServiceManager fakeServiceManager;
  late MockDebuggerControllerLegacy debuggerController;
  late MockScriptManager scriptManager;

  const windowSize = Size(4000.0, 4000.0);

  setUp(() {
    fakeServiceManager = FakeServiceManager();
    scriptManager = MockScriptManager();
    when(fakeServiceManager.connectedApp!.isProfileBuildNow).thenReturn(false);
    when(fakeServiceManager.connectedApp!.isDartWebAppNow).thenReturn(false);
    setGlobal(ServiceConnectionManager, fakeServiceManager);
    setGlobal(IdeTheme, IdeTheme());
    setGlobal(ScriptManager, scriptManager);
    fakeServiceManager.consoleService.ensureServiceInitialized();
    when(fakeServiceManager.errorBadgeManager.errorCountNotifier('debugger'))
        .thenReturn(ValueNotifier<int>(0));
    debuggerController = MockDebuggerControllerLegacy.withDefaults();
  });
=======
  final fakeServiceManager = FakeServiceManager();
  final debuggerController = createMockDebuggerControllerWithDefaults();

  const windowSize = Size(4000.0, 4000.0);

  when(fakeServiceManager.connectedApp!.isProfileBuildNow).thenReturn(false);
  when(fakeServiceManager.connectedApp!.isDartWebAppNow).thenReturn(false);
  setGlobal(ServiceConnectionManager, fakeServiceManager);
  setGlobal(IdeTheme, IdeTheme());
  setGlobal(ScriptManager, MockScriptManager());
  fakeServiceManager.consoleService.ensureServiceInitialized();
  when(fakeServiceManager.errorBadgeManager.errorCountNotifier('debugger'))
      .thenReturn(ValueNotifier<int>(0));
>>>>>>> 3f7d373d

  Future<void> pumpConsole(
    WidgetTester tester,
    DebuggerController controller,
  ) async {
    await tester.pumpWidget(
      wrapWithControllers(
        Row(
          children: [
            Flexible(child: DebuggerConsole.buildHeader()),
            const Expanded(child: DebuggerConsole()),
          ],
        ),
        debugger: controller,
      ),
    );
  }

  group('ConsoleControls', () {
    final _stdio = ['First line', _ansiCodesOutput(), 'Third line'];

    void _appendStdioLines() {
      for (var line in _stdio) {
        serviceManager.consoleService.appendStdio('$line\n');
      }
    }

    testWidgetsWithWindowSize(
        'Tapping the Console Clear button clears stdio.', windowSize,
        (WidgetTester tester) async {
      serviceManager.consoleService.clearStdio();
      serviceManager.consoleService.appendStdio(_ansiCodesOutput());

      await pumpConsole(tester, debuggerController);

      final clearButton = find.byKey(DebuggerConsole.clearStdioButtonKey);
      expect(clearButton, findsOneWidget);

      await tester.tap(clearButton);

      expect(serviceManager.consoleService.stdio.value, isEmpty);
    });

    group('Clipboard', () {
      String _clipboardContents = '';
      final _expected = _stdio.join('\n');

      setUp(() {
        _appendStdioLines();
        // This intercepts the Clipboard.setData SystemChannel message,
        // and stores the contents that were (attempted) to be copied.
        SystemChannels.platform.setMockMethodCallHandler((MethodCall call) {
          switch (call.method) {
            case 'Clipboard.setData':
              _clipboardContents = call.arguments['text'];
              break;
            case 'Clipboard.getData':
              return Future.value(<String, dynamic>{});
            case 'Clipboard.hasStrings':
              return Future.value(<String, dynamic>{'value': true});
            default:
              break;
          }

          return Future.value(true);
        });
      });

      tearDown(() {
        // Cleanup the SystemChannel
        SystemChannels.platform.setMockMethodCallHandler(null);
      });

      testWidgetsWithWindowSize(
          'Tapping the Copy to Clipboard button attempts to copy stdio to clipboard.',
          windowSize, (WidgetTester tester) async {
        await pumpConsole(tester, debuggerController);

        final copyButton = find.byKey(DebuggerConsole.copyToClipboardButtonKey);
        expect(copyButton, findsOneWidget);

        expect(_clipboardContents, isEmpty);

        await tester.tap(copyButton);

        expect(_clipboardContents, equals(_expected));
      });
    });
  });
}

String _ansiCodesOutput() {
  final sb = StringBuffer();
  sb.write('Ansi color codes processed for ');
  final pen = AnsiPen()..rgb(r: 0.8, g: 0.3, b: 0.4, bg: true);
  sb.write(pen('console'));
  return sb.toString();
}<|MERGE_RESOLUTION|>--- conflicted
+++ resolved
@@ -16,27 +16,6 @@
 import 'package:mockito/mockito.dart';
 
 void main() {
-<<<<<<< HEAD
-  late FakeServiceManager fakeServiceManager;
-  late MockDebuggerControllerLegacy debuggerController;
-  late MockScriptManager scriptManager;
-
-  const windowSize = Size(4000.0, 4000.0);
-
-  setUp(() {
-    fakeServiceManager = FakeServiceManager();
-    scriptManager = MockScriptManager();
-    when(fakeServiceManager.connectedApp!.isProfileBuildNow).thenReturn(false);
-    when(fakeServiceManager.connectedApp!.isDartWebAppNow).thenReturn(false);
-    setGlobal(ServiceConnectionManager, fakeServiceManager);
-    setGlobal(IdeTheme, IdeTheme());
-    setGlobal(ScriptManager, scriptManager);
-    fakeServiceManager.consoleService.ensureServiceInitialized();
-    when(fakeServiceManager.errorBadgeManager.errorCountNotifier('debugger'))
-        .thenReturn(ValueNotifier<int>(0));
-    debuggerController = MockDebuggerControllerLegacy.withDefaults();
-  });
-=======
   final fakeServiceManager = FakeServiceManager();
   final debuggerController = createMockDebuggerControllerWithDefaults();
 
@@ -50,7 +29,6 @@
   fakeServiceManager.consoleService.ensureServiceInitialized();
   when(fakeServiceManager.errorBadgeManager.errorCountNotifier('debugger'))
       .thenReturn(ValueNotifier<int>(0));
->>>>>>> 3f7d373d
 
   Future<void> pumpConsole(
     WidgetTester tester,
