// Copyright 2019 The Chromium Authors. All rights reserved.
// Use of this source code is governed by a BSD-style license that can be
// found in the LICENSE file.

import 'dart:convert';

import 'package:devtools_app/src/config_specific/ide_theme/ide_theme.dart';
import 'package:devtools_app/src/screens/inspector/diagnostics_node.dart';
import 'package:devtools_app/src/screens/inspector/inspector_screen.dart';
import 'package:devtools_app/src/screens/inspector/inspector_tree.dart';
import 'package:devtools_app/src/screens/inspector/layout_explorer/flex/flex.dart';
import 'package:devtools_app/src/screens/inspector/layout_explorer/layout_explorer.dart';
import 'package:devtools_app/src/service/service_extensions.dart' as extensions;
import 'package:devtools_app/src/service/service_manager.dart';
import 'package:devtools_app/src/shared/globals.dart';
import 'package:devtools_app/src/shared/preferences.dart';
import 'package:devtools_test/devtools_test.dart';
import 'package:flutter/material.dart';
import 'package:flutter_test/flutter_test.dart' hide Fake;
import 'package:mockito/mockito.dart';

void main() {
  const screen = InspectorScreen();

<<<<<<< HEAD
  FakeServiceManager fakeServiceManager;
  FakeServiceExtensionManager? fakeExtensionManager;
=======
  late FakeServiceManager fakeServiceManager;
  late FakeServiceExtensionManager fakeExtensionManager;
>>>>>>> 666b0640
  const windowSize = Size(2600.0, 1200.0);

  final debuggerController = MockDebuggerController.withDefaults();

  Widget buildInspectorScreen() {
    return wrapWithControllers(
      Builder(builder: screen.build),
      debugger: debuggerController,
    );
  }

  group('Inspector Screen', () {
    setUp(() {
      fakeServiceManager = FakeServiceManager();
      fakeExtensionManager = fakeServiceManager.serviceExtensionManager;
      mockIsFlutterApp(fakeServiceManager.connectedApp as MockConnectedApp);
      when(fakeServiceManager.errorBadgeManager.errorCountNotifier('inspector'))
          .thenReturn(ValueNotifier<int>(0));

      setGlobal(ServiceConnectionManager, fakeServiceManager);
      setGlobal(IdeTheme, IdeTheme());
      setGlobal(PreferencesController, PreferencesController());
      fakeServiceManager.consoleService.ensureServiceInitialized();
    });

    void mockExtensions() {
      fakeExtensionManager!.extensionValueOnDevice = {
        extensions.toggleSelectWidgetMode.extension: true,
        extensions.enableOnDeviceInspector.extension: true,
        extensions.toggleOnDeviceWidgetInspector.extension: true,
        extensions.debugPaint.extension: false,
      };
      fakeExtensionManager!
        ..fakeAddServiceExtension(
          extensions.toggleOnDeviceWidgetInspector.extension,
        )
        ..fakeAddServiceExtension(extensions.toggleSelectWidgetMode.extension)
        ..fakeAddServiceExtension(extensions.enableOnDeviceInspector.extension)
        ..fakeAddServiceExtension(extensions.debugPaint.extension)
        ..fakeFrame();
    }

    void mockNoExtensionsAvailable() {
      fakeExtensionManager!.extensionValueOnDevice = {
        extensions.toggleOnDeviceWidgetInspector.extension: true,
        extensions.toggleSelectWidgetMode.extension: false,
        extensions.debugPaint.extension: false,
      };
      // Don't actually send any events to the client indicating that service
      // extensions are avaiable.
      fakeExtensionManager!.fakeFrame();
    }

    testWidgetsWithWindowSize('builds its tab', windowSize,
        (WidgetTester tester) async {
      await tester.pumpWidget(buildInspectorScreen());
      await tester.pumpAndSettle();
      expect(find.byType(InspectorScreenBody), findsOneWidget);
    });

    group('Widget Errors', () {
      // Display of error navigator/indicators is tested by a golden in
      // inspector_integration_test.dart

      testWidgetsWithWindowSize(
          'does not render error navigator if no errors', windowSize,
          (WidgetTester tester) async {
        await tester.pumpWidget(buildInspectorScreen());
        expect(find.byType(ErrorNavigator), findsNothing);
      });
    });

    testWidgetsWithWindowSize('builds with no data', windowSize,
        (WidgetTester tester) async {
      // Make sure the window is wide enough to display description text.

      await tester.pumpWidget(buildInspectorScreen());
      expect(find.byType(InspectorScreenBody), findsOneWidget);
      expect(find.byTooltip('Refresh Tree'), findsOneWidget);
      expect(find.text(extensions.debugPaint.title), findsOneWidget);
      // Make sure there is not an overflow if the window is narrow.
      // TODO(jacobr): determine why there are overflows in the test environment
      // but not on the actual device for this cae.
      // await setWindowSize(const Size(1000.0, 1200.0));
      // Verify that description text is no-longer shown.
      // expect(find.text(extensions.debugPaint.description), findsOneWidget);
    });

    testWidgetsWithWindowSize(
        'Test toggling service extension buttons', windowSize,
        (WidgetTester tester) async {
      mockExtensions();
      expect(
        fakeExtensionManager!
            .extensionValueOnDevice[extensions.debugPaint.extension],
        isFalse,
      );
      expect(
        fakeExtensionManager!.extensionValueOnDevice[
            extensions.toggleOnDeviceWidgetInspector.extension],
        isTrue,
      );

      await tester.pumpWidget(buildInspectorScreen());

      expect(
        fakeExtensionManager!.extensionValueOnDevice[
            extensions.toggleSelectWidgetMode.extension],
        isTrue,
      );

      // We need a frame to find out that the service extension state has changed.
      expect(find.byType(InspectorScreenBody), findsOneWidget);
      expect(
        find.text(extensions.toggleSelectWidgetMode.title),
        findsOneWidget,
      );
      expect(find.text(extensions.debugPaint.title), findsOneWidget);
      await tester.pump();
      await tester.tap(find.text(extensions.toggleSelectWidgetMode.title));
      expect(
        fakeExtensionManager!.extensionValueOnDevice[
            extensions.toggleSelectWidgetMode.extension],
        isFalse,
      );
      // Verify the the other service extension's state hasn't changed.
      expect(
        fakeExtensionManager!
            .extensionValueOnDevice[extensions.debugPaint.extension],
        isFalse,
      );

      await tester.tap(find.text(extensions.toggleSelectWidgetMode.title));
      expect(
        fakeExtensionManager!.extensionValueOnDevice[
            extensions.toggleSelectWidgetMode.extension],
        isTrue,
      );

      await tester.tap(find.text(extensions.debugPaint.title));
      expect(
        fakeExtensionManager!
            .extensionValueOnDevice[extensions.debugPaint.extension],
        isTrue,
      );
    });

    testWidgetsWithWindowSize(
        'Test toggling service extension buttons with no extensions available',
        windowSize, (WidgetTester tester) async {
      mockNoExtensionsAvailable();
      expect(
        fakeExtensionManager!
            .extensionValueOnDevice[extensions.debugPaint.extension],
        isFalse,
      );
      expect(
        fakeExtensionManager!.extensionValueOnDevice[
            extensions.toggleOnDeviceWidgetInspector.extension],
        isTrue,
      );

      await tester.pumpWidget(buildInspectorScreen());
      await tester.pump();
      expect(find.byType(InspectorScreenBody), findsOneWidget);
      expect(
        find.text(extensions.toggleOnDeviceWidgetInspector.title),
        findsOneWidget,
      );
      expect(find.text(extensions.debugPaint.title), findsOneWidget);
      await tester.pump();

      await tester
          .tap(find.text(extensions.toggleOnDeviceWidgetInspector.title));
      // Verify the service extension state has not changed.
      expect(
        fakeExtensionManager!.extensionValueOnDevice[
            extensions.toggleOnDeviceWidgetInspector.extension],
        isTrue,
      );
      await tester
          .tap(find.text(extensions.toggleOnDeviceWidgetInspector.title));
      // Verify the service extension state has not changed.
      expect(
        fakeExtensionManager!.extensionValueOnDevice[
            extensions.toggleOnDeviceWidgetInspector.extension],
        isTrue,
      );

      // TODO(jacobr): also verify that the service extension buttons look
      // visually disabled.
    });

    group('LayoutDetailsTab', () {
      final renderObjectJson = jsonDecode(
        '''
        {
          "properties": [
            {
              "description": "horizontal",
              "name": "direction"
            },
            {
              "description": "start",
              "name": "mainAxisAlignment"
            },
            {
              "description": "max",
              "name": "mainAxisSize"
            },
            {
              "description": "center",
              "name": "crossAxisAlignment"
            },
            {
              "description": "ltr",
              "name": "textDirection"
            },
            {
              "description": "down",
              "name": "verticalDirection"
            }
          ]
        }
      ''',
      );
      final diagnostic = RemoteDiagnosticsNode(
        <String, Object?>{
          'widgetRuntimeType': 'Row',
          'renderObject': renderObjectJson,
          'hasChildren': false,
          'children': [],
        },
        null,
        false,
        null,
      );
      final treeNode = InspectorTreeNode()..diagnostic = diagnostic;
      testWidgetsWithWindowSize(
          'should render StoryOfYourFlexWidget', windowSize,
          (WidgetTester tester) async {
        final controller = TestInspectorController()..setSelectedNode(treeNode);
        await tester.pumpWidget(
          MaterialApp(
            home: Scaffold(
              body: LayoutExplorerTab(
                controller: controller,
              ),
            ),
          ),
        );
        expect(find.byType(FlexLayoutExplorerWidget), findsOneWidget);
      });

      testWidgetsWithWindowSize(
          'should listen to controller selection event', windowSize,
          (WidgetTester tester) async {
        final controller = TestInspectorController();
        await tester.pumpWidget(
          MaterialApp(
            home: Scaffold(
              body: LayoutExplorerTab(
                controller: controller,
              ),
            ),
          ),
        );
        expect(find.byType(FlexLayoutExplorerWidget), findsNothing);
        controller.setSelectedNode(treeNode);
        await tester.pumpAndSettle();
        expect(find.byType(FlexLayoutExplorerWidget), findsOneWidget);
      });
    });

    // TODO(jacobr): add screenshot tests that connect to a test application
    // in the same way the inspector_controller test does today and take golden
    // images. Alternately: support an offline inspector mode and add tests of
    // that mode which would enable faster tests that run as unittests.
  });
}<|MERGE_RESOLUTION|>--- conflicted
+++ resolved
@@ -22,13 +22,8 @@
 void main() {
   const screen = InspectorScreen();
 
-<<<<<<< HEAD
-  FakeServiceManager fakeServiceManager;
-  FakeServiceExtensionManager? fakeExtensionManager;
-=======
   late FakeServiceManager fakeServiceManager;
   late FakeServiceExtensionManager fakeExtensionManager;
->>>>>>> 666b0640
   const windowSize = Size(2600.0, 1200.0);
 
   final debuggerController = MockDebuggerController.withDefaults();
