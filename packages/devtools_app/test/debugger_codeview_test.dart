--- conflicted
+++ resolved
@@ -19,11 +19,7 @@
 void main() {
   late FakeServiceManager fakeServiceManager;
   late MockDebuggerControllerLegacy debuggerController;
-<<<<<<< HEAD
-  late MockScriptManagerLegacy scriptManager;
-=======
   late MockScriptManager scriptManager;
->>>>>>> 98f2a21d
 
   const smallWindowSize = Size(1000.0, 1000.0);
 
