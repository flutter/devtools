// Copyright 2019 The Chromium Authors. All rights reserved.
// Use of this source code is governed by a BSD-style license that can be
// found in the LICENSE file.

import 'dart:async';
import 'dart:collection';
import 'dart:convert';

import 'package:devtools_app/src/banner_messages.dart';
import 'package:devtools_app/src/connected_app.dart';
import 'package:devtools_app/src/console_service.dart';
import 'package:devtools_app/src/debugger/debugger_controller.dart';
import 'package:devtools_app/src/debugger/span_parser.dart';
import 'package:devtools_app/src/debugger/syntax_highlighter.dart';
import 'package:devtools_app/src/error_badge_manager.dart';
import 'package:devtools_app/src/inspector/inspector_service.dart';
import 'package:devtools_app/src/listenable.dart';
import 'package:devtools_app/src/logging/logging_controller.dart';
import 'package:devtools_app/src/memory/memory_controller.dart'
    as flutter_memory;
import 'package:devtools_app/src/memory/memory_controller.dart';
import 'package:devtools_app/src/performance/performance_controller.dart';
import 'package:devtools_app/src/profiler/cpu_profile_model.dart';
import 'package:devtools_app/src/profiler/profile_granularity.dart';
import 'package:devtools_app/src/profiler/profiler_screen_controller.dart';
import 'package:devtools_app/src/service_extensions.dart' as extensions;
import 'package:devtools_app/src/service_manager.dart';
import 'package:devtools_app/src/utils.dart';
import 'package:devtools_app/src/version.dart';
import 'package:devtools_app/src/vm_flags.dart' as vm_flags;
import 'package:devtools_app/src/vm_service_wrapper.dart';
import 'package:devtools_shared/devtools_shared.dart';
import 'package:flutter/foundation.dart';
import 'package:mockito/mockito.dart';
import 'package:vm_service/vm_service.dart';

import '../inspector_screen_test.dart';
import 'cpu_profile_test_data.dart';

class FakeServiceManager extends Fake implements ServiceConnectionManager {
  FakeServiceManager({
    VmServiceWrapper service,
    this.hasConnection = true,
    this.connectedAppInitialized = true,
    this.availableServices = const [],
    this.availableLibraries = const [],
  }) : service = service ?? createFakeService() {
    initFlagManager();

    when(errorBadgeManager.erroredItemsForPage(any)).thenReturn(
        FixedValueListenable(LinkedHashMap<String, DevToolsError>()));
  }

  Completer<void> flagsInitialized = Completer();

  Future<void> initFlagManager() async {
    await _flagManager.vmServiceOpened(service);
    flagsInitialized.complete();
  }

  static FakeVmService createFakeService({
    Timeline timelineData,
    SocketProfile socketProfile,
    HttpProfile httpProfile,
    SamplesMemoryJson memoryData,
    AllocationMemoryJson allocationData,
  }) =>
      FakeVmService(
        _flagManager,
        timelineData,
        socketProfile,
        httpProfile,
        memoryData,
        allocationData,
      );

  final List<String> availableServices;

  final List<String> availableLibraries;

  final MockVM _mockVM = MockVM();

  @override
  VmServiceWrapper service;

  @override
  Future<VmService> onServiceAvailable = Future.value();

  @override
  bool get isServiceAvailable => hasConnection;

  @override
  final ConnectedApp connectedApp = MockConnectedApp();

  @override
  final ConsoleService consoleService = ConsoleService();

  @override
  Stream<VmServiceWrapper> get onConnectionClosed => const Stream.empty();

  @override
  Stream<VmServiceWrapper> get onConnectionAvailable => Stream.value(service);

  @override
  Future<double> get queryDisplayRefreshRate => Future.value(60.0);

  @override
  bool hasConnection;

  @override
  bool connectedAppInitialized;

  @override
  final IsolateManager isolateManager = FakeIsolateManager();

  @override
  final ErrorBadgeManager errorBadgeManager = MockErrorBadgeManager();

  @override
  final InspectorService inspectorService = FakeInspectorService();

  @override
  VM get vm => _mockVM;

  // TODO(jacobr): the fact that this has to be a static final is ugly.
  static final VmFlagManager _flagManager = VmFlagManager();

  @override
  VmFlagManager get vmFlagManager => _flagManager;

  @override
  final FakeServiceExtensionManager serviceExtensionManager =
      FakeServiceExtensionManager();

  @override
  Future<Response> get rasterCacheMetrics => Future.value(Response.parse({
        'layerBytes': 0,
        'pictureBytes': 0,
      }));

  @override
  ValueListenable<bool> registeredServiceListenable(String name) {
    if (availableServices.contains(name)) {
      return ImmediateValueNotifier(true);
    }
    return ImmediateValueNotifier(false);
  }

  @override
  bool libraryUriAvailableNow(String uri) {
    return availableLibraries.any((u) => u.startsWith(uri));
  }

  @override
  Future<Response> get flutterVersion {
    return Future.value(Response.parse({
      'type': 'Success',
      'frameworkVersion': '1.19.0-2.0.pre.59',
      'channel': 'unknown',
      'repositoryUrl': 'unknown source',
      'frameworkRevision': '74432fa91c8ffbc555ffc2701309e8729380a012',
      'frameworkCommitDate': '2020-05-14 13:05:34 -0700',
      'engineRevision': 'ae2222f47e788070c09020311b573542b9706a78',
      'dartSdkVersion': '2.9.0 (build 2.9.0-8.0.dev d6fed1f624)',
      'frameworkRevisionShort': '74432fa91c',
      'engineRevisionShort': 'ae2222f47e',
    }));
  }

  @override
  void manuallyDisconnect() {
    changeState(false, manual: true);
  }

  @override
  ValueListenable<ConnectedState> get connectedState => _connectedState;

  final ValueNotifier<ConnectedState> _connectedState =
      ValueNotifier(const ConnectedState(false));

  void changeState(bool value, {bool manual = false}) {
    hasConnection = value ?? false;
    _connectedState.value =
        ConnectedState(value, userInitiatedConnectionState: manual);
  }

  @override
  ValueListenable<bool> get deviceBusy => ValueNotifier(false);
}

class FakeVM extends Fake implements VM {
  FakeVM();

  @override
  Map<String, dynamic> json = {
    '_FAKE_VM': true,
    '_currentRSS': 0,
  };
}

class FakeVmService extends Fake implements VmServiceWrapper {
  FakeVmService(
    this._vmFlagManager,
    this._timelineData,
    this._socketProfile,
    this._httpProfile,
    this._memoryData,
    this._allocationData,
  )   : _startingSockets = _socketProfile?.sockets ?? [],
        _startingRequests = _httpProfile?.requests ?? [];

  /// Specifies the return value of `httpEnableTimelineLogging`.
  bool httpEnableTimelineLoggingResult = true;

  /// Specifies the return value of isHttpProfilingAvailable.
  bool isHttpProfilingAvailableResult = false;

  /// Specifies the return value of `socketProfilingEnabled`.
  bool socketProfilingEnabledResult = true;

  /// Specifies the dart:io service extension version.
  SemanticVersion dartIoVersion = SemanticVersion(major: 1, minor: 3);

  final VmFlagManager _vmFlagManager;
  final Timeline _timelineData;
  SocketProfile _socketProfile;
  final List<SocketStatistic> _startingSockets;
  HttpProfile _httpProfile;
  final List<HttpProfileRequest> _startingRequests;
  final SamplesMemoryJson _memoryData;
  final AllocationMemoryJson _allocationData;

  final _flags = <String, dynamic>{
    'flags': <Flag>[
      Flag(
        name: 'flag 1 name',
        comment: 'flag 1 comment contains some very long text '
            'that the renderer will have to wrap around to prevent '
            'it from overflowing the screen. This will cause a '
            'failure if one of the two Row entries the flags lay out '
            'in is not wrapped in an Expanded(), which tells the Row '
            'allocate only the remaining space to the Expanded. '
            'Without the expanded, the underlying RichTexts will try '
            'to consume as much of the layout as they can and cause '
            'an overflow.',
        valueAsString: 'flag 1 value',
        modified: false,
      ),
      Flag(
        name: vm_flags.profiler,
        comment: 'Mock Flag',
        valueAsString: 'true',
        modified: false,
      ),
      Flag(
        name: vm_flags.profilePeriod,
        comment: 'Mock Flag',
        valueAsString: ProfileGranularity.medium.value,
        modified: false,
      ),
    ],
  };

  @override
  Uri get connectedUri => _connectedUri;
  final _connectedUri = Uri.parse('ws://127.0.0.1:56137/ISsyt6ki0no=/ws');

  @override
  Future<void> forEachIsolate(Future<void> Function(IsolateRef) callback) =>
      callback(
        IsolateRef.parse(
          {
            'id': 'fake_isolate_id',
          },
        ),
      );

  @override
  Future<AllocationProfile> getAllocationProfile(
    String isolateId, {
    bool reset,
    bool gc,
  }) async {
    final memberStats = <ClassHeapStats>[];
    for (var data in _allocationData.data) {
      final stats = ClassHeapStats(
        classRef: data.classRef,
        accumulatedSize: data.bytesDelta,
        bytesCurrent: data.bytesCurrent,
        instancesAccumulated: data.instancesDelta,
        instancesCurrent: data.instancesCurrent,
      );
      stats.json = stats.toJson();
      memberStats.add(stats);
    }
    final allocationProfile = AllocationProfile(
      members: memberStats,
      memoryUsage: MemoryUsage(
        externalUsage: 10000000,
        heapCapacity: 20000000,
        heapUsage: 7777777,
      ),
    );

    allocationProfile.json = allocationProfile.toJson();
    return allocationProfile;
  }

  @override
  Future<Success> setTraceClassAllocation(
    String isolateId,
    String classId,
    bool enable,
  ) async =>
      Future.value(Success());

  @override
  Future<HeapSnapshotGraph> getHeapSnapshotGraph(IsolateRef isolateRef) async {
    // Simulate a snapshot that takes .5 seconds.
    await Future.delayed(const Duration(milliseconds: 500));
    return null;
  }

  @override
  Future<Isolate> getIsolate(String isolateId) {
    return Future.value(MockIsolate());
  }

  @override
  Future<MemoryUsage> getMemoryUsage(String isolateId) async {
    if (_memoryData == null) {
      throw StateError('_memoryData was not provided to FakeServiceManager');
    }

    final heapSample = _memoryData.data.first;
    return MemoryUsage(
      externalUsage: heapSample.external,
      heapCapacity: heapSample.capacity,
      heapUsage: heapSample.used,
    );
  }

  @override
  Future<ScriptList> getScripts(String isolateId) {
    return Future.value(ScriptList(scripts: []));
  }

  @override
  Future<Stack> getStack(String isolateId, {int limit}) {
    return Future.value(Stack(frames: [], messages: [], truncated: false));
  }

  @override
  bool isProtocolVersionSupportedNow({
    @required SemanticVersion supportedVersion,
  }) {
    return true;
  }

  @override
  Future<Success> setFlag(String name, String value) {
    final List<Flag> flags = _flags['flags'];
    final existingFlag =
        flags.firstWhere((f) => f.name == name, orElse: () => null);
    if (existingFlag != null) {
      existingFlag.valueAsString = value;
    } else {
      flags.add(Flag.parse({
        'name': name,
        'comment': 'Mock Flag',
        'modified': true,
        'valueAsString': value,
      }));
    }

    final fakeVmFlagUpdateEvent = Event(
      kind: EventKind.kVMFlagUpdate,
      flag: name,
      newValue: value,
      timestamp: 1, // 1 is arbitrary.
    );
    _vmFlagManager.handleVmEvent(fakeVmFlagUpdateEvent);
    return Future.value(Success());
  }

  @override
  Future<FlagList> getFlagList() => Future.value(FlagList.parse(_flags));

  final _vmTimelineFlags = <String, dynamic>{
    'type': 'TimelineFlags',
    'recordedStreams': [],
    'availableStreams': [],
  };

  @override
  Future<FakeVM> getVM() => Future.value(FakeVM());

  @override
  Future<Success> setVMTimelineFlags(List<String> recordedStreams) async {
    _vmTimelineFlags['recordedStreams'] = recordedStreams;
    return Future.value(Success());
  }

  @override
  Future<TimelineFlags> getVMTimelineFlags() =>
      Future.value(TimelineFlags.parse(_vmTimelineFlags));

  @override
  Future<Timeline> getVMTimeline({
    int timeOriginMicros,
    int timeExtentMicros,
  }) async {
    if (_timelineData == null) {
      throw StateError('timelineData was not provided to FakeServiceManager');
    }
    return _timelineData;
  }

  @override
  Future<Success> clearVMTimeline() => Future.value(Success());

  @override
  Future<bool> isSocketProfilingAvailable(String isolateId) {
    return Future.value(true);
  }

  @override
  Future<SocketProfilingState> socketProfilingEnabled(
    String isolateId, [
    bool enabled,
  ]) {
    if (enabled != null) {
      return Future.value(SocketProfilingState(enabled: enabled));
    }
    return Future.value(
        SocketProfilingState(enabled: socketProfilingEnabledResult));
  }

  @override
  Future<Success> clearSocketProfile(String isolateId) async {
    _socketProfile.sockets.clear();
    return Future.value(Success());
  }

  @override
  Future<SocketProfile> getSocketProfile(String isolateId) {
    return Future.value(_socketProfile ?? SocketProfile(sockets: []));
  }

  void restoreFakeSockets() {
    _socketProfile = SocketProfile(sockets: _startingSockets);
  }

  @override
  Future<bool> isHttpProfilingAvailable(String isolateId) => Future.value(true);

  @override
  Future<HttpProfileRequest> getHttpProfileRequest(
<<<<<<< HEAD
      String isolateId, int id) async {
    final httpProfile = await getHttpProfile(isolateId);
    return Future.value(httpProfile.requests
        .firstWhere((request) => request.id == id, orElse: () => null));
=======
    String isolateId,
    int id,
  ) async {
    final httpProfile = await getHttpProfile(isolateId);
    return Future.value(
      httpProfile.requests
          .firstWhere((request) => request.id == id, orElse: () => null),
    );
>>>>>>> 94954268
  }

  @override
  Future<HttpProfile> getHttpProfile(String isolateId, {int updatedSince}) {
    return Future.value(
<<<<<<< HEAD
        _httpProfile ?? HttpProfile(requests: [], timestamp: 0));
=======
      _httpProfile ?? HttpProfile(requests: [], timestamp: 0),
    );
>>>>>>> 94954268
  }

  @override
  Future<Success> clearHttpProfile(String isolateId) {
    _httpProfile?.requests?.clear();
    return Future.value(Success());
  }

  void restoreFakeHttpProfileRequests() {
    _httpProfile = HttpProfile(requests: _startingRequests, timestamp: 0);
  }

  @override
  Future<CpuProfileData> getCpuProfileTimeline(
    String isolateId,
    int origin,
    int extent,
  ) {
    return Future.value(CpuProfileData.parse(goldenCpuProfileDataJson));
  }

  @override
  Future<Success> clearCpuSamples(String isolateId) => Future.value(Success());

  @override
  Future<bool> isHttpTimelineLoggingAvailable(String isolateId) =>
      Future.value(isHttpProfilingAvailableResult);

  @override
  Future<HttpTimelineLoggingState> httpEnableTimelineLogging(
    String isolateId, [
    bool enabled,
  ]) async {
    if (enabled != null) {
      return Future.value(HttpTimelineLoggingState(enabled: enabled));
    }
    return Future.value(
        HttpTimelineLoggingState(enabled: httpEnableTimelineLoggingResult));
  }

  @override
  Future<bool> isDartIoVersionSupported({
    String isolateId,
    SemanticVersion supportedVersion,
  }) {
    return Future.value(
      dartIoVersion.isSupported(supportedVersion: supportedVersion),
    );
  }

  @override
  Future<Timestamp> getVMTimelineMicros() async => Timestamp(timestamp: 0);

  @override
  Stream<Event> onEvent(String streamName) => const Stream.empty();

  @override
  Stream<Event> get onStdoutEvent => const Stream.empty();

  @override
  Stream<Event> get onStdoutEventWithHistory => const Stream.empty();

  @override
  Stream<Event> get onStderrEvent => const Stream.empty();

  @override
  Stream<Event> get onStderrEventWithHistory => const Stream.empty();

  @override
  Stream<Event> get onGCEvent => const Stream.empty();

  @override
  Stream<Event> get onVMEvent => const Stream.empty();

  @override
  Stream<Event> get onLoggingEvent => const Stream.empty();

  @override
  Stream<Event> get onLoggingEventWithHistory => const Stream.empty();

  @override
  Stream<Event> get onExtensionEvent => const Stream.empty();

  @override
  Stream<Event> get onExtensionEventWithHistory => const Stream.empty();

  @override
  Stream<Event> get onDebugEvent => const Stream.empty();

  @override
  Stream<Event> get onTimelineEvent => const Stream.empty();

  @override
  Stream<Event> get onIsolateEvent => const Stream.empty();
}

class FakeIsolateManager extends Fake implements IsolateManager {
  @override
  ValueListenable<IsolateRef> get selectedIsolate => _selectedIsolate;
  final _selectedIsolate =
      ValueNotifier(IsolateRef.parse({'id': 'fake_isolate_id'}));

  @override
  ValueListenable<IsolateRef> get mainIsolate => _mainIsolate;
  final _mainIsolate =
      ValueNotifier(IsolateRef.parse({'id': 'fake_main_isolate_id'}));

  @override
  ValueNotifier<List<IsolateRef>> get isolates {
    return _isolates ??= ValueNotifier([_selectedIsolate.value]);
  }

  ValueNotifier<List<IsolateRef>> _isolates;
}

class MockServiceManager extends Mock implements ServiceConnectionManager {}

class MockVmService extends Mock implements VmServiceWrapper {}

class MockIsolate extends Mock implements Isolate {}

class MockConnectedApp extends Mock implements ConnectedApp {}

class FakeConnectedApp extends Mock implements ConnectedApp {}

class MockBannerMessagesController extends Mock
    implements BannerMessagesController {}

class MockLoggingController extends Mock implements LoggingController {
  @override
  ValueListenable<LogData> get selectedLog => _selectedLog;

  final _selectedLog = ValueNotifier<LogData>(null);

  @override
  void selectLog(LogData data) {
    _selectedLog.value = data;
  }
}

class MockErrorBadgeManager extends Mock implements ErrorBadgeManager {}

class MockMemoryController extends Mock implements MemoryController {}

class MockFlutterMemoryController extends Mock
    implements flutter_memory.MemoryController {}

class MockTimelineController extends Mock implements PerformanceController {}

class MockProfilerScreenController extends Mock
    implements ProfilerScreenController {}

class MockDebuggerController extends Mock implements DebuggerController {
  MockDebuggerController();

  factory MockDebuggerController.withDefaults() {
    final debuggerController = MockDebuggerController();
    when(debuggerController.isPaused).thenReturn(ValueNotifier(false));
    when(debuggerController.resuming).thenReturn(ValueNotifier(false));
    when(debuggerController.breakpoints).thenReturn(ValueNotifier([]));
    when(debuggerController.isSystemIsolate).thenReturn(false);
    when(debuggerController.breakpointsWithLocation)
        .thenReturn(ValueNotifier([]));
    when(debuggerController.librariesVisible).thenReturn(ValueNotifier(false));
    when(debuggerController.currentScriptRef).thenReturn(ValueNotifier(null));
    when(debuggerController.sortedScripts).thenReturn(ValueNotifier([]));
    when(debuggerController.selectedBreakpoint).thenReturn(ValueNotifier(null));
    when(debuggerController.stackFramesWithLocation)
        .thenReturn(ValueNotifier([]));
    when(debuggerController.selectedStackFrame).thenReturn(ValueNotifier(null));
    when(debuggerController.hasTruncatedFrames)
        .thenReturn(ValueNotifier(false));
    when(debuggerController.scriptLocation).thenReturn(ValueNotifier(null));
    when(debuggerController.exceptionPauseMode)
        .thenReturn(ValueNotifier('Unhandled'));
    when(debuggerController.variables).thenReturn(ValueNotifier([]));
    when(debuggerController.currentParsedScript)
        .thenReturn(ValueNotifier<ParsedScript>(null));
    return debuggerController;
  }
}

class MockVM extends Mock implements VM {}

/// Fake that simplifies writing UI tests that depend on the
/// ServiceExtensionManager.
// TODO(jacobr): refactor ServiceExtensionManager so this fake can reuse more
// code from ServiceExtensionManager instead of reimplementing it.
class FakeServiceExtensionManager extends Fake
    implements ServiceExtensionManager {
  bool _firstFrameEventReceived = false;

  final _serviceExtensionStateController =
      <String, ValueNotifier<ServiceExtensionState>>{};

  final _serviceExtensionAvailable = <String, ValueNotifier<bool>>{};

  /// All available service extensions.
  final _serviceExtensions = <String>{};

  /// All service extensions that are currently enabled.
  final _enabledServiceExtensions = <String, ServiceExtensionState>{};

  /// Temporarily stores service extensions that we need to add. We should not
  /// add extensions until the first frame event has been received
  /// [_firstFrameEventReceived].
  final _pendingServiceExtensions = <String>{};

  /// Hook to simulate receiving the first frame event.
  ///
  /// Service extensions are only reported once a frame has been received.
  void fakeFrame() async {
    await _onFrameEventReceived();
  }

  Map<String, dynamic> extensionValueOnDevice = {};

  @override
  ValueListenable<bool> hasServiceExtension(String name) {
    return _hasServiceExtension(name);
  }

  ValueNotifier<bool> _hasServiceExtension(String name) {
    return _serviceExtensionAvailable.putIfAbsent(
      name,
      () => ValueNotifier(_hasServiceExtensionNow(name)),
    );
  }

  bool _hasServiceExtensionNow(String name) {
    return _serviceExtensions.contains(name);
  }

  /// Hook for tests to call to simulate adding a service extension.
  Future<void> fakeAddServiceExtension(String name) async {
    if (_firstFrameEventReceived) {
      assert(_pendingServiceExtensions.isEmpty);
      await _addServiceExtension(name);
    } else {
      _pendingServiceExtensions.add(name);
    }
  }

  /// Hook for tests to call to fake changing the state of a service
  /// extension.
  void fakeServiceExtensionStateChanged(
    final String name,
    String valueFromJson,
  ) async {
    final extension = extensions.serviceExtensionsAllowlist[name];
    if (extension != null) {
      final dynamic value = _getExtensionValueFromJson(name, valueFromJson);

      final enabled =
          extension is extensions.ToggleableServiceExtensionDescription
              ? value == extension.enabledValue
              // For extensions that have more than two states
              // (enabled / disabled), we will always consider them to be
              // enabled with the current value.
              : true;

      await setServiceExtensionState(
        name,
        enabled,
        value,
        callExtension: false,
      );
    }
  }

  dynamic _getExtensionValueFromJson(String name, String valueFromJson) {
    final expectedValueType =
        extensions.serviceExtensionsAllowlist[name].values.first.runtimeType;
    switch (expectedValueType) {
      case bool:
        return valueFromJson == 'true' ? true : false;
      case int:
      case double:
        return num.parse(valueFromJson);
      default:
        return valueFromJson;
    }
  }

  Future<void> _onFrameEventReceived() async {
    if (_firstFrameEventReceived) {
      // The first frame event was already received.
      return;
    }
    _firstFrameEventReceived = true;

    for (String extension in _pendingServiceExtensions) {
      await _addServiceExtension(extension);
    }
    _pendingServiceExtensions.clear();
  }

  Future<void> _addServiceExtension(String name) {
    _hasServiceExtension(name).value = true;

    _serviceExtensions.add(name);

    if (_enabledServiceExtensions.containsKey(name)) {
      // Restore any previously enabled states by calling their service
      // extension. This will restore extension states on the device after a hot
      // restart. [_enabledServiceExtensions] will be empty on page refresh or
      // initial start.
      return callServiceExtension(name, _enabledServiceExtensions[name].value);
    } else {
      // Set any extensions that are already enabled on the device. This will
      // enable extension states in DevTools on page refresh or initial start.
      return _restoreExtensionFromDevice(name);
    }
  }

  @override
  ValueListenable<ServiceExtensionState> getServiceExtensionState(String name) {
    return _serviceExtensionState(name);
  }

  ValueNotifier<ServiceExtensionState> _serviceExtensionState(String name) {
    return _serviceExtensionStateController.putIfAbsent(
      name,
      () {
        return ValueNotifier<ServiceExtensionState>(
          _enabledServiceExtensions.containsKey(name)
              ? _enabledServiceExtensions[name]
              : ServiceExtensionState(false, null),
        );
      },
    );
  }

  Future<void> _restoreExtensionFromDevice(String name) async {
    if (!extensions.serviceExtensionsAllowlist.containsKey(name)) {
      return;
    }
    final extensionDescription = extensions.serviceExtensionsAllowlist[name];
    final value = extensionValueOnDevice[name];
    if (extensionDescription
        is extensions.ToggleableServiceExtensionDescription) {
      if (value == extensionDescription.enabledValue) {
        await setServiceExtensionState(name, true, value, callExtension: false);
      }
    } else {
      await setServiceExtensionState(name, true, value, callExtension: false);
    }
  }

  Future<void> callServiceExtension(String name, dynamic value) async {
    extensionValueOnDevice[name] = value;
  }

  @override
  void vmServiceClosed() {
    _firstFrameEventReceived = false;
    _pendingServiceExtensions.clear();
    _serviceExtensions.clear();
    for (var listenable in _serviceExtensionAvailable.values) {
      listenable.value = false;
    }
  }

  /// Sets the state for a service extension and makes the call to the VMService.
  @override
  Future<void> setServiceExtensionState(
    String name,
    bool enabled,
    dynamic value, {
    bool callExtension = true,
  }) async {
    if (callExtension && _serviceExtensions.contains(name)) {
      await callServiceExtension(name, value);
    }

    _serviceExtensionState(name).value = ServiceExtensionState(enabled, value);

    // Add or remove service extension from [enabledServiceExtensions].
    if (enabled) {
      _enabledServiceExtensions[name] = ServiceExtensionState(enabled, value);
    } else {
      _enabledServiceExtensions.remove(name);
    }
  }

  @override
  bool isServiceExtensionAvailable(String name) {
    return _serviceExtensions.contains(name) ||
        _pendingServiceExtensions.contains(name);
  }
}

Future<void> ensureInspectorDependencies() async {
  assert(
    !kIsWeb,
    'Attempted to resolve a package path from web code.\n'
    'Package path resolution uses dart:io, which is not available in web.'
    '\n'
    "To fix this, mark the failing test as @TestOn('vm')",
  );
}

void mockIsFlutterApp(MockConnectedApp connectedApp, [isFlutterApp = true]) {
  when(connectedApp.isFlutterAppNow).thenReturn(isFlutterApp);
  when(connectedApp.isFlutterApp).thenAnswer((_) => Future.value(isFlutterApp));
  when(connectedApp.isDebugFlutterAppNow).thenReturn(true);
  when(connectedApp.connectedAppInitialized).thenReturn(true);
}

void mockIsDebugFlutterApp(MockConnectedApp connectedApp,
    [isDebugFlutterApp = true]) {
  when(connectedApp.isDebugFlutterAppNow).thenReturn(isDebugFlutterApp);
  when(connectedApp.isProfileBuildNow).thenReturn(!isDebugFlutterApp);
  when(connectedApp.connectedAppInitialized).thenReturn(true);
}

void mockIsProfileFlutterApp(MockConnectedApp connectedApp,
    [isProfileFlutterApp = true]) {
  when(connectedApp.isDebugFlutterAppNow).thenReturn(!isProfileFlutterApp);
  when(connectedApp.isProfileBuildNow).thenReturn(isProfileFlutterApp);
  when(connectedApp.connectedAppInitialized).thenReturn(true);
}

void mockFlutterVersion(
  MockConnectedApp connectedApp,
  SemanticVersion version,
) {
  when(connectedApp.flutterVersionNow).thenReturn(FlutterVersion.parse({
    'frameworkVersion': '$version',
  }));
  when(connectedApp.connectedAppInitialized).thenReturn(true);
}

void mockIsDartVmApp(MockConnectedApp connectedApp, [isDartVmApp = true]) {
  when(connectedApp.isRunningOnDartVM).thenReturn(isDartVmApp);
  when(connectedApp.connectedAppInitialized).thenReturn(true);
}

// ignore: prefer_single_quotes
final Grammar mockGrammar = Grammar.fromJson(jsonDecode("""
{
  "name": "Dart",
  "fileTypes": [
    "dart"
  ],
  "scopeName": "source.dart",
  "patterns": [],
  "repository": {}
}
"""));

final Script mockScript = Script.parse(jsonDecode("""
{
  "type": "Script",
  "class": {
    "type": "@Class",
    "fixedId": true,
    "id": "classes/11",
    "name": "Script",
    "library": {
      "type": "@Instance",
      "_vmType": "null",
      "class": {
        "type": "@Class",
        "fixedId": true,
        "id": "classes/148",
        "name": "Null",
        "location": {
          "type": "SourceLocation",
          "script": {
            "type": "@Script",
            "fixedId": true,
            "id": "libraries/@0150898/scripts/dart%3Acore%2Fnull.dart/0",
            "uri": "dart:core/null.dart",
            "_kind": "kernel"
          },
          "tokenPos": 925,
          "endTokenPos": 1165
        },
        "library": {
          "type": "@Library",
          "fixedId": true,
          "id": "libraries/@0150898",
          "name": "dart.core",
          "uri": "dart:core"
        }
      },
      "kind": "Null",
      "fixedId": true,
      "id": "objects/null",
      "valueAsString": "null"
    }
  },
  "size": 80,
  "fixedId": true,
  "id": "libraries/@783137924/scripts/package%3Agallery%2Fmain.dart/17b557e5bc3",
  "uri": "package:gallery/main.dart",
  "_kind": "kernel",
  "_loadTime": 1629226949571,
  "library": {
    "type": "@Library",
    "fixedId": true,
    "id": "libraries/@783137924",
    "name": "",
    "uri": "package:gallery/main.dart"
  },
  "lineOffset": 0,
  "columnOffset": 0,
  "source": "// Copyright 2019 The Flutter team. All rights reserved.\\n// Use of this source code is governed by a BSD-style license that can be\\n// found in the LICENSE file.\\n\\nimport 'package:flutter/foundation.dart';\\nimport 'package:flutter/material.dart';\\nimport 'package:flutter/scheduler.dart' show timeDilation;\\nimport 'package:flutter_gen/gen_l10n/gallery_localizations.dart';\\nimport 'package:flutter_localized_locales/flutter_localized_locales.dart';\\nimport 'package:gallery/constants.dart';\\nimport 'package:gallery/data/gallery_options.dart';\\nimport 'package:gallery/pages/backdrop.dart';\\nimport 'package:gallery/pages/splash.dart';\\nimport 'package:gallery/routes.dart';\\nimport 'package:gallery/themes/gallery_theme_data.dart';\\nimport 'package:google_fonts/google_fonts.dart';\\n\\nexport 'package:gallery/data/demos.dart' show pumpDeferredLibraries;\\n\\nvoid main() {\\n  GoogleFonts.config.allowRuntimeFetching = false;\\n  runApp(const GalleryApp());\\n}\\n\\nclass GalleryApp extends StatelessWidget {\\n  const GalleryApp({\\n    Key key,\\n    this.initialRoute,\\n    this.isTestMode = false,\\n  }) : super(key: key);\\n\\n  final bool isTestMode;\\n  final String initialRoute;\\n\\n  @override\\n  Widget build(BuildContext context) {\\n    return ModelBinding(\\n      initialModel: GalleryOptions(\\n        themeMode: ThemeMode.system,\\n        textScaleFactor: systemTextScaleFactorOption,\\n        customTextDirection: CustomTextDirection.localeBased,\\n        locale: null,\\n        timeDilation: timeDilation,\\n        platform: defaultTargetPlatform,\\n        isTestMode: isTestMode,\\n      ),\\n      child: Builder(\\n        builder: (context) {\\n          return MaterialApp(\\n            // By default on desktop, scrollbars are applied by the\\n            // ScrollBehavior. This overrides that. All vertical scrollables in\\n            // the gallery need to be audited before enabling this feature,\\n            // see https://github.com/flutter/gallery/issues/523\\n            scrollBehavior:\\n                const MaterialScrollBehavior().copyWith(scrollbars: false),\\n            restorationScopeId: 'rootGallery',\\n            title: 'Flutter Gallery',\\n            debugShowCheckedModeBanner: false,\\n            themeMode: GalleryOptions.of(context).themeMode,\\n            theme: GalleryThemeData.lightThemeData.copyWith(\\n              platform: GalleryOptions.of(context).platform,\\n            ),\\n            darkTheme: GalleryThemeData.darkThemeData.copyWith(\\n              platform: GalleryOptions.of(context).platform,\\n            ),\\n            localizationsDelegates: const [\\n              ...GalleryLocalizations.localizationsDelegates,\\n              LocaleNamesLocalizationsDelegate()\\n            ],\\n            initialRoute: initialRoute,\\n            supportedLocales: GalleryLocalizations.supportedLocales,\\n            locale: GalleryOptions.of(context).locale,\\n            localeResolutionCallback: (locale, supportedLocales) {\\n              deviceLocale = locale;\\n              return locale;\\n            },\\n            onGenerateRoute: RouteConfiguration.onGenerateRoute,\\n          );\\n        },\\n      ),\\n    );\\n  }\\n}\\n\\nclass RootPage extends StatelessWidget {\\n  const RootPage({\\n    Key key,\\n  }) : super(key: key);\\n\\n  @override\\n  Widget build(BuildContext context) {\\n    return const ApplyTextOptions(\\n      child: SplashPage(\\n        child: Backdrop(),\\n      ),\\n    );\\n  }\\n}\\n",
  "tokenPosTable": [
    [
      20,
      842,
      1,
      847,
      6,
      851,
      10,
      854,
      13
    ],
    [
      21,
      870,
      15,
      877,
      22
    ],
    [
      22,
      909,
      3,
      922,
      16
    ],
    [
      23,
      937,
      1
    ],
    [
      25,
      940,
      1
    ],
    [
      26,
      985,
      3,
      991,
      9,
      1001,
      19
    ],
    [
      27,
      1012,
      9
    ],
    [
      28,
      1026,
      10
    ],
    [
      29,
      1049,
      10,
      1062,
      23
    ],
    [
      30,
      1076,
      8,
      1087,
      19,
      1091,
      23
    ],
    [
      32,
      1107,
      14,
      1117,
      24
    ],
    [
      33,
      1134,
      16,
      1146,
      28
    ],
    [
      35,
      1151,
      3,
      1152,
      4
    ],
    [
      36,
      1170,
      10,
      1175,
      15,
      1189,
      29,
      1198,
      38
    ],
    [
      37,
      1204,
      5,
      1211,
      12
    ],
    [
      38,
      1245,
      21
    ],
    [
      39,
      1290,
      30
    ],
    [
      40,
      1323,
      26
    ],
    [
      41,
      1401,
      50
    ],
    [
      43,
      1458,
      23
    ],
    [
      44,
      1490,
      19
    ],
    [
      45,
      1533,
      21
    ],
    [
      47,
      1567,
      14
    ],
    [
      48,
      1593,
      18,
      1594,
      19,
      1603,
      28
    ],
    [
      49,
      1615,
      11,
      1622,
      18
    ],
    [
      55,
      1974,
      23,
      1999,
      48
    ],
    [
      59,
      2198,
      39,
      2201,
      42,
      2210,
      51
    ],
    [
      60,
      2257,
      37,
      2272,
      52
    ],
    [
      61,
      2321,
      40,
      2324,
      43,
      2333,
      52
    ],
    [
      63,
      2398,
      41,
      2412,
      55
    ],
    [
      64,
      2461,
      40,
      2464,
      43,
      2473,
      52
    ],
    [
      66,
      2534,
      37
    ],
    [
      70,
      2694,
      27
    ],
    [
      71,
      2759,
      52
    ],
    [
      72,
      2812,
      36,
      2815,
      39,
      2824,
      48
    ],
    [
      73,
      2870,
      39,
      2871,
      40,
      2879,
      48,
      2897,
      66
    ],
    [
      74,
      2913,
      15,
      2928,
      30
    ],
    [
      75,
      2950,
      15,
      2957,
      22
    ],
    [
      76,
      2977,
      13,
      2978,
      14
    ],
    [
      77,
      3028,
      49
    ],
    [
      79,
      3066,
      9,
      3067,
      10
    ],
    [
      82,
      3087,
      3
    ],
    [
      83,
      3089,
      1
    ],
    [
      85,
      3092,
      1
    ],
    [
      86,
      3135,
      3,
      3141,
      9,
      3149,
      17
    ],
    [
      87,
      3160,
      9
    ],
    [
      88,
      3172,
      8,
      3183,
      19,
      3187,
      23
    ],
    [
      90,
      3192,
      3,
      3193,
      4
    ],
    [
      91,
      3211,
      10,
      3216,
      15,
      3230,
      29,
      3239,
      38
    ],
    [
      92,
      3245,
      5,
      3258,
      18
    ],
    [
      97,
      3346,
      3
    ],
    [
      98,
      3348,
      1
    ]
  ]
}
"""));

final mockScriptRef = ScriptRef(
    uri:
        'libraries/@783137924/scripts/package%3Agallery%2Fmain.dart/17b557e5bc3"',
    id: 'test-script-long-lines');

final mockParsedScript = ParsedScript(
    script: mockScript,
    highlighter: SyntaxHighlighter.withGrammar(
        grammar: mockGrammar, source: mockScript.source),
    executableLines: <int>{});<|MERGE_RESOLUTION|>--- conflicted
+++ resolved
@@ -456,12 +456,6 @@
 
   @override
   Future<HttpProfileRequest> getHttpProfileRequest(
-<<<<<<< HEAD
-      String isolateId, int id) async {
-    final httpProfile = await getHttpProfile(isolateId);
-    return Future.value(httpProfile.requests
-        .firstWhere((request) => request.id == id, orElse: () => null));
-=======
     String isolateId,
     int id,
   ) async {
@@ -470,18 +464,13 @@
       httpProfile.requests
           .firstWhere((request) => request.id == id, orElse: () => null),
     );
->>>>>>> 94954268
   }
 
   @override
   Future<HttpProfile> getHttpProfile(String isolateId, {int updatedSince}) {
     return Future.value(
-<<<<<<< HEAD
-        _httpProfile ?? HttpProfile(requests: [], timestamp: 0));
-=======
       _httpProfile ?? HttpProfile(requests: [], timestamp: 0),
     );
->>>>>>> 94954268
   }
 
   @override
