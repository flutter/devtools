// Copyright 2019 The Chromium Authors. All rights reserved.
// Use of this source code is governed by a BSD-style license that can be
// found in the LICENSE file.

import 'dart:async';

import 'package:devtools_app/src/connected_app.dart';
<<<<<<< HEAD
import 'package:devtools_app/src/flutter/initializer.dart' as initializer;
=======
import 'package:devtools_app/src/flutter/controllers.dart';
import 'package:devtools_app/src/logging/logging_controller.dart';
>>>>>>> f4456688
import 'package:devtools_app/src/service_extensions.dart' as extensions;
import 'package:devtools_app/src/service_manager.dart';
import 'package:devtools_app/src/stream_value_listenable.dart';
import 'package:devtools_app/src/timeline/timeline_controller.dart';
import 'package:devtools_app/src/timeline/timeline_model.dart';
import 'package:devtools_app/src/ui/fake_flutter/fake_flutter.dart';
import 'package:devtools_app/src/vm_service_wrapper.dart';
import 'package:meta/meta.dart';
import 'package:mockito/mockito.dart';
import 'package:vm_service/vm_service.dart';

class FakeServiceManager extends Fake implements ServiceConnectionManager {
  FakeServiceManager({bool useFakeService = false, this.hasConnection = true})
      : service = useFakeService ? FakeVmService() : MockVmService();

  @override
  final VmServiceWrapper service;

  @override
  final Completer serviceAvailable = Completer()..complete();

  @override
  final ConnectedApp connectedApp = MockConnectedApp();

  @override
  Stream<VmServiceWrapper> get onConnectionClosed => const Stream.empty();

  @override
  Stream<VmServiceWrapper> get onConnectionAvailable => Stream.value(service);

  @override
  final bool hasConnection;

  @override
  final IsolateManager isolateManager = MockIsolateManager();

  @override
  final FakeServiceExtensionManager serviceExtensionManager =
      FakeServiceExtensionManager();

  @override
  StreamSubscription<bool> hasRegisteredService(
    String name,
    void onData(bool value),
  ) {
    return Stream.value(false).listen(onData);
  }

  @override
  Stream<bool> get onStateChange => const Stream.empty();
}

class FakeVmService extends Fake implements VmServiceWrapper {
  final _flags = <String, dynamic>{
    'flags': <Flag>[],
  };

  @override
  Future<Success> setFlag(String name, String value) {
    final List<Flag> flags = _flags['flags'];
    final existingFlag =
        flags.firstWhere((f) => f.name == name, orElse: () => null);
    if (existingFlag != null) {
      existingFlag.valueAsString = value;
    } else {
      flags.add(Flag.parse({
        'name': name,
        'comment': 'Mock Flag',
        'modified': true,
        'valueAsString': value,
      }));
    }
    return Future.value(Success());
  }

  @override
  Future<FlagList> getFlagList() => Future.value(FlagList.parse(_flags));

  final _vmTimelineFlags = <String, dynamic>{
    'type': 'TimelineFlags',
    'recordedStreams': [],
  };

  @override
  Future<Success> setVMTimelineFlags(List<String> recordedStreams) async {
    _vmTimelineFlags['recordedStreams'] = recordedStreams;
    return Future.value(Success());
  }

  @override
  Future<TimelineFlags> getVMTimelineFlags() =>
      Future.value(TimelineFlags.parse(_vmTimelineFlags));

  @override
  Stream<Event> onEvent(String streamName) => const Stream.empty();

  @override
  Stream<Event> get onStdoutEvent => const Stream.empty();

  @override
  Stream<Event> get onStderrEvent => const Stream.empty();

  @override
  Stream<Event> get onGCEvent => const Stream.empty();

  @override
  Stream<Event> get onLoggingEvent => const Stream.empty();

  @override
  Stream<Event> get onExtensionEvent => const Stream.empty();
}

class MockIsolateManager extends Mock implements IsolateManager {}

class MockServiceManager extends Mock implements ServiceConnectionManager {}

class MockVmService extends Mock implements VmServiceWrapper {}

class MockConnectedApp extends Mock implements ConnectedApp {}

class MockLoggingController extends Mock implements LoggingController {}

class MockTimelineController extends Mock implements TimelineController {}

class MockFrameBasedTimelineData extends Mock
    implements FrameBasedTimelineData {}

/// Fake that simplifies writing UI tests that depend on the
/// ServiceExtensionManager.
// TODO(jacobr): refactor ServiceExtensionManager so this fake can reuse more
// code from ServiceExtensionManager instead of reimplementing it.
class FakeServiceExtensionManager extends Fake
    implements ServiceExtensionManager {
  bool _firstFrameEventReceived = false;

  final Map<String, StreamController<bool>> _serviceExtensionController = {};
  final Map<String, StreamController<ServiceExtensionState>>
      _serviceExtensionStateController = {};

  final Map<String, ValueListenable<bool>> _serviceExtensionListenables = {};

  /// All available service extensions.
  final _serviceExtensions = <String>{};

  /// All service extensions that are currently enabled.
  final Map<String, ServiceExtensionState> _enabledServiceExtensions = {};

  /// Temporarily stores service extensions that we need to add. We should not
  /// add extensions until the first frame event has been received
  /// [_firstFrameEventReceived].
  final Set<String> _pendingServiceExtensions = {};

  @override
  Completer<void> extensionStatesUpdated = Completer();

  /// Hook to simulate receiving the first frame event.
  ///
  /// Service extensions are only reported once a frame has been received.
  void fakeFrame() async {
    await _onFrameEventReceived();
  }

  Map<String, dynamic> extensionValueOnDevice = {};

  @override
  ValueListenable<bool> hasServiceExtensionListener(String name) {
    return _serviceExtensionListenables.putIfAbsent(
      name,
      () => StreamValueListenable<bool>(
        (notifier) {
          return hasServiceExtension(name, (value) {
            notifier.value = value;
          });
        },
        () => _hasServiceExtensionNow(name),
      ),
    );
  }

  bool _hasServiceExtensionNow(String name) {
    return _serviceExtensions.contains(name);
  }

  /// Hook for tests to call to simulate adding a service extension.
  Future<void> fakeAddServiceExtension(String name) async {
    if (_firstFrameEventReceived) {
      assert(_pendingServiceExtensions.isEmpty);
      await _addServiceExtension(name);
    } else {
      _pendingServiceExtensions.add(name);
    }
  }

  /// Hook for tests to call to fake changing the state of a service
  /// extension.
  void fakeServiceExtensionStateChanged(
    final String name,
    String valueFromJson,
  ) async {
    final extension = extensions.serviceExtensionsWhitelist[name];
    if (extension != null) {
      final dynamic value = _getExtensionValueFromJson(name, valueFromJson);

      final enabled =
          extension is extensions.ToggleableServiceExtensionDescription
              ? value == extension.enabledValue
              // For extensions that have more than two states
              // (enabled / disabled), we will always consider them to be
              // enabled with the current value.
              : true;

      await setServiceExtensionState(
        name,
        enabled,
        value,
        callExtension: false,
      );
    }
  }

  dynamic _getExtensionValueFromJson(String name, String valueFromJson) {
    final expectedValueType =
        extensions.serviceExtensionsWhitelist[name].values.first.runtimeType;
    switch (expectedValueType) {
      case bool:
        return valueFromJson == 'true' ? true : false;
      case int:
      case double:
        return num.parse(valueFromJson);
      default:
        return valueFromJson;
    }
  }

  Future<void> _onFrameEventReceived() async {
    if (_firstFrameEventReceived) {
      // The first frame event was already received.
      return;
    }
    _firstFrameEventReceived = true;

    for (String extension in _pendingServiceExtensions) {
      await _addServiceExtension(extension);
    }
    extensionStatesUpdated.complete();
    _pendingServiceExtensions.clear();
  }

  Future<void> _addServiceExtension(String name) async {
    final streamController = _getServiceExtensionController(name);

    _serviceExtensions.add(name);
    streamController.add(true);

    if (_enabledServiceExtensions.containsKey(name)) {
      // Restore any previously enabled states by calling their service
      // extension. This will restore extension states on the device after a hot
      // restart. [_enabledServiceExtensions] will be empty on page refresh or
      // initial start.
      await callServiceExtension(name, _enabledServiceExtensions[name].value);
    } else {
      // Set any extensions that are already enabled on the device. This will
      // enable extension states in DevTools on page refresh or initial start.
      await _restoreExtensionFromDevice(name);
    }
  }

  Future<void> _restoreExtensionFromDevice(String name) async {
    if (!extensions.serviceExtensionsWhitelist.containsKey(name)) {
      return;
    }
    final extensionDescription = extensions.serviceExtensionsWhitelist[name];
    final value = extensionValueOnDevice[name];
    if (extensionDescription
        is extensions.ToggleableServiceExtensionDescription) {
      if (value == extensionDescription.enabledValue) {
        await setServiceExtensionState(name, true, value, callExtension: false);
      }
    } else {
      await setServiceExtensionState(name, true, value, callExtension: false);
    }
  }

  Future<void> callServiceExtension(String name, dynamic value) async {
    extensionValueOnDevice[name] = value;
  }

  @override
  void resetAvailableExtensions() {
    extensionStatesUpdated = Completer();
    _firstFrameEventReceived = false;
    _pendingServiceExtensions.clear();
    _serviceExtensions.clear();
    _serviceExtensionController
        .forEach((String name, StreamController<bool> stream) {
      stream.add(false);
    });
  }

  /// Sets the state for a service extension and makes the call to the VMService.
  @override
  Future<void> setServiceExtensionState(
    String name,
    bool enabled,
    dynamic value, {
    bool callExtension = true,
  }) async {
    if (callExtension && _serviceExtensions.contains(name)) {
      await callServiceExtension(name, value);
    }

    final StreamController<ServiceExtensionState> streamController =
        _getServiceExtensionStateController(name);
    streamController.add(ServiceExtensionState(enabled, value));

    // Add or remove service extension from [enabledServiceExtensions].
    if (enabled) {
      _enabledServiceExtensions[name] = ServiceExtensionState(enabled, value);
    } else {
      _enabledServiceExtensions.remove(name);
    }
  }

  @override
  bool isServiceExtensionAvailable(String name) {
    return _serviceExtensions.contains(name) ||
        _pendingServiceExtensions.contains(name);
  }

  @override
  StreamSubscription<bool> hasServiceExtension(
    String name,
    void onData(bool value),
  ) {
    if (_serviceExtensions.contains(name) && onData != null) {
      onData(true);
    }
    final StreamController<bool> streamController =
        _getServiceExtensionController(name);
    return streamController.stream.listen(onData);
  }

  @override
  StreamSubscription<ServiceExtensionState> getServiceExtensionState(
    String name,
    void onData(ServiceExtensionState state),
  ) {
    if (_enabledServiceExtensions.containsKey(name) && onData != null) {
      onData(_enabledServiceExtensions[name]);
    }
    final StreamController<ServiceExtensionState> streamController =
        _getServiceExtensionStateController(name);
    return streamController.stream.listen(onData);
  }

  StreamController<bool> _getServiceExtensionController(String name) {
    return _getStreamController(
      name,
      _serviceExtensionController,
      onFirstListenerSubscribed: () {
        // If the service extension is in [_serviceExtensions], then we have been
        // waiting for a listener to add the initial true event. Otherwise, the
        // service extension is not available, so we should add a false event.
        _serviceExtensionController[name]
            .add(_serviceExtensions.contains(name));
      },
    );
  }

  StreamController<ServiceExtensionState> _getServiceExtensionStateController(
      String name) {
    return _getStreamController(
      name,
      _serviceExtensionStateController,
      onFirstListenerSubscribed: () {
        // If the service extension is enabled, add the current state as the first
        // event. Otherwise, add a disabled state as the first event.
        if (_enabledServiceExtensions.containsKey(name)) {
          assert(_enabledServiceExtensions[name].enabled);
          _serviceExtensionStateController[name]
              .add(_enabledServiceExtensions[name]);
        } else {
          _serviceExtensionStateController[name]
              .add(ServiceExtensionState(false, null));
        }
      },
    );
  }
}

/// Given a map of Strings to StreamControllers [streamControllers], get the
/// stream controller for the given name. If it does not exist, initialize a
/// generic stream controller and map it to the name.
StreamController<T> _getStreamController<T>(
    String name, Map<String, StreamController<T>> streamControllers,
    {@required void onFirstListenerSubscribed()}) {
  streamControllers.putIfAbsent(
    name,
    () => StreamController<T>.broadcast(onListen: onFirstListenerSubscribed),
  );
  return streamControllers[name];
}

<<<<<<< HEAD
Future<void> ensureInspectorDependencies() async {
  assert(
    !kIsWeb,
    'Attempted to resolve a package path from web code.\n'
    'Package path resolution uses dart:io, which is not available in web.'
    '\n'
    "To fix this, mark the failing test as @TestOn('vm')",
  );
  await initializer.ensureInspectorDependencies();
}
=======
class TestProvidedControllers extends Fake implements ProvidedControllers {
  TestProvidedControllers() {
    disposed[this] = false;
  }
  @override
  void dispose() {
    disposed[this] = true;
  }
}

final disposed = <TestProvidedControllers, bool>{};
>>>>>>> f4456688
<|MERGE_RESOLUTION|>--- conflicted
+++ resolved
@@ -5,12 +5,10 @@
 import 'dart:async';
 
 import 'package:devtools_app/src/connected_app.dart';
-<<<<<<< HEAD
+
 import 'package:devtools_app/src/flutter/initializer.dart' as initializer;
-=======
 import 'package:devtools_app/src/flutter/controllers.dart';
 import 'package:devtools_app/src/logging/logging_controller.dart';
->>>>>>> f4456688
 import 'package:devtools_app/src/service_extensions.dart' as extensions;
 import 'package:devtools_app/src/service_manager.dart';
 import 'package:devtools_app/src/stream_value_listenable.dart';
@@ -414,7 +412,18 @@
   return streamControllers[name];
 }
 
-<<<<<<< HEAD
+class TestProvidedControllers extends Fake implements ProvidedControllers {
+  TestProvidedControllers() {
+    disposed[this] = false;
+  }
+  @override
+  void dispose() {
+    disposed[this] = true;
+  }
+}
+
+final disposed = <TestProvidedControllers, bool>{};
+
 Future<void> ensureInspectorDependencies() async {
   assert(
     !kIsWeb,
@@ -424,17 +433,4 @@
     "To fix this, mark the failing test as @TestOn('vm')",
   );
   await initializer.ensureInspectorDependencies();
-}
-=======
-class TestProvidedControllers extends Fake implements ProvidedControllers {
-  TestProvidedControllers() {
-    disposed[this] = false;
-  }
-  @override
-  void dispose() {
-    disposed[this] = true;
-  }
-}
-
-final disposed = <TestProvidedControllers, bool>{};
->>>>>>> f4456688
+}