--- conflicted
+++ resolved
@@ -47,14 +47,11 @@
       '--port',
       '$port',
     ];
-<<<<<<< HEAD
-=======
 
     if (tryPorts != null) {
       args.addAll(['--try-ports', '$tryPorts']);
     }
 
->>>>>>> c31620af
     // TODO: This needs enabling once the server version that supports headless
     // has been published.
     // if (useChromeHeadless && headlessModeIsSupported) {
