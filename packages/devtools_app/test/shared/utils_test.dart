--- conflicted
+++ resolved
@@ -1161,19 +1161,18 @@
         expect(notifier.value, equals([1, 3]));
       });
 
-<<<<<<< HEAD
       test('notifies on removeAll', () {
         setUpWithInitialValue([1, 2, 3, 4]);
         notifier.removeAll([1, 3]);
         expect(didNotify, isTrue);
         expect(notifier.value, equals([2, 4]));
-=======
+      });
+
       test('notifies on removeRange', () {
         setUpWithInitialValue([1, 2, 3, 4]);
         notifier.removeRange(1, 3);
         expect(didNotify, isTrue);
         expect(notifier.value, equals([1, 4]));
->>>>>>> d8a3e9ed
       });
 
       test('does not notify on remove of missing element', () {
