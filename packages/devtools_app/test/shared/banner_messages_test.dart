--- conflicted
+++ resolved
@@ -178,13 +178,4 @@
   textSpans: const [TextSpan(text: 'Test Message 2')],
   screenId: testMessage2ScreenId,
   messageType: BannerMessageType.warning,
-<<<<<<< HEAD
-);
-final testMessage3 = BannerMessage(
-  key: k3,
-  textSpans: const [TextSpan(text: 'Test Message 3')],
-  screenId: testMessage3ScreenId,
-  messageType: BannerMessageType.warning,
-=======
->>>>>>> ae1a7cda
 );