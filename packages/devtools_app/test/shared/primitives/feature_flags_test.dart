// Copyright 2022 The Flutter Authors
// Use of this source code is governed by a BSD-style license that can be
// found in the LICENSE file or at https://developers.google.com/open-source/licenses/bsd.

import 'package:devtools_app/src/shared/feature_flags.dart';
import 'package:devtools_app/src/shared/globals.dart';
import 'package:flutter_test/flutter_test.dart';

void main() {
  test('constants have expected values', () {
    expect(enableExperiments, false);
    expect(enableBeta, false);
    expect(isExternalBuild, true);
    expect(FeatureFlags.memoryObserver, true);
    expect(FeatureFlags.memorySaveLoad, false);
    expect(FeatureFlags.networkDisconnectExperience, true);
    expect(FeatureFlags.networkSaveLoad, true);
    expect(FeatureFlags.devToolsExtensions, isExternalBuild);
    expect(FeatureFlags.dapDebugging, false);
    expect(FeatureFlags.inspectorV2, true);
    expect(FeatureFlags.wasmOptInSetting, true);
<<<<<<< HEAD
=======
    expect(FeatureFlags.propertyEditor, false);
    expect(FeatureFlags.propertyEditorRefactors, false);
>>>>>>> d4d4e4c1
  });
}<|MERGE_RESOLUTION|>--- conflicted
+++ resolved
@@ -19,10 +19,6 @@
     expect(FeatureFlags.dapDebugging, false);
     expect(FeatureFlags.inspectorV2, true);
     expect(FeatureFlags.wasmOptInSetting, true);
-<<<<<<< HEAD
-=======
-    expect(FeatureFlags.propertyEditor, false);
     expect(FeatureFlags.propertyEditorRefactors, false);
->>>>>>> d4d4e4c1
   });
 }