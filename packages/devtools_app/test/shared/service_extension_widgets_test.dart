--- conflicted
+++ resolved
@@ -31,11 +31,7 @@
     setUp(() {
       reloads = 0;
 
-<<<<<<< HEAD
-      // Intebtionally unwaited.
-=======
       // Intentionally unawaited.
->>>>>>> b3eefe3c
       // ignore: discarded_futures
       when(mockServiceManager.performHotReload()).thenAnswer((invocation) {
         reloads++;
@@ -89,11 +85,7 @@
     setUp(() {
       restarts = 0;
 
-<<<<<<< HEAD
-      // Intebtionally unwaited.
-=======
       // Intentionally unawaited.
->>>>>>> b3eefe3c
       // ignore: discarded_futures
       when(mockServiceManager.performHotRestart()).thenAnswer((invocation) {
         restarts++;
