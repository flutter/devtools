// Copyright 2024 The Chromium Authors. All rights reserved.
// Use of this source code is governed by a BSD-style license that can be
// found in the LICENSE file.

import 'dart:ui';

import 'package:devtools_app/devtools_app.dart';
import 'package:devtools_app/src/shared/query_parameters.dart';
import 'package:devtools_app_shared/shared.dart';
import 'package:flutter_test/flutter_test.dart';

void main() {
  group('$DevToolsQueryParams', () {
    test('successfully creates params', () {
      final params = DevToolsQueryParams({
        DevToolsQueryParams.vmServiceUriKey: 'some_uri',
        DevToolsQueryParams.hideScreensKey: 'foo,bar,extensions',
        DevToolsQueryParams.offlineScreenIdKey: 'performance',
        DevToolsQueryParams.legacyPageKey: 'memory',
        // IdeThemeQueryParams values
        'embedMode': 'one',
        'backgroundColor': '#112233',
        'foregroundColor': '#112244',
        'fontSize': '8.0',
        'theme': 'dark',
      });

      expect(params.vmServiceUri, 'some_uri');
<<<<<<< HEAD
      expect(params.embedMode, EmbedMode.embedOne);
      expect(params.hiddenScreens, {'foo', 'bar', 'baz'});
=======
      expect(params.embed, true);
      expect(params.hiddenScreens, {'foo', 'bar', 'extensions'});
      expect(params.hideExtensions, true);
>>>>>>> 94f1dc41
      expect(params.offlineScreenId, 'performance');
      expect(params.legacyPage, 'memory');
      expect(params.ideThemeParams.params, isNotEmpty);
      expect(params.ideThemeParams.embedMode, EmbedMode.embedOne);
      expect(params.ideThemeParams.backgroundColor, const Color(0xFF112233));
      expect(params.ideThemeParams.foregroundColor, const Color(0xFF112244));
      expect(params.ideThemeParams.fontSize, 8.0);
      expect(params.ideThemeParams.darkMode, true);
    });

    test('creates empty params', () {
      final params = DevToolsQueryParams.empty();
      expect(params.vmServiceUri, isNull);
      expect(params.embedMode, EmbedMode.none);
      expect(params.hiddenScreens, isEmpty);
      expect(params.offlineScreenId, isNull);
      expect(params.legacyPage, isNull);
      expect(params.ideThemeParams.params, isEmpty);
    });

    test('creates params with updates', () {
      var params = DevToolsQueryParams({
        DevToolsQueryParams.vmServiceUriKey: 'some_uri',
        DevToolsQueryParams.hideScreensKey: 'foo,bar,baz',
        DevToolsQueryParams.offlineScreenIdKey: 'performance',
        DevToolsQueryParams.legacyPageKey: 'memory',
        // IdeThemeQueryParams values
        'embedMode': 'one',
        'backgroundColor': '#112233',
        'foregroundColor': '#112244',
        'fontSize': '8.0',
        'theme': 'dark',
      });

      expect(params.vmServiceUri, 'some_uri');
      expect(params.embedMode, EmbedMode.embedOne);
      expect(params.hiddenScreens, {'foo', 'bar', 'baz'});
      expect(params.offlineScreenId, 'performance');
      expect(params.legacyPage, 'memory');
      expect(params.ideThemeParams.params, isNotEmpty);
      expect(params.ideThemeParams.embedMode, EmbedMode.embedOne);
      expect(params.ideThemeParams.backgroundColor, const Color(0xFF112233));
      expect(params.ideThemeParams.foregroundColor, const Color(0xFF112244));
      expect(params.ideThemeParams.fontSize, 8.0);
      expect(params.ideThemeParams.darkMode, true);

      params = params.withUpdates({
        DevToolsQueryParams.vmServiceUriKey: 'some_other_uri',
        DevToolsQueryParams.hideScreensKey: 'foo',
        // Update some IdeThemeQueryParams values
        'embedMode': 'many',
        'fontSize': '10.0',
        'theme': 'light',
      });

      expect(params.vmServiceUri, 'some_other_uri');
      expect(params.embedMode, EmbedMode.embedMany);
      expect(params.hiddenScreens, {'foo'});
      expect(params.offlineScreenId, 'performance');
      expect(params.legacyPage, 'memory');
      expect(params.ideThemeParams.params, isNotEmpty);
      expect(params.ideThemeParams.embedMode, EmbedMode.embedMany);
      expect(params.ideThemeParams.backgroundColor, const Color(0xFF112233));
      expect(params.ideThemeParams.foregroundColor, const Color(0xFF112244));
      expect(params.ideThemeParams.fontSize, 10.0);
      expect(params.ideThemeParams.darkMode, false);
    });

    test('creates fromUrl', () {
      expect(
        DevToolsQueryParams.fromUrl(
          'http://localhost:123/?key=value.json&key2=123',
        ),
        equals({
          'key': 'value.json',
          'key2': '123',
        }),
      );
      expect(
        DevToolsQueryParams.fromUrl(
          'http://localhost:123/?key=value.json&key2=123',
        ),
        equals({
          'key': 'value.json',
          'key2': '123',
        }),
      );
      for (final meta in ScreenMetaData.values) {
        expect(
          DevToolsQueryParams.fromUrl(
            'http://localhost:9101/${meta.id}?key=value.json&key2=123',
          ),
          equals({
            'key': 'value.json',
            'key2': '123',
          }),
        );
      }
    });
  });
}<|MERGE_RESOLUTION|>--- conflicted
+++ resolved
@@ -26,14 +26,9 @@
       });
 
       expect(params.vmServiceUri, 'some_uri');
-<<<<<<< HEAD
       expect(params.embedMode, EmbedMode.embedOne);
-      expect(params.hiddenScreens, {'foo', 'bar', 'baz'});
-=======
-      expect(params.embed, true);
       expect(params.hiddenScreens, {'foo', 'bar', 'extensions'});
       expect(params.hideExtensions, true);
->>>>>>> 94f1dc41
       expect(params.offlineScreenId, 'performance');
       expect(params.legacyPage, 'memory');
       expect(params.ideThemeParams.params, isNotEmpty);
