--- conflicted
+++ resolved
@@ -46,43 +46,6 @@
     final networkController = Provider.of<NetworkController>(context);
     final color = Theme.of(context).textTheme.bodyText2.color;
 
-<<<<<<< HEAD
-    return ValueListenableBuilder<bool>(
-      valueListenable: networkController.recordingNotifier,
-      builder: (context, recording, _) {
-        return ValueListenableBuilder<NetworkRequests>(
-          valueListenable: networkController.requests,
-          builder: (context, networkRequests, _) {
-            return ValueListenableBuilder<List<NetworkRequest>>(
-              valueListenable: networkController.filteredData,
-              builder: (context, filteredRequests, _) {
-                final filteredCount = filteredRequests.length;
-                final totalCount = networkRequests.requests.length;
-
-                return Row(
-                  mainAxisSize: MainAxisSize.min,
-                  children: [
-                    Text(
-                      'Showing ${nf.format(filteredCount)} of '
-                      '${nf.format(totalCount)} '
-                      '${pluralize('request', totalCount)}',
-                    ),
-                    const SizedBox(width: denseSpacing),
-                    SizedBox(
-                      width: smallProgressSize,
-                      height: smallProgressSize,
-                      child: recording
-                          ? SmallCircularProgressIndicator(
-                              valueColor: AlwaysStoppedAnimation<Color>(color),
-                            )
-                          : const SizedBox(),
-                    ),
-                  ],
-                );
-              },
-            );
-          },
-=======
     return DualValueListenableBuilder<NetworkRequests, List<NetworkRequest>>(
       firstListenable: networkController.requests,
       secondListenable: networkController.filteredData,
@@ -100,7 +63,6 @@
             const SizedBox(width: denseSpacing),
             child,
           ],
->>>>>>> c0116828
         );
       },
       child: ValueListenableBuilder<bool>(
@@ -110,8 +72,7 @@
             width: smallProgressSize,
             height: smallProgressSize,
             child: recording
-                ? CircularProgressIndicator(
-                    strokeWidth: 2,
+                ? SmallCircularProgressIndicator(
                     valueColor: AlwaysStoppedAnimation<Color>(color),
                   )
                 : const SizedBox(),
