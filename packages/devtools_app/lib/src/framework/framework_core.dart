--- conflicted
+++ resolved
@@ -61,22 +61,10 @@
           errorReporter('Unable to connect to VM service at $uri', null);
           return false;
         }
-<<<<<<< HEAD
-      } catch (e) {
-<<<<<<< HEAD
-        if (e is StackOverflowError) {
-          print(e.stackTrace);
-        }
-=======
->>>>>>> 429c6da4e885226ee79f89d5133e64466430459e
-        errorReporter(
-            'Unable to connect to VM service at "$uri" with error $e', e);
-=======
       } catch (e, st) {
         log('$e\n$st', LogLevel.error);
 
         errorReporter('Unable to connect to VM service at $uri: $e', e);
->>>>>>> a42ef578
         return false;
       }
     } else {
