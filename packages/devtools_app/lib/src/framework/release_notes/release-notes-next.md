This is draft for future release notes, that are going to land on
[the Flutter website](https://docs.flutter.dev/development/tools/devtools/release-notes).

# DevTools 2.21.0 release notes

Dart & Flutter DevTools - A Suite of Performance Tools for Dart and Flutter

## General updates
TODO: Remove this section if there are not any general updates.

<<<<<<< HEAD
- Retired the Analysis tab - (#4714)[https://github.com/flutter/devtools/pull/4714]
- Added a new tab, Diff, to enable memory leak detection and troubleshooting
by comparing heap snapshots, and providing insights about the number of object
instances, and their shallow size, retained size, and retaining
paths - (#4714)[https://github.com/flutter/devtools/pull/4714]
=======
## Inspector updates
TODO: Remove this section if there are not any general updates.

## Performance updates
TODO: Remove this section if there are not any general updates.

## CPU profiler updates
TODO: Remove this section if there are not any general updates.

## Memory updates
TODO: Remove this section if there are not any general updates.

## Debugger updates
TODO: Remove this section if there are not any general updates.

## Network profiler updates
TODO: Remove this section if there are not any general updates.

## Logging updates
TODO: Remove this section if there are not any general updates.

## App size tool updates
TODO: Remove this section if there are not any general updates.

## Changelog
More details about changes and fixes are available in the DevTools
[changelog](https://github.com/flutter/devtools/blob/master/CHANGELOG.md).
>>>>>>> 927d866c
<|MERGE_RESOLUTION|>--- conflicted
+++ resolved
@@ -8,13 +8,6 @@
 ## General updates
 TODO: Remove this section if there are not any general updates.
 
-<<<<<<< HEAD
-- Retired the Analysis tab - (#4714)[https://github.com/flutter/devtools/pull/4714]
-- Added a new tab, Diff, to enable memory leak detection and troubleshooting
-by comparing heap snapshots, and providing insights about the number of object
-instances, and their shallow size, retained size, and retaining
-paths - (#4714)[https://github.com/flutter/devtools/pull/4714]
-=======
 ## Inspector updates
 TODO: Remove this section if there are not any general updates.
 
@@ -42,4 +35,9 @@
 ## Changelog
 More details about changes and fixes are available in the DevTools
 [changelog](https://github.com/flutter/devtools/blob/master/CHANGELOG.md).
->>>>>>> 927d866c
+
+- Retired the Analysis tab - (#4714)[https://github.com/flutter/devtools/pull/4714]
+- Added a new tab, Diff, to enable memory leak detection and troubleshooting
+  by comparing heap snapshots, and providing insights about the number of object
+  instances, and their shallow size, retained size, and retaining
+  paths - (#4714)[https://github.com/flutter/devtools/pull/4714]