// Copyright 2021 The Chromium Authors. All rights reserved.
// Use of this source code is governed by a BSD-style license that can be
// found in the LICENSE file.

import 'dart:async';

import 'package:devtools_shared/devtools_shared.dart';
import 'package:flutter/material.dart';
import 'package:http/http.dart' as http;
import 'package:logging/logging.dart';

import '../../../devtools.dart' as devtools;
import '../../shared/config_specific/server/server.dart' as server;
import '../../shared/side_panel.dart';

final _log = Logger('release_notes');

<<<<<<< HEAD
// This is not const because it is manipulated for testing as well as for
// local development.
bool debugTestReleaseNotes = false;

const debugUseStagedFlutterWebsite = false;
=======
const debugTestReleaseNotes = false;
const releaseNotesKey = Key('release_notes');
>>>>>>> 8916dbba

class ReleaseNotesViewer extends SidePanelViewer {
  const ReleaseNotesViewer({
    required super.controller,
    Widget? child,
  }) : super(
          key: releaseNotesKey,
          title: 'What\'s new in DevTools?',
          textIfMarkdownDataEmpty: 'Stay tuned for updates.',
          child: child,
        );
}

class ReleaseNotesController extends SidePanelController {
  ReleaseNotesController() {
    _init();
  }

  static const _unsupportedPathSyntax = '{{site.url}}';

  String get _flutterDocsSite => debugUseStagedFlutterWebsite
      ? 'https://flutter-website-dt-staging.web.app'
      : 'https://docs.flutter.dev';

  void _init() {
    if (debugTestReleaseNotes || server.isDevToolsServerAvailable) {
      _maybeShowReleaseNotes();
    }
  }

  void _maybeShowReleaseNotes() async {
    SemanticVersion previousVersion = SemanticVersion();
    if (server.isDevToolsServerAvailable) {
      final lastReleaseNotesShownVersion =
          await server.getLastShownReleaseNotesVersion();
      if (lastReleaseNotesShownVersion.isNotEmpty) {
        previousVersion = SemanticVersion.parse(lastReleaseNotesShownVersion);
      }
    }
    await _fetchAndShowReleaseNotes(versionFloor: previousVersion);
  }

  /// Fetches and shows the most recent release notes for the current DevTools
  /// version, decreasing the patch version by 1 each time until we find release
  /// notes or until we hit [versionFloor].
  Future<void> _fetchAndShowReleaseNotes({
    SemanticVersion? versionFloor,
  }) async {
    versionFloor ??= SemanticVersion();

    // Parse the current version instead of using [devtools.version] directly to
    // strip off any build metadata (any characters following a '+' character).
    // Release notes will be hosted on the Flutter website with a version number
    // that does not contain any build metadata.
<<<<<<< HEAD
    final parsedVersion = SemanticVersion.parse(devtools.version);
    var notesVersion = latestVersionToCheckForReleaseNotes(parsedVersion);
    try {
      // Try all patch versions for this major.minor combination until we find
      // release notes (e.g. 2.11.4 -> 2.11.3 -> 2.11.2 -> ...).
      final attemptedVersions = <String>[];
      var attempts = notesVersion.patch;
      while (attempts >= 0 && notesVersion > versionFloor) {
        final versionString = notesVersion.toString();
        try {
          String releaseNotesMarkdown = await http.read(
            Uri.parse(_releaseNotesUrl(versionString)),
          );
          // This is a workaround so that the images in release notes will appear.
          // The {{site.url}} syntax is best practices for the flutter website
          // repo, where these release notes are hosted, so we are performing this
          // workaround on our end to ensure the images render properly.
          releaseNotesMarkdown = releaseNotesMarkdown.replaceAll(
            _unsupportedPathSyntax,
            _flutterDocsSite,
          );

          _releaseNotesMarkdown.value = releaseNotesMarkdown;
          toggleReleaseNotesVisible(true);
          if (server.isDevToolsServerAvailable) {
            unawaited(
              server.setLastShownReleaseNotesVersion(versionString),
            );
          }
          return;
        } catch (e) {
          attempts--;
          attemptedVersions.add(versionString);
          if (attempts < 0) {
            // ignore: avoid-throw-in-catch-block, false positive
            throw Exception(
              'Could not find release notes for DevTools versions '
              '${attemptedVersions.join(', ')}.'
              '\n$e',
            );
          }
          notesVersion = notesVersion.downgrade(downgradePatch: true);
        }
=======
    final parsedCurrentVersion = SemanticVersion.parse(devtools.version);
    final parsedCurrentVersionStr = parsedCurrentVersion.toString();
    if (parsedCurrentVersion > previousVersion) {
      try {
        await _fetchReleaseNotes(parsedCurrentVersion);
      } catch (e) {
        // Fail gracefully if we cannot find release notes for the current
        // version of DevTools.
        markdownText = null;
        toggleVisibility(false);
        _log.warning(
          'Warning: could not find release notes for DevTools version '
          '$parsedCurrentVersionStr. $e',
        );
>>>>>>> 8916dbba
      }
    } catch (e) {
      // Fail gracefully if we cannot find release notes for the current
      // version of DevTools.
      _releaseNotesMarkdown.value = null;
      toggleReleaseNotesVisible(false);
      _log.warning('Warning: $e');
    }
  }

<<<<<<< HEAD
  @visibleForTesting
  SemanticVersion latestVersionToCheckForReleaseNotes(
    SemanticVersion currentVersion,
  ) {
    // If the current version is a pre-release, downgrade the minor to find the
    // previous DevTools release, and start looking for release notes from this
    // value. Release notes will never be published for pre-release versions.
    if (currentVersion.isPreRelease) {
      // It is very unlikely the patch value of the DevTools version will ever
      // be above this number. This is a safe number to start looking for
      // release notes at.
      const safeStartPatch = 10;
      currentVersion = SemanticVersion(
        major: currentVersion.major,
        minor: currentVersion.minor - 1,
        patch: safeStartPatch,
      );
    }
    return currentVersion;
  }

  Future<void> openLatestReleaseNotes() async {
    if (_releaseNotesMarkdown.value == null) {
      await _fetchAndShowReleaseNotes();
=======
  Future<void> _fetchReleaseNotes(SemanticVersion version) async {
    final currentVersionString = version.toString();

    // Try all patch versions for this major.minor combination until we find
    // release notes (e.g. 2.11.4 -> 2.11.3 -> 2.11.2 -> ...).
    var attempts = version.patch;
    while (attempts >= 0) {
      final versionString = version.toString();
      try {
        String releaseNotesMarkdown = await http.read(
          Uri.parse(_releaseNotesUrl(versionString)),
        );
        // This is a workaround so that the images in release notes will appear.
        // The {{site.url}} syntax is best practices for the flutter website
        // repo, where these release notes are hosted, so we are performing this
        // workaround on our end to ensure the images render properly.
        releaseNotesMarkdown = releaseNotesMarkdown.replaceAll(
          _unsupportedPathSyntax,
          _flutterDocsSite,
        );

        markdownText = releaseNotesMarkdown;
        toggleVisibility(true);
        unawaited(
          server.setLastShownReleaseNotesVersion(currentVersionString),
        );
        return;
      } catch (_) {
        attempts--;
        if (attempts < 0) {
          rethrow;
        }
        version = version.downgrade(downgradePatch: true);
      }
>>>>>>> 8916dbba
    }
    toggleReleaseNotesVisible(true);
  }

  String _releaseNotesUrl(String currentVersion) {
    return '$_flutterDocsSite/development/tools/devtools/release-notes/'
        'release-notes-$currentVersion-src.md';
  }
}<|MERGE_RESOLUTION|>--- conflicted
+++ resolved
@@ -15,16 +15,11 @@
 
 final _log = Logger('release_notes');
 
-<<<<<<< HEAD
 // This is not const because it is manipulated for testing as well as for
 // local development.
 bool debugTestReleaseNotes = false;
-
 const debugUseStagedFlutterWebsite = false;
-=======
-const debugTestReleaseNotes = false;
 const releaseNotesKey = Key('release_notes');
->>>>>>> 8916dbba
 
 class ReleaseNotesViewer extends SidePanelViewer {
   const ReleaseNotesViewer({
@@ -79,7 +74,6 @@
     // strip off any build metadata (any characters following a '+' character).
     // Release notes will be hosted on the Flutter website with a version number
     // that does not contain any build metadata.
-<<<<<<< HEAD
     final parsedVersion = SemanticVersion.parse(devtools.version);
     var notesVersion = latestVersionToCheckForReleaseNotes(parsedVersion);
     try {
@@ -102,8 +96,8 @@
             _flutterDocsSite,
           );
 
-          _releaseNotesMarkdown.value = releaseNotesMarkdown;
-          toggleReleaseNotesVisible(true);
+          markdownText.value = releaseNotesMarkdown;
+          toggleVisibility(true);
           if (server.isDevToolsServerAvailable) {
             unawaited(
               server.setLastShownReleaseNotesVersion(versionString),
@@ -123,33 +117,16 @@
           }
           notesVersion = notesVersion.downgrade(downgradePatch: true);
         }
-=======
-    final parsedCurrentVersion = SemanticVersion.parse(devtools.version);
-    final parsedCurrentVersionStr = parsedCurrentVersion.toString();
-    if (parsedCurrentVersion > previousVersion) {
-      try {
-        await _fetchReleaseNotes(parsedCurrentVersion);
-      } catch (e) {
-        // Fail gracefully if we cannot find release notes for the current
-        // version of DevTools.
-        markdownText = null;
-        toggleVisibility(false);
-        _log.warning(
-          'Warning: could not find release notes for DevTools version '
-          '$parsedCurrentVersionStr. $e',
-        );
->>>>>>> 8916dbba
       }
     } catch (e) {
       // Fail gracefully if we cannot find release notes for the current
       // version of DevTools.
-      _releaseNotesMarkdown.value = null;
-      toggleReleaseNotesVisible(false);
+        markdownText.value = null;
+        toggleVisibility(false);
       _log.warning('Warning: $e');
     }
   }
 
-<<<<<<< HEAD
   @visibleForTesting
   SemanticVersion latestVersionToCheckForReleaseNotes(
     SemanticVersion currentVersion,
@@ -172,46 +149,10 @@
   }
 
   Future<void> openLatestReleaseNotes() async {
-    if (_releaseNotesMarkdown.value == null) {
+    if (markdownText.value == null) {
       await _fetchAndShowReleaseNotes();
-=======
-  Future<void> _fetchReleaseNotes(SemanticVersion version) async {
-    final currentVersionString = version.toString();
-
-    // Try all patch versions for this major.minor combination until we find
-    // release notes (e.g. 2.11.4 -> 2.11.3 -> 2.11.2 -> ...).
-    var attempts = version.patch;
-    while (attempts >= 0) {
-      final versionString = version.toString();
-      try {
-        String releaseNotesMarkdown = await http.read(
-          Uri.parse(_releaseNotesUrl(versionString)),
-        );
-        // This is a workaround so that the images in release notes will appear.
-        // The {{site.url}} syntax is best practices for the flutter website
-        // repo, where these release notes are hosted, so we are performing this
-        // workaround on our end to ensure the images render properly.
-        releaseNotesMarkdown = releaseNotesMarkdown.replaceAll(
-          _unsupportedPathSyntax,
-          _flutterDocsSite,
-        );
-
-        markdownText = releaseNotesMarkdown;
-        toggleVisibility(true);
-        unawaited(
-          server.setLastShownReleaseNotesVersion(currentVersionString),
-        );
-        return;
-      } catch (_) {
-        attempts--;
-        if (attempts < 0) {
-          rethrow;
-        }
-        version = version.downgrade(downgradePatch: true);
-      }
->>>>>>> 8916dbba
     }
-    toggleReleaseNotesVisible(true);
+    toggleVisibility(true);
   }
 
   String _releaseNotesUrl(String currentVersion) {
