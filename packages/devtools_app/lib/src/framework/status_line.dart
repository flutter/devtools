// Copyright 2020 The Chromium Authors. All rights reserved.
// Use of this source code is governed by a BSD-style license that can be
// found in the LICENSE file.

import 'package:flutter/material.dart';
import 'package:vm_service/vm_service.dart';

import '../../devtools.dart' as devtools;
import '../service/isolate_manager.dart';
import '../service/service_manager.dart';
import '../shared/analytics/constants.dart' as gac;
import '../shared/common_widgets.dart';
import '../shared/globals.dart';
import '../shared/screen.dart';
import '../shared/theme.dart';
import '../shared/ui/utils.dart';
import '../shared/utils.dart';
import 'scaffold.dart';

/// The status line widget displayed at the bottom of DevTools.
///
/// This displays information global to the application, as well as gives pages
/// a mechanism to display page-specific information.
class StatusLine extends StatelessWidget {
  const StatusLine({
    super.key,
    required this.currentScreen,
    required this.isEmbedded,
    required this.isConnected,
  });

  final Screen currentScreen;
  final bool isEmbedded;
  final bool isConnected;

  static const deviceInfoTooltip = 'Device Info';

  /// The padding around the footer in the DevTools UI.
  EdgeInsets get padding => const EdgeInsets.fromLTRB(
        defaultSpacing,
        densePadding,
        defaultSpacing,
        densePadding,
      );

  @override
  Widget build(BuildContext context) {
    final theme = Theme.of(context);
    final height = statusLineHeight + padding.top + padding.bottom;
    return ValueListenableBuilder<bool>(
      valueListenable: currentScreen.showIsolateSelector,
      builder: (context, showIsolateSelector, _) {
        return Container(
          decoration: BoxDecoration(
            color: isConnected ? theme.colorScheme.primary : null,
            border: Border(
              top: Divider.createBorderSide(context, width: 1.0),
            ),
          ),
          padding: EdgeInsets.only(left: padding.left, right: padding.right),
          height: height,
          alignment: Alignment.centerLeft,
          child: Row(
            mainAxisAlignment: MainAxisAlignment.spaceBetween,
            children: _getStatusItems(context, showIsolateSelector),
          ),
        );
      },
    );
  }

  List<Widget> _getStatusItems(BuildContext context, bool showIsolateSelector) {
    final theme = Theme.of(context);
    final color = isConnected ? theme.colorScheme.onPrimary : null;
    final screenWidth = ScreenSize(context).width;
    final Widget? pageStatus = currentScreen.buildStatus(context);
    final widerThanXxs = screenWidth > MediaSize.xxs;
    return [
      buildHelpUrlStatus(context, currentScreen, screenWidth),
      BulletSpacer(color: color),
      if (widerThanXxs && showIsolateSelector) ...[
        const IsolateSelector(),
        BulletSpacer(color: color),
      ],
      if (screenWidth > MediaSize.xs && pageStatus != null) ...[
        pageStatus,
        BulletSpacer(color: color),
      ],
      buildConnectionStatus(context, screenWidth),
      if (widerThanXxs && isEmbedded) ...[
        BulletSpacer(color: color),
        Row(
          crossAxisAlignment: CrossAxisAlignment.end,
          children: DevToolsScaffold.defaultActions(
            color: color,
            isEmbedded: isEmbedded,
          ),
        ),
      ],
    ];
  }

  Widget buildHelpUrlStatus(
    BuildContext context,
    Screen currentScreen,
    MediaSize screenWidth,
  ) {
    final theme = Theme.of(context);
    final style = theme.linkTextStyle;
    final String? docPageId = currentScreen.docPageId;
    if (docPageId != null) {
      return RichText(
        text: LinkTextSpan(
          link: Link(
            display: screenWidth <= MediaSize.xs
                ? docPageId
                : 'flutter.dev/devtools/$docPageId',
            url: 'https://flutter.dev/devtools/$docPageId',
            gaScreenName: currentScreen.screenId,
            gaSelectedItemDescription: gac.documentationLink,
          ),
          style: isConnected
              ? style.copyWith(color: theme.colorScheme.onPrimary)
              : style,
          context: context,
        ),
      );
    } else {
      // Use a placeholder for pages with no explicit documentation.
      return Flexible(
        child: Text(
          '${screenWidth <= MediaSize.xs ? '' : 'DevTools '}${devtools.version}',
          overflow: TextOverflow.ellipsis,
          style: isConnected
              ? theme.regularTextStyle
                  .copyWith(color: theme.colorScheme.onPrimary)
              : theme.regularTextStyle,
        ),
      );
    }
  }

  Widget buildConnectionStatus(BuildContext context, MediaSize screenWidth) {
    final theme = Theme.of(context);
    final textTheme = theme.textTheme;
    const noConnectionMsg = 'No client connection';
    return ValueListenableBuilder<ConnectedState>(
      valueListenable: serviceManager.connectedState,
      builder: (context, connectedState, child) {
        if (connectedState.connected) {
          final app = serviceManager.connectedApp!;

          String description;
          if (!app.isRunningOnDartVM!) {
            description = 'web app';
          } else {
            final vm = serviceManager.vm!;
            description = vm.deviceDisplay;
          }

          final color = isConnected
              ? theme.colorScheme.onPrimary
              : textTheme.bodyMedium!.color;

          return Row(
            mainAxisAlignment: MainAxisAlignment.end,
            children: [
              ValueListenableBuilder(
                valueListenable: serviceManager.deviceBusy,
                builder: (context, bool isBusy, _) {
                  return SizedBox(
                    width: smallProgressSize,
                    height: smallProgressSize,
                    child: isBusy
                        ? SmallCircularProgressIndicator(
                            valueColor: AlwaysStoppedAnimation<Color?>(color),
                          )
                        : const SizedBox(),
                  );
                },
              ),
              const SizedBox(width: denseSpacing),
              DevToolsTooltip(
<<<<<<< HEAD
                message: deviceInfoTooltip,
                child: InkWell(
                  onTap: () {
                    unawaited(
                      showDialog(
                        context: context,
                        builder: (context) => DeviceDialog(
                          connectedApp: app,
                        ),
                      ),
                    );
                  },
                  child: Row(
                    children: [
                      Icon(
                        Icons.info_outline,
                        size: actionsIconSize,
                      ),
                      if (screenWidth > MediaSize.xxs) ...[
                        const SizedBox(width: denseSpacing),
                        Text(
                          description,
                          style: isConnected
                              ? textTheme.bodyMedium!
                                  .copyWith(color: theme.colorScheme.onPrimary)
                              : textTheme.bodyMedium,
                          overflow: TextOverflow.clip,
                        ),
                      ],
                    ],
                  ),
=======
                message: 'Connected device',
                child: Text(
                  description,
                  style: textTheme.bodyMedium,
                  overflow: TextOverflow.clip,
>>>>>>> be053701
                ),
              ),
            ],
          );
        } else {
          return child!;
        }
      },
      child: screenWidth <= MediaSize.xxs
          ? DevToolsTooltip(
              message: noConnectionMsg,
              child: Icon(
                Icons.warning_amber_rounded,
                size: actionsIconSize,
              ),
            )
          : Text(
              noConnectionMsg,
              style: textTheme.bodyMedium,
            ),
    );
  }
}

class IsolateSelector extends StatelessWidget {
  const IsolateSelector({Key? key}) : super(key: key);

  @override
  Widget build(BuildContext context) {
    final IsolateManager isolateManager = serviceManager.isolateManager;
    return DualValueListenableBuilder<List<IsolateRef?>, IsolateRef?>(
      firstListenable: isolateManager.isolates,
      secondListenable: isolateManager.selectedIsolate,
      builder: (context, isolates, selectedIsolateRef, _) {
        return PopupMenuButton<IsolateRef?>(
          tooltip: 'Selected Isolate',
          initialValue: selectedIsolateRef,
          onSelected: isolateManager.selectIsolate,
          itemBuilder: (BuildContext context) =>
              isolates.where((ref) => ref != null).map(
            (ref) {
              return PopupMenuItem<IsolateRef>(
                value: ref,
                child: IsolateOption(ref!),
              );
            },
          ).toList(),
          child: IsolateOption(isolateManager.selectedIsolate.value),
        );
      },
    );
  }
}

class IsolateOption extends StatelessWidget {
  const IsolateOption(
    this.ref, {
    super.key,
  });

  final IsolateRef? ref;

  @override
  Widget build(BuildContext context) {
    final theme = Theme.of(context);
    final textTheme = theme.textTheme;
    return Row(
      children: [
        Icon(
          ref?.isSystemIsolate ?? false
              ? Icons.settings_applications
              : Icons.call_split,
          color: theme.colorScheme.onPrimary,
        ),
        const SizedBox(width: denseSpacing),
        Text(
          ref == null ? 'isolate' : _isolateName(ref!),
          style: textTheme.bodyMedium!
              .copyWith(color: theme.colorScheme.onPrimary),
        ),
      ],
    );
  }

  String _isolateName(IsolateRef ref) {
    final name = ref.name;
    return '$name #${serviceManager.isolateManager.isolateIndex(ref)}';
  }
}<|MERGE_RESOLUTION|>--- conflicted
+++ resolved
@@ -181,45 +181,14 @@
               ),
               const SizedBox(width: denseSpacing),
               DevToolsTooltip(
-<<<<<<< HEAD
-                message: deviceInfoTooltip,
-                child: InkWell(
-                  onTap: () {
-                    unawaited(
-                      showDialog(
-                        context: context,
-                        builder: (context) => DeviceDialog(
-                          connectedApp: app,
-                        ),
-                      ),
-                    );
-                  },
-                  child: Row(
-                    children: [
-                      Icon(
-                        Icons.info_outline,
-                        size: actionsIconSize,
-                      ),
-                      if (screenWidth > MediaSize.xxs) ...[
-                        const SizedBox(width: denseSpacing),
-                        Text(
-                          description,
-                          style: isConnected
-                              ? textTheme.bodyMedium!
-                                  .copyWith(color: theme.colorScheme.onPrimary)
-                              : textTheme.bodyMedium,
-                          overflow: TextOverflow.clip,
-                        ),
-                      ],
-                    ],
-                  ),
-=======
                 message: 'Connected device',
                 child: Text(
                   description,
-                  style: textTheme.bodyMedium,
+                  style: isConnected
+                      ? textTheme.bodyMedium!
+                          .copyWith(color: theme.colorScheme.onPrimary)
+                      : textTheme.bodyMedium,
                   overflow: TextOverflow.clip,
->>>>>>> be053701
                 ),
               ),
             ],
