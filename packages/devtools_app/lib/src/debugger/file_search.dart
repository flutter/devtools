--- conflicted
+++ resolved
@@ -18,17 +18,9 @@
 class FileSearchField extends StatefulWidget {
   const FileSearchField({
     @required this.debuggerController,
-<<<<<<< HEAD
-    @required this.autoCompleteController,
   });
 
   final DebuggerController debuggerController;
-  final AutoCompleteController autoCompleteController;
-=======
-  });
-
-  final DebuggerController debuggerController;
->>>>>>> 055526e6
 
   @override
   FileSearchFieldState createState() => FileSearchFieldState();
@@ -36,11 +28,8 @@
 
 class FileSearchFieldState extends State<FileSearchField>
     with SearchFieldMixin, AutoDisposeMixin {
-<<<<<<< HEAD
-=======
   AutoCompleteController autoCompleteController;
 
->>>>>>> 055526e6
   final _scriptsCache = <String, ScriptRef>{};
   final _fileNamesCache = <String, String>{};
 
@@ -53,17 +42,6 @@
   void initState() {
     super.initState();
 
-<<<<<<< HEAD
-    widget.autoCompleteController.currentDefaultIndex = 0;
-
-    addAutoDisposeListener(
-        widget.autoCompleteController.searchNotifier, _handleSearch);
-    addAutoDisposeListener(
-        widget.autoCompleteController.searchAutoCompleteNotifier,
-        _handleAutoCompleteOverlay);
-
-    _query = widget.autoCompleteController.search;
-=======
     autoCompleteController = AutoCompleteController()..currentDefaultIndex = 0;
 
     addAutoDisposeListener(
@@ -72,7 +50,6 @@
         _handleAutoCompleteOverlay);
 
     _query = autoCompleteController.search;
->>>>>>> 055526e6
     _matches = widget.debuggerController.sortedScripts.value;
 
     // Open the autocomplete results immediately before a query is entered:
@@ -102,44 +79,26 @@
 
   void _handleSearch() {
     final previousQuery = _query;
-<<<<<<< HEAD
-    final currentQuery = widget.autoCompleteController.search;
-
-    // If the current query is a continuation of the previous query, then
-    // whittle down the matches. Otherwise search through all scripts:
-=======
     final currentQuery = autoCompleteController.search;
 
     // If the current query is a continuation of the previous query, then
     // filter down the previous matches. Otherwise search through all scripts:
->>>>>>> 055526e6
     final scripts = currentQuery.startsWith(previousQuery)
         ? _matches
         : widget.debuggerController.sortedScripts.value;
 
-<<<<<<< HEAD
-    final matches = findMatches(currentQuery, scripts);
+    final matches = _findMatches(currentQuery, scripts);
     if (matches.isEmpty) {
-      widget.autoCompleteController.searchAutoComplete.value = [
+      autoCompleteController.searchAutoComplete.value = [
         AutoCompleteMatch('No files found.')
       ];
     } else {
-      final topMatches = takeTopMatches(matches);
-      topMatches.forEach(_addScriptRefToCache);
-      widget.autoCompleteController.searchAutoComplete.value = topMatches
-          .map((scriptRef) =>
-              createAutoCompleteMatch(scriptRef.uri, currentQuery))
-          .toList();
-=======
-    final matches = _findMatches(currentQuery, scripts);
-    if (matches.isEmpty) {
-      autoCompleteController.searchAutoComplete.value = ['No files found.'];
-    } else {
       final topMatches = _takeTopMatches(matches);
       topMatches.forEach(_addScriptRefToCache);
-      autoCompleteController.searchAutoComplete.value =
-          topMatches.map((scriptRef) => scriptRef.uri).toList();
->>>>>>> 055526e6
+      autoCompleteController.searchAutoComplete.value = topMatches
+          .map((scriptRef) =>
+              _createAutoCompleteMatch(scriptRef.uri, currentQuery))
+          .toList();
     }
 
     _query = currentQuery;
@@ -147,11 +106,7 @@
   }
 
   void _handleAutoCompleteOverlay() {
-<<<<<<< HEAD
-    widget.autoCompleteController.handleAutoCompleteOverlay(
-=======
     autoCompleteController.handleAutoCompleteOverlay(
->>>>>>> 055526e6
       context: context,
       searchFieldKey: fileSearchFieldKey,
       onTap: _onSelection,
@@ -162,23 +117,6 @@
     _scriptsCache.putIfAbsent(scriptRef.uri, () => scriptRef);
   }
 
-<<<<<<< HEAD
-  @override
-  Widget build(BuildContext context) {
-    return buildAutoCompleteSearchField(
-      controller: widget.autoCompleteController,
-      searchFieldKey: fileSearchFieldKey,
-      searchFieldEnabled: true,
-      shouldRequestFocus: true,
-      keyEventsToPropogate: {LogicalKeyboardKey.escape},
-      onSelection: _onSelection,
-      onClose: _onClose,
-      label: 'Open',
-    );
-  }
-
-=======
->>>>>>> 055526e6
   void _onSelection(String scriptUri) {
     final scriptRef = _scriptsCache[scriptUri];
     widget.debuggerController.showScriptLocation(ScriptLocation(scriptRef));
@@ -186,48 +124,38 @@
   }
 
   void _onClose() {
-<<<<<<< HEAD
-    widget.autoCompleteController.closeAutoCompleteOverlay();
-=======
     autoCompleteController.closeAutoCompleteOverlay();
->>>>>>> 055526e6
     widget.debuggerController.toggleFileOpenerVisibility(false);
     _scriptsCache.clear();
   }
 
-<<<<<<< HEAD
-  @override
-  void dispose() {
-    _onClose();
-    widget.autoCompleteController.dispose();
-    super.dispose();
-  }
-}
+  AutoCompleteMatch _createAutoCompleteMatch(String match, String query) {
+    final autoCompleteResultSegments = <AutoCompleteMatchSegment>[];
 
-List<ScriptRef> findMatches(
-  String query,
-  List<ScriptRef> scriptRefs,
-) {
-  if (query.isEmpty) {
-    return scriptRefs;
+    if (match.contains(query)) {
+      final start = match.indexOf(query);
+      final end = start + query.length;
+      autoCompleteResultSegments.add(AutoCompleteMatchSegment(start, end));
+    } else {
+      final fileName = match.split('/').last;
+      var queryIndex = 0;
+      for (int matchIndex = match.indexOf(fileName);
+          matchIndex < match.length;
+          matchIndex++) {
+        if (queryIndex == query.length) break;
+        if (match[matchIndex] == query[queryIndex]) {
+          final start = matchIndex;
+          final end = matchIndex + 1;
+          autoCompleteResultSegments.add(AutoCompleteMatchSegment(start, end));
+          queryIndex++;
+        }
+      }
+    }
+
+    return AutoCompleteMatch(match,
+        highlightedSegments: autoCompleteResultSegments);
   }
 
-  final exactMatches = [];
-  final fuzzyMatches = [];
-
-  for (final scriptRef in scriptRefs) {
-    final fullPath = scriptRef.uri;
-    final fileName = scriptRef.uri.split('/').last;
-    if (fullPath.caseInsensitiveContains(query)) {
-      exactMatches.add(scriptRef);
-    } else if (fileName.caseInsensitiveFuzzyMatch(query)) {
-      fuzzyMatches.add(scriptRef);
-    }
-  }
-
-  return [...exactMatches, ...fuzzyMatches];
-}
-=======
   List<ScriptRef> _findMatches(
     String query,
     List<ScriptRef> scriptRefs,
@@ -257,40 +185,7 @@
     if (allMatches.length <= numOfMatchesToShow) {
       return allMatches;
     }
->>>>>>> 055526e6
 
     return allMatches.sublist(0, numOfMatchesToShow);
   }
-<<<<<<< HEAD
-
-  return allMatches.sublist(0, numOfMatchesToShow);
-}
-
-AutoCompleteMatch createAutoCompleteMatch(String match, String query) {
-  final autoCompleteResultSegments = <AutoCompleteMatchSegment>[];
-
-  if (match.contains(query)) {
-    final start = match.indexOf(query);
-    final end = start + query.length;
-    autoCompleteResultSegments.add(AutoCompleteMatchSegment(start, end));
-  } else {
-    final fileName = match.split('/').last;
-    var queryIndex = 0;
-    for (int matchIndex = match.indexOf(fileName);
-        matchIndex < match.length;
-        matchIndex++) {
-      if (queryIndex == query.length) break;
-      if (match[matchIndex] == query[queryIndex]) {
-        final start = matchIndex;
-        final end = matchIndex + 1;
-        autoCompleteResultSegments.add(AutoCompleteMatchSegment(start, end));
-        queryIndex++;
-      }
-    }
-  }
-
-  return AutoCompleteMatch(match,
-      highlightedSegments: autoCompleteResultSegments);
-=======
->>>>>>> 055526e6
 }