// Copyright 2020 The Chromium Authors. All rights reserved.
// Use of this source code is governed by a BSD-style license that can be
// found in the LICENSE file.

import 'package:flutter/material.dart';
import 'package:vm_service/vm_service.dart';

import '../../flutter/theme.dart';
import 'codeview.dart';
import 'common.dart';
import 'debugger_controller.dart';

class BreakpointPicker extends StatelessWidget {
  const BreakpointPicker({Key key, @required this.controller})
      : super(key: key);
<<<<<<< HEAD
=======

  final List<Breakpoint> breakpoints;
>>>>>>> 64ec9bfb
  final DebuggerController controller;

  String textFor(Breakpoint breakpoint) {
    if (breakpoint.resolved) {
      final location = breakpoint.location as SourceLocation;
      // TODO(djshuckerow): Resolve the scripts in the background and
      // switch from token position to line numbers.
      return '${location.script.uri.split('/').last} Position '
          '${location.tokenPos} (${location.script.uri})';
    } else {
      final location = breakpoint.location as UnresolvedSourceLocation;
      return '${location.script.uri.split('/').last} Position '
          '${location.line} (${location.script.uri})';
    }
  }

  @override
  Widget build(BuildContext context) {
    return densePadding(
      Scrollbar(
        child: SingleChildScrollView(
          scrollDirection: Axis.horizontal,
          child: SizedBox(
            width: MediaQuery.of(context).size.width,
<<<<<<< HEAD
            child: ValueListenableBuilder(
              valueListenable: controller.breakpoints,
              builder: (context, breakpoints, _) {
                return ListView.builder(
                  itemCount: breakpoints.length,
                  itemExtent: defaultListItemHeight,
                  itemBuilder: (context, index) => SizedBox(
                    height: CodeView.rowHeight,
                    child: Text(textFor(breakpoints[index])),
                  ),
                );
              },
=======
            child: ListView.builder(
              itemCount: breakpoints.length,
              itemExtent: defaultListItemHeight,
              itemBuilder: (context, index) => SizedBox(
                height: CodeView.rowHeight,
                child: Text(textFor(breakpoints[index])),
              ),
>>>>>>> 64ec9bfb
            ),
          ),
        ),
      ),
    );
  }
}<|MERGE_RESOLUTION|>--- conflicted
+++ resolved
@@ -13,11 +13,7 @@
 class BreakpointPicker extends StatelessWidget {
   const BreakpointPicker({Key key, @required this.controller})
       : super(key: key);
-<<<<<<< HEAD
-=======
 
-  final List<Breakpoint> breakpoints;
->>>>>>> 64ec9bfb
   final DebuggerController controller;
 
   String textFor(Breakpoint breakpoint) {
@@ -42,7 +38,6 @@
           scrollDirection: Axis.horizontal,
           child: SizedBox(
             width: MediaQuery.of(context).size.width,
-<<<<<<< HEAD
             child: ValueListenableBuilder(
               valueListenable: controller.breakpoints,
               builder: (context, breakpoints, _) {
@@ -55,15 +50,6 @@
                   ),
                 );
               },
-=======
-            child: ListView.builder(
-              itemCount: breakpoints.length,
-              itemExtent: defaultListItemHeight,
-              itemBuilder: (context, index) => SizedBox(
-                height: CodeView.rowHeight,
-                child: Text(textFor(breakpoints[index])),
-              ),
->>>>>>> 64ec9bfb
             ),
           ),
         ),
