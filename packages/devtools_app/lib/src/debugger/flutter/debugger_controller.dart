// Copyright 2020 The Chromium Authors. All rights reserved.
// Use of this source code is governed by a BSD-style license that can be
// found in the LICENSE file.

import 'dart:async';

import 'package:flutter/foundation.dart';
import 'package:flutter/material.dart' hide Stack;
import 'package:vm_service/vm_service.dart';

import '../../auto_dispose.dart';
import '../../config_specific/logger/logger.dart';
import '../../globals.dart';
import 'debugger_model.dart';

// TODO(devoncarew): Add some delayed resume value notifiers (to be used to
// help debounce stepping operations).

/// Responsible for managing the debug state of the app.
class DebuggerController extends DisposableController
    with AutoDisposeControllerMixin {
  DebuggerController() {
    switchToIsolate(serviceManager.isolateManager.selectedIsolate);
    autoDispose(serviceManager.isolateManager.onSelectedIsolateChanged
        .listen(switchToIsolate));
    autoDispose(_service.onDebugEvent.listen(_handleIsolateEvent));
    autoDispose(_service.onStdoutEvent.listen(_handleStdoutEvent));
    autoDispose(_service.onStderrEvent.listen(_handleStderrEvent));
  }

  VmService get _service => serviceManager.service;

  final _scriptCache = <String, Script>{};

  final _isPaused = ValueNotifier<bool>(false);

  ValueListenable<bool> get isPaused => _isPaused;

  final _hasFrames = ValueNotifier<bool>(false);

  ValueNotifier get hasFrames => _hasFrames;

  Event _lastEvent;

  Event get lastEvent => _lastEvent;

  final _currentScriptRef = ValueNotifier<ScriptRef>(null);

  ValueListenable<ScriptRef> get currentScriptRef => _currentScriptRef;

  final _scriptLocation = ValueNotifier<ScriptLocation>(null);
<<<<<<< HEAD

  ValueListenable<ScriptLocation> get scriptLocation => _scriptLocation;

  /// Jump to the given ScriptRef and optional SourcePosition.
  void showScriptLocation(ScriptLocation scriptLocation) {
    _currentScriptRef.value = scriptLocation?.scriptRef;
    _scriptLocation.value = scriptLocation;
  }

=======

  ValueListenable<ScriptLocation> get scriptLocation => _scriptLocation;

  /// Jump to the given ScriptRef and optional SourcePosition.
  void showScriptLocation(ScriptLocation scriptLocation) {
    _currentScriptRef.value = scriptLocation?.scriptRef;
    _scriptLocation.value = scriptLocation;
  }

>>>>>>> be912d3c
  // A cached map of uris to ScriptRefs.
  final Map<String, ScriptRef> _uriToScriptMap = {};

  final _stackFramesWithLocation =
      ValueNotifier<List<StackFrameAndSourcePosition>>([]);

  ValueListenable<List<StackFrameAndSourcePosition>>
      get stackFramesWithLocation => _stackFramesWithLocation;

  final _selectedStackFrame = ValueNotifier<StackFrameAndSourcePosition>(null);

  ValueListenable<StackFrameAndSourcePosition> get selectedStackFrame =>
      _selectedStackFrame;

  final _sortedScripts = ValueNotifier<List<ScriptRef>>([]);

  /// Return the sorted list of ScriptRefs active in the current isolate.
  ValueListenable<List<ScriptRef>> get sortedScripts => _sortedScripts;

  final _sortedClasses = ValueNotifier<List<ClassRef>>([]);

  /// Return the sorted list of ClassRefs active in the current isolate.
  ValueListenable<List<ClassRef>> get sortedClasses => _sortedClasses;

  final _breakpoints = ValueNotifier<List<Breakpoint>>([]);

  ValueListenable<List<Breakpoint>> get breakpoints => _breakpoints;

  final _breakpointsWithLocation =
      ValueNotifier<List<BreakpointAndSourcePosition>>([]);

  ValueListenable<List<BreakpointAndSourcePosition>>
      get breakpointsWithLocation => _breakpointsWithLocation;

  final _selectedBreakpoint = ValueNotifier<BreakpointAndSourcePosition>(null);

  ValueListenable<BreakpointAndSourcePosition> get selectedBreakpoint =>
      _selectedBreakpoint;

  final _exceptionPauseMode =
      ValueNotifier<String>(ExceptionPauseMode.kUnhandled);

  ValueListenable<String> get exceptionPauseMode => _exceptionPauseMode;

  final _librariesVisible = ValueNotifier(false);

  ValueListenable<bool> get librariesVisible => _librariesVisible;

  /// Make the 'Libraries' view on the right-hand side of the screen visible or
  /// hidden.
  void toggleLibrariesVisible() {
    _librariesVisible.value = !_librariesVisible.value;
  }

  final _stdio = ValueNotifier<List<String>>([]);

  /// Return the stdout and stderr emitted from the application.
  ///
  /// Note that this output might be truncated after significant output.
  ValueListenable<List<String>> get stdio => _stdio;

  IsolateRef isolateRef;

  InstanceRef get reportedException => _reportedException;
  InstanceRef _reportedException;

  /// Append to the stdout / stderr buffer.
  void appendStdio(String text) {
    const int kMaxLogItemsLowerBound = 5000;
    const int kMaxLogItemsUpperBound = 5500;

    // Parse out the new lines and append to the end of the existing lines.
    var lines = _stdio.value.toList();
    final newLines = text.split('\n');

    if (lines.isNotEmpty && !lines.last.endsWith('\n')) {
      lines[lines.length - 1] = '${lines[lines.length - 1]}${newLines.first}';
      if (newLines.length > 1) {
        lines.addAll(newLines.sublist(1));
      }
    } else {
      lines.addAll(newLines);
    }

    // For performance reasons, we drop older lines in batches, so the lines
    // will grow to kMaxLogItemsUpperBound then truncate to
    // kMaxLogItemsLowerBound.
    if (lines.length > kMaxLogItemsUpperBound) {
      lines = lines.sublist(lines.length - kMaxLogItemsLowerBound);
    }

    _stdio.value = lines;
  }

  void switchToIsolate(IsolateRef ref) async {
    isolateRef = ref;

    _isPaused.value = false;
    await _pause(false);

    _clearCaches();

    if (ref == null) {
      _breakpoints.value = [];
      _breakpointsWithLocation.value = [];
      _stackFramesWithLocation.value = [];
      return;
    }

    final isolate = await _service.getIsolate(isolateRef.id);

    if (isolate.pauseEvent != null &&
        isolate.pauseEvent.kind != EventKind.kResume) {
      _lastEvent = isolate.pauseEvent;
      _reportedException = isolate.pauseEvent.exception;
      await _pause(true);
    }

    _breakpoints.value = isolate.breakpoints;

    // Build _breakpointsWithLocation from _breakpoints.
    if (_breakpoints.value != null) {
      // ignore: unawaited_futures
      Future.wait(_breakpoints.value.map(_createBreakpointWithLocation))
          .then((list) {
        _breakpointsWithLocation.value = list.toList()..sort();
      });
    }

    _exceptionPauseMode.value = isolate.exceptionPauseMode;

    await _populateScripts(isolate);
  }

  Future<Success> pause() => _service.pause(isolateRef.id);

  Future<Success> resume() => _service.resume(isolateRef.id);

  Future<Success> stepOver() {
    // Handle async suspensions; issue StepOption.kOverAsyncSuspension.
    final useAsyncStepping = _lastEvent?.atAsyncSuspension ?? false;
    return _service.resume(
      isolateRef.id,
      step:
          useAsyncStepping ? StepOption.kOverAsyncSuspension : StepOption.kOver,
    );
  }

  Future<Success> stepIn() =>
      _service.resume(isolateRef.id, step: StepOption.kInto);

  Future<Success> stepOut() =>
      _service.resume(isolateRef.id, step: StepOption.kOut);

  Future<void> clearBreakpoints() async {
    final breakpoints = _breakpoints.value.toList();
    await Future.forEach(breakpoints, (Breakpoint breakpoint) {
      return removeBreakpoint(breakpoint);
    });
  }

  Future<Breakpoint> addBreakpoint(String scriptId, int line) =>
      _service.addBreakpoint(isolateRef.id, scriptId, line);

  Future<void> removeBreakpoint(Breakpoint breakpoint) =>
      _service.removeBreakpoint(isolateRef.id, breakpoint.id);

  Future<void> setExceptionPauseMode(String mode) async {
    await _service.setExceptionPauseMode(isolateRef.id, mode);
    _exceptionPauseMode.value = mode;
  }

  void _handleIsolateEvent(Event event) async {
    if (event.isolate.id != isolateRef.id) return;

    _hasFrames.value = event.topFrame != null;
    _lastEvent = event;

    switch (event.kind) {
      case EventKind.kResume:
        await _pause(false);
        _reportedException = null;
        break;
      case EventKind.kPauseStart:
      case EventKind.kPauseExit:
      case EventKind.kPauseBreakpoint:
      case EventKind.kPauseInterrupted:
      case EventKind.kPauseException:
      case EventKind.kPausePostRequest:
        _reportedException = event.exception;
        await _pause(true);
        break;
      // TODO(djshuckerow): switch the _breakpoints notifier to a 'ListNotifier'
      // that knows how to notify when performing a list edit operation.
      case EventKind.kBreakpointAdded:
        _breakpoints.value = [..._breakpoints.value, event.breakpoint];

        // ignore: unawaited_futures
        _createBreakpointWithLocation(event.breakpoint).then((bp) {
          final list = [
            ..._breakpointsWithLocation.value,
            bp,
          ]..sort();

          _breakpointsWithLocation.value = list;
        });

        break;
      case EventKind.kBreakpointResolved:
        _breakpoints.value = [
          for (var b in _breakpoints.value)
            if (b != event.breakpoint) b,
          event.breakpoint
        ];

        // ignore: unawaited_futures
        _createBreakpointWithLocation(event.breakpoint).then((bp) {
          final list = _breakpointsWithLocation.value.toList();
          // Remote the bp with the older, unresolved information from the list.
          list.removeWhere((breakpoint) => bp.breakpoint.id == bp.id);
          // Add the bp with the newer, resolved information.
          list.add(bp);
          list.sort();
          _breakpointsWithLocation.value = list;
        });

        break;
      case EventKind.kBreakpointRemoved:
        _breakpoints.value = [
          for (var b in _breakpoints.value)
            if (b != event.breakpoint) b
        ];

        _breakpointsWithLocation.value = [
          for (var b in _breakpointsWithLocation.value)
            if (b.breakpoint != event.breakpoint) b
        ];

        break;
    }
  }

  void _handleStdoutEvent(Event event) {
    final String text = decodeBase64(event.bytes);
    appendStdio(text);
  }

  void _handleStderrEvent(Event event) {
    final String text = decodeBase64(event.bytes);
    // TODO(devoncarew): Change to reporting stdio along with information about
    // whether the event was stdout or stderr.
    appendStdio(text);
  }

  Future<void> _pause(bool pause) async {
    _isPaused.value = pause;

    final stack = pause ? await _service.getStack(isolateRef.id) : null;
    final frames = _framesForCallStack(stack);

    _stackFramesWithLocation.value =
        await Future.wait(frames.map(_createStackFrameWithLocation));
    if (_stackFramesWithLocation.value.isEmpty) {
      selectStackFrame(null);
    } else {
      selectStackFrame(_stackFramesWithLocation.value.first);
    }
  }

  void _clearCaches() {
    _scriptCache.clear();
    _lastEvent = null;
    _reportedException = null;
  }

  /// Get the populated [Obj] object, given an [ObjRef].
  ///
  /// The return value can be one of [Obj] or [Sentinel].
  Future<Obj> getObject(ObjRef objRef) {
    return _service.getObject(isolateRef.id, objRef.id);
  }

  /// Return a cached [Script] for the given [ScriptRef], returning null
  /// if there is no cahced [Script].
  Script getScriptCached(ScriptRef scriptRef) {
    // Check to see if this ScriptRef is really a Script.
    if (scriptRef is Script) {
      if (_scriptCache[scriptRef.id] == null) {
        _scriptCache[scriptRef.id] = scriptRef;
      }

      return scriptRef;
    }

    return _scriptCache[scriptRef?.id];
  }

  /// Retrieve the [Script] for the given [ScritpRef].
  ///
  /// This caches the script lookup for future invocations.
  Future<Script> getScript(ScriptRef scriptRef) async {
    if (!_scriptCache.containsKey(scriptRef.id)) {
      _scriptCache[scriptRef.id] =
          await _service.getObject(isolateRef.id, scriptRef.id);
    }
    return _scriptCache[scriptRef.id];
  }

  /// Return the [ScriptRef] at the given [uri].
  ScriptRef scriptRefForUri(String uri) {
    return _uriToScriptMap[uri];
  }

  Future<void> _populateScripts(Isolate isolate) async {
    final scriptList = await _service.getScripts(isolateRef.id);
    // We filter out non-unique ScriptRefs here (dart-lang/sdk/issues/41661).
    final scriptRefs = Set.of(scriptList.scripts).toList();
    scriptRefs.sort((a, b) {
      // We sort uppercase so that items like dart:foo sort before items like
      // dart:_foo.
      return a.uri.toUpperCase().compareTo(b.uri.toUpperCase());
    });
    _sortedScripts.value = scriptRefs;

    try {
      final classList = await _service.getClassList(isolateRef.id);
      final classes = classList.classes
          .where((c) => c?.name != null && c.name.isNotEmpty)
          .toList();
      classes.sort((ClassRef a, ClassRef b) {
        // We sort uppercase so that items like Foo sort before items like _Foo.
        return a.name.toUpperCase().compareTo(b.name.toUpperCase());
      });
      _sortedClasses.value = classes;
    } catch (e, st) {
      // Fail gracefully - not all clients support getClassList().
      log('$e\n$st');
    }

    for (var scriptRef in scriptRefs) {
      _uriToScriptMap[scriptRef.uri] = scriptRef;
    }

    // Update the selected script.
    final mainScriptRef = scriptRefs.firstWhere((ref) {
      return ref.uri == isolate.rootLib.uri;
    }, orElse: () => null);

    showScriptLocation(ScriptLocation(mainScriptRef));
  }

  SourcePosition calculatePosition(Script script, int tokenPos) {
    final List<List<int>> table = script.tokenPosTable;
    if (table == null) {
      return null;
    }

    return SourcePosition(
      line: script.getLineNumberFromTokenPos(tokenPos),
      column: script.getColumnNumberFromTokenPos(tokenPos),
      tokenPos: tokenPos,
    );
  }

  Future<BreakpointAndSourcePosition> _createBreakpointWithLocation(
      Breakpoint breakpoint) async {
    if (breakpoint.resolved) {
      final bp = BreakpointAndSourcePosition.create(breakpoint);
      return getScript(bp.scriptRef).then((Script script) {
        final pos = calculatePosition(script, bp.tokenPos);
        return BreakpointAndSourcePosition.create(breakpoint, pos);
      });
    } else {
      return BreakpointAndSourcePosition.create(breakpoint);
    }
  }

  Future<StackFrameAndSourcePosition> _createStackFrameWithLocation(
    Frame frame,
  ) async {
    final location = frame.location;
    if (location == null) {
      return StackFrameAndSourcePosition(frame);
    }

    final script = await getScript(location.script);
    final position = calculatePosition(script, location.tokenPos);
    return StackFrameAndSourcePosition(frame, position: position);
  }

  void selectBreakpoint(BreakpointAndSourcePosition bp) {
    _selectedBreakpoint.value = bp;

    if (bp.sourcePosition == null) {
      showScriptLocation(ScriptLocation(bp.scriptRef));
    } else {
      showScriptLocation(
          ScriptLocation(bp.scriptRef, location: bp.sourcePosition));
    }
  }

  void selectStackFrame(StackFrameAndSourcePosition frame) {
    _selectedStackFrame.value = frame;

    if (frame?.scriptRef != null) {
      showScriptLocation(
<<<<<<< HEAD
          ScriptLocation(frame.scriptRef, location: frame.position));
=======
          ScriptLocation(frame.scriptRef, location: frame.sourcePosition));
>>>>>>> be912d3c
    }
  }

  List<Frame> _framesForCallStack(Stack stack) {
    if (stack == null) return [];

    List<Frame> frames = stack.asyncCausalFrames ?? stack.frames;

    // Handle breaking-on-exceptions.
    if (_reportedException != null && frames.isNotEmpty) {
      final frame = frames.first;

      final newFrame = Frame(
        index: frame.index,
        function: frame.function,
        code: frame.code,
        location: frame.location,
        kind: frame.kind,
      );

      newFrame.vars = [
        BoundVariable(
          name: '<exception>',
          value: _reportedException,
          scopeStartTokenPos: null,
          scopeEndTokenPos: null,
          declarationTokenPos: null,
        ),
        ...frame.vars ?? []
      ];

      frames = [newFrame, ...frames.sublist(1)];
    }
    return frames;
  }

  final Map<String, List<SourcePosition>> _breakPositionsMap = {};

  /// Return the list of valid positions for breakpoints for a given script.
  Future<List<SourcePosition>> getBreakablePositions(Script script) async {
    if (!_breakPositionsMap.containsKey(script.id)) {
      _breakPositionsMap[script.id] = await _getBreakablePositions(script);
    }

    return _breakPositionsMap[script.id];
  }

  Future<List<SourcePosition>> _getBreakablePositions(Script script) async {
    final report = await _service.getSourceReport(
      isolateRef.id,
      [SourceReportKind.kPossibleBreakpoints],
      scriptId: script.id,
      forceCompile: true,
    );

    final positions = <SourcePosition>[];

    for (SourceReportRange range in report.ranges) {
      if (range.possibleBreakpoints != null) {
        for (int tokenPos in range.possibleBreakpoints) {
          positions.add(calculatePosition(script, tokenPos));
        }
      }
    }

    return positions;
  }
}<|MERGE_RESOLUTION|>--- conflicted
+++ resolved
@@ -49,7 +49,6 @@
   ValueListenable<ScriptRef> get currentScriptRef => _currentScriptRef;
 
   final _scriptLocation = ValueNotifier<ScriptLocation>(null);
-<<<<<<< HEAD
 
   ValueListenable<ScriptLocation> get scriptLocation => _scriptLocation;
 
@@ -59,17 +58,6 @@
     _scriptLocation.value = scriptLocation;
   }
 
-=======
-
-  ValueListenable<ScriptLocation> get scriptLocation => _scriptLocation;
-
-  /// Jump to the given ScriptRef and optional SourcePosition.
-  void showScriptLocation(ScriptLocation scriptLocation) {
-    _currentScriptRef.value = scriptLocation?.scriptRef;
-    _scriptLocation.value = scriptLocation;
-  }
-
->>>>>>> be912d3c
   // A cached map of uris to ScriptRefs.
   final Map<String, ScriptRef> _uriToScriptMap = {};
 
@@ -476,11 +464,7 @@
 
     if (frame?.scriptRef != null) {
       showScriptLocation(
-<<<<<<< HEAD
           ScriptLocation(frame.scriptRef, location: frame.position));
-=======
-          ScriptLocation(frame.scriptRef, location: frame.sourcePosition));
->>>>>>> be912d3c
     }
   }
 
