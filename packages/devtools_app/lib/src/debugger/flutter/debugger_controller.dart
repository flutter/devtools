// Copyright 2020 The Chromium Authors. All rights reserved.
// Use of this source code is governed by a BSD-style license that can be
// found in the LICENSE file.

import 'dart:async';

import 'package:flutter/foundation.dart';
import 'package:vm_service/vm_service.dart';

import '../../auto_dispose.dart';
import '../../globals.dart';

/// Responsible for managing the debug state of the app.
class DebuggerController extends DisposableController
    with AutoDisposeControllerMixin {
  DebuggerController() {
    switchToIsolate(serviceManager.isolateManager.selectedIsolate);
    autoDispose(serviceManager.isolateManager.onSelectedIsolateChanged
        .listen(switchToIsolate));
    autoDispose(_service.onDebugEvent.listen(_handleIsolateEvent));
  }

  VmService get _service => serviceManager.service;

  final _scriptCache = <String, Script>{};

  final _isPaused = ValueNotifier<bool>(false);

  ValueListenable<bool> get isPaused => _isPaused;

  final _hasFrames = ValueNotifier<bool>(false);
  ValueNotifier<bool> _supportsStepping;

  ValueListenable<bool> get supportsStepping {
    return _supportsStepping ??= () {
      final notifier = ValueNotifier<bool>(_isPaused.value && _hasFrames.value);
      void update() {
        notifier.value = _isPaused.value && _hasFrames.value;
      }

      _isPaused.addListener(update);
      _hasFrames.addListener(update);
      return notifier;
    }();
  }

  Event lastEvent;

  final _currentScript = ValueNotifier<Script>(null);

  ValueListenable<Script> get currentScript => _currentScript;

  final _currentStack = ValueNotifier<Stack>(null);

  ValueListenable<Stack> get currentStack => _currentStack;

  final _scriptList = ValueNotifier<ScriptList>(null);

<<<<<<< HEAD
=======
  /// Return the [ScriptList] active in the current isolate.
  ///
  /// See also [sortedScripts].
>>>>>>> 614ecd05
  ValueListenable<ScriptList> get scriptList => _scriptList;

  final _sortedScripts = ValueNotifier<List<ScriptRef>>([]);

  /// Return the sorted list of ScriptRefs active in the current isolate.
  ValueListenable<List<ScriptRef>> get sortedScripts => _sortedScripts;

  final _breakpoints = ValueNotifier<List<Breakpoint>>([]);

  ValueListenable<List<Breakpoint>> get breakpoints => _breakpoints;

  final _breakpointsWithLocation =
      ValueNotifier<List<BreakpointAndSourcePosition>>([]);

  ValueListenable<List<BreakpointAndSourcePosition>>
      get breakpointsWithLocation => _breakpointsWithLocation;

  final _exceptionPauseMode = ValueNotifier<String>(null);

  ValueListenable<String> get exceptionPauseMode => _exceptionPauseMode;

  IsolateRef isolateRef;

  List<ScriptRef> scripts;

  InstanceRef get reportedException => _reportedException;
  InstanceRef _reportedException;

  String commonScriptPrefix;

  LibraryRef get rootLib => _rootLib;
  LibraryRef _rootLib;

  set rootLib(LibraryRef rootLib) {
    _rootLib = rootLib;

    String scriptPrefix = rootLib.uri;
    if (scriptPrefix.startsWith('package:')) {
      scriptPrefix = scriptPrefix.substring(0, scriptPrefix.indexOf('/') + 1);
    } else if (scriptPrefix.contains('/lib/')) {
      scriptPrefix =
          scriptPrefix.substring(0, scriptPrefix.lastIndexOf('/lib/'));
      if (scriptPrefix.contains('/')) {
        scriptPrefix =
            scriptPrefix.substring(0, scriptPrefix.lastIndexOf('/') + 1);
      }
    } else if (scriptPrefix.contains('/bin/')) {
      scriptPrefix =
          scriptPrefix.substring(0, scriptPrefix.lastIndexOf('/bin/'));
      if (scriptPrefix.contains('/')) {
        scriptPrefix =
            scriptPrefix.substring(0, scriptPrefix.lastIndexOf('/') + 1);
      }
    } else if (scriptPrefix.contains('/test/')) {
      scriptPrefix =
          scriptPrefix.substring(0, scriptPrefix.lastIndexOf('/test/'));
      if (scriptPrefix.contains('/')) {
        scriptPrefix =
            scriptPrefix.substring(0, scriptPrefix.lastIndexOf('/') + 1);
      }
    } else {
      scriptPrefix = null;
    }

    commonScriptPrefix = scriptPrefix;
  }

  void switchToIsolate(IsolateRef ref) async {
    isolateRef = ref;

    _isPaused.value = false;
    await _pause(false);

    _clearCaches();

    if (ref == null) {
      _breakpoints.value = [];
      _breakpointsWithLocation.value = [];
      return;
    }

    final isolate = await _service.getIsolate(isolateRef.id);

    if (isolate.pauseEvent != null &&
        isolate.pauseEvent.kind != EventKind.kResume) {
      lastEvent = isolate.pauseEvent;
      _reportedException = isolate.pauseEvent.exception;
      await _pause(true);
    }

    _breakpoints.value = isolate.breakpoints;
    // todo: build _breakpointsWithLocation from _breakpoints

    _exceptionPauseMode.value = isolate.exceptionPauseMode;
  }

  Future<Success> pause() => _service.pause(isolateRef.id);

  Future<Success> resume() => _service.resume(isolateRef.id);

  Future<Success> stepOver() {
    // Handle async suspensions; issue StepOption.kOverAsyncSuspension.
    final useAsyncStepping = lastEvent?.atAsyncSuspension ?? false;
    return _service.resume(
      isolateRef.id,
      step:
          useAsyncStepping ? StepOption.kOverAsyncSuspension : StepOption.kOver,
    );
  }

  Future<Success> stepIn() =>
      _service.resume(isolateRef.id, step: StepOption.kInto);

  Future<Success> stepOut() =>
      _service.resume(isolateRef.id, step: StepOption.kOut);

  Future<void> clearBreakpoints() async {
    final breakpoints = _breakpoints.value.toList();
    await Future.forEach(breakpoints, (Breakpoint breakpoint) {
      return removeBreakpoint(breakpoint);
    });
  }

  Future<Breakpoint> addBreakpoint(String scriptId, int line) =>
      _service.addBreakpoint(isolateRef.id, scriptId, line);

  Future<void> removeBreakpoint(Breakpoint breakpoint) =>
      _service.removeBreakpoint(isolateRef.id, breakpoint.id);

  Future<void> setExceptionPauseMode(String mode) =>
      _service.setExceptionPauseMode(isolateRef.id, mode);

  Future<Stack> getStack() => _service.getStack(isolateRef.id);

  void _handleIsolateEvent(Event event) async {
    if (event.isolate.id != isolateRef.id) return;

    _hasFrames.value = event.topFrame != null;
    lastEvent = event;

    switch (event.kind) {
      case EventKind.kResume:
        await _pause(false);
        _reportedException = null;
        break;
      case EventKind.kPauseStart:
      case EventKind.kPauseExit:
      case EventKind.kPauseBreakpoint:
      case EventKind.kPauseInterrupted:
      case EventKind.kPauseException:
      case EventKind.kPausePostRequest:
        _reportedException = event.exception;
        await _pause(true);
        break;
      // TODO(djshuckerow): switch the _breakpoints notifier to a 'ListNotifier'
      // that knows how to notify when performing a list edit operation.
      case EventKind.kBreakpointAdded:
        print('kBreakpointAdded: ${event.breakpoint}');

        print(event.breakpoint.resolved);
        print(event.breakpoint.location.runtimeType);

        _breakpoints.value = [..._breakpoints.value, event.breakpoint];

        if (event.breakpoint.resolved) {
          BreakpointAndSourcePosition bp =
              BreakpointAndSourcePosition(event.breakpoint);

          // ignore: unawaited_futures
          getScript(bp.script).then((Script script) {
            SourcePosition pos = calculatePosition(script, bp.tokenPos);
            bp = BreakpointAndSourcePosition(event.breakpoint, pos);

            final list = _breakpointsWithLocation.value.toList();
            list.remove(bp);
            list.add(bp);
            list.sort();
            _breakpointsWithLocation.value = list;
          });
        } else {
          final list = [
            ..._breakpointsWithLocation.value,
            BreakpointAndSourcePosition(event.breakpoint),
          ]..sort();
          _breakpointsWithLocation.value = list;
        }

        break;
      case EventKind.kBreakpointResolved:
        print('kBreakpointResolved: ${event.breakpoint}');

        _breakpoints.value = [
          for (var b in _breakpoints.value) if (b != event.breakpoint) b,
          event.breakpoint
        ];

        BreakpointAndSourcePosition bp =
            BreakpointAndSourcePosition(event.breakpoint);

        // ignore: unawaited_futures
        getScript(bp.script).then((Script script) {
          SourcePosition pos = calculatePosition(script, bp.tokenPos);
          bp = BreakpointAndSourcePosition(event.breakpoint, pos);

          final list = _breakpointsWithLocation.value.toList();
          list.remove(bp);
          list.add(bp);
          list.sort();
          _breakpointsWithLocation.value = list;
        });

        break;
      case EventKind.kBreakpointRemoved:
        print('kBreakpointRemoved: ${event.breakpoint}');

        _breakpoints.value = [
          for (var b in _breakpoints.value) if (b != event.breakpoint) b
        ];

        _breakpointsWithLocation.value = [
          for (var b in _breakpointsWithLocation.value)
            if (b.breakpoint != event.breakpoint) b
        ];

        break;
    }
  }

  Future<void> _pause(bool pause) async {
    _isPaused.value = pause;
    _currentStack.value = await getStack();
    if (_currentStack.value != null && _currentStack.value.frames.isNotEmpty) {
      // TODO(https://github.com/flutter/devtools/issues/1648): Allow choice of
      // the scripts on the stack.
      _currentScript.value =
          await getScript(_currentStack.value.frames.first.location.script);
    }
  }

  void _clearCaches() {
    _scriptCache.clear();
    lastEvent = null;
    _reportedException = null;
  }

  /// Get the populated [Instance] object, given an [InstanceRef].
  ///
  /// The return value can be one of [Instance] or [Sentinel].
  Future<Object> getInstance(InstanceRef instanceRef) {
    return _service.getObject(isolateRef.id, instanceRef.id);
  }

  Future<Script> getScript(ScriptRef scriptRef) async {
    if (!_scriptCache.containsKey(scriptRef.id)) {
      _scriptCache[scriptRef.id] =
          await _service.getObject(isolateRef.id, scriptRef.id);
    }
    return _scriptCache[scriptRef.id];
  }

  Future<void> selectScript(ScriptRef ref) async {
    if (ref == null) return;
    _currentScript.value =
        await _service.getObject(isolateRef.id, ref.id) as Script;
  }

  Future<void> getScripts() async {
    _scriptList.value = await _service.getScripts(isolateRef.id);

    // TODO(devoncarew): Follow up to see why we need to filter out non-unique
    // items here.
    final scriptRefs = Set.of(_scriptList.value.scripts).toList();
    scriptRefs.sort((a, b) {
      // We sort uppercase so that items like dart:foo sort before items like
      // dart:_foo.
      return a.uri.toUpperCase().compareTo(b.uri.toUpperCase());
    });
    _sortedScripts.value = scriptRefs;
  }

  SourcePosition calculatePosition(Script script, int tokenPos) {
    final List<List<int>> table = script.tokenPosTable;
    if (table == null) {
      return null;
    }

    for (List<int> row in table) {
      if (row == null || row.isEmpty) {
        continue;
      }
      final int line = row.elementAt(0);
      int index = 1;

      while (index < row.length - 1) {
        if (row.elementAt(index) == tokenPos) {
          return SourcePosition(line: line, column: row.elementAt(index + 1));
        }
        index += 2;
      }
    }

    return null;
  }

  int lineNumber(Script script, dynamic location) {
    if (script == null || location == null) {
      return null;
    }
    if (location is UnresolvedSourceLocation && location.line != null) {
      return location.line;
    } else if (location is SourceLocation) {
      return calculatePosition(script, location.tokenPos)?.line;
    }
    throw Exception(
      '$location should be a $UnresolvedSourceLocation or a $SourceLocation',
    );
  }

  String shortScriptName(String uri) {
    if (commonScriptPrefix == null) {
      return uri;
    }

    if (!uri.startsWith(commonScriptPrefix)) {
      return uri;
    }

    if (commonScriptPrefix.startsWith('package:')) {
      return uri.substring('package:'.length);
    } else {
      return uri.substring(commonScriptPrefix.length);
    }
  }
}

class SourcePosition {
  SourcePosition({@required this.line, @required this.column});

  final int line;
  final int column;

  @override
  String toString() => '$line $column';
}

/// A tuple of a breakpoint and a source position.
class BreakpointAndSourcePosition
    implements Comparable<BreakpointAndSourcePosition> {
  BreakpointAndSourcePosition(this.breakpoint, [this.sourcePosition]);

  final Breakpoint breakpoint;
  final SourcePosition sourcePosition;

  bool get resolved => breakpoint.resolved;

  ScriptRef get script {
    if (breakpoint.location is UnresolvedSourceLocation) {
      final UnresolvedSourceLocation location = breakpoint.location;
      return location.script;
    } else if (breakpoint.location is SourceLocation) {
      final SourceLocation location = breakpoint.location;
      return location.script;
    } else {
      return null;
    }
  }

  String get scriptUri {
    if (breakpoint.location is UnresolvedSourceLocation) {
      final UnresolvedSourceLocation location = breakpoint.location;
      return location.script?.uri ?? location.scriptUri;
    } else if (breakpoint.location is SourceLocation) {
      final SourceLocation location = breakpoint.location;
      return location.script.uri;
    } else {
      return null;
    }
  }

  int get line {
    if (sourcePosition != null) {
      return sourcePosition.line;
    } else if (breakpoint.location is UnresolvedSourceLocation) {
      final UnresolvedSourceLocation location = breakpoint.location;
      return location.line;
    } else {
      return null;
    }
  }

  int get column {
    if (sourcePosition != null) {
      return sourcePosition.column;
    } else if (breakpoint.location is UnresolvedSourceLocation) {
      final UnresolvedSourceLocation location = breakpoint.location;
      return location.column;
    } else {
      return null;
    }
  }

  int get tokenPos {
    if (breakpoint.location is UnresolvedSourceLocation) {
      final UnresolvedSourceLocation location = breakpoint.location;
      return location.tokenPos;
    } else if (breakpoint.location is SourceLocation) {
      final SourceLocation location = breakpoint.location;
      return location.tokenPos;
    } else {
      return null;
    }
  }

  @override
  int get hashCode => breakpoint.hashCode;

  @override
  bool operator ==(other) {
    return other is BreakpointAndSourcePosition &&
        other.breakpoint == breakpoint;
  }

  @override
  int compareTo(BreakpointAndSourcePosition other) {
    final result = scriptUri.compareTo(other.scriptUri);
    if (result != 0) return result;

    if (resolved != other.resolved) return resolved ? 1 : -1;

    if (resolved) {
      return tokenPos - other.tokenPos;
    } else {
      return line - other.line;
    }
  }
}<|MERGE_RESOLUTION|>--- conflicted
+++ resolved
@@ -56,12 +56,9 @@
 
   final _scriptList = ValueNotifier<ScriptList>(null);
 
-<<<<<<< HEAD
-=======
   /// Return the [ScriptList] active in the current isolate.
   ///
   /// See also [sortedScripts].
->>>>>>> 614ecd05
   ValueListenable<ScriptList> get scriptList => _scriptList;
 
   final _sortedScripts = ValueNotifier<List<ScriptRef>>([]);
@@ -232,7 +229,8 @@
 
           // ignore: unawaited_futures
           getScript(bp.script).then((Script script) {
-            SourcePosition pos = calculatePosition(script, bp.tokenPos);
+            // todo: clean all this up
+            final SourcePosition pos = calculatePosition(script, bp.tokenPos);
             bp = BreakpointAndSourcePosition(event.breakpoint, pos);
 
             final list = _breakpointsWithLocation.value.toList();
@@ -263,7 +261,8 @@
 
         // ignore: unawaited_futures
         getScript(bp.script).then((Script script) {
-          SourcePosition pos = calculatePosition(script, bp.tokenPos);
+          // todo: clean all this up
+          final SourcePosition pos = calculatePosition(script, bp.tokenPos);
           bp = BreakpointAndSourcePosition(event.breakpoint, pos);
 
           final list = _breakpointsWithLocation.value.toList();
