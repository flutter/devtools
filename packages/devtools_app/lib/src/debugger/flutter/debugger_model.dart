--- conflicted
+++ resolved
@@ -12,11 +12,7 @@
 
   final ScriptRef scriptRef;
 
-<<<<<<< HEAD
-  /// This field can be nullable.
-=======
   /// This field can be null.
->>>>>>> be912d3c
   final SourcePosition location;
 
   @override
@@ -27,11 +23,7 @@
   }
 
   @override
-<<<<<<< HEAD
-  int get hashCode => (scriptRef.hashCode << 7) ^ (location?.hashCode ?? 0);
-=======
   int get hashCode => hashValues(scriptRef, location);
->>>>>>> be912d3c
 
   @override
   String toString() => '${scriptRef.uri} $location';
@@ -174,17 +166,10 @@
   });
 
   final Frame frame;
-<<<<<<< HEAD
 
   /// This can be null.
   final SourcePosition position;
 
-=======
-
-  /// This can be null.
-  final SourcePosition sourcePosition;
-
->>>>>>> be912d3c
   ScriptRef get scriptRef => frame.location?.script;
 
   String get scriptUri => frame.location?.script?.uri;
