// Copyright 2020 The Chromium Authors. All rights reserved.
// Use of this source code is governed by a BSD-style license that can be
// found in the LICENSE file.

import 'package:flutter/foundation.dart';
import 'package:flutter/material.dart' hide Stack;
import 'package:vm_service/vm_service.dart';

import '../../trees.dart';

/// A tuple of a script and an optional location.
class ScriptLocation {
  ScriptLocation(this.scriptRef, {this.location});

  final ScriptRef scriptRef;

  /// This field can be null.
  final SourcePosition location;

  @override
  bool operator ==(other) {
    return other is ScriptLocation &&
        other.scriptRef == scriptRef &&
        other.location == location;
  }

  @override
  int get hashCode => hashValues(scriptRef, location);

  @override
  String toString() => '${scriptRef.uri} $location';
}

/// A line, column, and an optional tokenPos.
class SourcePosition {
  SourcePosition({@required this.line, @required this.column, this.tokenPos});

  final int line;
  final int column;
  final int tokenPos;

  @override
  bool operator ==(other) {
    return other is SourcePosition &&
        other.line == line &&
        other.column == column &&
        other.tokenPos == tokenPos;
  }

  @override
  int get hashCode => (line << 7) ^ column;

  @override
  String toString() => '$line:$column';
}

/// A tuple of a breakpoint and a source position.
abstract class BreakpointAndSourcePosition
    implements Comparable<BreakpointAndSourcePosition> {
  BreakpointAndSourcePosition._(this.breakpoint, [this.sourcePosition]);

  factory BreakpointAndSourcePosition.create(Breakpoint breakpoint,
      [SourcePosition sourcePosition]) {
    if (breakpoint.location is SourceLocation) {
      return _BreakpointAndSourcePositionResolved(
          breakpoint, sourcePosition, breakpoint.location as SourceLocation);
    } else if (breakpoint.location is UnresolvedSourceLocation) {
      return _BreakpointAndSourcePositionUnresolved(breakpoint, sourcePosition,
          breakpoint.location as UnresolvedSourceLocation);
    } else {
      throw 'invalid value for breakpoint.location';
    }
  }

  final Breakpoint breakpoint;
  final SourcePosition sourcePosition;

  bool get resolved => breakpoint.resolved;

  ScriptRef get scriptRef;

  String get scriptUri;

  int get line;

  int get column;

  int get tokenPos;

  String get id => breakpoint.id;

  @override
  int get hashCode => breakpoint.hashCode;

  @override
  bool operator ==(other) {
    return other is BreakpointAndSourcePosition &&
        other.breakpoint == breakpoint;
  }

  @override
  int compareTo(BreakpointAndSourcePosition other) {
    final result = scriptUri.compareTo(other.scriptUri);
    if (result != 0) return result;

    if (resolved != other.resolved) return resolved ? 1 : -1;

    if (resolved) {
      return tokenPos - other.tokenPos;
    } else {
      return line - other.line;
    }
  }
}

class _BreakpointAndSourcePositionResolved extends BreakpointAndSourcePosition {
  _BreakpointAndSourcePositionResolved(
      Breakpoint breakpoint, SourcePosition sourcePosition, this.location)
      : super._(breakpoint, sourcePosition);

  final SourceLocation location;

  @override
  ScriptRef get scriptRef => location.script;

  @override
  String get scriptUri => location.script.uri;

  @override
  int get tokenPos => location.tokenPos;

  @override
  int get line => sourcePosition?.line;

  @override
  int get column => sourcePosition?.column;
}

class _BreakpointAndSourcePositionUnresolved
    extends BreakpointAndSourcePosition {
  _BreakpointAndSourcePositionUnresolved(
      Breakpoint breakpoint, SourcePosition sourcePosition, this.location)
      : super._(breakpoint, sourcePosition);

  final UnresolvedSourceLocation location;

  @override
  ScriptRef get scriptRef => location.script;

  @override
  String get scriptUri => location.script?.uri ?? location.scriptUri;

  @override
  int get tokenPos => location.tokenPos;

  @override
  int get line => sourcePosition?.line ?? location.line;

  @override
  int get column => sourcePosition?.column ?? location.column;
}

/// A tuple of a stack frame and a source position.
class StackFrameAndSourcePosition {
  StackFrameAndSourcePosition(
    this.frame, {
    this.position,
  });

  final Frame frame;

  /// This can be null.
  final SourcePosition position;

  ScriptRef get scriptRef => frame.location?.script;

  String get scriptUri => frame.location?.script?.uri;

  int get line => position?.line;

<<<<<<< HEAD
  int get column => sourcePosition?.column;
}

class Variable extends TreeNode<Variable> {
  Variable._(this.boundVar);

  factory Variable.create(BoundVariable variable) {
    return Variable._(variable);
  }

  BoundVariable boundVar;

  bool get hasChildren =>
      boundVar.value is InstanceRef &&
      (boundVar.value as InstanceRef).valueAsString == null;

  Object get value => boundVar.value;

  String get displayValue {
    final name = boundVar.name;
    final value = this.value;

    String valueStr;
    if (value is InstanceRef) {
      if (value.valueAsString == null) {
        valueStr = value.classRef.name;
      } else {
        valueStr = value.valueAsString;
        if (value.valueAsStringIsTruncated) {
          valueStr += '...';
        }
        if (value.kind == InstanceKind.kString) {
          valueStr = "'$valueStr'";
        }
      }

      if (value.kind == InstanceKind.kList) {
        valueStr = '[${value.length}] $valueStr';
      } else if (value.kind == InstanceKind.kMap) {
        valueStr = '{ ${value.length} } $valueStr';
      } else if (value.kind != null && value.kind.endsWith('List')) {
        // Uint8List, Uint16List, ...
        valueStr = '[${value.length}] $valueStr';
      }
    } else if (value is Sentinel) {
      valueStr = value.valueAsString;
    } else if (value is TypeArgumentsRef) {
      valueStr = value.name;
    } else {
      valueStr = value.toString();
    }

    return '$name: $valueStr';
  }

  @override
  String toString() {
    final value = boundVar.value is InstanceRef
        ? (boundVar.value as InstanceRef).valueAsString
        : boundVar.value;
    return '${boundVar.name} - $value';
  }
=======
  int get column => position?.column;
>>>>>>> 7d536114
}<|MERGE_RESOLUTION|>--- conflicted
+++ resolved
@@ -178,8 +178,7 @@
 
   int get line => position?.line;
 
-<<<<<<< HEAD
-  int get column => sourcePosition?.column;
+  int get column => position?.column;
 }
 
 class Variable extends TreeNode<Variable> {
@@ -241,7 +240,4 @@
         : boundVar.value;
     return '${boundVar.name} - $value';
   }
-=======
-  int get column => position?.column;
->>>>>>> 7d536114
 }