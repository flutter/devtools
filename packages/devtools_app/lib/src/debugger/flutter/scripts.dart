--- conflicted
+++ resolved
@@ -66,11 +66,7 @@
   Widget build(BuildContext context) {
     final theme = Theme.of(context);
 
-<<<<<<< HEAD
-    return Outlined(
-=======
     return OutlineDecoration(
->>>>>>> ef7307f5
       child: Column(
         children: [
           debuggerPaneHeader(
