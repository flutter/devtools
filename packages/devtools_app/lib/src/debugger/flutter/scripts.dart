--- conflicted
+++ resolved
@@ -6,10 +6,10 @@
 import 'package:vm_service/vm_service.dart';
 
 import '../../flutter/theme.dart';
+import '../../utils.dart';
+import 'common.dart';
 
-// todo: improve display
-// todo: add a count
-// todo: make the filter smaller
+// TODO(devoncarew): Show the filtered count in the scripts header.
 
 /// Picker that takes a [ScriptList] and allows selection of one of the scripts
 /// inside.
@@ -17,16 +17,11 @@
   const ScriptPicker({
     Key key,
     @required this.scripts,
-<<<<<<< HEAD
     @required this.selected,
     @required this.onSelected,
-=======
-    @required this.onSelected,
-    @required this.selected,
->>>>>>> 96916ab9
   }) : super(key: key);
 
-  final ScriptList scripts;
+  final List<ScriptRef> scripts;
   final ScriptRef selected;
   final void Function(ScriptRef scriptRef) onSelected;
 
@@ -52,46 +47,43 @@
     updateFilter();
   }
 
-<<<<<<< HEAD
   void updateFilter() {
     setState(_updateFiltered);
-=======
-  void initFilter() {
-    // Make an educated guess as to the main package to slim down the initial
-    // list of scripts we show.
-    if ((widget.scripts?.scripts ?? []).isNotEmpty) {
-      final mainFile = widget.scripts.scripts
-          .firstWhere((ref) => ref.uri.contains('main.dart'));
-      filterController.text = mainFile.uri.split('/').first;
-      updateFilter(filterController.text);
-    }
->>>>>>> 96916ab9
   }
 
   @override
   Widget build(BuildContext context) {
-    if (_isNotLoaded) {
+    if (_isLoading) {
       return const Center(child: CircularProgressIndicator());
     }
 
-    final items = _filteredScripts;
+    // TODO(devoncarew): Convert the filter to an action in the scripts header.
+    // const Icon(Icons.filter_list, size: defaultIconSize),
 
     return Column(
       children: [
-        TextField(
-          decoration: const InputDecoration(
-            labelText: 'Filter',
-            border: UnderlineInputBorder(),
+        Padding(
+          padding: const EdgeInsets.all(denseSpacing),
+          child: SizedBox(
+            height: 36.0,
+            child: TextField(
+              decoration: const InputDecoration(
+                labelText: 'Filter',
+                border: OutlineInputBorder(),
+              ),
+              controller: _filterController,
+              onChanged: (value) => updateFilter(),
+              style: Theme.of(context).textTheme.bodyText2,
+            ),
           ),
-          controller: _filterController,
-          onChanged: (value) => updateFilter(),
-          style: Theme.of(context).textTheme.bodyText2,
         ),
         Expanded(
           child: ListView.builder(
-            itemCount: items.length,
+            itemCount: _filteredScripts.length,
             itemExtent: defaultListItemHeight,
-            itemBuilder: (context, index) => _buildScript(items[index]),
+            itemBuilder: (context, index) {
+              return _buildScript(_filteredScripts[index]);
+            },
           ),
         ),
       ],
@@ -99,10 +91,8 @@
   }
 
   Widget _buildScript(ScriptRef ref) {
-    // TODO(devoncarew): Should we use DebuggerState.getShortScriptName here?
-
     return Material(
-      color: ref.uri == widget.selected?.uri
+      color: ref.id == widget.selected?.id
           ? Theme.of(context).selectedRowColor
           : null,
       child: InkWell(
@@ -111,10 +101,10 @@
           padding: const EdgeInsets.all(4.0),
           alignment: Alignment.centerLeft,
           child: Text(
-            '${ref?.uri}',
+            ref.uri,
             maxLines: 1,
             overflow: TextOverflow.ellipsis,
-            style: ref == widget.selected
+            style: ref.id == widget.selected?.id
                 ? TextStyle(color: Theme.of(context).textSelectionColor)
                 : null,
           ),
@@ -123,28 +113,27 @@
     );
   }
 
-  bool get _isNotLoaded => widget.scripts?.scripts == null;
+  bool get _isLoading => widget.scripts.isEmpty;
 
   void _updateFiltered() {
-    if (widget.scripts?.scripts == null) {
-      _filteredScripts = [];
-    } else {
-      final filterText = _filterController.text.trim().toLowerCase();
+    final filterText = _filterController.text.trim().toLowerCase();
+    _filteredScripts = widget.scripts
+        .where((ref) => ref.uri.toLowerCase().contains(filterText))
+        .toList();
+  }
+}
 
-      // todo: move this logic to the controller?
+class ScriptCountBadge extends StatelessWidget {
+  const ScriptCountBadge({@required this.scripts});
 
-      // TODO(devoncarew): Follow up to see why we need to filter out non-unique
-      // items here.
-      _filteredScripts = Set.of(widget.scripts.scripts)
-          .where((ref) => ref.uri.toLowerCase().contains(filterText))
-          .toList();
+  final List<ScriptRef> scripts;
 
-      // TODO: Sort things like dart:_ after dart:?
-      _filteredScripts.sort((a, b) {
-        return a.uri.compareTo(b.uri);
-      });
-
-      print('_filteredScripts.length: ${_filteredScripts.length}');
-    }
+  @override
+  Widget build(BuildContext context) {
+    return Badge(
+      child: Text(
+        '${nf.format(scripts.length)}',
+      ),
+    );
   }
 }