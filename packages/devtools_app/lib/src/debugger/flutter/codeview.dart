// Copyright 2020 The Chromium Authors. All rights reserved.
// Use of this source code is governed by a BSD-style license that can be
// found in the LICENSE file.

import 'dart:math' as math;

import 'package:flutter/material.dart';
import 'package:vm_service/vm_service.dart' hide Stack;

import '../../config_specific/logger/logger.dart';
import '../../flutter/auto_dispose_mixin.dart';
import '../../flutter/common_widgets.dart';
import '../../flutter/flutter_widgets/linked_scroll_controller.dart';
import '../../flutter/theme.dart';
import '../../utils.dart';
import 'breakpoints.dart';
import 'common.dart';
import 'debugger_controller.dart';
import 'debugger_model.dart';

// TODO(kenz): consider moving lines / pausedPositions calculations to the
// controller.
class CodeView extends StatefulWidget {
  const CodeView({
    Key key,
    this.controller,
    this.scriptRef,
    this.onSelected,
  }) : super(key: key);

  static const rowHeight = 20.0;
  static const assumedCharacterWidth = 16.0;

  final DebuggerController controller;
  final ScriptRef scriptRef;

  final void Function(ScriptRef scriptRef, int line) onSelected;

  @override
  _CodeViewState createState() => _CodeViewState();
}

class _CodeViewState extends State<CodeView> with AutoDisposeMixin {
  Script script;
  List<String> lines = [];
  Set<int> executableLines = {};

  LinkedScrollControllerGroup verticalController;
  ScrollController gutterController;
  ScrollController textController;

  ScriptRef get scriptRef => widget.scriptRef;

  @override
  void initState() {
    super.initState();

    _initScriptInfo();

    verticalController = LinkedScrollControllerGroup();
    gutterController = verticalController.addAndGet();
    textController = verticalController.addAndGet();

    addAutoDisposeListener(
        widget.controller.scriptLocation, _handleScriptLocationChanged);
  }

  void _parseScriptLines() {
    // Parse the source into lines.
    lines = script.source?.split('\n') ?? [];

    // Gather the data to display breakable lines.
    executableLines = {};

    if (script != null) {
      final scriptId = script.id;

      widget.controller
          .getBreakablePositions(script)
          .then((List<SourcePosition> positions) {
        if (mounted && scriptId == scriptRef?.id) {
          setState(() {
            executableLines = Set.from(positions.map((p) => p.line));
          });
        }
      }).catchError((e, st) {
        // Ignore - not supported for all vm service implementations.
        log('$e\n$st');
      });
    }
  }

  @override
  void didUpdateWidget(CodeView oldWidget) {
    super.didUpdateWidget(oldWidget);

    if (widget.controller != oldWidget.controller) {
      cancel();

      addAutoDisposeListener(
          widget.controller.scriptLocation, _handleScriptLocationChanged);
    }

    if (widget.scriptRef != oldWidget.scriptRef) {
      _initScriptInfo();
    }
  }

  @override
  void dispose() {
    super.dispose();

    gutterController.dispose();
    textController.dispose();

    widget.controller.scriptLocation
        .removeListener(_handleScriptLocationChanged);
  }

  void _initScriptInfo() {
    script = widget.controller.getScriptCached(scriptRef);

    if (script == null) {
      if (scriptRef != null) {
        final scriptId = scriptRef.id;
        widget.controller.getScript(scriptRef).then((script) {
          if (mounted && scriptId == scriptRef.id) {
            setState(() {
              this.script = script;

              _parseScriptLines();
            });
          }
        });
      }
    } else {
      _parseScriptLines();
    }
  }

  void _handleScriptLocationChanged() {
    if (mounted) {
      _updateScrollPosition();
    }
  }

  void _updateScrollPosition({bool animate = true}) {
    if (widget.controller.scriptLocation.value.scriptRef != scriptRef) {
      return;
    }

    final location = widget.controller.scriptLocation.value?.location;
    if (location?.line == null) {
      return;
    }

    if (!verticalController.hasAttachedControllers) {
      // TODO(devoncarew): I'm uncertain why this occurs.
      log('LinkedScrollControllerGroup has no attached controllers');
      return;
    }

    final position = verticalController.position;
    final extent = position.extentInside;

    // TODO(devoncarew): Adjust this so we don't scroll if we're already in the
    // middle third of the screen.
    if (lines.length * CodeView.rowHeight > extent) {
      // Scroll to the middle of the screen.
      final lineIndex = location.line - 1;
      final scrollPosition =
          lineIndex * CodeView.rowHeight - (extent - CodeView.rowHeight) / 2;
      if (animate) {
        verticalController.animateTo(
          scrollPosition,
          duration: rapidDuration,
          curve: defaultCurve,
        );
      } else {
        verticalController.jumpTo(scrollPosition);
      }
    }
  }

  void _onPressed(int line) {
    widget.onSelected(scriptRef, line);
  }

  @override
  Widget build(BuildContext context) {
    // TODO(#1648): Implement syntax highlighting.
    final theme = Theme.of(context);

    if (scriptRef == null) {
      return Center(
        child: Text(
          'No script selected',
          style: theme.textTheme.subtitle1,
        ),
      );
    }

    if (script == null) {
      return const Center(
        child: CircularProgressIndicator(),
      );
    }

    return buildCodeArea(context);
  }

  Widget buildCodeArea(BuildContext context) {
    final theme = Theme.of(context);

    // Apply the log change-of-base formula, then add 16dp padding for every
    // digit in the maximum number of lines.
    final gutterWidth = CodeView.assumedCharacterWidth * 1.5 +
        CodeView.assumedCharacterWidth *
            (defaultEpsilon + math.log(math.max(lines.length, 100)) / math.ln10)
                .truncateToDouble();

    _updateScrollPosition(animate: false);

<<<<<<< HEAD
    return Outlined(
=======
    return OutlineDecoration(
>>>>>>> ef7307f5
      child: Column(
        children: [
          debuggerSectionTitle(theme, text: scriptRef?.uri ?? ' '),
          DefaultTextStyle(
            style: theme.textTheme.bodyText2.copyWith(fontFamily: 'RobotoMono'),
            child: Expanded(
              child: Scrollbar(
                child: ValueListenableBuilder<StackFrameAndSourcePosition>(
                  valueListenable: widget.controller.selectedStackFrame,
                  builder: (context, frame, _) {
                    final pausedFrame = frame == null
                        ? null
                        : (frame.scriptRef == scriptRef ? frame : null);

                    return Row(
                      children: [
                        ValueListenableBuilder<
                            List<BreakpointAndSourcePosition>>(
                          valueListenable:
                              widget.controller.breakpointsWithLocation,
                          builder: (context, breakpoints, _) {
                            return Gutter(
                              gutterWidth: gutterWidth,
                              scrollController: gutterController,
                              lineCount: lines.length,
                              pausedFrame: pausedFrame,
                              breakpoints: breakpoints
                                  .where((bp) => bp.scriptRef == scriptRef)
                                  .toList(),
                              executableLines: executableLines,
                              onPressed: _onPressed,
                            );
                          },
                        ),
                        const SizedBox(width: denseSpacing),
                        Expanded(
                          child: Lines(
                            scrollController: textController,
                            lines: lines,
                            pausedFrame: pausedFrame,
                          ),
                        ),
                      ],
                    );
                  },
                ),
              ),
            ),
          ),
        ],
      ),
    );
  }
}

typedef IntCallback = void Function(int value);

class Gutter extends StatelessWidget {
  const Gutter({
    @required this.gutterWidth,
    @required this.scrollController,
    @required this.lineCount,
    @required this.pausedFrame,
    @required this.breakpoints,
    @required this.executableLines,
    @required this.onPressed,
  });

  final double gutterWidth;
  final ScrollController scrollController;
  final int lineCount;
  final StackFrameAndSourcePosition pausedFrame;
  final List<BreakpointAndSourcePosition> breakpoints;
  final Set<int> executableLines;
  final IntCallback onPressed;

  @override
  Widget build(BuildContext context) {
    final bpLineSet = Set.from(breakpoints.map((bp) => bp.line));

    return SizedBox(
      width: gutterWidth,
      child: ListView.builder(
        controller: scrollController,
        itemExtent: CodeView.rowHeight,
        itemCount: lineCount,
        itemBuilder: (context, index) {
          final lineNum = index + 1;
          return GutterItem(
            lineNumber: lineNum,
            onPressed: () => onPressed(lineNum),
            isBreakpoint: bpLineSet.contains(lineNum),
            isExecutable: executableLines.contains(lineNum),
            isPausedHere: pausedFrame?.line == lineNum,
          );
        },
      ),
    );
  }
}

class GutterItem extends StatelessWidget {
  const GutterItem({
    Key key,
    @required this.lineNumber,
    @required this.isBreakpoint,
    @required this.isExecutable,
    @required this.isPausedHere,
    @required this.onPressed,
  }) : super(key: key);

  final int lineNumber;

  final bool isBreakpoint;

  final bool isExecutable;

  /// Whether the execution point is currently paused here.
  final bool isPausedHere;

  final VoidCallback onPressed;

  @override
  Widget build(BuildContext context) {
    final theme = Theme.of(context);

    final foregroundColor = theme.isDarkTheme
        ? theme.textTheme.bodyText2.color
        : theme.primaryColor;
    final subtleColor = theme.unselectedWidgetColor;

    const bpBoxSize = 12.0;
    const executionPointIndent = 10.0;

    return InkWell(
      onTap: onPressed,
      child: Container(
        height: CodeView.rowHeight,
        padding: const EdgeInsets.only(right: 4.0),
        decoration: BoxDecoration(color: titleSolidBackgroundColor(theme)),
        child: Stack(
          alignment: AlignmentDirectional.centerStart,
          fit: StackFit.expand,
          children: [
            if (isExecutable || isBreakpoint)
              Align(
                alignment: Alignment.centerLeft,
                child: SizedBox(
                  width: bpBoxSize,
                  height: bpBoxSize,
                  child: Center(
                    child: createAnimatedCircleWidget(
                      isBreakpoint ? breakpointRadius : executableLineRadius,
                      isBreakpoint ? foregroundColor : subtleColor,
                    ),
                  ),
                ),
              ),
            Text('$lineNumber', textAlign: TextAlign.end),
            Container(
              padding: const EdgeInsets.only(left: executionPointIndent),
              alignment: Alignment.centerLeft,
              child: AnimatedOpacity(
                duration: defaultDuration,
                curve: defaultCurve,
                opacity: isPausedHere ? 1.0 : 0.0,
                child: Icon(
                  Icons.label,
                  size: defaultIconSize,
                  color: foregroundColor,
                ),
              ),
            ),
          ],
        ),
      ),
    );
  }
}

class Lines extends StatelessWidget {
  const Lines({
    Key key,
    @required this.scrollController,
    @required this.lines,
    @required this.pausedFrame,
  }) : super(key: key);

  final ScrollController scrollController;
  final List<String> lines;
  final StackFrameAndSourcePosition pausedFrame;

  @override
  Widget build(BuildContext context) {
    final pausedLine = pausedFrame?.line;

    return ListView.builder(
      controller: scrollController,
      itemExtent: CodeView.rowHeight,
      itemCount: lines.length,
      itemBuilder: (context, index) {
        final lineNum = index + 1;
        return LineItem(
          lineContents: lines[index],
          pausedFrame: pausedLine == lineNum ? pausedFrame : null,
        );
      },
    );
  }
}

class LineItem extends StatelessWidget {
  const LineItem({
    Key key,
    @required this.lineContents,
    this.pausedFrame,
  }) : super(key: key);

  final String lineContents;
  final StackFrameAndSourcePosition pausedFrame;

  @override
  Widget build(BuildContext context) {
    final theme = Theme.of(context);
    final darkTheme = theme.brightness == Brightness.dark;

    Widget child;
    if (pausedFrame != null) {
      final column = pausedFrame.column;

      final foregroundColor =
          darkTheme ? theme.textTheme.bodyText2.color : theme.primaryColor;

      // The following constants are tweaked for using the
      // 'Icons.label_important' icon.
      const colIconSize = 13.0;
      const colLeftOffset = -3.0;
      const colBottomOffset = 13.0;
      const colIconRotate = -90 * math.pi / 180;

      child = Stack(
        children: [
          Text(
            lineContents,
            maxLines: 1,
            overflow: TextOverflow.ellipsis,
          ),
          Row(
            children: [
              Text(' ' * (column - 1)),
              Transform.translate(
                offset: const Offset(colLeftOffset, colBottomOffset),
                child: Transform.rotate(
                  angle: colIconRotate,
                  child: Icon(
                    Icons.label_important,
                    size: colIconSize,
                    color: foregroundColor,
                  ),
                ),
              )
            ],
          )
        ],
      );
    } else {
      child = Text(
        lineContents,
        maxLines: 1,
        overflow: TextOverflow.ellipsis,
      );
    }

    final backgroundColor = pausedFrame != null
        ? (darkTheme
            ? theme.canvasColor.brighten()
            : theme.canvasColor.darken())
        : null;

    return Container(
      alignment: Alignment.centerLeft,
      height: CodeView.rowHeight,
      color: backgroundColor,
      child: child,
    );
  }
}<|MERGE_RESOLUTION|>--- conflicted
+++ resolved
@@ -221,11 +221,7 @@
 
     _updateScrollPosition(animate: false);
 
-<<<<<<< HEAD
-    return Outlined(
-=======
     return OutlineDecoration(
->>>>>>> ef7307f5
       child: Column(
         children: [
           debuggerSectionTitle(theme, text: scriptRef?.uri ?? ' '),
