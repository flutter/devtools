// Copyright 2020 The Chromium Authors. All rights reserved.
// Use of this source code is governed by a BSD-style license that can be
// found in the LICENSE file.

import 'dart:math' as math;

import 'package:flutter/material.dart';
import 'package:vm_service/vm_service.dart' hide Stack;

import '../../config_specific/logger/logger.dart';
<<<<<<< HEAD
=======
import '../../flutter/auto_dispose_mixin.dart';
>>>>>>> be912d3c
import '../../flutter/common_widgets.dart';
import '../../flutter/flutter_widgets/linked_scroll_controller.dart';
import '../../flutter/theme.dart';
import '../../ui/theme.dart';
import '../../utils.dart';
import 'breakpoints.dart';
import 'common.dart';
import 'debugger_controller.dart';
import 'debugger_model.dart';

// TODO(kenz): consider moving lines / pausedPositions calculations to the
// controller.
class CodeView extends StatefulWidget {
  const CodeView({
    Key key,
    this.controller,
    this.scriptRef,
    this.onSelected,
  }) : super(key: key);

  static const rowHeight = 20.0;
  static const assumedCharacterWidth = 16.0;

  final DebuggerController controller;
  final ScriptRef scriptRef;

  final void Function(ScriptRef scriptRef, int line) onSelected;

  @override
  _CodeViewState createState() => _CodeViewState();
}

<<<<<<< HEAD
class _CodeViewState extends State<CodeView> {
=======
class _CodeViewState extends State<CodeView> with AutoDisposeMixin {
>>>>>>> be912d3c
  Script script;
  List<String> lines = [];
  Set<int> executableLines = {};

  LinkedScrollControllerGroup verticalController;
  ScrollController gutterController;
  ScrollController textController;

  ScriptRef get scriptRef => widget.scriptRef;

  @override
  void initState() {
    super.initState();

    _initScriptInfo();

    verticalController = LinkedScrollControllerGroup();
    gutterController = verticalController.addAndGet();
    textController = verticalController.addAndGet();

<<<<<<< HEAD
    widget.controller.scriptLocation.addListener(_handleScriptLocationChanged);
  }

  void _initScriptInfo() {
    script = widget.controller.getScriptCached(scriptRef);

    if (script == null) {
      if (scriptRef != null) {
        widget.controller.getScript(scriptRef).then((script) {
          setState(() {
            this.script = script;

            _parseScriptLines();
          });
        });
      }
    } else {
      _parseScriptLines();
    }
  }

  void _parseScriptLines() {
    // Parse the source into lines.
    lines = script.source?.split('\n') ?? [];

    // Gather the data to display breakable lines.
    executableLines = {};

    if (script != null) {
      final scriptId = script.id;

      widget.controller
          .getBreakablePositions(script)
          .then((List<SourcePosition> positions) {
        if (scriptId == scriptRef?.id) {
          setState(() {
            executableLines = Set.from(positions.map((p) => p.line));
          });
        }
      }).catchError((e, st) {
        // ignore - not supported for all vm service impls
        log('$e\n$st');
      });
    }
=======
    addAutoDisposeListener(
        widget.controller.scriptLocation, _handleScriptLocationChanged);
>>>>>>> be912d3c
  }

  @override
  void didUpdateWidget(CodeView oldWidget) {
    super.didUpdateWidget(oldWidget);

    if (widget.controller != oldWidget.controller) {
<<<<<<< HEAD
      oldWidget.controller.scriptLocation
          .removeListener(_handleScriptLocationChanged);
      widget.controller.scriptLocation
          .addListener(_handleScriptLocationChanged);
=======
      cancel();

      addAutoDisposeListener(
          widget.controller.scriptLocation, _handleScriptLocationChanged);
>>>>>>> be912d3c
    }

    if (widget.scriptRef != oldWidget.scriptRef) {
      _initScriptInfo();
    }
  }

  @override
  void dispose() {
    super.dispose();

    gutterController.dispose();
    textController.dispose();

    widget.controller.scriptLocation
        .removeListener(_handleScriptLocationChanged);
  }

<<<<<<< HEAD
  void _handleScriptLocationChanged() {
    _updateScrollPosition();
  }

  void _updateScrollPosition({bool animate = true}) {
    if (widget.controller.scriptLocation.value.scriptRef != scriptRef) {
      return;
    }

    final location = widget.controller.scriptLocation.value?.location;
    if (location?.line == null) {
      return;
    }

    if (!verticalController.hasAttachedControllers) {
      // TODO(devoncarew): I'm uncertain why this occurs.
      print('LinkedScrollControllerGroup has no attached controllers');
      return;
    }

=======
  void _initScriptInfo() {
    script = widget.controller.getScriptCached(scriptRef);

    if (script == null) {
      if (scriptRef != null) {
        final scriptId = scriptRef.id;
        widget.controller.getScript(scriptRef).then((script) {
          if (mounted && scriptId == scriptRef.id) {
            setState(() {
              this.script = script;

              _parseScriptLines();
            });
          }
        });
      }
    } else {
      _parseScriptLines();
    }
  }

  void _parseScriptLines() {
    lines = script.source?.split('\n') ?? [];

    // TODO(devoncarew): Change to using SourceReportRange.possibleBreakpoints.
    // (see getSourceReport('PossibleBreakpoints').
    executableLines = {};
    // Recalculate the executable lines.
    if (script.tokenPosTable != null) {
      for (var encodedInfo in script.tokenPosTable) {
        executableLines.add(encodedInfo[0]);
      }
    }
  }

  void _handleScriptLocationChanged() {
    if (mounted) {
      _updateScrollPosition();
    }
  }

  void _updateScrollPosition({bool animate = true}) {
    if (widget.controller.scriptLocation.value.scriptRef != scriptRef) {
      return;
    }

    final location = widget.controller.scriptLocation.value?.location;
    if (location?.line == null) {
      return;
    }

    if (!verticalController.hasAttachedControllers) {
      // TODO(devoncarew): I'm uncertain why this occurs.
      // todo: ???
      log('LinkedScrollControllerGroup has no attached controllers');
      return;
    }

>>>>>>> be912d3c
    final position = verticalController.position;
    final extent = position.extentInside;

    // TODO(devoncarew): Adjust this so we don't scroll if we're already in the
    // middle third of the screen.
    if (lines.length * CodeView.rowHeight > extent) {
      // Scroll to the middle of the screen.
      final lineIndex = location.line - 1;
      final scrollPosition =
          lineIndex * CodeView.rowHeight - (extent - CodeView.rowHeight) / 2;
      if (animate) {
        verticalController.animateTo(
          scrollPosition,
          duration: rapidDuration,
          curve: defaultCurve,
        );
      } else {
        verticalController.jumpTo(scrollPosition);
      }
    }
  }

  void _onPressed(int line) {
    widget.onSelected(scriptRef, line);
  }

  @override
  Widget build(BuildContext context) {
    // TODO(#1648): Implement syntax highlighting.
    final theme = Theme.of(context);

    if (scriptRef == null) {
      return Center(
        child: Text(
          'No script selected',
          style: theme.textTheme.subtitle1,
        ),
      );
    }

    if (script == null) {
      return const Center(
        child: CircularProgressIndicator(),
      );
    }

    return buildCodeArea(context);
  }

  Widget buildCodeArea(BuildContext context) {
    final theme = Theme.of(context);

    // Apply the log change-of-base formula, then add 16dp padding for every
    // digit in the maximum number of lines.
    final gutterWidth = CodeView.assumedCharacterWidth * 1.5 +
        CodeView.assumedCharacterWidth *
            (defaultEpsilon + math.log(math.max(lines.length, 100)) / math.ln10)
                .truncateToDouble();

    _updateScrollPosition(animate: false);

    return OutlinedBorder(
      child: Column(
        children: [
          debuggerSectionTitle(theme, text: scriptRef?.uri ?? ' '),
          DefaultTextStyle(
            style: theme.textTheme.bodyText2.copyWith(fontFamily: 'RobotoMono'),
            child: Expanded(
              child: Scrollbar(
<<<<<<< HEAD
                child: ValueListenableBuilder<StackFrameAndSourcePosition>(
                  valueListenable: widget.controller.selectedStackFrame,
                  builder: (context, frame, _) {
                    final pausedFrame = frame == null
                        ? null
                        : (frame.scriptRef == scriptRef ? frame : null);
=======
                child: ValueListenableBuilder(
                  valueListenable: widget.controller.selectedStackFrame,
                  builder: (context, frame, _) {
                    final pausedLine = frame == null
                        ? null
                        : (frame.scriptRef == scriptRef ? frame.line : null);
>>>>>>> be912d3c

                    return Row(
                      children: [
                        ValueListenableBuilder<
                            List<BreakpointAndSourcePosition>>(
                          valueListenable:
                              widget.controller.breakpointsWithLocation,
                          builder: (context, breakpoints, _) {
                            return Gutter(
                              gutterWidth: gutterWidth,
                              scrollController: gutterController,
                              lineCount: lines.length,
<<<<<<< HEAD
                              pausedFrame: pausedFrame,
=======
                              pausedLine: pausedLine,
>>>>>>> be912d3c
                              breakpoints: breakpoints
                                  .where((bp) => bp.scriptRef == scriptRef)
                                  .toList(),
                              executableLines: executableLines,
                              onPressed: _onPressed,
                            );
                          },
                        ),
                        const SizedBox(width: denseSpacing),
                        Expanded(
                          child: Lines(
<<<<<<< HEAD
                            scrollController: textController,
                            lines: lines,
                            pausedFrame: pausedFrame,
=======
                            textController: textController,
                            lines: lines,
                            pausedLine: pausedLine,
>>>>>>> be912d3c
                          ),
                        ),
                      ],
                    );
                  },
                ),
              ),
            ),
          ),
        ],
      ),
    );
  }
}

typedef IntCallback = void Function(int value);

class Gutter extends StatelessWidget {
  const Gutter({
    @required this.gutterWidth,
    @required this.scrollController,
    @required this.lineCount,
<<<<<<< HEAD
    @required this.pausedFrame,
=======
    @required this.pausedLine,
>>>>>>> be912d3c
    @required this.breakpoints,
    @required this.executableLines,
    @required this.onPressed,
  });

  final double gutterWidth;
  final ScrollController scrollController;
  final int lineCount;
<<<<<<< HEAD
  final StackFrameAndSourcePosition pausedFrame;
=======
  final int pausedLine;
>>>>>>> be912d3c
  final List<BreakpointAndSourcePosition> breakpoints;
  final Set<int> executableLines;
  final IntCallback onPressed;

  @override
  Widget build(BuildContext context) {
    final bpLineSet = Set.from(breakpoints.map((bp) => bp.line));

    return SizedBox(
      width: gutterWidth,
      child: ListView.builder(
        controller: scrollController,
        itemExtent: CodeView.rowHeight,
        itemCount: lineCount,
        itemBuilder: (context, index) {
          final lineNum = index + 1;
          return GutterItem(
            lineNumber: lineNum,
            onPressed: () => onPressed(lineNum),
            isBreakpoint: bpLineSet.contains(lineNum),
            isExecutable: executableLines.contains(lineNum),
<<<<<<< HEAD
            isPausedHere: pausedFrame?.line == lineNum,
=======
            isPausedHere: pausedLine == lineNum,
>>>>>>> be912d3c
          );
        },
      ),
    );
  }
}

class GutterItem extends StatelessWidget {
  const GutterItem({
    Key key,
    @required this.lineNumber,
    @required this.isBreakpoint,
    @required this.isExecutable,
    @required this.isPausedHere,
    @required this.onPressed,
  }) : super(key: key);

  final int lineNumber;

  final bool isBreakpoint;

  final bool isExecutable;

  /// Whether the execution point is currently paused here.
  final bool isPausedHere;

  final VoidCallback onPressed;

  @override
  Widget build(BuildContext context) {
    final theme = Theme.of(context);

    final foregroundColor =
        isDarkTheme ? theme.textTheme.bodyText2.color : theme.primaryColor;
    final subtleColor = theme.unselectedWidgetColor;

    const bpBoxSize = 12.0;
    const executionPointIndent = 10.0;

    return InkWell(
      onTap: onPressed,
      child: Container(
        height: CodeView.rowHeight,
        padding: const EdgeInsets.only(right: 4.0),
        decoration: BoxDecoration(color: titleSolidBackgroundColor),
        child: Stack(
          alignment: AlignmentDirectional.centerStart,
          fit: StackFit.expand,
          children: [
            if (isExecutable || isBreakpoint)
              Align(
                alignment: Alignment.centerLeft,
                child: SizedBox(
                  width: bpBoxSize,
                  height: bpBoxSize,
                  child: Center(
                    child: createAnimatedCircleWidget(
                      isBreakpoint ? breakpointRadius : executableLineRadius,
                      isBreakpoint ? foregroundColor : subtleColor,
                    ),
                  ),
                ),
              ),
            Text('$lineNumber', textAlign: TextAlign.end),
            Container(
              padding: const EdgeInsets.only(left: executionPointIndent),
              alignment: Alignment.centerLeft,
              child: AnimatedOpacity(
                duration: defaultDuration,
                curve: defaultCurve,
                opacity: isPausedHere ? 1.0 : 0.0,
                child: Icon(
                  Icons.label,
                  size: defaultIconSize,
                  color: foregroundColor,
                ),
              ),
            ),
          ],
        ),
      ),
    );
  }
}

class Lines extends StatelessWidget {
  const Lines({
    Key key,
<<<<<<< HEAD
    @required this.scrollController,
    @required this.lines,
    @required this.pausedFrame,
  }) : super(key: key);

  final ScrollController scrollController;
  final List<String> lines;
  final StackFrameAndSourcePosition pausedFrame;

  @override
  Widget build(BuildContext context) {
    final pausedLine = pausedFrame?.line;

    return ListView.builder(
      controller: scrollController,
=======
    @required this.textController,
    @required this.lines,
    @required this.pausedLine,
  }) : super(key: key);

  final ScrollController textController;
  final List<String> lines;
  final int pausedLine;

  @override
  Widget build(BuildContext context) {
    return ListView.builder(
      controller: textController,
>>>>>>> be912d3c
      itemExtent: CodeView.rowHeight,
      itemCount: lines.length,
      itemBuilder: (context, index) {
        final lineNum = index + 1;
        return LineItem(
          lineContents: lines[index],
<<<<<<< HEAD
          pausedFrame: pausedLine == lineNum ? pausedFrame : null,
=======
          isPausedHere: pausedLine == lineNum,
>>>>>>> be912d3c
        );
      },
    );
  }
}

class LineItem extends StatelessWidget {
  const LineItem({
    Key key,
    @required this.lineContents,
    this.pausedFrame,
  }) : super(key: key);

  final String lineContents;
  final StackFrameAndSourcePosition pausedFrame;

  @override
  Widget build(BuildContext context) {
    final theme = Theme.of(context);

    Widget child;
    if (pausedFrame != null) {
      final column = pausedFrame.column;

      final foregroundColor =
          isDarkTheme ? theme.textTheme.bodyText2.color : theme.primaryColor;

      const colIconSize = defaultIconSize;
      const colLeftOffset = -4.25;
      const colBottomOffset = 13.0;
      const colIconRotate = 180 * math.pi / 180;

      child = Stack(
        children: [
          Text(
            lineContents,
            maxLines: 1,
            overflow: TextOverflow.ellipsis,
          ),
          Row(
            children: [
              Text(' ' * (column - 1)),
              Transform.translate(
                offset: const Offset(colLeftOffset, colBottomOffset),
                child: Transform.rotate(
                  angle: colIconRotate,
                  child: Icon(
                    Icons.file_download,
                    size: colIconSize,
                    color: foregroundColor,
                  ),
                ),
              )
            ],
          )
        ],
      );
    } else {
      child = Text(
        lineContents,
        maxLines: 1,
        overflow: TextOverflow.ellipsis,
      );
    }

    final backgroundColor = pausedFrame != null
        ? (isDarkTheme
            ? _brighten(theme.canvasColor)
            : _darken(theme.canvasColor))
        : null;

    return Container(
      alignment: Alignment.centerLeft,
      height: CodeView.rowHeight,
      color: backgroundColor,
      child: child,
    );
  }
}

Color _darken(Color c, [double percent = 0.05]) {
  assert(0.0 <= percent && percent <= 1.0);

  percent = 1.0 - percent;

  return Color.fromARGB(
    c.alpha,
    (c.red * percent).round(),
    (c.green * percent).round(),
    (c.blue * percent).round(),
  );
}

Color _brighten(Color c, [double percent = 0.05]) {
  assert(0.0 <= percent && percent <= 1.0);

  return Color.fromARGB(
    c.alpha,
    c.red + ((255 - c.red) * percent).round(),
    c.green + ((255 - c.green) * percent).round(),
    c.blue + ((255 - c.blue) * percent).round(),
  );
}<|MERGE_RESOLUTION|>--- conflicted
+++ resolved
@@ -8,10 +8,7 @@
 import 'package:vm_service/vm_service.dart' hide Stack;
 
 import '../../config_specific/logger/logger.dart';
-<<<<<<< HEAD
-=======
 import '../../flutter/auto_dispose_mixin.dart';
->>>>>>> be912d3c
 import '../../flutter/common_widgets.dart';
 import '../../flutter/flutter_widgets/linked_scroll_controller.dart';
 import '../../flutter/theme.dart';
@@ -44,11 +41,7 @@
   _CodeViewState createState() => _CodeViewState();
 }
 
-<<<<<<< HEAD
-class _CodeViewState extends State<CodeView> {
-=======
 class _CodeViewState extends State<CodeView> with AutoDisposeMixin {
->>>>>>> be912d3c
   Script script;
   List<String> lines = [];
   Set<int> executableLines = {};
@@ -69,26 +62,8 @@
     gutterController = verticalController.addAndGet();
     textController = verticalController.addAndGet();
 
-<<<<<<< HEAD
-    widget.controller.scriptLocation.addListener(_handleScriptLocationChanged);
-  }
-
-  void _initScriptInfo() {
-    script = widget.controller.getScriptCached(scriptRef);
-
-    if (script == null) {
-      if (scriptRef != null) {
-        widget.controller.getScript(scriptRef).then((script) {
-          setState(() {
-            this.script = script;
-
-            _parseScriptLines();
-          });
-        });
-      }
-    } else {
-      _parseScriptLines();
-    }
+    addAutoDisposeListener(
+        widget.controller.scriptLocation, _handleScriptLocationChanged);
   }
 
   void _parseScriptLines() {
@@ -114,10 +89,6 @@
         log('$e\n$st');
       });
     }
-=======
-    addAutoDisposeListener(
-        widget.controller.scriptLocation, _handleScriptLocationChanged);
->>>>>>> be912d3c
   }
 
   @override
@@ -125,17 +96,10 @@
     super.didUpdateWidget(oldWidget);
 
     if (widget.controller != oldWidget.controller) {
-<<<<<<< HEAD
-      oldWidget.controller.scriptLocation
-          .removeListener(_handleScriptLocationChanged);
-      widget.controller.scriptLocation
-          .addListener(_handleScriptLocationChanged);
-=======
       cancel();
 
       addAutoDisposeListener(
           widget.controller.scriptLocation, _handleScriptLocationChanged);
->>>>>>> be912d3c
     }
 
     if (widget.scriptRef != oldWidget.scriptRef) {
@@ -154,28 +118,6 @@
         .removeListener(_handleScriptLocationChanged);
   }
 
-<<<<<<< HEAD
-  void _handleScriptLocationChanged() {
-    _updateScrollPosition();
-  }
-
-  void _updateScrollPosition({bool animate = true}) {
-    if (widget.controller.scriptLocation.value.scriptRef != scriptRef) {
-      return;
-    }
-
-    final location = widget.controller.scriptLocation.value?.location;
-    if (location?.line == null) {
-      return;
-    }
-
-    if (!verticalController.hasAttachedControllers) {
-      // TODO(devoncarew): I'm uncertain why this occurs.
-      print('LinkedScrollControllerGroup has no attached controllers');
-      return;
-    }
-
-=======
   void _initScriptInfo() {
     script = widget.controller.getScriptCached(scriptRef);
 
@@ -197,20 +139,6 @@
     }
   }
 
-  void _parseScriptLines() {
-    lines = script.source?.split('\n') ?? [];
-
-    // TODO(devoncarew): Change to using SourceReportRange.possibleBreakpoints.
-    // (see getSourceReport('PossibleBreakpoints').
-    executableLines = {};
-    // Recalculate the executable lines.
-    if (script.tokenPosTable != null) {
-      for (var encodedInfo in script.tokenPosTable) {
-        executableLines.add(encodedInfo[0]);
-      }
-    }
-  }
-
   void _handleScriptLocationChanged() {
     if (mounted) {
       _updateScrollPosition();
@@ -234,7 +162,6 @@
       return;
     }
 
->>>>>>> be912d3c
     final position = verticalController.position;
     final extent = position.extentInside;
 
@@ -304,21 +231,12 @@
             style: theme.textTheme.bodyText2.copyWith(fontFamily: 'RobotoMono'),
             child: Expanded(
               child: Scrollbar(
-<<<<<<< HEAD
                 child: ValueListenableBuilder<StackFrameAndSourcePosition>(
                   valueListenable: widget.controller.selectedStackFrame,
                   builder: (context, frame, _) {
                     final pausedFrame = frame == null
                         ? null
                         : (frame.scriptRef == scriptRef ? frame : null);
-=======
-                child: ValueListenableBuilder(
-                  valueListenable: widget.controller.selectedStackFrame,
-                  builder: (context, frame, _) {
-                    final pausedLine = frame == null
-                        ? null
-                        : (frame.scriptRef == scriptRef ? frame.line : null);
->>>>>>> be912d3c
 
                     return Row(
                       children: [
@@ -331,11 +249,7 @@
                               gutterWidth: gutterWidth,
                               scrollController: gutterController,
                               lineCount: lines.length,
-<<<<<<< HEAD
                               pausedFrame: pausedFrame,
-=======
-                              pausedLine: pausedLine,
->>>>>>> be912d3c
                               breakpoints: breakpoints
                                   .where((bp) => bp.scriptRef == scriptRef)
                                   .toList(),
@@ -347,15 +261,9 @@
                         const SizedBox(width: denseSpacing),
                         Expanded(
                           child: Lines(
-<<<<<<< HEAD
                             scrollController: textController,
                             lines: lines,
                             pausedFrame: pausedFrame,
-=======
-                            textController: textController,
-                            lines: lines,
-                            pausedLine: pausedLine,
->>>>>>> be912d3c
                           ),
                         ),
                       ],
@@ -378,11 +286,7 @@
     @required this.gutterWidth,
     @required this.scrollController,
     @required this.lineCount,
-<<<<<<< HEAD
     @required this.pausedFrame,
-=======
-    @required this.pausedLine,
->>>>>>> be912d3c
     @required this.breakpoints,
     @required this.executableLines,
     @required this.onPressed,
@@ -391,11 +295,7 @@
   final double gutterWidth;
   final ScrollController scrollController;
   final int lineCount;
-<<<<<<< HEAD
   final StackFrameAndSourcePosition pausedFrame;
-=======
-  final int pausedLine;
->>>>>>> be912d3c
   final List<BreakpointAndSourcePosition> breakpoints;
   final Set<int> executableLines;
   final IntCallback onPressed;
@@ -417,11 +317,7 @@
             onPressed: () => onPressed(lineNum),
             isBreakpoint: bpLineSet.contains(lineNum),
             isExecutable: executableLines.contains(lineNum),
-<<<<<<< HEAD
             isPausedHere: pausedFrame?.line == lineNum,
-=======
-            isPausedHere: pausedLine == lineNum,
->>>>>>> be912d3c
           );
         },
       ),
@@ -510,7 +406,6 @@
 class Lines extends StatelessWidget {
   const Lines({
     Key key,
-<<<<<<< HEAD
     @required this.scrollController,
     @required this.lines,
     @required this.pausedFrame,
@@ -526,32 +421,13 @@
 
     return ListView.builder(
       controller: scrollController,
-=======
-    @required this.textController,
-    @required this.lines,
-    @required this.pausedLine,
-  }) : super(key: key);
-
-  final ScrollController textController;
-  final List<String> lines;
-  final int pausedLine;
-
-  @override
-  Widget build(BuildContext context) {
-    return ListView.builder(
-      controller: textController,
->>>>>>> be912d3c
       itemExtent: CodeView.rowHeight,
       itemCount: lines.length,
       itemBuilder: (context, index) {
         final lineNum = index + 1;
         return LineItem(
           lineContents: lines[index],
-<<<<<<< HEAD
           pausedFrame: pausedLine == lineNum ? pausedFrame : null,
-=======
-          isPausedHere: pausedLine == lineNum,
->>>>>>> be912d3c
         );
       },
     );
