// Copyright 2019 The Chromium Authors. All rights reserved.
// Use of this source code is governed by a BSD-style license that can be
// found in the LICENSE file.

import 'dart:async';

import 'package:flutter/material.dart' hide Stack;
import 'package:provider/provider.dart';
import 'package:vm_service/vm_service.dart';

import '../../flutter/auto_dispose_mixin.dart';
import '../../flutter/common_widgets.dart';
import '../../flutter/flex_split_column.dart';
import '../../flutter/octicons.dart';
import '../../flutter/screen.dart';
import '../../flutter/split.dart';
import '../../flutter/theme.dart';
import '../../globals.dart';
import 'breakpoints.dart';
import 'call_stack.dart';
import 'codeview.dart';
import 'common.dart';
import 'console.dart';
import 'controls.dart';
import 'debugger_controller.dart';
import 'debugger_model.dart';
import 'scripts.dart';

class DebuggerScreen extends Screen {
  const DebuggerScreen()
      : super('debugger', title: 'Debugger', icon: Octicons.bug);

  static const debuggerPaneHeaderHeight = 36.0;

  @override
  String get docPageId => screenId;

  @override
  bool get showIsolateSelector => true;

  @override
  Widget build(BuildContext context) {
    return !serviceManager.connectedApp.isProfileBuildNow
        ? const DebuggerScreenBody()
        : const DisabledForProfileBuildMessage();
  }

  @override
  Widget buildStatus(BuildContext context, TextTheme textTheme) {
    final controller = Provider.of<DebuggerController>(context);
    return DebuggerStatus(controller: controller);
  }
}

class DebuggerScreenBody extends StatefulWidget {
  const DebuggerScreenBody();

  @override
  DebuggerScreenBodyState createState() => DebuggerScreenBodyState();
}

class DebuggerScreenBodyState extends State<DebuggerScreenBody>
    with AutoDisposeMixin {
  static const callStackTitle = 'Call Stack';
  static const variablesTitle = 'Variables';
  static const breakpointsTitle = 'Breakpoints';

  DebuggerController controller;
  Script script;

  @override
  void didChangeDependencies() {
    super.didChangeDependencies();

    final newController = Provider.of<DebuggerController>(context);
    if (newController == controller) return;
    controller = newController;

    // TODO(devoncarew): We need to be more precise about the changes we listen
    // to. These coarse listeners are causing us to rebuild much more of the UI
    // than we need to.
    script = controller.currentScript.value;
    addAutoDisposeListener(controller.currentScript, () {
      setState(() {
        script = controller.currentScript.value;
      });
    });

<<<<<<< HEAD
    addAutoDisposeListener(controller.currentStack);
=======
    addAutoDisposeListener(controller.callStack);
    addAutoDisposeListener(controller.sortedScripts);
>>>>>>> d03db311
    addAutoDisposeListener(controller.breakpointsWithLocation);
  }

  // TODO(devoncarew): Support a SourceLocation as well.
  Future<void> _onScriptSelected(ScriptRef ref) async {
    if (ref == null) return;

    await controller.selectScript(ref);
  }

  Map<int, BreakpointAndSourcePosition> _breakpointsForLines() {
    if (script == null) return {};

    return {
      for (var b in controller.breakpointsWithLocation.value.where((b) {
        return b.script?.id == script.id || b.scriptUri == script.uri;
      }))
        b.line: b,
    };
  }

  Future<void> toggleBreakpoint(Script script, int line) async {
    final breakpoints = _breakpointsForLines();
    if (breakpoints.containsKey(line)) {
      await controller.removeBreakpoint(breakpoints[line].breakpoint);
    } else {
      try {
        await controller.addBreakpoint(script.id, line);
      } catch (_) {
        // ignore errors setting breakpoints
      }
    }
  }

  @override
  Widget build(BuildContext context) {
    final theme = Theme.of(context);

    final codeWidget = OutlinedBorder(
      child: Column(
        children: [
          debuggerSectionTitle(theme,
              text: script == null ? ' ' : '${script.uri}'),
          Expanded(
            child: CodeView(
              script: script,
              stack: controller.callStack.value,
              controller: controller,
              lineNumberToBreakpoint: _breakpointsForLines(),
              onSelected: toggleBreakpoint,
            ),
          ),
        ],
      ),
    );

    final codeArea = AnimatedBuilder(
      animation: Listenable.merge([
        controller.librariesVisible,
        controller.sortedScripts,
        controller.sortedClasses,
      ]),
      builder: (_, __) {
        if (controller.librariesVisible.value) {
          // TODO(devoncarew): Animate this opening and closing.
          return Split(
            axis: Axis.horizontal,
            initialFractions: const [0.70, 0.30],
            children: [
              codeWidget,
              ScriptPicker(
                controller: controller,
                scripts: controller.sortedScripts.value,
                classes: controller.sortedClasses.value,
                onSelected: _onScriptSelected,
              ),
            ],
          );
        } else {
          return codeWidget;
        }
      },
    );

    return Split(
      axis: Axis.horizontal,
      initialFractions: const [0.25, 0.75],
      children: [
        OutlinedBorder(child: debuggerPanes()),
        Column(
          children: [
            DebuggingControls(controller: controller),
            const SizedBox(height: denseRowSpacing),
            Expanded(
              child: Split(
                axis: Axis.vertical,
                initialFractions: const [0.74, 0.26],
                children: [
                  codeArea,
                  Console(controller: controller),
                ],
              ),
            ),
          ],
        ),
      ],
    );
  }

  Widget debuggerPanes() {
    return LayoutBuilder(
      builder: (context, constraints) {
        return FlexSplitColumn(
          totalHeight: constraints.maxHeight,
          initialFractions: const [0.38, 0.38, 0.24],
          minSizes: const [0.0, 0.0, 0.0],
          headers: [
            debuggerPaneHeader(context, callStackTitle, needsTopBorder: false),
            debuggerPaneHeader(context, variablesTitle),
            debuggerPaneHeader(
              context,
              breakpointsTitle,
              rightChild: BreakpointsCountBadge(
                breakpoints: controller.breakpointsWithLocation.value,
              ),
            ),
          ],
          children: const [
            CallStack(),
            Center(child: Text('TODO: variables')),
            BreakpointPicker(),
          ],
        );
      },
    );
  }
}

class DebuggerStatus extends StatefulWidget {
  const DebuggerStatus({
    Key key,
    @required this.controller,
  }) : super(key: key);

  final DebuggerController controller;

  @override
  _DebuggerStatusState createState() => _DebuggerStatusState();
}

class _DebuggerStatusState extends State<DebuggerStatus> with AutoDisposeMixin {
  String _status;

  @override
  void initState() {
    super.initState();

    addAutoDisposeListener(widget.controller.isPaused, _updateStatus);

    _status = '';
    _updateStatus();
  }

  @override
  void didUpdateWidget(DebuggerStatus oldWidget) {
    super.didUpdateWidget(oldWidget);

    // todo: should we check that widget.controller != oldWidget.controller?
    addAutoDisposeListener(widget.controller.isPaused, _updateStatus);
  }

  @override
  Widget build(BuildContext context) {
    return Text(
      _status,
      maxLines: 1,
      overflow: TextOverflow.ellipsis,
    );
  }

  void _updateStatus() async {
    final status = await _computeStatus();
    if (status != _status) {
      setState(() {
        _status = status;
      });
    }
  }

  Future<String> _computeStatus() async {
    final paused = widget.controller.isPaused.value;

    if (!paused) {
      return 'running';
    }

    final event = widget.controller.lastEvent;
    final frame = event.topFrame;
    final reason =
        event.kind == EventKind.kPauseException ? ' on exception' : '';

    if (frame == null) {
      return 'paused$reason';
    }

    final fileName = ' at ' + frame.location.script.uri.split('/').last;
    final script = await widget.controller.getScript(frame.location.script);
    final pos =
        widget.controller.calculatePosition(script, frame.location.tokenPos);

    return 'paused$reason$fileName $pos';
  }
}

FlexSplitColumnHeader debuggerPaneHeader(
  BuildContext context,
  String title, {
  bool needsTopBorder = true,
  Widget rightChild,
}) {
  final theme = Theme.of(context);

  return FlexSplitColumnHeader(
    height: DebuggerScreen.debuggerPaneHeaderHeight,
    child: Container(
      decoration: BoxDecoration(
        border: Border(
          top: needsTopBorder
              ? BorderSide(color: theme.focusColor)
              : BorderSide.none,
          bottom: BorderSide(color: theme.focusColor),
        ),
        color: titleSolidBackgroundColor,
      ),
      padding: const EdgeInsets.only(left: defaultSpacing, right: 4.0),
      alignment: Alignment.centerLeft,
      height: DebuggerScreen.debuggerPaneHeaderHeight,
      child: Row(
        children: [
          Expanded(
            child: Text(
              title,
              maxLines: 1,
              overflow: TextOverflow.ellipsis,
              style: Theme.of(context).textTheme.subtitle2,
            ),
          ),
          if (rightChild != null) rightChild,
        ],
      ),
    ),
  );
}<|MERGE_RESOLUTION|>--- conflicted
+++ resolved
@@ -86,12 +86,7 @@
       });
     });
 
-<<<<<<< HEAD
-    addAutoDisposeListener(controller.currentStack);
-=======
     addAutoDisposeListener(controller.callStack);
-    addAutoDisposeListener(controller.sortedScripts);
->>>>>>> d03db311
     addAutoDisposeListener(controller.breakpointsWithLocation);
   }
 
