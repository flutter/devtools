// Copyright 2019 The Chromium Authors. All rights reserved.
// Use of this source code is governed by a BSD-style license that can be
// found in the LICENSE file.

import 'dart:math' as math;

import 'package:devtools_app/src/ui/flutter/label.dart';
import 'package:flutter/material.dart' hide Stack;
import 'package:vm_service/vm_service.dart';

import '../../flutter/auto_dispose_mixin.dart';
import '../../flutter/common_widgets.dart';
import '../../flutter/flutter_widgets/linked_scroll_controller.dart';
import '../../flutter/octicons.dart';
import '../../flutter/screen.dart';
import '../../flutter/split.dart';
import '../../flutter/theme.dart';
import '../../globals.dart';
import 'debugger_controller.dart';

class DebuggerScreen extends Screen {
  const DebuggerScreen()
      : super(
          DevToolsScreenType.debugger,
          title: 'Debugger',
          icon: Octicons.bug,
        );

  @override
  String get docPageId => 'debugger';

  @override
  bool get showIsolateSelector => true;

  @override
  Widget build(BuildContext context) {
    return !serviceManager.connectedApp.isProfileBuildNow
        ? const DebuggerScreenBody()
        : const DisabledForProfileBuildMessage();
  }
}

class DebuggerScreenBody extends StatefulWidget {
  const DebuggerScreenBody();

  @override
  DebuggerScreenBodyState createState() => DebuggerScreenBodyState();
}

class DebuggerScreenBodyState extends State<DebuggerScreenBody>
    with AutoDisposeMixin {
  DebuggerController controller;
  ScriptRef loadingScript;
  Script script;
  ScriptList scriptList;
  Stack stack;

  @override
  void initState() {
    super.initState();
    // TODO(djshuckerow): promote this controller to app-level Controllers.
    controller = DebuggerController();
    addAutoDisposeListener(controller.isPaused, _onPaused);
    addAutoDisposeListener(controller.breakpoints);
    // TODO(djshuckerow): Make the loading process disposable.
    serviceManager.service
        .getScripts(serviceManager.isolateManager.selectedIsolate.id)
        .then((scripts) async {
      setState(() {
        scriptList = scripts;
      });
    });
  }

  Future<void> _onPaused() async {
    // TODO(https://github.com/flutter/devtools/issues/1648): Allow choice of
    // the scripts on the stack.
    if (controller.isPaused.value) {
      final currentStack = await controller.getStack();
      setState(() {
        stack = currentStack;
      });
      if (stack == null || stack.frames.isEmpty) return;
      final currentScript =
          await controller.getScript(stack.frames.first.location.script);
      setState(() {
        script = currentScript;
      });
    }
  }

  Future<void> onScriptSelected(ScriptRef ref) async {
    if (ref == null) return;
    setState(() {
      loadingScript = ref;
      script = null;
    });
    final result = await serviceManager.service.getObject(
      serviceManager.isolateManager.selectedIsolate.id,
      ref.id,
    ) as Script;

    setState(() {
      script = result;
    });
  }

  Map<int, Breakpoint> getBreakpointsForLines() {
    if (script == null) return {};
    String getScriptId(Breakpoint b) => b.location.script.id;

    final bps = controller.breakpoints.value
        .where((b) => b != null && getScriptId(b) == script.id);
    return {
      for (var b in bps) controller.lineNumber(script, b.location): b,
    };
  }

  Future<void> toggleBreakpoint(Script script, int line) async {
    final breakpoints = getBreakpointsForLines();
    if (breakpoints.containsKey(line)) {
      await controller.removeBreakpoint(breakpoints[line]);
    } else {
      await controller.addBreakpoint(script.id, line);
    }
    // The controller's breakpoints value listener will update us at this
    // point to rebuild.
  }

  @override
  Widget build(BuildContext context) {
    return Split(
      axis: Axis.horizontal,
      initialFractions: const [0.25, 0.75],
      // TODO(https://github.com/flutter/devtools/issues/1648): Debug panes.
<<<<<<< HEAD
      firstChild: OutlinedBorder(
        child: Column(
          children: [
            const Text('Breakpoints'),
            Expanded(
              child: BreakpointPicker(
                breakpoints: controller.breakpoints.value,
                controller: controller,
              ),
            ),
            const Divider(),
            const Text('Scripts'),
            Expanded(
              child: ScriptPicker(
                scripts: scriptList,
                onSelected: onScriptSelected,
                selected: loadingScript,
              ),
            ),
          ],
        ),
      ),
      // TODO(https://github.com/flutter/devtools/issues/1648): Debug controls.
      secondChild: OutlinedBorder(
        child: Column(
          children: [
            DebuggingControls(
              controller: controller,
            ),
            const Divider(height: 0.0),
            Expanded(
              child: loadingScript != null && script == null
                  ? const Center(child: CircularProgressIndicator())
                  : CodeView(
                      script: script,
                      stack: stack,
                      controller: controller,
                      lineNumberToBreakpoint: getBreakpointsForLines(),
                      onSelected: toggleBreakpoint,
                    ),
            ),
          ],
        ),
      ),
    );
  }
}

class BreakpointPicker extends StatelessWidget {
  const BreakpointPicker(
      {Key key, @required this.breakpoints, @required this.controller})
      : super(key: key);
  final List<Breakpoint> breakpoints;
  final DebuggerController controller;

  String textFor(Breakpoint breakpoint) {
    if (breakpoint.resolved) {
      final location = breakpoint.location as SourceLocation;
      // TODO(djshuckerow): Resolve the scripts in the background and
      // switch from token position to line numbers.
      return '${location.script.uri.split('/').last} Position '
          '${location.tokenPos} (${location.script.uri})';
    } else {
      final location = breakpoint.location as UnresolvedSourceLocation;
      return '${location.script.uri.split('/').last} Position '
          '${location.line} (${location.script.uri})';
    }
  }

  @override
  Widget build(BuildContext context) {
    return Scrollbar(
      child: SingleChildScrollView(
        scrollDirection: Axis.horizontal,
        child: SizedBox(
          width: MediaQuery.of(context).size.width,
          child: ListView.builder(
            itemBuilder: (context, index) => SizedBox(
              height: _CodeViewState.rowHeight,
              child: Text(textFor(breakpoints[index])),
            ),
            itemCount: breakpoints.length,
          ),
        ),
      ),
=======
      children: [
        OutlinedBorder(
          child: ScriptPicker(
            scripts: scriptList,
            onSelected: onScriptSelected,
            selected: loadingScript,
          ),
        ),
        // TODO(https://github.com/flutter/devtools/issues/1648): Debug controls.
        OutlinedBorder(
          child: loadingScript != null && script == null
              ? const Center(child: CircularProgressIndicator())
              : CodeView(
                  script: script,
                ),
        ),
      ],
>>>>>>> fff032ae
    );
  }
}

/// Picker that takes a [ScriptList] and allows selection of one of the scripts inside.
class ScriptPicker extends StatefulWidget {
  const ScriptPicker(
      {Key key,
      @required this.scripts,
      @required this.onSelected,
      @required this.selected})
      : super(key: key);

  final ScriptList scripts;
  final void Function(ScriptRef scriptRef) onSelected;
  final ScriptRef selected;

  @override
  ScriptPickerState createState() => ScriptPickerState();
}

class ScriptPickerState extends State<ScriptPicker> {
  List<ScriptRef> _filtered;
  TextEditingController filterController = TextEditingController();

  @override
  void initState() {
    super.initState();
    if (_isNotLoaded) initFilter();
  }

  @override
  void didUpdateWidget(ScriptPicker oldWidget) {
    super.didUpdateWidget(oldWidget);
    if (_isNotLoaded) {
      initFilter();
    } else if (oldWidget.scripts != widget.scripts) {
      updateFilter(filterController.text);
    }
  }

  void initFilter() {
    // Make an educated guess as to the main package to slim down the initial list of scripts we show.
    if (widget.scripts?.scripts != null) {
      final mainFile = widget.scripts.scripts
          .firstWhere((ref) => ref.uri.contains('main.dart'));
      filterController.text = mainFile.uri.split('/').first;
      updateFilter(filterController.text);
    }
  }

  void updateFilter(String value) {
    setState(() {
      if (widget.scripts?.scripts == null) {
        _filtered = null;
      } else {
        // TODO(djshuckerow): Use DebuggerState.getShortScriptName logic here.
        _filtered = widget.scripts.scripts
            .where((ref) => ref.uri.contains(value.toLowerCase()))
            .toList();
      }
    });
  }

  Widget _buildScript(ScriptRef ref) {
    final selectedColor = Theme.of(context).selectedRowColor;
    return Material(
      color: ref == widget.selected ? selectedColor : null,
      child: InkWell(
        onTap: () => widget.onSelected(ref),
        child: Container(
          padding: const EdgeInsets.all(4.0),
          alignment: Alignment.centerLeft,
          child: Text('${ref?.uri?.split('/')?.last} (${ref?.uri})'),
        ),
      ),
    );
  }

  bool get _isNotLoaded => _filtered == null || widget.scripts?.scripts == null;

  @override
  Widget build(BuildContext context) {
    if (_isNotLoaded) {
      return const Center(child: CircularProgressIndicator());
    }
    final items = _filtered;
    return Column(
      mainAxisSize: MainAxisSize.max,
      children: [
        TextField(
          controller: filterController,
          onChanged: updateFilter,
        ),
        Expanded(
          child: Scrollbar(
            child: SingleChildScrollView(
              scrollDirection: Axis.horizontal,
              child: SizedBox(
                width: MediaQuery.of(context).size.width,
                child: ListView.builder(
                  itemBuilder: (context, index) => _buildScript(items[index]),
                  itemCount: items.length,
                  itemExtent: 32.0,
                ),
              ),
            ),
          ),
        ),
      ],
    );
  }
}

class DebuggingControls extends StatelessWidget {
  const DebuggingControls({Key key, @required this.controller})
      : super(key: key);

  final DebuggerController controller;

  @override
  Widget build(BuildContext context) {
    return ValueListenableBuilder(
      valueListenable: controller.isPaused,
      builder: (context, isPaused, child) {
        return Row(children: [
          MaterialButton(
            onPressed: isPaused ? null : controller.pause,
            child: MaterialIconLabel(
              Icons.pause,
              'Pause',
            ),
          ),
          MaterialButton(
            onPressed: isPaused ? controller.resume : null,
            child: MaterialIconLabel(
              Icons.play_arrow,
              'Resume',
            ),
          ),
          MaterialButton(
            onPressed: isPaused ? controller.stepIn : null,
            child: MaterialIconLabel(
              Icons.keyboard_arrow_down,
              'Step In',
            ),
          ),
          MaterialButton(
            onPressed: isPaused ? controller.stepOver : null,
            child: MaterialIconLabel(
              Icons.keyboard_arrow_right,
              'Step Over',
            ),
          ),
          MaterialButton(
            onPressed: isPaused ? controller.stepOut : null,
            child: MaterialIconLabel(
              Icons.keyboard_arrow_up,
              'Step Out',
            ),
          ),
        ]);
      },
    );
  }
}

class CodeView extends StatefulWidget {
  const CodeView({
    Key key,
    this.script,
    this.stack,
    this.controller,
    this.onSelected,
    this.lineNumberToBreakpoint,
  }) : super(key: key);

  final DebuggerController controller;
  final Map<int, Breakpoint> lineNumberToBreakpoint;
  final Script script;
  final Stack stack;
  final void Function(Script script, int line) onSelected;

  @override
  _CodeViewState createState() => _CodeViewState();
}

class _CodeViewState extends State<CodeView> {
  List<String> lines = [];
  ScrollController _horizontalController;
  LinkedScrollControllerGroup verticalController;
  ScrollController gutterController;
  ScrollController textController;
  // The paused positions in the current [widget.script] from the [widget.stack].
  List<int> pausedPositions;

  static const rowHeight = 32.0;
  static const assumedCharacterWidth = 16.0;

  @override
  void initState() {
    super.initState();
    _horizontalController = ScrollController();
    verticalController = LinkedScrollControllerGroup();
    gutterController = verticalController.addAndGet();
    textController = verticalController.addAndGet();
    _updateLines();
    _updatePausedPositions();
  }

  @override
  void dispose() {
    super.dispose();
    _horizontalController.dispose();
    gutterController.dispose();
    textController.dispose();
  }

  @override
  void didUpdateWidget(CodeView oldWidget) {
    super.didUpdateWidget(oldWidget);
    if (widget.script != oldWidget.script) {
      _updateLines();
    }
    if (widget.stack != oldWidget.stack) {
      _updatePausedPositions();
    }
  }

  void _updateLines() {
    setState(() {
      lines = widget.script?.source?.split('\n') ?? [];
    });
  }

  void _updatePausedPositions() {
    setState(() {
      final framesInScript = (widget.stack?.frames ?? [])
          .where((frame) => frame.location.script.id == widget.script.id);
      pausedPositions = [
        for (var frame in framesInScript)
          widget.controller.lineNumber(widget.script, frame.location)
      ];
    });

    if (pausedPositions.isNotEmpty) {
      verticalController.animateTo(
        pausedPositions.first * rowHeight,
        duration: shortDuration,
        curve: defaultCurve,
      );
    }
  }

  void _onPressed(int line) {
    widget.onSelected(widget.script, line);
  }

  @override
  Widget build(BuildContext context) {
    // TODO(https://github.com/flutter/devtools/issues/1648): Line numbers,
    // syntax highlighting and breakpoint markers.
    if (widget.script == null) {
      return Center(
        child: Text(
          'No script selected',
          style: Theme.of(context).textTheme.subtitle1,
        ),
      );
    }
    // Apply the log change-of-base formula, then add 16dp
    // padding for every digit in the maximum number of lines.
    final gutterWidth = lines.isEmpty
        ? _CodeViewState.assumedCharacterWidth
        : _CodeViewState.assumedCharacterWidth *
            (math.log(lines.length) / math.ln10);
    return DefaultTextStyle(
      style: Theme.of(context)
          .textTheme
          .bodyText2
          .copyWith(fontFamily: 'RobotoMono'),
      child: Scrollbar(
        child: Row(
          children: [
            SizedBox(
              width: gutterWidth,
              child: ListView(
                controller: gutterController,
                children: [
                  for (var i = 0; i < lines.length; i++)
                    GutterRow(
                      lineNumber: i,
                      totalLines: lines.length,
                      onPressed: () => _onPressed(i),
                      isBreakpoint:
                          widget.lineNumberToBreakpoint.containsKey(i),
                    ),
                ],
                itemExtent: rowHeight,
              ),
            ),
            Expanded(
              child: SingleChildScrollView(
                controller: _horizontalController,
                scrollDirection: Axis.horizontal,
                child: SizedBox(
                  width: assumedCharacterWidth *
                      lines
                          .map((s) => s.length)
                          .reduce((a, b) => math.max(a, b)),
                  child: ListView(
                    controller: textController,
                    children: [
                      for (var i = 0; i < lines.length; i++)
                        ScriptRow(
                          lineContents: lines[i],
                          onPressed: () => _onPressed(i),
                          isPausedHere: pausedPositions.contains(i),
                        )
                    ],
                    itemExtent: rowHeight,
                  ),
                ),
              ),
            ),
          ],
        ),
      ),
    );
  }
}

class GutterRow extends StatelessWidget {
  const GutterRow({
    Key key,
    @required this.lineNumber,
    @required this.totalLines,
    @required this.onPressed,
    @required this.isBreakpoint,
  }) : super(key: key);
  final int lineNumber;
  final int totalLines;
  final VoidCallback onPressed;
  // TODO(djshuckerow): Add support for multiple breakpoints in a line and
  // different types of decorators than just breakpoints.
  final bool isBreakpoint;

  @override
  Widget build(BuildContext context) {
    return InkWell(
      onTap: onPressed,
      child: Container(
        height: _CodeViewState.rowHeight,
        padding: const EdgeInsets.only(left: 4.0),
        decoration: isBreakpoint
            ? BoxDecoration(
                border: Border.all(color: Theme.of(context).accentColor),
                color: Theme.of(context).primaryColorDark,
              )
            : BoxDecoration(color: Theme.of(context).primaryColorDark),
        child: Text(
          '$lineNumber',
          style: TextStyle(
            color: Theme.of(context).primaryTextTheme.bodyText2.color,
          ),
        ),
      ),
    );
  }
}

class ScriptRow extends StatelessWidget {
  const ScriptRow({
    Key key,
    @required this.lineContents,
    @required this.onPressed,
    @required this.isPausedHere,
  }) : super(key: key);

  final String lineContents;
  final VoidCallback onPressed;
  final bool isPausedHere;

  @override
  Widget build(BuildContext context) {
    return InkWell(
      onTap: onPressed,
      child: Container(
        alignment: Alignment.centerLeft,
        height: _CodeViewState.rowHeight,
        color: isPausedHere ? Theme.of(context).selectedRowColor : null,
        child: Text(lineContents),
      ),
    );
  }
}<|MERGE_RESOLUTION|>--- conflicted
+++ resolved
@@ -133,51 +133,51 @@
       axis: Axis.horizontal,
       initialFractions: const [0.25, 0.75],
       // TODO(https://github.com/flutter/devtools/issues/1648): Debug panes.
-<<<<<<< HEAD
-      firstChild: OutlinedBorder(
-        child: Column(
-          children: [
-            const Text('Breakpoints'),
-            Expanded(
-              child: BreakpointPicker(
-                breakpoints: controller.breakpoints.value,
+      children: [
+        OutlinedBorder(
+          child: Column(
+            children: [
+              const Text('Breakpoints'),
+              Expanded(
+                child: BreakpointPicker(
+                  breakpoints: controller.breakpoints.value,
+                  controller: controller,
+                ),
+              ),
+              const Divider(),
+              const Text('Scripts'),
+              Expanded(
+                child: ScriptPicker(
+                  scripts: scriptList,
+                  onSelected: onScriptSelected,
+                  selected: loadingScript,
+                ),
+              ),
+            ],
+          ),
+        ),
+        OutlinedBorder(
+          child: Column(
+            children: [
+              DebuggingControls(
                 controller: controller,
               ),
-            ),
-            const Divider(),
-            const Text('Scripts'),
-            Expanded(
-              child: ScriptPicker(
-                scripts: scriptList,
-                onSelected: onScriptSelected,
-                selected: loadingScript,
-              ),
-            ),
-          ],
-        ),
-      ),
-      // TODO(https://github.com/flutter/devtools/issues/1648): Debug controls.
-      secondChild: OutlinedBorder(
-        child: Column(
-          children: [
-            DebuggingControls(
-              controller: controller,
-            ),
-            const Divider(height: 0.0),
-            Expanded(
-              child: loadingScript != null && script == null
-                  ? const Center(child: CircularProgressIndicator())
-                  : CodeView(
-                      script: script,
-                      stack: stack,
-                      controller: controller,
-                      lineNumberToBreakpoint: getBreakpointsForLines(),
-                      onSelected: toggleBreakpoint,
-                    ),
-            ),
-          ],
-        ),
-      ),
+              const Divider(height: 0.0),
+              Expanded(
+                child: loadingScript != null && script == null
+                    ? const Center(child: CircularProgressIndicator())
+                    : CodeView(
+                        script: script,
+                        stack: stack,
+                        controller: controller,
+                        lineNumberToBreakpoint: getBreakpointsForLines(),
+                        onSelected: toggleBreakpoint,
+                      ),
+              ),
+            ],
+          ),
+        ),
+      ],
     );
   }
 }
@@ -219,25 +219,6 @@
           ),
         ),
       ),
-=======
-      children: [
-        OutlinedBorder(
-          child: ScriptPicker(
-            scripts: scriptList,
-            onSelected: onScriptSelected,
-            selected: loadingScript,
-          ),
-        ),
-        // TODO(https://github.com/flutter/devtools/issues/1648): Debug controls.
-        OutlinedBorder(
-          child: loadingScript != null && script == null
-              ? const Center(child: CircularProgressIndicator())
-              : CodeView(
-                  script: script,
-                ),
-        ),
-      ],
->>>>>>> fff032ae
     );
   }
 }
@@ -363,43 +344,46 @@
     return ValueListenableBuilder(
       valueListenable: controller.isPaused,
       builder: (context, isPaused, child) {
-        return Row(children: [
-          MaterialButton(
-            onPressed: isPaused ? null : controller.pause,
-            child: MaterialIconLabel(
-              Icons.pause,
-              'Pause',
-            ),
-          ),
-          MaterialButton(
-            onPressed: isPaused ? controller.resume : null,
-            child: MaterialIconLabel(
-              Icons.play_arrow,
-              'Resume',
-            ),
-          ),
-          MaterialButton(
-            onPressed: isPaused ? controller.stepIn : null,
-            child: MaterialIconLabel(
-              Icons.keyboard_arrow_down,
-              'Step In',
-            ),
-          ),
-          MaterialButton(
-            onPressed: isPaused ? controller.stepOver : null,
-            child: MaterialIconLabel(
-              Icons.keyboard_arrow_right,
-              'Step Over',
-            ),
-          ),
-          MaterialButton(
-            onPressed: isPaused ? controller.stepOut : null,
-            child: MaterialIconLabel(
-              Icons.keyboard_arrow_up,
-              'Step Out',
-            ),
-          ),
-        ]);
+        return ListView(
+          scrollDirection: Axis.horizontal,
+          children: [
+            MaterialButton(
+              onPressed: isPaused ? null : controller.pause,
+              child: MaterialIconLabel(
+                Icons.pause,
+                'Pause',
+              ),
+            ),
+            MaterialButton(
+              onPressed: isPaused ? controller.resume : null,
+              child: MaterialIconLabel(
+                Icons.play_arrow,
+                'Resume',
+              ),
+            ),
+            MaterialButton(
+              onPressed: isPaused ? controller.stepIn : null,
+              child: MaterialIconLabel(
+                Icons.keyboard_arrow_down,
+                'Step In',
+              ),
+            ),
+            MaterialButton(
+              onPressed: isPaused ? controller.stepOver : null,
+              child: MaterialIconLabel(
+                Icons.keyboard_arrow_right,
+                'Step Over',
+              ),
+            ),
+            MaterialButton(
+              onPressed: isPaused ? controller.stepOut : null,
+              child: MaterialIconLabel(
+                Icons.keyboard_arrow_up,
+                'Step Out',
+              ),
+            ),
+          ],
+        );
       },
     );
   }
@@ -476,7 +460,7 @@
   void _updatePausedPositions() {
     setState(() {
       final framesInScript = (widget.stack?.frames ?? [])
-          .where((frame) => frame.location.script.id == widget.script.id);
+          .where((frame) => frame.location.script.id == widget.script?.id);
       pausedPositions = [
         for (var frame in framesInScript)
           widget.controller.lineNumber(widget.script, frame.location)
