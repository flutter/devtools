--- conflicted
+++ resolved
@@ -5,13 +5,9 @@
 import 'package:flutter/material.dart' hide Stack;
 import 'package:vm_service/vm_service.dart';
 
-<<<<<<< HEAD
 import '../../flutter/auto_dispose_mixin.dart';
 import '../../flutter/common_widgets.dart';
 import '../../flutter/flutter_widgets/linked_scroll_controller.dart';
-=======
-import '../../flutter/common_widgets.dart';
->>>>>>> a42ef578
 import '../../flutter/octicons.dart';
 import '../../flutter/screen.dart';
 import '../../flutter/split.dart';
@@ -47,7 +43,6 @@
   DebuggerScreenBodyState createState() => DebuggerScreenBodyState();
 }
 
-<<<<<<< HEAD
 class DebuggerScreenBodyState extends State<DebuggerScreenBody>
     with AutoDisposeMixin {
   DebuggerController controller;
@@ -55,12 +50,6 @@
   Script script;
   ScriptList scriptList;
   Stack stack;
-=======
-class DebuggerScreenBodyState extends State<DebuggerScreenBody> {
-  ScriptRef loadingScript;
-  Script script;
-  ScriptList scriptList;
->>>>>>> a42ef578
 
   @override
   void initState() {
@@ -97,25 +86,6 @@
       setState(() {
         scriptList = scripts;
       });
-<<<<<<< HEAD
-=======
-    });
-  }
-
-  Future<void> onScriptSelected(ScriptRef ref) async {
-    if (ref == null) return;
-    setState(() {
-      loadingScript = ref;
-      script = null;
-    });
-    final result = await serviceManager.service.getObject(
-      serviceManager.isolateManager.selectedIsolate.id,
-      ref.id,
-    ) as Script;
-
-    setState(() {
-      script = result;
->>>>>>> a42ef578
     });
   }
 
@@ -164,7 +134,6 @@
       initialFirstFraction: 0.25,
       // TODO(https://github.com/flutter/devtools/issues/1648): Debug panes.
       firstChild: OutlinedBorder(
-<<<<<<< HEAD
         child: Column(
           children: [
             const Text('Breakpoints'),
@@ -183,17 +152,10 @@
               ),
             ),
           ],
-=======
-        child: ScriptPicker(
-          scripts: scriptList,
-          onSelected: onScriptSelected,
-          selected: loadingScript,
->>>>>>> a42ef578
         ),
       ),
       // TODO(https://github.com/flutter/devtools/issues/1648): Debug controls.
       secondChild: OutlinedBorder(
-<<<<<<< HEAD
         child: Column(
           children: [
             DebuggingControls(
@@ -212,12 +174,47 @@
                     ),
             ),
           ],
-=======
-        child: loadingScript != null && script == null
-            ? const Center(child: CircularProgressIndicator())
-            : CodeView(
-                script: script,
-              ),
+        ),
+      ),
+    );
+  }
+}
+
+class BreakpointPicker extends StatelessWidget {
+  const BreakpointPicker({Key key, this.breakpoints, this.controller})
+      : super(key: key);
+  final List<Breakpoint> breakpoints;
+  final DebuggerController controller;
+
+  String textFor(Breakpoint breakpoint) {
+    if (breakpoint.resolved) {
+      final location = breakpoint.location as SourceLocation;
+      // TODO(djshuckerow): Resolve the scripts in the background and
+      // switch from token position to line numbers.
+      return '${location.script.uri.split('/').last} Position '
+          '${location.tokenPos} (${location.script.uri})';
+    } else {
+      final location = breakpoint.location as UnresolvedSourceLocation;
+      return '${location.script.uri.split('/').last} Position '
+          '${location.line} (${location.script.uri})';
+    }
+  }
+
+  @override
+  Widget build(BuildContext context) {
+    return Scrollbar(
+      child: SingleChildScrollView(
+        scrollDirection: Axis.horizontal,
+        child: SizedBox(
+          width: MediaQuery.of(context).size.width,
+          child: ListView.builder(
+            itemBuilder: (context, index) => SizedBox(
+              height: ScriptRow.rowHeight,
+              child: Text(textFor(breakpoints[index])),
+            ),
+            itemCount: breakpoints.length,
+          ),
+        ),
       ),
     );
   }
@@ -289,7 +286,6 @@
           padding: const EdgeInsets.all(4.0),
           alignment: Alignment.centerLeft,
           child: Text('${ref?.uri?.split('/')?.last} (${ref?.uri})'),
->>>>>>> a42ef578
         ),
       ),
     );
@@ -330,152 +326,6 @@
   }
 }
 
-class BreakpointPicker extends StatelessWidget {
-  const BreakpointPicker({Key key, this.breakpoints, this.controller})
-      : super(key: key);
-  final List<Breakpoint> breakpoints;
-  final DebuggerController controller;
-
-  String textFor(Breakpoint breakpoint) {
-    if (breakpoint.resolved) {
-      final location = breakpoint.location as SourceLocation;
-      // TODO(djshuckerow): Resolve the scripts in the background and
-      // switch from token position to line numbers.
-      return '${location.script.uri.split('/').last} Position '
-          '${location.tokenPos} (${location.script.uri})';
-    } else {
-      final location = breakpoint.location as UnresolvedSourceLocation;
-      return '${location.script.uri.split('/').last} Position '
-          '${location.line} (${location.script.uri})';
-    }
-  }
-
-  @override
-  Widget build(BuildContext context) {
-    return Scrollbar(
-      child: SingleChildScrollView(
-        scrollDirection: Axis.horizontal,
-        child: SizedBox(
-          width: MediaQuery.of(context).size.width,
-          child: ListView.builder(
-            itemBuilder: (context, index) => SizedBox(
-              height: ScriptRow.rowHeight,
-              child: Text(textFor(breakpoints[index])),
-            ),
-            itemCount: breakpoints.length,
-          ),
-        ),
-      ),
-    );
-  }
-}
-
-/// Picker that takes a [ScriptList] and allows selection of one of the scripts inside.
-class ScriptPicker extends StatefulWidget {
-  const ScriptPicker({Key key, this.scripts, this.onSelected, this.selected})
-      : super(key: key);
-
-  final ScriptList scripts;
-  final void Function(ScriptRef scriptRef) onSelected;
-  final ScriptRef selected;
-
-  @override
-  ScriptPickerState createState() => ScriptPickerState();
-}
-
-class ScriptPickerState extends State<ScriptPicker> {
-  List<ScriptRef> _filtered;
-  TextEditingController filterController = TextEditingController();
-
-  @override
-  void initState() {
-    super.initState();
-    if (_isNotLoaded) initFilter();
-  }
-
-  @override
-  void didUpdateWidget(ScriptPicker oldWidget) {
-    super.didUpdateWidget(oldWidget);
-    if (_isNotLoaded) {
-      initFilter();
-    } else if (oldWidget.scripts != widget.scripts) {
-      updateFilter(filterController.text);
-    }
-  }
-
-  void initFilter() {
-    // Make an educated guess as to the main package to slim down the initial list of scripts we show.
-    if (widget.scripts?.scripts != null) {
-      final mainFile = widget.scripts.scripts
-          .firstWhere((ref) => ref.uri.contains('main.dart'));
-      filterController.text = mainFile.uri.split('/').first;
-      updateFilter(filterController.text);
-    }
-  }
-
-  void updateFilter(String value) {
-    setState(() {
-      if (widget.scripts?.scripts == null) {
-        _filtered = null;
-      } else {
-        // TODO(djshuckerow): Use DebuggerState.getShortScriptName logic here.
-        _filtered = widget.scripts.scripts
-            .where((ref) => ref.uri.contains(value.toLowerCase()))
-            .toList();
-      }
-    });
-  }
-
-  Widget _buildScript(ScriptRef ref) {
-    final selectedColor = Theme.of(context).selectedRowColor;
-    return Material(
-      color: ref == widget.selected ? selectedColor : null,
-      child: InkWell(
-        onTap: () => widget.onSelected(ref),
-        child: Container(
-          padding: const EdgeInsets.all(4.0),
-          alignment: Alignment.centerLeft,
-          child: Text('${ref?.uri?.split('/')?.last} (${ref?.uri})'),
-        ),
-      ),
-    );
-  }
-
-  bool get _isNotLoaded => _filtered == null || widget.scripts?.scripts == null;
-
-  @override
-  Widget build(BuildContext context) {
-    if (_isNotLoaded) {
-      return const Center(child: CircularProgressIndicator());
-    }
-    final items = _filtered;
-    return Column(
-      mainAxisSize: MainAxisSize.max,
-      children: [
-        TextField(
-          controller: filterController,
-          onChanged: updateFilter,
-        ),
-        Expanded(
-          child: Scrollbar(
-            child: SingleChildScrollView(
-              scrollDirection: Axis.horizontal,
-              child: SizedBox(
-                width: MediaQuery.of(context).size.width,
-                child: ListView.builder(
-                  itemBuilder: (context, index) => _buildScript(items[index]),
-                  itemCount: items.length,
-                  itemExtent: 32.0,
-                ),
-              ),
-            ),
-          ),
-        ),
-      ],
-    );
-  }
-}
-
 class DebuggingControls extends StatelessWidget {
   const DebuggingControls({Key key, @required this.controller})
       : super(key: key);
@@ -580,11 +430,7 @@
   Widget build(BuildContext context) {
     // TODO(https://github.com/flutter/devtools/issues/1648): Line numbers,
     // syntax highlighting and breakpoint markers.
-<<<<<<< HEAD
     if (widget.script == null) {
-=======
-    if (script == null) {
->>>>>>> a42ef578
       return Center(
         child: Text(
           'No script selected',
@@ -598,7 +444,6 @@
           .bodyText2
           .copyWith(fontFamily: 'RobotoMono'),
       child: Scrollbar(
-<<<<<<< HEAD
         child: ListView.builder(
           itemBuilder: (context, index) {
             return ScriptRow(
@@ -697,13 +542,6 @@
             ),
             Text(widget.lineContents),
           ],
-=======
-        child: SingleChildScrollView(
-          scrollDirection: Axis.horizontal,
-          child: SingleChildScrollView(
-            child: Text(script.source),
-          ),
->>>>>>> a42ef578
         ),
       ),
     );
