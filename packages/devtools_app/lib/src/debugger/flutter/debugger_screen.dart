// Copyright 2019 The Chromium Authors. All rights reserved.
// Use of this source code is governed by a BSD-style license that can be
// found in the LICENSE file.

import 'dart:math' as math;

import 'package:devtools_app/src/ui/flutter/label.dart';
import 'package:flutter/material.dart' hide Stack;
import 'package:vm_service/vm_service.dart';

import '../../flutter/auto_dispose_mixin.dart';
import '../../flutter/common_widgets.dart';
<<<<<<< HEAD
import '../../flutter/flutter_widgets/linked_scroll_controller.dart';
=======
import '../../flutter/flex_split_column.dart';
>>>>>>> 0cb8a248
import '../../flutter/octicons.dart';
import '../../flutter/screen.dart';
import '../../flutter/split.dart';
import '../../flutter/theme.dart';
import '../../globals.dart';
import 'debugger_controller.dart';

class DebuggerScreen extends Screen {
  const DebuggerScreen()
      : super(
          DevToolsScreenType.debugger,
          title: 'Debugger',
          icon: Octicons.bug,
        );

  @override
  String get docPageId => 'debugger';

  @override
  bool get showIsolateSelector => true;

  @override
  Widget build(BuildContext context) {
    return !serviceManager.connectedApp.isProfileBuildNow
        ? const DebuggerScreenBody()
        : const DisabledForProfileBuildMessage();
  }
}

class DebuggerScreenBody extends StatefulWidget {
  const DebuggerScreenBody();

  @override
  DebuggerScreenBodyState createState() => DebuggerScreenBodyState();
}

<<<<<<< HEAD
class DebuggerScreenBodyState extends State<DebuggerScreenBody>
    with AutoDisposeMixin {
  DebuggerController controller;
=======
class DebuggerScreenBodyState extends State<DebuggerScreenBody> {
  static const callStackTitle = 'Call Stack';
  static const variablesTitle = 'Variables';
  static const breakpointsTitle = 'Breakpoints';
  static const librariesTitle = 'Libraries';
  static const debuggerPaneHeaderHeight = 60.0;

>>>>>>> 0cb8a248
  ScriptRef loadingScript;
  Script script;
  ScriptList scriptList;
  Stack stack;

  @override
  void initState() {
    super.initState();
    // TODO(djshuckerow): promote this controller to app-level Controllers.
    controller = DebuggerController();
    addAutoDisposeListener(controller.isPaused, _onPaused);
    addAutoDisposeListener(controller.breakpoints);
    // TODO(djshuckerow): Make the loading process disposable.
    serviceManager.service
        .getScripts(serviceManager.isolateManager.selectedIsolate.id)
        .then((scripts) async {
      setState(() {
        scriptList = scripts;
      });
    });
  }

  Future<void> _onPaused() async {
    // TODO(https://github.com/flutter/devtools/issues/1648): Allow choice of
    // the scripts on the stack.
    if (controller.isPaused.value) {
      final currentStack = await controller.getStack();
      setState(() {
        stack = currentStack;
      });
      if (stack == null || stack.frames.isEmpty) return;
      final currentScript =
          await controller.getScript(stack.frames.first.location.script);
      setState(() {
        script = currentScript;
      });
    }
  }

  Future<void> onScriptSelected(ScriptRef ref) async {
    if (ref == null) return;
    setState(() {
      loadingScript = ref;
      script = null;
    });
    final result = await serviceManager.service.getObject(
      serviceManager.isolateManager.selectedIsolate.id,
      ref.id,
    ) as Script;

    setState(() {
      script = result;
    });
  }

  Map<int, Breakpoint> getBreakpointsForLines() {
    if (script == null) return {};
    String getScriptId(Breakpoint b) => b.location.script.id;

    final bps = controller.breakpoints.value
        .where((b) => b != null && getScriptId(b) == script.id);
    return {
      for (var b in bps) controller.lineNumber(script, b.location): b,
    };
  }

  Future<void> toggleBreakpoint(Script script, int line) async {
    final breakpoints = getBreakpointsForLines();
    if (breakpoints.containsKey(line)) {
      await controller.removeBreakpoint(breakpoints[line]);
    } else {
      await controller.addBreakpoint(script.id, line);
    }
    // The controller's breakpoints value listener will update us at this
    // point to rebuild.
  }

  @override
  Widget build(BuildContext context) {
    return Split(
      axis: Axis.horizontal,
      initialFractions: const [0.25, 0.75],
      // TODO(https://github.com/flutter/devtools/issues/1648): Debug panes.
      children: [
<<<<<<< HEAD
        OutlinedBorder(
          child: Column(
            children: [
              const Text('Breakpoints'),
              Expanded(
                child: BreakpointPicker(
                  breakpoints: controller.breakpoints.value,
                  controller: controller,
                ),
              ),
              const Divider(),
              const Text('Scripts'),
              Expanded(
                child: ScriptPicker(
                  scripts: scriptList,
                  onSelected: onScriptSelected,
                  selected: loadingScript,
                ),
              ),
            ],
          ),
        ),
=======
        OutlinedBorder(child: debuggerPanes()),
        // TODO(https://github.com/flutter/devtools/issues/1648): Debug controls.
>>>>>>> 0cb8a248
        OutlinedBorder(
          child: Column(
            mainAxisSize: MainAxisSize.min,
            children: [
              DebuggingControls(
                controller: controller,
              ),
              const Divider(height: 0.0),
              Expanded(
                child: loadingScript != null && script == null
                    ? const Center(child: CircularProgressIndicator())
                    : CodeView(
                        script: script,
                        stack: stack,
                        controller: controller,
                        lineNumberToBreakpoint: getBreakpointsForLines(),
                        onSelected: toggleBreakpoint,
                      ),
              ),
            ],
          ),
        ),
      ],
    );
  }

  Widget debuggerPanes() {
    return LayoutBuilder(
      builder: (context, constraints) {
        return FlexSplitColumn(
          totalHeight: constraints.maxHeight,
          initialFractions: const [0.25, 0.25, 0.25, 0.25],
          minSizes: const [0.0, 0.0, 0.0, 0.0],
          headers: [
            _debuggerPaneHeader(callStackTitle),
            _debuggerPaneHeader(variablesTitle),
            _debuggerPaneHeader(breakpointsTitle),
            _debuggerPaneHeader(librariesTitle),
          ],
          children: [
            const Center(child: Text('TODO: call stack')),
            const Center(child: Text('TODO: variables')),
            const Center(child: Text('TODO: breakpoints')),
            ScriptPicker(
              scripts: scriptList,
              onSelected: onScriptSelected,
              selected: loadingScript,
            ),
          ],
        );
      },
    );
  }

  FlexSplitColumnHeader _debuggerPaneHeader(String title) {
    return FlexSplitColumnHeader(
      height: debuggerPaneHeaderHeight,
      child: Container(
        decoration: BoxDecoration(
          border: Border(
            bottom: BorderSide(color: Theme.of(context).focusColor),
          ),
          color: Theme.of(context).primaryColor,
        ),
        padding: const EdgeInsets.only(left: defaultSpacing),
        alignment: Alignment.centerLeft,
        height: debuggerPaneHeaderHeight,
        child: Text(
          title,
          style: Theme.of(context).textTheme.headline6,
        ),
      ),
    );
  }
}

class BreakpointPicker extends StatelessWidget {
  const BreakpointPicker(
      {Key key, @required this.breakpoints, @required this.controller})
      : super(key: key);
  final List<Breakpoint> breakpoints;
  final DebuggerController controller;

  String textFor(Breakpoint breakpoint) {
    if (breakpoint.resolved) {
      final location = breakpoint.location as SourceLocation;
      // TODO(djshuckerow): Resolve the scripts in the background and
      // switch from token position to line numbers.
      return '${location.script.uri.split('/').last} Position '
          '${location.tokenPos} (${location.script.uri})';
    } else {
      final location = breakpoint.location as UnresolvedSourceLocation;
      return '${location.script.uri.split('/').last} Position '
          '${location.line} (${location.script.uri})';
    }
  }

  @override
  Widget build(BuildContext context) {
    return Scrollbar(
      child: SingleChildScrollView(
        scrollDirection: Axis.horizontal,
        child: SizedBox(
          width: MediaQuery.of(context).size.width,
          child: ListView.builder(
            itemBuilder: (context, index) => SizedBox(
              height: _CodeViewState.rowHeight,
              child: Text(textFor(breakpoints[index])),
            ),
            itemCount: breakpoints.length,
          ),
        ),
      ),
    );
  }
}

/// Picker that takes a [ScriptList] and allows selection of one of the scripts inside.
class ScriptPicker extends StatefulWidget {
  const ScriptPicker(
      {Key key,
      @required this.scripts,
      @required this.onSelected,
      @required this.selected})
      : super(key: key);

  final ScriptList scripts;
  final void Function(ScriptRef scriptRef) onSelected;
  final ScriptRef selected;

  @override
  ScriptPickerState createState() => ScriptPickerState();
}

class ScriptPickerState extends State<ScriptPicker> {
  List<ScriptRef> _filtered;
  TextEditingController filterController = TextEditingController();

  @override
  void initState() {
    super.initState();
    if (_isNotLoaded) initFilter();
  }

  @override
  void didUpdateWidget(ScriptPicker oldWidget) {
    super.didUpdateWidget(oldWidget);
    if (_isNotLoaded) {
      initFilter();
    } else if (oldWidget.scripts != widget.scripts) {
      updateFilter(filterController.text);
    }
  }

  void initFilter() {
    // Make an educated guess as to the main package to slim down the initial list of scripts we show.
    if (widget.scripts?.scripts != null) {
      final mainFile = widget.scripts.scripts
          .firstWhere((ref) => ref.uri.contains('main.dart'));
      filterController.text = mainFile.uri.split('/').first;
      updateFilter(filterController.text);
    }
  }

  void updateFilter(String value) {
    setState(() {
      if (widget.scripts?.scripts == null) {
        _filtered = null;
      } else {
        // TODO(djshuckerow): Use DebuggerState.getShortScriptName logic here.
        _filtered = widget.scripts.scripts
            .where((ref) => ref.uri.contains(value.toLowerCase()))
            .toList();
      }
    });
  }

  Widget _buildScript(ScriptRef ref) {
    final selectedColor = Theme.of(context).selectedRowColor;
    return Material(
      color: ref == widget.selected ? selectedColor : null,
      child: InkWell(
        onTap: () => widget.onSelected(ref),
        child: Container(
          padding: const EdgeInsets.all(4.0),
          alignment: Alignment.centerLeft,
          child: Text('${ref?.uri?.split('/')?.last} (${ref?.uri})'),
        ),
      ),
    );
  }

  bool get _isNotLoaded => _filtered == null || widget.scripts?.scripts == null;

  @override
  Widget build(BuildContext context) {
    if (_isNotLoaded) {
      return const Center(child: CircularProgressIndicator());
    }
    final items = _filtered;
    return Padding(
      padding: const EdgeInsets.only(left: denseSpacing),
      child: Column(
        mainAxisSize: MainAxisSize.max,
        children: [
          TextField(
            decoration: const InputDecoration(
              labelText: 'Filter',
              border: UnderlineInputBorder(),
            ),
            controller: filterController,
            onChanged: updateFilter,
          ),
          Expanded(
            child: Scrollbar(
              child: SingleChildScrollView(
                scrollDirection: Axis.horizontal,
                child: SizedBox(
                  width: MediaQuery.of(context).size.width,
                  child: ListView.builder(
                    itemBuilder: (context, index) => _buildScript(items[index]),
                    itemCount: items.length,
                    itemExtent: 32.0,
                  ),
                ),
              ),
            ),
          ),
        ],
      ),
    );
  }
}

class DebuggingControls extends StatelessWidget {
  const DebuggingControls({Key key, @required this.controller})
      : super(key: key);

  final DebuggerController controller;

  static const controlsHeight = 56.0;

  @override
  Widget build(BuildContext context) {
    return ValueListenableBuilder(
      valueListenable: controller.isPaused,
      builder: (context, isPaused, child) {
        return SizedBox(
          height: controlsHeight,
          child: ListView(
            scrollDirection: Axis.horizontal,
            children: [
              MaterialButton(
                onPressed: isPaused ? null : controller.pause,
                child: MaterialIconLabel(
                  Icons.pause,
                  'Pause',
                ),
              ),
              MaterialButton(
                onPressed: isPaused ? controller.resume : null,
                child: MaterialIconLabel(
                  Icons.play_arrow,
                  'Resume',
                ),
              ),
              MaterialButton(
                onPressed: isPaused ? controller.stepIn : null,
                child: MaterialIconLabel(
                  Icons.keyboard_arrow_down,
                  'Step In',
                ),
              ),
              MaterialButton(
                onPressed: isPaused ? controller.stepOver : null,
                child: MaterialIconLabel(
                  Icons.keyboard_arrow_right,
                  'Step Over',
                ),
              ),
              MaterialButton(
                onPressed: isPaused ? controller.stepOut : null,
                child: MaterialIconLabel(
                  Icons.keyboard_arrow_up,
                  'Step Out',
                ),
              ),
            ],
          ),
        );
      },
    );
  }
}

class CodeView extends StatefulWidget {
  const CodeView({
    Key key,
    this.script,
    this.stack,
    this.controller,
    this.onSelected,
    this.lineNumberToBreakpoint,
  }) : super(key: key);

  final DebuggerController controller;
  final Map<int, Breakpoint> lineNumberToBreakpoint;
  final Script script;
  final Stack stack;
  final void Function(Script script, int line) onSelected;

  @override
  _CodeViewState createState() => _CodeViewState();
}

class _CodeViewState extends State<CodeView> {
  List<String> lines = [];
  ScrollController _horizontalController;
  LinkedScrollControllerGroup verticalController;
  ScrollController gutterController;
  ScrollController textController;
  // The paused positions in the current [widget.script] from the [widget.stack].
  List<int> pausedPositions;

  static const rowHeight = 32.0;
  static const assumedCharacterWidth = 16.0;

  @override
  void initState() {
    super.initState();
    _horizontalController = ScrollController();
    verticalController = LinkedScrollControllerGroup();
    gutterController = verticalController.addAndGet();
    textController = verticalController.addAndGet();
    _updateLines();
    _updatePausedPositions();
  }

  @override
  void dispose() {
    super.dispose();
    _horizontalController.dispose();
    gutterController.dispose();
    textController.dispose();
  }

  @override
  void didUpdateWidget(CodeView oldWidget) {
    super.didUpdateWidget(oldWidget);
    if (widget.script != oldWidget.script) {
      _updateLines();
    }
    if (widget.stack != oldWidget.stack) {
      _updatePausedPositions();
    }
  }

  void _updateLines() {
    setState(() {
      lines = widget.script?.source?.split('\n') ?? [];
    });
  }

  void _updatePausedPositions() {
    setState(() {
      final framesInScript = (widget.stack?.frames ?? [])
          .where((frame) => frame.location.script.id == widget.script?.id);
      pausedPositions = [
        for (var frame in framesInScript)
          widget.controller.lineNumber(widget.script, frame.location)
      ];
    });

    if (pausedPositions.isNotEmpty) {
      verticalController.animateTo(
        pausedPositions.first * rowHeight,
        duration: shortDuration,
        curve: defaultCurve,
      );
    }
  }

  void _onPressed(int line) {
    widget.onSelected(widget.script, line);
  }

  @override
  Widget build(BuildContext context) {
    // TODO(https://github.com/flutter/devtools/issues/1648): Line numbers,
    // syntax highlighting and breakpoint markers.
    if (widget.script == null) {
      return Center(
        child: Text(
          'No script selected',
          style: Theme.of(context).textTheme.subtitle1,
        ),
      );
    }
    // Apply the log change-of-base formula, then add 16dp
    // padding for every digit in the maximum number of lines.
    final gutterWidth = lines.isEmpty
        ? _CodeViewState.assumedCharacterWidth
        : _CodeViewState.assumedCharacterWidth *
            (math.log(lines.length) / math.ln10);
    return DefaultTextStyle(
      style: Theme.of(context)
          .textTheme
          .bodyText2
          .copyWith(fontFamily: 'RobotoMono'),
      child: Scrollbar(
        child: Row(
          children: [
            SizedBox(
              width: gutterWidth,
              child: ListView(
                controller: gutterController,
                children: [
                  for (var i = 0; i < lines.length; i++)
                    GutterRow(
                      lineNumber: i,
                      totalLines: lines.length,
                      onPressed: () => _onPressed(i),
                      isBreakpoint:
                          widget.lineNumberToBreakpoint.containsKey(i),
                    ),
                ],
                itemExtent: rowHeight,
              ),
            ),
            Expanded(
              child: SingleChildScrollView(
                controller: _horizontalController,
                scrollDirection: Axis.horizontal,
                child: SizedBox(
                  width: assumedCharacterWidth *
                      lines
                          .map((s) => s.length)
                          .reduce((a, b) => math.max(a, b)),
                  child: ListView(
                    controller: textController,
                    children: [
                      for (var i = 0; i < lines.length; i++)
                        ScriptRow(
                          lineContents: lines[i],
                          onPressed: () => _onPressed(i),
                          isPausedHere: pausedPositions.contains(i),
                        )
                    ],
                    itemExtent: rowHeight,
                  ),
                ),
              ),
            ),
          ],
        ),
      ),
    );
  }
}

class GutterRow extends StatelessWidget {
  const GutterRow({
    Key key,
    @required this.lineNumber,
    @required this.totalLines,
    @required this.onPressed,
    @required this.isBreakpoint,
  }) : super(key: key);
  final int lineNumber;
  final int totalLines;
  final VoidCallback onPressed;
  // TODO(djshuckerow): Add support for multiple breakpoints in a line and
  // different types of decorators than just breakpoints.
  final bool isBreakpoint;

  @override
  Widget build(BuildContext context) {
    return InkWell(
      onTap: onPressed,
      child: Container(
        height: _CodeViewState.rowHeight,
        padding: const EdgeInsets.only(left: 4.0),
        decoration: isBreakpoint
            ? BoxDecoration(
                border: Border.all(color: Theme.of(context).accentColor),
                color: Theme.of(context).primaryColorDark,
              )
            : BoxDecoration(color: Theme.of(context).primaryColorDark),
        child: Text(
          '$lineNumber',
          style: TextStyle(
            color: Theme.of(context).primaryTextTheme.bodyText2.color,
          ),
        ),
      ),
    );
  }
}

class ScriptRow extends StatelessWidget {
  const ScriptRow({
    Key key,
    @required this.lineContents,
    @required this.onPressed,
    @required this.isPausedHere,
  }) : super(key: key);

  final String lineContents;
  final VoidCallback onPressed;
  final bool isPausedHere;

  @override
  Widget build(BuildContext context) {
    return InkWell(
      onTap: onPressed,
      child: Container(
        alignment: Alignment.centerLeft,
        height: _CodeViewState.rowHeight,
        color: isPausedHere ? Theme.of(context).selectedRowColor : null,
        child: Text(lineContents),
      ),
    );
  }
}<|MERGE_RESOLUTION|>--- conflicted
+++ resolved
@@ -10,11 +10,8 @@
 
 import '../../flutter/auto_dispose_mixin.dart';
 import '../../flutter/common_widgets.dart';
-<<<<<<< HEAD
+import '../../flutter/flex_split_column.dart';
 import '../../flutter/flutter_widgets/linked_scroll_controller.dart';
-=======
-import '../../flutter/flex_split_column.dart';
->>>>>>> 0cb8a248
 import '../../flutter/octicons.dart';
 import '../../flutter/screen.dart';
 import '../../flutter/split.dart';
@@ -51,19 +48,15 @@
   DebuggerScreenBodyState createState() => DebuggerScreenBodyState();
 }
 
-<<<<<<< HEAD
 class DebuggerScreenBodyState extends State<DebuggerScreenBody>
     with AutoDisposeMixin {
-  DebuggerController controller;
-=======
-class DebuggerScreenBodyState extends State<DebuggerScreenBody> {
   static const callStackTitle = 'Call Stack';
   static const variablesTitle = 'Variables';
   static const breakpointsTitle = 'Breakpoints';
   static const librariesTitle = 'Libraries';
   static const debuggerPaneHeaderHeight = 60.0;
 
->>>>>>> 0cb8a248
+  DebuggerController controller;
   ScriptRef loadingScript;
   Script script;
   ScriptList scriptList;
@@ -148,33 +141,8 @@
       initialFractions: const [0.25, 0.75],
       // TODO(https://github.com/flutter/devtools/issues/1648): Debug panes.
       children: [
-<<<<<<< HEAD
-        OutlinedBorder(
-          child: Column(
-            children: [
-              const Text('Breakpoints'),
-              Expanded(
-                child: BreakpointPicker(
-                  breakpoints: controller.breakpoints.value,
-                  controller: controller,
-                ),
-              ),
-              const Divider(),
-              const Text('Scripts'),
-              Expanded(
-                child: ScriptPicker(
-                  scripts: scriptList,
-                  onSelected: onScriptSelected,
-                  selected: loadingScript,
-                ),
-              ),
-            ],
-          ),
-        ),
-=======
         OutlinedBorder(child: debuggerPanes()),
         // TODO(https://github.com/flutter/devtools/issues/1648): Debug controls.
->>>>>>> 0cb8a248
         OutlinedBorder(
           child: Column(
             mainAxisSize: MainAxisSize.min,
@@ -217,7 +185,10 @@
           children: [
             const Center(child: Text('TODO: call stack')),
             const Center(child: Text('TODO: variables')),
-            const Center(child: Text('TODO: breakpoints')),
+            BreakpointPicker(
+              breakpoints: controller.breakpoints.value,
+              controller: controller,
+            ),
             ScriptPicker(
               scripts: scriptList,
               onSelected: onScriptSelected,
@@ -378,7 +349,6 @@
     return Padding(
       padding: const EdgeInsets.only(left: denseSpacing),
       child: Column(
-        mainAxisSize: MainAxisSize.max,
         children: [
           TextField(
             decoration: const InputDecoration(
