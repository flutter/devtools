// Copyright 2019 The Chromium Authors. All rights reserved.
// Use of this source code is governed by a BSD-style license that can be
// found in the LICENSE file.

import 'package:flutter/material.dart' hide Stack;
import 'package:vm_service/vm_service.dart';

import '../../flutter/auto_dispose_mixin.dart';
import '../../flutter/common_widgets.dart';
import '../../flutter/controllers.dart';
import '../../flutter/flex_split_column.dart';
import '../../flutter/octicons.dart';
import '../../flutter/screen.dart';
import '../../flutter/split.dart';
import '../../flutter/theme.dart';
import '../../globals.dart';
import '../../ui/flutter/label.dart';
import 'breakpoints.dart';
import 'codeview.dart';
import 'common.dart';
import 'console.dart';
import 'debugger_controller.dart';
import 'scripts.dart';

class DebuggerScreen extends Screen {
  const DebuggerScreen()
      : super(
          DevToolsScreenType.debugger,
          title: 'Debugger',
          icon: Octicons.bug,
        );

  static const debuggerPaneHeaderHeight = 36.0;

  @override
  String get docPageId => 'debugger';

  @override
  bool get showIsolateSelector => true;

  @override
  Widget build(BuildContext context) {
    return !serviceManager.connectedApp.isProfileBuildNow
        ? const DebuggerScreenBody()
        : const DisabledForProfileBuildMessage();
  }
}

class DebuggerScreenBody extends StatefulWidget {
  const DebuggerScreenBody();

  @override
  DebuggerScreenBodyState createState() => DebuggerScreenBodyState();
}

class DebuggerScreenBodyState extends State<DebuggerScreenBody>
    with AutoDisposeMixin {
  static const callStackTitle = 'Call Stack';
  static const variablesTitle = 'Variables';
  static const breakpointsTitle = 'Breakpoints';
  static const librariesTitle = 'Libraries';

  DebuggerController controller;
  ScriptRef loadingScript;
  Script script;

  @override
  void didChangeDependencies() {
    super.didChangeDependencies();

    final newController = Controllers.of(context).debugger;
    if (newController == controller) return;
    controller = newController;

    addAutoDisposeListener(controller.currentScript, () {
      setState(() {
        script = controller.currentScript.value;
      });
    });
    addAutoDisposeListener(controller.currentStack);
    addAutoDisposeListener(controller.scriptList);
    addAutoDisposeListener(controller.breakpoints);

    controller.getScripts();
  }

  Future<void> _onScriptSelected(ScriptRef ref) async {
    if (ref == null) return;
    setState(() {
      loadingScript = ref;
      script = null;
    });
    await controller.selectScript(ref);
  }

  Map<int, Breakpoint> _breakpointsForLines() {
    if (script == null) return {};
    return {
      for (var b in controller.breakpoints.value
          .where((b) => b != null && b.location.script.id == script.id))
        controller.lineNumber(script, b.location): b,
    };
  }

  Future<void> toggleBreakpoint(Script script, int line) async {
    final breakpoints = _breakpointsForLines();
    if (breakpoints.containsKey(line)) {
      await controller.removeBreakpoint(breakpoints[line]);
    } else {
      await controller.addBreakpoint(script.id, line);
    }
    // The controller's breakpoints value listener will update us at this point
    // to rebuild.
  }

  @override
  Widget build(BuildContext context) {
    final theme = Theme.of(context);
    final loading = loadingScript != null && script == null;

    return Split(
      axis: Axis.horizontal,
      initialFractions: const [0.25, 0.75],
      // TODO(https://github.com/flutter/devtools/issues/1648): Debug panes.
      children: [
        OutlinedBorder(child: debuggerPanes()),
        // TODO(https://github.com/flutter/devtools/issues/1648): Debug controls.
        Column(
          mainAxisSize: MainAxisSize.min,
          children: [
            DebuggingControls(controller: controller),
            const SizedBox(height: denseRowSpacing),
            Expanded(
              child: Split(
                axis: Axis.vertical,
                initialFractions: const [0.75, 0.25],
                children: [
                  if (loading) const Center(child: CircularProgressIndicator()),
                  if (!loading)
                    OutlinedBorder(
                      child: Column(
                        children: [
                          debuggerSectionTitle(theme,
                              text: script == null ? ' ' : '${script.uri}'),
                          Expanded(
                            child: CodeView(
                              script: script,
                              stack: controller.currentStack.value,
                              controller: controller,
                              lineNumberToBreakpoint: _breakpointsForLines(),
                              onSelected: toggleBreakpoint,
                            ),
                          ),
                        ],
                      ),
                    ),
                  Console(),
                ],
              ),
            ),
          ],
        ),
      ],
    );
  }

  Widget debuggerPanes() {
    return LayoutBuilder(
      builder: (context, constraints) {
        return FlexSplitColumn(
          totalHeight: constraints.maxHeight,
          initialFractions: const [0.25, 0.25, 0.25, 0.25],
          minSizes: const [0.0, 0.0, 0.0, 0.0],
          headers: [
            _debuggerPaneHeader(callStackTitle, needsTopBorder: false),
            _debuggerPaneHeader(variablesTitle),
            _debuggerPaneHeader(breakpointsTitle),
            _debuggerPaneHeader(
              librariesTitle,
              rightChild: const Badge(
                child: Text('123'),
              ),
            ),
          ],
          children: [
            const Center(child: Text('TODO: call stack')),
            const Center(child: Text('TODO: variables')),
            BreakpointPicker(controller: controller),
            ScriptPicker(
<<<<<<< HEAD
              scripts: scriptList,
=======
              scripts: controller.scriptList.value,
              onSelected: _onScriptSelected,
>>>>>>> 96916ab9
              selected: loadingScript,
              onSelected: onScriptSelected,
            ),
          ],
        );
      },
    );
  }

  FlexSplitColumnHeader _debuggerPaneHeader(
    String title, {
    bool needsTopBorder = true,
    Widget rightChild,
  }) {
    final theme = Theme.of(context);

    return FlexSplitColumnHeader(
      height: DebuggerScreen.debuggerPaneHeaderHeight,
      child: Container(
        decoration: BoxDecoration(
          border: Border(
            top: needsTopBorder
                ? BorderSide(color: theme.focusColor)
                : BorderSide.none,
            bottom: BorderSide(color: theme.focusColor),
          ),
          color: titleSolidBackgroundColor,
        ),
        padding: const EdgeInsets.only(left: defaultSpacing, right: 4.0),
        alignment: Alignment.centerLeft,
        height: DebuggerScreen.debuggerPaneHeaderHeight,
        child: Row(
          children: <Widget>[
            Expanded(
              child: Text(
                title,
                style: Theme.of(context).textTheme.subtitle2,
              ),
            ),
            if (rightChild != null) rightChild,
          ],
        ),
      ),
    );
  }
}

class DebuggingControls extends StatelessWidget {
  const DebuggingControls({Key key, @required this.controller})
      : super(key: key);

  final DebuggerController controller;

  @override
  Widget build(BuildContext context) {
    return ValueListenableBuilder(
      valueListenable: controller.isPaused,
      builder: (context, isPaused, child) {
        return SizedBox(
          height: DebuggerScreen.debuggerPaneHeaderHeight,
          child: ListView(
            scrollDirection: Axis.horizontal,
            children: [
              OutlinedBorder(
                child: Row(
                  children: [
                    MaterialButton(
                      onPressed: isPaused ? null : controller.pause,
                      child: const MaterialIconLabel(
                        Icons.pause,
                        'Pause',
                      ),
                    ),
                    MaterialButton(
                      onPressed: isPaused ? controller.resume : null,
                      child: const MaterialIconLabel(
                        Icons.play_arrow,
                        'Resume',
                      ),
                    ),
                  ],
                ),
              ),
              const SizedBox(width: denseSpacing),
              OutlinedBorder(
                child: Row(
                  children: [
                    MaterialButton(
                      onPressed: isPaused ? controller.stepIn : null,
                      child: const MaterialIconLabel(
                        Icons.keyboard_arrow_down,
                        'Step In',
                      ),
                    ),
                    MaterialButton(
                      onPressed: isPaused ? controller.stepOver : null,
                      child: const MaterialIconLabel(
                        Icons.keyboard_arrow_right,
                        'Step Over',
                      ),
                    ),
                    MaterialButton(
                      onPressed: isPaused ? controller.stepOut : null,
                      child: const MaterialIconLabel(
                        Icons.keyboard_arrow_up,
                        'Step Out',
                      ),
                    ),
                  ],
                ),
              ),
            ],
          ),
        );
      },
    );
  }
}<|MERGE_RESOLUTION|>--- conflicted
+++ resolved
@@ -78,7 +78,7 @@
       });
     });
     addAutoDisposeListener(controller.currentStack);
-    addAutoDisposeListener(controller.scriptList);
+    addAutoDisposeListener(controller.sortedScripts);
     addAutoDisposeListener(controller.breakpoints);
 
     controller.getScripts();
@@ -86,10 +86,12 @@
 
   Future<void> _onScriptSelected(ScriptRef ref) async {
     if (ref == null) return;
+
     setState(() {
       loadingScript = ref;
       script = null;
     });
+
     await controller.selectScript(ref);
   }
 
@@ -121,10 +123,8 @@
     return Split(
       axis: Axis.horizontal,
       initialFractions: const [0.25, 0.75],
-      // TODO(https://github.com/flutter/devtools/issues/1648): Debug panes.
       children: [
         OutlinedBorder(child: debuggerPanes()),
-        // TODO(https://github.com/flutter/devtools/issues/1648): Debug controls.
         Column(
           mainAxisSize: MainAxisSize.min,
           children: [
@@ -169,7 +169,7 @@
       builder: (context, constraints) {
         return FlexSplitColumn(
           totalHeight: constraints.maxHeight,
-          initialFractions: const [0.25, 0.25, 0.25, 0.25],
+          initialFractions: const [0.20, 0.20, 0.20, 0.40],
           minSizes: const [0.0, 0.0, 0.0, 0.0],
           headers: [
             _debuggerPaneHeader(callStackTitle, needsTopBorder: false),
@@ -177,8 +177,8 @@
             _debuggerPaneHeader(breakpointsTitle),
             _debuggerPaneHeader(
               librariesTitle,
-              rightChild: const Badge(
-                child: Text('123'),
+              rightChild: ScriptCountBadge(
+                scripts: controller.sortedScripts.value,
               ),
             ),
           ],
@@ -187,14 +187,9 @@
             const Center(child: Text('TODO: variables')),
             BreakpointPicker(controller: controller),
             ScriptPicker(
-<<<<<<< HEAD
-              scripts: scriptList,
-=======
-              scripts: controller.scriptList.value,
+              scripts: controller.sortedScripts.value,
+              selected: loadingScript,
               onSelected: _onScriptSelected,
->>>>>>> 96916ab9
-              selected: loadingScript,
-              onSelected: onScriptSelected,
             ),
           ],
         );
