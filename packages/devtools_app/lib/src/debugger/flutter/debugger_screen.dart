// Copyright 2019 The Chromium Authors. All rights reserved.
// Use of this source code is governed by a BSD-style license that can be
// found in the LICENSE file.

import 'dart:async';

import 'package:flutter/material.dart' hide Stack;
import 'package:vm_service/vm_service.dart';

import '../../flutter/auto_dispose_mixin.dart';
import '../../flutter/common_widgets.dart';
import '../../flutter/controllers.dart';
import '../../flutter/flex_split_column.dart';
import '../../flutter/octicons.dart';
import '../../flutter/screen.dart';
import '../../flutter/split.dart';
import '../../flutter/theme.dart';
import '../../globals.dart';
import 'breakpoints.dart';
import 'codeview.dart';
import 'common.dart';
import 'console.dart';
import 'controls.dart';
import 'debugger_controller.dart';
import 'scripts.dart';

class DebuggerScreen extends Screen {
  const DebuggerScreen()
      : super(
          DevToolsScreenType.debugger,
          title: 'Debugger',
          icon: Octicons.bug,
        );

  static const debuggerPaneHeaderHeight = 36.0;

  @override
  String get docPageId => 'debugger';

  @override
  bool get showIsolateSelector => true;

  @override
  Widget build(BuildContext context) {
    return !serviceManager.connectedApp.isProfileBuildNow
        ? const DebuggerScreenBody()
        : const DisabledForProfileBuildMessage();
  }

  @override
  Widget buildStatus(BuildContext context, TextTheme textTheme) {
    final controller = Controllers.of(context).debugger;
    return DebuggerStatus(controller: controller);
  }
}

class DebuggerScreenBody extends StatefulWidget {
  const DebuggerScreenBody();

  @override
  DebuggerScreenBodyState createState() => DebuggerScreenBodyState();
}

class DebuggerScreenBodyState extends State<DebuggerScreenBody>
    with AutoDisposeMixin {
  static const callStackTitle = 'Call Stack';
  static const variablesTitle = 'Variables';
  static const breakpointsTitle = 'Breakpoints';
  static const librariesTitle = 'Libraries';

  DebuggerController controller;
  Script script;
  BreakpointAndSourcePosition selectedBreakpoint;

  @override
  void didChangeDependencies() {
    super.didChangeDependencies();

    final newController = Controllers.of(context).debugger;
    if (newController == controller) return;
    controller = newController;

    // TODO(devoncarew): We need to be more precise about the changes we listen
    // to. These coarse listeners are causing us to rebuild much more of the UI
    // than we need to.
    script = controller.currentScript.value;
    addAutoDisposeListener(controller.currentScript, () {
      setState(() {
        script = controller.currentScript.value;
      });
    });

    addAutoDisposeListener(controller.currentStack);
    addAutoDisposeListener(controller.sortedScripts);
    addAutoDisposeListener(controller.breakpoints);
  }

  Future<void> _onScriptSelected(ScriptRef ref) async {
    if (ref == null) return;

    await controller.selectScript(ref);
  }

  Future<void> _onBreakpointSelected(BreakpointAndSourcePosition bp) async {
    if (bp != selectedBreakpoint) {
      setState(() {
        selectedBreakpoint = bp;
      });
    }

    // TODO(devoncarew): Change the line selection in the code view as well.
    await controller.selectScript(bp.script);
  }

  Map<int, Breakpoint> _breakpointsForLines() {
    if (script == null) return {};
    return {
      for (var b in controller.breakpoints.value
          .where((b) => b != null && b.location.script?.id == script.id))
        controller.lineNumber(script, b.location): b,
    };
  }

  Future<void> toggleBreakpoint(Script script, int line) async {
    final breakpoints = _breakpointsForLines();
    if (breakpoints.containsKey(line)) {
      await controller.removeBreakpoint(breakpoints[line]);
    } else {
      try {
        await controller.addBreakpoint(script.id, line);
      } catch (_) {
        // ignore errors setting breakpoints
      }
    }
    // The controller's breakpoints value listener will update us at this point
    // to rebuild.
  }

  @override
  Widget build(BuildContext context) {
    final theme = Theme.of(context);

    return Split(
      axis: Axis.horizontal,
      initialFractions: const [0.25, 0.75],
      children: [
        OutlinedBorder(child: debuggerPanes()),
        Column(
          children: [
            DebuggingControls(controller: controller),
            const SizedBox(height: denseRowSpacing),
            Expanded(
              child: Split(
                axis: Axis.vertical,
                initialFractions: const [0.75, 0.25],
                children: [
                  OutlinedBorder(
                    child: Column(
                      children: [
                        debuggerSectionTitle(theme,
                            text: script == null ? ' ' : '${script.uri}'),
                        Expanded(
                          child: CodeView(
                            script: script,
                            stack: controller.currentStack.value,
                            controller: controller,
                            lineNumberToBreakpoint: _breakpointsForLines(),
                            onSelected: toggleBreakpoint,
                          ),
                        ),
                      ],
                    ),
                  ),
                  Console(
                    controller: controller,
                  ),
                ],
              ),
            ),
          ],
        ),
      ],
    );
  }

  Widget debuggerPanes() {
    return LayoutBuilder(
      builder: (context, constraints) {
        return FlexSplitColumn(
          totalHeight: constraints.maxHeight,
          initialFractions: const [0.20, 0.20, 0.20, 0.40],
          minSizes: const [0.0, 0.0, 0.0, 0.0],
          headers: [
            _debuggerPaneHeader(callStackTitle, needsTopBorder: false),
            _debuggerPaneHeader(variablesTitle),
            _debuggerPaneHeader(
              breakpointsTitle,
              rightChild: BreakpointsCountBadge(
                breakpoints: controller.breakpoints.value,
              ),
            ),
            _debuggerPaneHeader(
              librariesTitle,
              rightChild: ScriptCountBadge(
                scripts: controller.sortedScripts.value,
              ),
            ),
          ],
          children: [
            const Center(child: Text('TODO: call stack')),
            const Center(child: Text('TODO: variables')),
            BreakpointPicker(
              controller: controller,
              selected: selectedBreakpoint,
              onSelected: _onBreakpointSelected,
            ),
            ScriptPicker(
              scripts: controller.sortedScripts.value,
              selected: script,
              onSelected: _onScriptSelected,
            ),
          ],
        );
      },
    );
  }

  FlexSplitColumnHeader _debuggerPaneHeader(
    String title, {
    bool needsTopBorder = true,
    Widget rightChild,
  }) {
    final theme = Theme.of(context);

    return FlexSplitColumnHeader(
      height: DebuggerScreen.debuggerPaneHeaderHeight,
      child: Container(
        decoration: BoxDecoration(
          border: Border(
            top: needsTopBorder
                ? BorderSide(color: theme.focusColor)
                : BorderSide.none,
            bottom: BorderSide(color: theme.focusColor),
          ),
          color: titleSolidBackgroundColor,
        ),
        padding: const EdgeInsets.only(left: defaultSpacing, right: 4.0),
        alignment: Alignment.centerLeft,
        height: DebuggerScreen.debuggerPaneHeaderHeight,
        child: Row(
          children: [
            Expanded(
              child: Text(
                title,
                maxLines: 1,
                overflow: TextOverflow.ellipsis,
                style: Theme.of(context).textTheme.subtitle2,
              ),
            ),
            if (rightChild != null) rightChild,
          ],
        ),
      ),
    );
  }
<<<<<<< HEAD
=======
}

class DebuggingControls extends StatelessWidget {
  const DebuggingControls({Key key, @required this.controller})
      : super(key: key);

  final DebuggerController controller;

  @override
  Widget build(BuildContext context) {
    return ValueListenableBuilder(
      valueListenable: controller.isPaused,
      builder: (context, isPaused, child) {
        return SizedBox(
          height: DebuggerScreen.debuggerPaneHeaderHeight,
          child: ListView(
            scrollDirection: Axis.horizontal,
            children: [
              OutlinedBorder(
                child: Row(
                  children: [
                    MaterialButton(
                      onPressed: isPaused ? null : controller.pause,
                      child: const MaterialIconLabel(
                        Icons.pause,
                        'Pause',
                      ),
                    ),
                    MaterialButton(
                      onPressed: isPaused ? controller.resume : null,
                      child: const MaterialIconLabel(
                        Icons.play_arrow,
                        'Resume',
                      ),
                    ),
                  ],
                ),
              ),
              const SizedBox(width: denseSpacing),
              OutlinedBorder(
                child: Row(
                  children: [
                    MaterialButton(
                      onPressed: isPaused ? controller.stepIn : null,
                      child: const MaterialIconLabel(
                        Icons.keyboard_arrow_down,
                        'Step In',
                      ),
                    ),
                    MaterialButton(
                      onPressed: isPaused ? controller.stepOver : null,
                      child: const MaterialIconLabel(
                        Icons.keyboard_arrow_right,
                        'Step Over',
                      ),
                    ),
                    MaterialButton(
                      onPressed: isPaused ? controller.stepOut : null,
                      child: const MaterialIconLabel(
                        Icons.keyboard_arrow_up,
                        'Step Out',
                      ),
                    ),
                  ],
                ),
              ),
            ],
          ),
        );
      },
    );
  }
}

class DebuggerStatus extends StatefulWidget {
  const DebuggerStatus({
    Key key,
    @required this.controller,
  }) : super(key: key);

  final DebuggerController controller;

  @override
  _DebuggerStatusState createState() => _DebuggerStatusState();
}

class _DebuggerStatusState extends State<DebuggerStatus> with AutoDisposeMixin {
  String _status;

  @override
  void initState() {
    super.initState();

    addAutoDisposeListener(widget.controller.isPaused, _updateStatus);

    _status = '';
    _updateStatus();
  }

  @override
  void didUpdateWidget(DebuggerStatus oldWidget) {
    super.didUpdateWidget(oldWidget);

    // todo: should we check that widget.controller != oldWidget.controller?
    addAutoDisposeListener(widget.controller.isPaused, _updateStatus);
  }

  @override
  Widget build(BuildContext context) {
    return Text(
      _status,
      maxLines: 1,
      overflow: TextOverflow.ellipsis,
    );
  }

  void _updateStatus() async {
    final status = await _computeStatus();
    if (status != _status) {
      setState(() {
        _status = status;
      });
    }
  }

  Future<String> _computeStatus() async {
    final paused = widget.controller.isPaused.value;

    if (!paused) {
      return 'running';
    }

    final event = widget.controller.lastEvent;
    final frame = event.topFrame;
    final reason =
        event.kind == EventKind.kPauseException ? ' on exception' : '';

    if (frame == null) {
      return 'paused$reason';
    }

    final fileName = ' at ' + frame.location.script.uri.split('/').last;
    final script = await widget.controller.getScript(frame.location.script);
    final pos =
        widget.controller.calculatePosition(script, frame.location.tokenPos);

    return 'paused$reason$fileName $pos';
  }
>>>>>>> b41095e7
}<|MERGE_RESOLUTION|>--- conflicted
+++ resolved
@@ -263,80 +263,6 @@
       ),
     );
   }
-<<<<<<< HEAD
-=======
-}
-
-class DebuggingControls extends StatelessWidget {
-  const DebuggingControls({Key key, @required this.controller})
-      : super(key: key);
-
-  final DebuggerController controller;
-
-  @override
-  Widget build(BuildContext context) {
-    return ValueListenableBuilder(
-      valueListenable: controller.isPaused,
-      builder: (context, isPaused, child) {
-        return SizedBox(
-          height: DebuggerScreen.debuggerPaneHeaderHeight,
-          child: ListView(
-            scrollDirection: Axis.horizontal,
-            children: [
-              OutlinedBorder(
-                child: Row(
-                  children: [
-                    MaterialButton(
-                      onPressed: isPaused ? null : controller.pause,
-                      child: const MaterialIconLabel(
-                        Icons.pause,
-                        'Pause',
-                      ),
-                    ),
-                    MaterialButton(
-                      onPressed: isPaused ? controller.resume : null,
-                      child: const MaterialIconLabel(
-                        Icons.play_arrow,
-                        'Resume',
-                      ),
-                    ),
-                  ],
-                ),
-              ),
-              const SizedBox(width: denseSpacing),
-              OutlinedBorder(
-                child: Row(
-                  children: [
-                    MaterialButton(
-                      onPressed: isPaused ? controller.stepIn : null,
-                      child: const MaterialIconLabel(
-                        Icons.keyboard_arrow_down,
-                        'Step In',
-                      ),
-                    ),
-                    MaterialButton(
-                      onPressed: isPaused ? controller.stepOver : null,
-                      child: const MaterialIconLabel(
-                        Icons.keyboard_arrow_right,
-                        'Step Over',
-                      ),
-                    ),
-                    MaterialButton(
-                      onPressed: isPaused ? controller.stepOut : null,
-                      child: const MaterialIconLabel(
-                        Icons.keyboard_arrow_up,
-                        'Step Out',
-                      ),
-                    ),
-                  ],
-                ),
-              ),
-            ],
-          ),
-        );
-      },
-    );
-  }
 }
 
 class DebuggerStatus extends StatefulWidget {
@@ -413,5 +339,4 @@
 
     return 'paused$reason$fileName $pos';
   }
->>>>>>> b41095e7
 }