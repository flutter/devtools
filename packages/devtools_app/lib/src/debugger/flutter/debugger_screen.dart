--- conflicted
+++ resolved
@@ -210,22 +210,10 @@
               ),
             ),
           ],
-          children: [
-            const Center(child: Text('TODO: call stack')),
-            const Center(child: Text('TODO: variables')),
-<<<<<<< HEAD
-            const BreakpointPicker(),
-            ScriptPicker(
-              scripts: controller.sortedScripts.value,
-              selected: script,
-              onSelected: _onScriptSelected,
-=======
-            BreakpointPicker(
-              controller: controller,
-              selected: selectedBreakpoint,
-              onSelected: _onBreakpointSelected,
->>>>>>> f1039cac
-            ),
+          children: const [
+            Center(child: Text('TODO: call stack')),
+            Center(child: Text('TODO: variables')),
+            BreakpointPicker(),
           ],
         );
       },
