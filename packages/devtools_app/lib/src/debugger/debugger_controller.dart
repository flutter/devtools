--- conflicted
+++ resolved
@@ -26,11 +26,8 @@
 /// Responsible for managing the debug state of the app.
 class DebuggerController extends DisposableController
     with AutoDisposeControllerMixin {
-<<<<<<< HEAD
-=======
   // `initialSwitchToIsolate` can be set to false for tests to skip the logic
   // in `switchToIsolate`.
->>>>>>> f1b14229
   DebuggerController({bool initialSwitchToIsolate = true}) {
     if (initialSwitchToIsolate) {
       switchToIsolate(serviceManager.isolateManager.selectedIsolate);
