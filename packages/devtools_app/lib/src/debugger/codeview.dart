--- conflicted
+++ resolved
@@ -33,11 +33,6 @@
 import 'key_sets.dart';
 import 'variables.dart';
 
-<<<<<<< HEAD
-const openFileDialogEnabled = true;
-
-=======
->>>>>>> 4aa870ba
 final debuggerCodeViewSearchKey =
     GlobalKey(debugLabel: 'DebuggerCodeViewSearchKey');
 
@@ -1115,16 +1110,8 @@
   onSelected: showGoToLineDialog,
 );
 
-<<<<<<< HEAD
 void showFileOpener(BuildContext context, DebuggerController controller) {
   controller.toggleFileOpener(true);
-=======
-void showOpenFileDialog(BuildContext context, DebuggerController controller) {
-  showDialog(
-    context: context,
-    builder: (context) => OpenFileDialog(controller),
-  );
->>>>>>> 4aa870ba
 }
 
 final openFileOption = ScriptPopupMenuOption(
