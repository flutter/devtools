--- conflicted
+++ resolved
@@ -398,10 +398,6 @@
     return wrapInElevatedCard(
       FileSearchField(
         debuggerController: widget.controller,
-<<<<<<< HEAD
-        autoCompleteController: AutoCompleteController(),
-=======
->>>>>>> 055526e6
       ),
     );
   }
