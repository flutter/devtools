// Copyright 2020 The Chromium Authors. All rights reserved.
// Use of this source code is governed by a BSD-style license that can be
// found in the LICENSE file.

import 'dart:async';
import 'dart:math' as math;

import 'package:flutter/foundation.dart';
import 'package:flutter/gestures.dart';
import 'package:flutter/material.dart';
import 'package:flutter/services.dart';
import 'package:provider/provider.dart';
import 'package:vm_service/vm_service.dart' hide Stack;

import '../auto_dispose_mixin.dart';
import '../common_widgets.dart';
import '../config_specific/logger/logger.dart';
import '../dialogs.dart';
import '../flutter_widgets/linked_scroll_controller.dart';
import '../globals.dart';
import '../history_viewport.dart';
import '../theme.dart';
import '../ui/colors.dart';
import '../ui/search.dart';
import '../ui/utils.dart';
import '../utils.dart';
import 'breakpoints.dart';
import 'common.dart';
import 'debugger_controller.dart';
import 'debugger_model.dart';
import 'hover.dart';
import 'variables.dart';

final debuggerCodeViewSearchKey =
    GlobalKey(debugLabel: 'DebuggerCodeViewSearchKey');

// TODO(kenz): consider moving lines / pausedPositions calculations to the
// controller.
class CodeView extends StatefulWidget {
  const CodeView({
    Key key,
    this.controller,
    this.initialPosition,
    this.scriptRef,
    this.parsedScript,
    this.onSelected,
  }) : super(key: key);

  static const debuggerCodeViewHorizontalScrollbarKey =
      Key('debuggerCodeViewHorizontalScrollbarKey');

  static const debuggerCodeViewVerticalScrollbarKey =
      Key('debuggerCodeViewVerticalScrollbarKey');

  static double get rowHeight => scaleByFontFactor(20.0);
  static double get assumedCharacterWidth => scaleByFontFactor(16.0);

  final DebuggerController controller;
  final ScriptLocation initialPosition;
  final ScriptRef scriptRef;
  final ParsedScript parsedScript;

  final void Function(ScriptRef scriptRef, int line) onSelected;

  @override
  _CodeViewState createState() => _CodeViewState();
}

class _CodeViewState extends State<CodeView>
    with AutoDisposeMixin, SearchFieldMixin<CodeView> {
  static const searchFieldRightPadding = 75.0;

  LinkedScrollControllerGroup verticalController;
  ScrollController gutterController;
  ScrollController textController;
  ScrollController horizontalController;

  ScriptRef get scriptRef => widget.scriptRef;

  ParsedScript get parsedScript => widget.parsedScript;

  @override
  void initState() {
    super.initState();

    verticalController = LinkedScrollControllerGroup();
    gutterController = verticalController.addAndGet();
    textController = verticalController.addAndGet();
    horizontalController = ScrollController();

    if (widget.initialPosition != null) {
      final location = widget.initialPosition.location;
      // Lines are 1-indexed. Scrolling to line 1 required a scroll position of
      // 0.
      final lineIndex = location.line - 1;
      final scrollPosition = lineIndex * CodeView.rowHeight;
      verticalController.jumpTo(scrollPosition);
    }

    if (widget.initialPosition != null) {
      final location = widget.initialPosition.location;
      final lineIndex = location.line - 1;
      final scrollPosition = lineIndex * CodeView.rowHeight;
      verticalController.jumpTo(scrollPosition);
    }

    addAutoDisposeListener(
      widget.controller.scriptLocation,
      _handleScriptLocationChanged,
    );
  }

  @override
  void didUpdateWidget(CodeView oldWidget) {
    super.didUpdateWidget(oldWidget);

    if (widget.controller != oldWidget.controller) {
      cancel();

      addAutoDisposeListener(
          widget.controller.scriptLocation, _handleScriptLocationChanged);
    }
  }

  @override
  void dispose() {
    gutterController.dispose();
    textController.dispose();
    horizontalController.dispose();
    widget.controller.scriptLocation
        .removeListener(_handleScriptLocationChanged);
    super.dispose();
  }

  void _handleScriptLocationChanged() {
    if (mounted) {
      _updateScrollPosition();
    }
  }

  void _updateScrollPosition({bool animate = true}) {
    if (widget.controller.scriptLocation.value?.scriptRef != scriptRef) {
      return;
    }

    if (!verticalController.hasAttachedControllers) {
      // TODO(devoncarew): I'm uncertain why this occurs.
      log('LinkedScrollControllerGroup has no attached controllers');
      return;
    }

    final location = widget.controller.scriptLocation.value?.location;
    if (location?.line == null) {
      // Default to scrolling to the top of the script.
      if (animate) {
        verticalController.animateTo(
          0,
          duration: longDuration,
          curve: defaultCurve,
        );
      } else {
        verticalController.jumpTo(0);
      }
      return;
    }

    final position = verticalController.position;
    final extent = position.extentInside;

    // TODO(devoncarew): Adjust this so we don't scroll if we're already in the
    // middle third of the screen.
    if (parsedScript.lineCount * CodeView.rowHeight > extent) {
      // Scroll to the middle of the screen.
      final lineIndex = location.line - 1;
      final scrollPosition = lineIndex * CodeView.rowHeight -
          (widget.controller.centerScrollLocation
              ? ((extent - CodeView.rowHeight) / 2)
              : 0);
      if (animate) {
        verticalController.animateTo(
          scrollPosition,
          duration: longDuration,
          curve: defaultCurve,
        );
      } else {
        verticalController.jumpTo(scrollPosition);
      }
    }
  }

  void _onPressed(int line) {
    widget.onSelected(scriptRef, line);
  }

  @override
  Widget build(BuildContext context) {
    final theme = Theme.of(context);

    if (scriptRef == null) {
      return Center(
        child: Text(
          'No script selected',
          style: theme.textTheme.subtitle1,
        ),
      );
    }

    if (parsedScript == null) {
      return const CenteredCircularProgressIndicator();
    }

    return ValueListenableBuilder(
      valueListenable: widget.controller.showSearchInFileField,
      builder: (context, showSearch, _) {
        return Stack(
          children: [
            buildCodeArea(context),
            if (showSearch)
              Positioned(
                top: denseSpacing,
                right: searchFieldRightPadding,
                child: buildSearchInFileField(),
              ),
          ],
        );
      },
    );
  }

  Widget buildCodeArea(BuildContext context) {
    final theme = Theme.of(context);

    final lines = <TextSpan>[];

    // Ensure the syntax highlighter has been initialized.
    // TODO(bkonyi): process source for highlighting on a separate thread.
    if (parsedScript.script.source != null) {
      if (parsedScript.script.source.length < 500000 &&
          parsedScript.highlighter != null) {
        final highlighted = parsedScript.highlighter.highlight(context);

        // Look for [TextSpan]s which only contain '\n' to manually break the
        // output from the syntax highlighter into individual lines.
        var currentLine = <TextSpan>[];
        highlighted.visitChildren((span) {
          currentLine.add(span);
          if (span.toPlainText() == '\n') {
            lines.add(
              TextSpan(
                style: theme.fixedFontStyle,
                children: currentLine,
              ),
            );
            currentLine = <TextSpan>[];
          }
          return true;
        });
        lines.add(
          TextSpan(
            style: theme.fixedFontStyle,
            children: currentLine,
          ),
        );
      } else {
        lines.addAll(
          [
            for (final line in parsedScript.script.source.split('\n'))
              TextSpan(
                style: theme.fixedFontStyle,
                text: line,
              ),
          ],
        );
      }
    }

    // Apply the log change-of-base formula, then add 16dp padding for every
    // digit in the maximum number of lines.
    final gutterWidth = CodeView.assumedCharacterWidth * 1.5 +
        CodeView.assumedCharacterWidth *
            (defaultEpsilon + math.log(math.max(lines.length, 100)) / math.ln10)
                .truncateToDouble();

    _updateScrollPosition(animate: false);

    return HistoryViewport(
      history: widget.controller.scriptsHistory,
      generateTitle: (script) => script.uri,
      controls: [
        ScriptPopupMenu(widget.controller),
        ScriptHistoryPopupMenu(
          itemBuilder: _buildScriptMenuFromHistory,
          onSelected: (scriptRef) {
            widget.controller.showScriptLocation(ScriptLocation(scriptRef));
          },
          enabled: widget.controller.scriptsHistory.hasScripts,
        ),
      ],
      contentBuilder: (context, script) {
        if (lines.isNotEmpty) {
          return DefaultTextStyle(
            style: theme.fixedFontStyle,
            child: Expanded(
<<<<<<< HEAD
              child: Scrollbar(
                key: CodeView.debuggerCodeViewVerticalScrollbarKey,
                controller: textController,
                // Only listen for vertical scroll notifications (ignore those
                // from the nested horizontal SingleChildScrollView):
                notificationPredicate: (ScrollNotification notification) =>
                    notification.depth == 1,
                child: ValueListenableBuilder<StackFrameAndSourcePosition>(
                  valueListenable: widget.controller.selectedStackFrame,
                  builder: (context, frame, _) {
                    final pausedFrame = frame == null
                        ? null
                        : (frame.scriptRef == scriptRef ? frame : null);

                    return Row(
                      children: [
                        ValueListenableBuilder<
                            List<BreakpointAndSourcePosition>>(
                          valueListenable:
                              widget.controller.breakpointsWithLocation,
                          builder: (context, breakpoints, _) {
                            return Gutter(
                              gutterWidth: gutterWidth,
                              scrollController: gutterController,
                              lineCount: lines.length,
                              pausedFrame: pausedFrame,
                              breakpoints: breakpoints
                                  .where((bp) => bp.scriptRef == scriptRef)
                                  .toList(),
                              executableLines: parsedScript.executableLines,
                              onPressed: _onPressed,
                              // Disable dots for possible breakpoint locations.
                              allowInteraction:
                                  !widget.controller.isSystemIsolate,
                            );
                          },
                        ),
                        const SizedBox(width: denseSpacing),
                        Expanded(
                          child: LayoutBuilder(
                            builder: (context, constraints) {
                              // Find the longest line to measure file width:
                              int longestLength = 0;
                              TextSpan longestLine;
                              for (var line in lines) {
                                final int currentLength =
                                    line.toPlainText().length;
                                if (currentLength > longestLength) {
                                  longestLength = currentLength;
                                  longestLine = line;
                                }
                              }
                              final double fileWidth =
                                  calculateTextSpanWidth(longestLine);

                              return Scrollbar(
                                key: CodeView
                                    .debuggerCodeViewHorizontalScrollbarKey,
                                isAlwaysShown: true,
                                controller: horizontalController,
                                child: SingleChildScrollView(
                                  scrollDirection: Axis.horizontal,
                                  controller: horizontalController,
                                  child: SizedBox(
                                    height: constraints.maxHeight,
                                    width: fileWidth,
                                    child: Lines(
                                      height: constraints.maxHeight,
                                      scrollController: textController,
                                      lines: lines,
                                      pausedFrame: pausedFrame,
                                      searchMatchesNotifier:
                                          widget.controller.searchMatches,
                                      activeSearchMatchNotifier:
                                          widget.controller.activeSearchMatch,
                                    ),
                                  ),
                                ),
=======
              child: Container(
                color: theme.scaffoldBackgroundColor,
                child: Scrollbar(
                  controller: textController,
                  child: ValueListenableBuilder<StackFrameAndSourcePosition>(
                    valueListenable: widget.controller.selectedStackFrame,
                    builder: (context, frame, _) {
                      final pausedFrame = frame == null
                          ? null
                          : (frame.scriptRef == scriptRef ? frame : null);
                      return Row(
                        children: [
                          ValueListenableBuilder<
                              List<BreakpointAndSourcePosition>>(
                            valueListenable:
                                widget.controller.breakpointsWithLocation,
                            builder: (context, breakpoints, _) {
                              return Gutter(
                                gutterWidth: gutterWidth,
                                scrollController: gutterController,
                                lineCount: lines.length,
                                pausedFrame: pausedFrame,
                                breakpoints: breakpoints
                                    .where((bp) => bp.scriptRef == scriptRef)
                                    .toList(),
                                executableLines: parsedScript.executableLines,
                                onPressed: _onPressed,
                                // Disable dots for possible breakpoint locations.
                                allowInteraction:
                                    !widget.controller.isSystemIsolate,
>>>>>>> c85e987d
                              );
                            },
                          ),
                          const SizedBox(width: denseSpacing),
                          Expanded(
                            child: LayoutBuilder(
                              builder: (context, constraints) {
                                return Lines(
                                  constraints: constraints,
                                  scrollController: textController,
                                  lines: lines,
                                  pausedFrame: pausedFrame,
                                  searchMatchesNotifier:
                                      widget.controller.searchMatches,
                                  activeSearchMatchNotifier:
                                      widget.controller.activeSearchMatch,
                                );
                              },
                            ),
                          ),
                        ],
                      );
                    },
                  ),
                ),
              ),
            ),
          );
        } else {
          return Expanded(
            child: Center(
              child: Text(
                'No source available',
                style: theme.textTheme.subtitle1,
              ),
            ),
          );
        }
      },
    );
  }

  Widget buildSearchInFileField() {
    return Card(
      elevation: defaultElevation,
      color: Theme.of(context).scaffoldBackgroundColor,
      shape: RoundedRectangleBorder(
        borderRadius: BorderRadius.circular(defaultBorderRadius),
      ),
      child: Container(
        width: wideSearchTextWidth,
        height: defaultTextFieldHeight + 2 * denseSpacing,
        padding: const EdgeInsets.all(denseSpacing),
        child: buildSearchField(
          controller: widget.controller,
          searchFieldKey: debuggerCodeViewSearchKey,
          searchFieldEnabled: parsedScript != null,
          shouldRequestFocus: true,
          supportsNavigation: true,
          onClose: () => widget.controller.toggleSearchInFileVisibility(false),
        ),
      ),
    );
  } 

  List<PopupMenuEntry<ScriptRef>> _buildScriptMenuFromHistory(
    BuildContext context,
  ) {
    const scriptHistorySize = 16;

    return widget.controller.scriptsHistory.openedScripts
        .take(scriptHistorySize)
        .map((scriptRef) {
      return PopupMenuItem(
        value: scriptRef,
        child: Column(
          mainAxisAlignment: MainAxisAlignment.center,
          crossAxisAlignment: CrossAxisAlignment.start,
          children: [
            Text(
              ScriptRefUtils.fileName(scriptRef),
              maxLines: 1,
              overflow: TextOverflow.ellipsis,
            ),
            Text(
              scriptRef.uri,
              overflow: TextOverflow.ellipsis,
              maxLines: 1,
              style: Theme.of(context).subtleTextStyle,
            ),
          ],
        ),
      );
    }).toList();
  }
}

typedef IntCallback = void Function(int value);

class Gutter extends StatelessWidget {
  const Gutter({
    @required this.gutterWidth,
    @required this.scrollController,
    @required this.lineCount,
    @required this.pausedFrame,
    @required this.breakpoints,
    @required this.executableLines,
    @required this.onPressed,
    @required this.allowInteraction,
  });

  final double gutterWidth;
  final ScrollController scrollController;
  final int lineCount;
  final StackFrameAndSourcePosition pausedFrame;
  final List<BreakpointAndSourcePosition> breakpoints;
  final Set<int> executableLines;
  final IntCallback onPressed;
  final bool allowInteraction;

  @override
  Widget build(BuildContext context) {
    final bpLineSet = Set.from(breakpoints.map((bp) => bp.line));
    final theme = Theme.of(context);
    return Container(
      width: gutterWidth,
      decoration: BoxDecoration(
        border: Border(right: defaultBorderSide(theme)),
        color: Theme.of(context).titleSolidBackgroundColor,
      ),
      child: ListView.builder(
        controller: scrollController,
        itemExtent: CodeView.rowHeight,
        itemCount: lineCount,
        itemBuilder: (context, index) {
          final lineNum = index + 1;
          return GutterItem(
            lineNumber: lineNum,
            onPressed: () => onPressed(lineNum),
            isBreakpoint: bpLineSet.contains(lineNum),
            isExecutable: executableLines.contains(lineNum),
            isPausedHere: pausedFrame?.line == lineNum,
            allowInteraction: allowInteraction,
          );
        },
      ),
    );
  }
}

class GutterItem extends StatelessWidget {
  const GutterItem({
    Key key,
    @required this.lineNumber,
    @required this.isBreakpoint,
    @required this.isExecutable,
    @required this.isPausedHere,
    @required this.onPressed,
    @required this.allowInteraction,
  }) : super(key: key);

  final int lineNumber;

  final bool isBreakpoint;

  final bool isExecutable;

  final bool allowInteraction;

  /// Whether the execution point is currently paused here.
  final bool isPausedHere;

  final VoidCallback onPressed;

  @override
  Widget build(BuildContext context) {
    final theme = Theme.of(context);

    final foregroundColor = theme.isDarkTheme
        ? theme.textTheme.bodyText2.color
        : theme.primaryColor;
    final subtleColor = theme.unselectedWidgetColor;

    const bpBoxSize = 12.0;
    const executionPointIndent = 10.0;

    return InkWell(
      onTap: onPressed,
      // Force usage of default mouse pointer when gutter interaction is
      // disabled.
      mouseCursor: allowInteraction ? null : SystemMouseCursors.basic,
      child: Container(
        height: CodeView.rowHeight,
        padding: const EdgeInsets.only(right: 4.0),
        child: Stack(
          alignment: AlignmentDirectional.centerStart,
          fit: StackFit.expand,
          children: [
            if (allowInteraction && (isExecutable || isBreakpoint))
              Align(
                alignment: Alignment.centerLeft,
                child: SizedBox(
                  width: bpBoxSize,
                  height: bpBoxSize,
                  child: Center(
                    child: createAnimatedCircleWidget(
                      isBreakpoint ? breakpointRadius : executableLineRadius,
                      isBreakpoint ? foregroundColor : subtleColor,
                    ),
                  ),
                ),
              ),
            Text('$lineNumber', textAlign: TextAlign.end),
            Container(
              padding: const EdgeInsets.only(left: executionPointIndent),
              alignment: Alignment.centerLeft,
              child: AnimatedOpacity(
                duration: defaultDuration,
                curve: defaultCurve,
                opacity: isPausedHere ? 1.0 : 0.0,
                child: Icon(
                  Icons.label,
                  size: defaultIconSize,
                  color: foregroundColor,
                ),
              ),
            ),
          ],
        ),
      ),
    );
  }
}

class Lines extends StatefulWidget {
  const Lines({
    Key key,
    @required this.height,
    @required this.scrollController,
    @required this.lines,
    @required this.pausedFrame,
    @required this.searchMatchesNotifier,
    @required this.activeSearchMatchNotifier,
  }) : super(key: key);

  final double height;
  final ScrollController scrollController;
  final List<TextSpan> lines;
  final StackFrameAndSourcePosition pausedFrame;
  final ValueListenable<List<SourceToken>> searchMatchesNotifier;
  final ValueListenable<SourceToken> activeSearchMatchNotifier;

  @override
  _LinesState createState() => _LinesState();
}

class _LinesState extends State<Lines> with AutoDisposeMixin {
  List<SourceToken> searchMatches;

  SourceToken activeSearch;

  @override
  void initState() {
    super.initState();

    cancel();
    searchMatches = widget.searchMatchesNotifier.value;
    addAutoDisposeListener(widget.searchMatchesNotifier, () {
      setState(() {
        searchMatches = widget.searchMatchesNotifier.value;
      });
    });

    activeSearch = widget.activeSearchMatchNotifier.value;
    addAutoDisposeListener(widget.activeSearchMatchNotifier, () {
      setState(() {
        activeSearch = widget.activeSearchMatchNotifier.value;
      });

      if (activeSearch != null) {
        final isOutOfViewTop = activeSearch.position.line * CodeView.rowHeight <
            widget.scrollController.offset + CodeView.rowHeight;
        final isOutOfViewBottom = activeSearch.position.line *
                CodeView.rowHeight >
            widget.scrollController.offset + widget.height - CodeView.rowHeight;

        if (isOutOfViewTop || isOutOfViewBottom) {
          // Scroll this search token to the middle of the view.
          final targetOffset = math.max<double>(
<<<<<<< HEAD
            activeSearch.position.line * CodeView.rowHeight - widget.height / 2,
=======
            activeSearch.position.line * CodeView.rowHeight -
                widget.constraints.maxHeight / 2,
>>>>>>> c85e987d
            0.0,
          );
          widget.scrollController.animateTo(
            targetOffset,
            duration: defaultDuration,
            curve: defaultCurve,
          );
        }
      }
    });
  }

  @override
  Widget build(BuildContext context) {
    final pausedLine = widget.pausedFrame?.line;

    return ListView.builder(
      controller: widget.scrollController,
      itemExtent: CodeView.rowHeight,
      itemCount: widget.lines.length,
      itemBuilder: (context, index) {
        final lineNum = index + 1;
        return LineItem(
          lineContents: widget.lines[index],
          pausedFrame: pausedLine == lineNum ? widget.pausedFrame : null,
          searchMatches: searchMatchesForLine(index),
          activeSearchMatch:
              activeSearch?.position?.line == index ? activeSearch : null,
        );
      },
    );
  }

  List<SourceToken> searchMatchesForLine(int index) {
    return searchMatches
        .where((searchToken) => searchToken.position.line == index)
        .toList();
  }
}

class LineItem extends StatefulWidget {
  const LineItem({
    Key key,
    @required this.lineContents,
    this.pausedFrame,
    this.searchMatches,
    this.activeSearchMatch,
  }) : super(key: key);

  static const _hoverDelay = Duration(milliseconds: 150);
  static const _removeDelay = Duration(milliseconds: 50);
  static const _hoverWidth = 400.0;

  final TextSpan lineContents;
  final StackFrameAndSourcePosition pausedFrame;
  final List<SourceToken> searchMatches;
  final SourceToken activeSearchMatch;

  @override
  _LineItemState createState() => _LineItemState();
}

class _LineItemState extends State<LineItem> {
  /// A timer that shows a [HoverCard] with an evaluation result when completed.
  Timer _showTimer;

  /// A timer that removes a [HoverCard] when completed.
  Timer _removeTimer;

  /// Displays the evaluation result of a source code item.
  HoverCard _hoverCard;

  DebuggerController _debuggerController;

  String _previousHoverWord = '';
  bool _hasMouseExited = false;

  void _onHoverExit() {
    _showTimer?.cancel();
    _hasMouseExited = true;
    _removeTimer = Timer(LineItem._removeDelay, () {
      _hoverCard?.maybeRemove();
      _previousHoverWord = '';
    });
  }

  void _onHover(PointerHoverEvent event, BuildContext context) {
    _showTimer?.cancel();
    _removeTimer?.cancel();
    _hasMouseExited = false;
    if (!_debuggerController.isPaused.value) return;
    _showTimer = Timer(LineItem._hoverDelay, () async {
      final word = wordForHover(
        event.localPosition.dx,
        widget.lineContents,
      );
      if (word == _previousHoverWord) return;
      _previousHoverWord = word;
      _hoverCard?.remove();
      if (word != '') {
        try {
          final response = await _debuggerController.evalAtCurrentFrame(word);
          final isolateRef = _debuggerController.isolateRef;
          if (response is! InstanceRef) return;
          final variable = Variable.fromValue(
            value: response,
            isolateRef: isolateRef,
          );
          await buildVariablesTree(variable);
          if (_hasMouseExited) return;
          _hoverCard?.remove();
          _hoverCard = HoverCard.fromHoverEvent(
            contents: SingleChildScrollView(
              child: Container(
                constraints:
                    const BoxConstraints(maxHeight: maxHoverCardHeight),
                child: Material(
                  child: ExpandableVariable(
                    debuggerController: _debuggerController,
                    variable: ValueNotifier(variable),
                  ),
                ),
              ),
            ),
            event: event,
            width: LineItem._hoverWidth,
            title: word,
            context: context,
          );
        } catch (_) {
          // Silently fail and don't display a HoverCard.
        }
      }
    });
  }

  @override
  void dispose() {
    _showTimer?.cancel();
    _removeTimer?.cancel();
    _hoverCard?.remove();
    super.dispose();
  }

  @override
  Widget build(BuildContext context) {
    final theme = Theme.of(context);
    final darkTheme = theme.brightness == Brightness.dark;
    _debuggerController = Provider.of<DebuggerController>(context);

    Widget child;
    if (widget.pausedFrame != null) {
      final column = widget.pausedFrame.column;

      final foregroundColor =
          darkTheme ? theme.textTheme.bodyText2.color : theme.primaryColor;

      // The following constants are tweaked for using the
      // 'Icons.label_important' icon.
      const colIconSize = 13.0;
      const colLeftOffset = -3.0;
      const colBottomOffset = 13.0;
      const colIconRotate = -90 * math.pi / 180;

      // TODO: support selecting text across multiples lines.
      child = Stack(
        children: [
          Row(
            children: [
              // Create a hidden copy of the first column-1 characters of the
              // line as a hack to correctly compute where to place
              // the cursor. Approximating by using column-1 spaces instead
              // of the correct characters and styles would be risky as it leads
              // to small errors if the font is not fixed size or the font
              // styles vary depending on the syntax highlighting.
              // TODO(jacobr): there might be some api exposed on SelectedText
              // to allow us to render this as a proper overlay as similar
              // functionality exists to render the selection handles properly.
              Opacity(
                opacity: 0,
                child: RichText(
                  text: truncateTextSpan(widget.lineContents, column - 1),
                ),
              ),
              Transform.translate(
                offset: const Offset(colLeftOffset, colBottomOffset),
                child: Transform.rotate(
                  angle: colIconRotate,
                  child: Icon(
                    Icons.label_important,
                    size: colIconSize,
                    color: foregroundColor,
                  ),
                ),
              )
            ],
          ),
          _hoverableLine(),
        ],
      );
    } else {
      child = _hoverableLine();
    }

    final backgroundColor = widget.pausedFrame != null
        ? (darkTheme
            ? theme.canvasColor.brighten()
            : theme.canvasColor.darken())
        : null;

    return Container(
      alignment: Alignment.centerLeft,
      height: CodeView.rowHeight,
      color: backgroundColor,
      child: child,
    );
  }

  TextSpan searchAwareLineContents() {
    final activeSearchAwareContents =
        _activeSearchAwareLineContents(widget.lineContents.children);
    final allSearchAwareContents =
        _searchMatchAwareLineContents(activeSearchAwareContents);
    return TextSpan(
      children: allSearchAwareContents,
      style: widget.lineContents.style,
    );
  }

  List<TextSpan> _contentsWithMatch(
    List<TextSpan> startingContents,
    SourceToken match,
    Color matchColor,
  ) {
    final contentsWithMatch = <TextSpan>[];
    var startColumnForSpan = 0;
    for (final span in startingContents) {
      final spanText = span.toPlainText();
      final startColumnForMatch = match.position.column;
      if (startColumnForSpan <= startColumnForMatch &&
          startColumnForSpan + spanText.length > startColumnForMatch) {
        // The active search is part of this [span].
        final matchStartInSpan = startColumnForMatch - startColumnForSpan;
        final matchEndInSpan = matchStartInSpan + match.length;

        // Add the part of [span] that occurs before the search match.
        contentsWithMatch.add(
          TextSpan(
            text: spanText.substring(0, matchStartInSpan),
            style: span.style,
          ),
        );

        final matchStyle =
            (span.style ?? DefaultTextStyle.of(context).style).copyWith(
          color: Colors.black,
          backgroundColor: matchColor,
        );

        if (matchEndInSpan <= spanText.length) {
          final matchText =
              spanText.substring(matchStartInSpan, matchEndInSpan);
          final trailingText = spanText.substring(matchEndInSpan);
          // Add the match and any part of [span] that occurs after the search
          // match.
          contentsWithMatch.addAll([
            TextSpan(
              text: matchText,
              style: matchStyle,
            ),
            if (trailingText.isNotEmpty)
              TextSpan(
                text: spanText.substring(matchEndInSpan),
                style: span.style,
              ),
          ]);
        } else {
          // In this case, the active search match exists across multiple spans,
          // so we need to add the part of the match that is in this [span] and
          // continue looking for the remaining part of the match in the spans
          // to follow.
          contentsWithMatch.add(
            TextSpan(
              text: spanText.substring(matchStartInSpan),
              style: matchStyle,
            ),
          );
          final remainingMatchLength =
              match.length - (spanText.length - matchStartInSpan);
          match = SourceToken(
            position: SourcePosition(
              line: match.position.line,
              column: startColumnForMatch + match.length - remainingMatchLength,
            ),
            length: remainingMatchLength,
          );
        }
      } else {
        contentsWithMatch.add(span);
      }
      startColumnForSpan += spanText.length;
    }
    return contentsWithMatch;
  }

  List<TextSpan> _activeSearchAwareLineContents(
    List<TextSpan> startingContents,
  ) {
    if (widget.activeSearchMatch == null) return startingContents;
    return _contentsWithMatch(
      startingContents,
      widget.activeSearchMatch,
      activeSearchMatchColor,
    );
  }

  List<TextSpan> _searchMatchAwareLineContents(
    List<TextSpan> startingContents,
  ) {
    if (widget.searchMatches.isEmpty) return startingContents;
    final searchMatchesToFind = List<SourceToken>.from(widget.searchMatches)
      ..remove(widget.activeSearchMatch);

    var contentsWithMatch = startingContents;
    for (final match in searchMatchesToFind) {
      contentsWithMatch = _contentsWithMatch(
        contentsWithMatch,
        match,
        searchMatchColor,
      );
    }
    return contentsWithMatch;
  }

  Widget _hoverableLine() => MouseRegion(
        onExit: (_) => _onHoverExit(),
        onHover: (e) => _onHover(e, context),
        child: SelectableText.rich(
          searchAwareLineContents(),
          scrollPhysics: const NeverScrollableScrollPhysics(),
          maxLines: 1,
        ),
      );
}

class ScriptPopupMenu extends StatelessWidget {
  const ScriptPopupMenu(this._controller);

  final DebuggerController _controller;

  @override
  Widget build(BuildContext context) {
    return PopupMenuButton<ScriptPopupMenuOption>(
      onSelected: (option) => option.onSelected(context, _controller),
      itemBuilder: (_) => [
        for (final menuOption in defaultScriptPopupMenuOptions)
          menuOption.build(context),
        for (final extensionMenuOption in devToolsExtensionPoints
            .buildExtraDebuggerScriptPopupMenuOptions())
          extensionMenuOption.build(context),
      ],
      child: const Icon(
        Icons.more_vert,
        size: actionsIconSize,
      ),
    );
  }
}

class ScriptHistoryPopupMenu extends StatelessWidget {
  const ScriptHistoryPopupMenu({
    @required this.itemBuilder,
    @required this.onSelected,
    @required this.enabled,
  });

  final PopupMenuItemBuilder<ScriptRef> itemBuilder;

  final void Function(ScriptRef) onSelected;

  final bool enabled;

  @override
  Widget build(BuildContext context) {
    return PopupMenuButton<ScriptRef>(
      itemBuilder: itemBuilder,
      tooltip: 'Select recent script',
      enabled: enabled,
      onSelected: onSelected,
      offset: const Offset(
        actionsIconSize + denseSpacing,
        buttonMinWidth + denseSpacing,
      ),
      child: const Icon(
        Icons.history,
        size: actionsIconSize,
      ),
    );
  }
}

class ScriptPopupMenuOption {
  const ScriptPopupMenuOption({
    @required this.label,
    @required this.onSelected,
    this.icon,
  });

  final String label;

  final void Function(BuildContext, DebuggerController) onSelected;

  final IconData icon;

  PopupMenuItem<ScriptPopupMenuOption> build(BuildContext context) {
    return PopupMenuItem<ScriptPopupMenuOption>(
      value: this,
      child: Row(
        mainAxisAlignment: MainAxisAlignment.spaceBetween,
        children: [
          Text(label, style: Theme.of(context).regularTextStyle),
          if (icon != null)
            Icon(
              icon,
              size: actionsIconSize,
            ),
        ],
      ),
    );
  }
}

final defaultScriptPopupMenuOptions = [copyScriptNameOption, goToLineOption];

final copyScriptNameOption = ScriptPopupMenuOption(
  label: 'Copy filename',
  icon: Icons.content_copy,
  onSelected: (_, controller) => Clipboard.setData(
    ClipboardData(text: controller.scriptLocation.value?.scriptRef?.uri),
  ),
);

void showGoToLineDialog(BuildContext context, DebuggerController controller) {
  showDialog(
    context: context,
    builder: (context) => GoToLineDialog(controller),
  );
}

const goToLineOption = ScriptPopupMenuOption(
  label: 'Go to line number',
  icon: Icons.list,
  onSelected: showGoToLineDialog,
);

class GoToLineDialog extends StatelessWidget {
  const GoToLineDialog(this._debuggerController);

  final DebuggerController _debuggerController;

  @override
  Widget build(BuildContext context) {
    return DevToolsDialog(
      title: dialogTitleText(Theme.of(context), 'Go To'),
      content: Column(
        mainAxisSize: MainAxisSize.min,
        crossAxisAlignment: CrossAxisAlignment.start,
        children: [
          TextField(
            autofocus: true,
            onSubmitted: (value) {
              if (value.isNotEmpty) {
                Navigator.of(context).pop(dialogDefaultContext);
                final line = int.parse(value);
                _debuggerController.showScriptLocation(
                  ScriptLocation(
                    _debuggerController.scriptLocation.value.scriptRef,
                    location: SourcePosition(line: line, column: 0),
                  ),
                );
              }
            },
            decoration: InputDecoration(
              labelText: 'Line Number',
              contentPadding: EdgeInsets.all(scaleByFontFactor(5.0)),
            ),
            keyboardType: TextInputType.number,
            inputFormatters: <TextInputFormatter>[
              FilteringTextInputFormatter.digitsOnly
            ],
          )
        ],
      ),
      actions: const [
        DialogCancelButton(),
      ],
    );
  }
}<|MERGE_RESOLUTION|>--- conflicted
+++ resolved
@@ -300,8 +300,9 @@
         if (lines.isNotEmpty) {
           return DefaultTextStyle(
             style: theme.fixedFontStyle,
+                          child: Container(
+                color: theme.scaffoldBackgroundColor,
             child: Expanded(
-<<<<<<< HEAD
               child: Scrollbar(
                 key: CodeView.debuggerCodeViewVerticalScrollbarKey,
                 controller: textController,
@@ -380,65 +381,17 @@
                                     ),
                                   ),
                                 ),
-=======
-              child: Container(
-                color: theme.scaffoldBackgroundColor,
-                child: Scrollbar(
-                  controller: textController,
-                  child: ValueListenableBuilder<StackFrameAndSourcePosition>(
-                    valueListenable: widget.controller.selectedStackFrame,
-                    builder: (context, frame, _) {
-                      final pausedFrame = frame == null
-                          ? null
-                          : (frame.scriptRef == scriptRef ? frame : null);
-                      return Row(
-                        children: [
-                          ValueListenableBuilder<
-                              List<BreakpointAndSourcePosition>>(
-                            valueListenable:
-                                widget.controller.breakpointsWithLocation,
-                            builder: (context, breakpoints, _) {
-                              return Gutter(
-                                gutterWidth: gutterWidth,
-                                scrollController: gutterController,
-                                lineCount: lines.length,
-                                pausedFrame: pausedFrame,
-                                breakpoints: breakpoints
-                                    .where((bp) => bp.scriptRef == scriptRef)
-                                    .toList(),
-                                executableLines: parsedScript.executableLines,
-                                onPressed: _onPressed,
-                                // Disable dots for possible breakpoint locations.
-                                allowInteraction:
-                                    !widget.controller.isSystemIsolate,
->>>>>>> c85e987d
                               );
                             },
                           ),
-                          const SizedBox(width: denseSpacing),
-                          Expanded(
-                            child: LayoutBuilder(
-                              builder: (context, constraints) {
-                                return Lines(
-                                  constraints: constraints,
-                                  scrollController: textController,
-                                  lines: lines,
-                                  pausedFrame: pausedFrame,
-                                  searchMatchesNotifier:
-                                      widget.controller.searchMatches,
-                                  activeSearchMatchNotifier:
-                                      widget.controller.activeSearchMatch,
-                                );
-                              },
-                            ),
-                          ),
+                        ),
                         ],
                       );
                     },
                   ),
                 ),
               ),
-            ),
+            ),            
           );
         } else {
           return Expanded(
@@ -701,12 +654,7 @@
         if (isOutOfViewTop || isOutOfViewBottom) {
           // Scroll this search token to the middle of the view.
           final targetOffset = math.max<double>(
-<<<<<<< HEAD
             activeSearch.position.line * CodeView.rowHeight - widget.height / 2,
-=======
-            activeSearch.position.line * CodeView.rowHeight -
-                widget.constraints.maxHeight / 2,
->>>>>>> c85e987d
             0.0,
           );
           widget.scrollController.animateTo(
