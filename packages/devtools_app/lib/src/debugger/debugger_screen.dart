// Copyright 2019 The Chromium Authors. All rights reserved.
// Use of this source code is governed by a BSD-style license that can be
// found in the LICENSE file.

import 'package:codicon/codicon.dart';
import 'package:flutter/foundation.dart';
import 'package:flutter/material.dart' hide Stack;
import 'package:provider/provider.dart';
import 'package:vm_service/vm_service.dart';

import '../analytics/analytics.dart' as ga;
import '../analytics/constants.dart' as analytics_constants;
import '../auto_dispose_mixin.dart';
import '../common_widgets.dart';
import '../flex_split_column.dart';
import '../globals.dart';
import '../listenable.dart';
import '../screen.dart';
import '../split.dart';
import '../theme.dart';
import '../ui/icons.dart';
import 'breakpoints.dart';
import 'call_stack.dart';
import 'codeview.dart';
import 'controls.dart';
import 'debugger_controller.dart';
import 'debugger_model.dart';
<<<<<<< HEAD
import 'program_explorer.dart';
import 'program_explorer_controller.dart';
=======
import 'key_sets.dart';
import 'scripts.dart';
>>>>>>> d9b95ce1
import 'variables.dart';

class DebuggerScreen extends Screen {
  const DebuggerScreen()
      : super.conditional(
          id: id,
          requiresDebugBuild: true,
          title: 'Debugger',
          icon: Octicons.bug,
          showFloatingDebuggerControls: false,
        );

  static const id = 'debugger';

  @override
  bool showConsole(bool embed) => true;

  @override
  String get docPageId => screenId;

  @override
  ValueListenable<bool> get showIsolateSelector =>
      const FixedValueListenable<bool>(true);

  @override
  Widget build(BuildContext context) => const DebuggerScreenBody();

  @override
  Widget buildStatus(BuildContext context, TextTheme textTheme) {
    final controller = Provider.of<DebuggerController>(context);
    return DebuggerStatus(controller: controller);
  }
}

class DebuggerScreenBody extends StatefulWidget {
  const DebuggerScreenBody();

  static final codeViewKey = GlobalKey(debugLabel: 'codeViewKey');
  static final scriptViewKey = GlobalKey(debugLabel: 'scriptViewKey');
  static const callStackCopyButtonKey =
      Key('debugger_call_stack_copy_to_clipboard_button');

  @override
  DebuggerScreenBodyState createState() => DebuggerScreenBodyState();
}

class DebuggerScreenBodyState extends State<DebuggerScreenBody>
    with AutoDisposeMixin {
  static const callStackTitle = 'Call Stack';
  static const variablesTitle = 'Variables';
  static const breakpointsTitle = 'Breakpoints';

  DebuggerController controller;
<<<<<<< HEAD
=======

  bool _shownFirstScript;
>>>>>>> d9b95ce1

  @override
  void initState() {
    super.initState();
    ga.screen(DebuggerScreen.id);
    ga.timeStart(DebuggerScreen.id, analytics_constants.pageReady);
    _shownFirstScript = false;
  }

  @override
  void didChangeDependencies() {
    super.didChangeDependencies();

    final newController = Provider.of<DebuggerController>(context);
    if (newController == controller) return;
    controller = newController;
  }

  void _onLocationSelected(ScriptLocation location) {
    if (location != null) {
      controller.showScriptLocation(
        location,
        centerLocation: location.location == null,
      );
    }
  }

  @override
  Widget build(BuildContext context) {
    final codeView = ValueListenableBuilder(
      valueListenable: controller.currentScriptRef,
      builder: (context, scriptRef, _) {
        return ValueListenableBuilder(
          valueListenable: controller.currentParsedScript,
          builder: (context, parsedScript, _) {
            if (scriptRef != null &&
                parsedScript != null &&
                !_shownFirstScript) {
              ga.timeEnd(DebuggerScreen.id, analytics_constants.pageReady);
              serviceManager.sendDwdsEvent(
                screen: DebuggerScreen.id,
                action: analytics_constants.pageReady,
              );
              _shownFirstScript = true;
            }
            return CodeView(
              key: DebuggerScreenBody.codeViewKey,
              controller: controller,
              scriptRef: scriptRef,
              parsedScript: parsedScript,
              onSelected: controller.toggleBreakpoint,
            );
          },
        );
      },
    );

    final codeArea = ValueListenableBuilder(
      valueListenable: controller.librariesVisible,
      builder: (context, visible, _) {
        if (visible) {
          // TODO(devoncarew): Animate this opening and closing.
          return Split(
            axis: Axis.horizontal,
            initialFractions: const [0.70, 0.30],
            children: [
              codeView,
<<<<<<< HEAD
              ProgramExplorer(
                debugController: controller,
                onSelected: _onLocationSelected,
              )
=======
              ValueListenableBuilder(
                valueListenable: controller.sortedScripts,
                builder: (context, scripts, _) {
                  return ScriptPicker(
                    key: DebuggerScreenBody.scriptViewKey,
                    controller: controller,
                    scripts: scripts,
                    onSelected: _onLocationSelected,
                  );
                },
              ),
>>>>>>> d9b95ce1
            ],
          );
        } else {
          return codeView;
        }
      },
    );

    return Shortcuts(
      shortcuts: <LogicalKeySet, Intent>{
        goToLineNumberKeySet: GoToLineNumberIntent(context, controller),
        searchInFileKeySet: SearchInFileIntent(controller),
        escapeKeySet: EscapeIntent(controller),
        openFileKeySet: OpenFileIntent(controller),
      },
      child: Actions(
        actions: <Type, Action<Intent>>{
          GoToLineNumberIntent: GoToLineNumberAction(),
          SearchInFileIntent: SearchInFileAction(),
          EscapeIntent: EscapeAction(),
          OpenFileIntent: OpenFileAction(),
        },
        child: Split(
          axis: Axis.horizontal,
          initialFractions: const [0.25, 0.75],
          children: [
            OutlineDecoration(child: debuggerPanes()),
            Column(
              children: [
                const DebuggingControls(),
                const SizedBox(height: denseRowSpacing),
                Expanded(
                  child: codeArea,
                ),
              ],
            ),
          ],
        ),
      ),
    );
  }

  Widget debuggerPanes() {
    return LayoutBuilder(
      builder: (context, constraints) {
        return FlexSplitColumn(
          totalHeight: constraints.maxHeight,
          initialFractions: const [0.40, 0.40, 0.20],
          minSizes: const [0.0, 0.0, 0.0],
          headers: <PreferredSizeWidget>[
            AreaPaneHeader(
              title: const Text(callStackTitle),
              rightActions: [
                CopyToClipboardControl(
                  dataProvider: () {
                    final List<String> callStackList = controller
                        .stackFramesWithLocation.value
                        .map((frame) => frame.callStackDisplay)
                        .toList();
                    for (var i = 0; i < callStackList.length; i++) {
                      callStackList[i] = '#$i ${callStackList[i]}';
                    }
                    return callStackList.join('\n') ?? '';
                  },
                  buttonKey: DebuggerScreenBody.callStackCopyButtonKey,
                ),
              ],
              needsTopBorder: false,
            ),
            const AreaPaneHeader(title: Text(variablesTitle)),
            AreaPaneHeader(
              title: const Text(breakpointsTitle),
              rightActions: [
                _breakpointsRightChild(),
              ],
              rightPadding: 0.0,
            ),
          ],
          children: const [
            CallStack(),
            Variables(),
            Breakpoints(),
          ],
        );
      },
    );
  }

  Widget _breakpointsRightChild() {
    return ValueListenableBuilder(
      valueListenable: controller.breakpointsWithLocation,
      builder: (context, breakpoints, _) {
        return Row(children: [
          BreakpointsCountBadge(breakpoints: breakpoints),
          DevToolsTooltip(
            child: ToolbarAction(
              icon: Icons.delete,
              onPressed:
                  breakpoints.isNotEmpty ? controller.clearBreakpoints : null,
            ),
            tooltip: 'Remove all breakpoints',
          ),
        ]);
      },
    );
  }
}

class GoToLineNumberIntent extends Intent {
  const GoToLineNumberIntent(this._context, this._controller);

  final BuildContext _context;
  final DebuggerController _controller;
}

class GoToLineNumberAction extends Action<GoToLineNumberIntent> {
  @override
  void invoke(GoToLineNumberIntent intent) {
    showGoToLineDialog(intent._context, intent._controller);
    intent._controller.toggleFileOpenerVisibility(false);
    intent._controller.toggleSearchInFileVisibility(false);
  }
}

class SearchInFileIntent extends Intent {
  const SearchInFileIntent(this._controller);

  final DebuggerController _controller;
}

class SearchInFileAction extends Action<SearchInFileIntent> {
  @override
  void invoke(SearchInFileIntent intent) {
    intent._controller.toggleSearchInFileVisibility(true);
    intent._controller.toggleFileOpenerVisibility(false);
  }
}

class EscapeIntent extends Intent {
  const EscapeIntent(this._controller);

  final DebuggerController _controller;
}

class EscapeAction extends Action<EscapeIntent> {
  @override
  void invoke(EscapeIntent intent) {
    intent._controller.toggleSearchInFileVisibility(false);
    intent._controller.toggleFileOpenerVisibility(false);
  }
}

class OpenFileIntent extends Intent {
  const OpenFileIntent(this._controller);

  final DebuggerController _controller;
}

class OpenFileAction extends Action<OpenFileIntent> {
  @override
  void invoke(OpenFileIntent intent) {
    intent._controller.toggleFileOpenerVisibility(true);
    intent._controller.toggleSearchInFileVisibility(false);
  }
}

class DebuggerStatus extends StatefulWidget {
  const DebuggerStatus({
    Key key,
    @required this.controller,
  }) : super(key: key);

  final DebuggerController controller;

  @override
  _DebuggerStatusState createState() => _DebuggerStatusState();
}

class _DebuggerStatusState extends State<DebuggerStatus> with AutoDisposeMixin {
  String _status;

  @override
  void initState() {
    super.initState();

    addAutoDisposeListener(widget.controller.isPaused, _updateStatus);

    _status = '';
    _updateStatus();
  }

  @override
  void didUpdateWidget(DebuggerStatus oldWidget) {
    super.didUpdateWidget(oldWidget);

    // todo: should we check that widget.controller != oldWidget.controller?
    addAutoDisposeListener(widget.controller.isPaused, _updateStatus);
  }

  @override
  Widget build(BuildContext context) {
    return Text(
      _status,
      maxLines: 1,
      overflow: TextOverflow.ellipsis,
    );
  }

  void _updateStatus() async {
    final status = await _computeStatus();
    if (status != _status) {
      setState(() {
        _status = status;
      });
    }
  }

  Future<String> _computeStatus() async {
    final paused = widget.controller.isPaused.value;

    if (!paused) {
      return 'running';
    }

    final event = widget.controller.lastEvent;
    final frame = event.topFrame;
    final reason =
        event.kind == EventKind.kPauseException ? ' on exception' : '';

    if (frame == null) {
      return 'paused$reason';
    }

    final fileName = ' at ' + frame.location.script.uri.split('/').last;
    final script = await widget.controller.getScript(frame.location.script);
    final pos =
        SourcePosition.calculatePosition(script, frame.location.tokenPos);

    return 'paused$reason$fileName $pos';
  }
}

class FloatingDebuggerControls extends StatefulWidget {
  @override
  _FloatingDebuggerControlsState createState() =>
      _FloatingDebuggerControlsState();
}

class _FloatingDebuggerControlsState extends State<FloatingDebuggerControls>
    with AutoDisposeMixin {
  DebuggerController controller;

  bool paused;

  double controlHeight;

  @override
  void didChangeDependencies() {
    super.didChangeDependencies();
    controller = Provider.of<DebuggerController>(context);
    paused = controller.isPaused.value;
    controlHeight = paused ? defaultButtonHeight : 0.0;
    addAutoDisposeListener(controller.isPaused, () {
      setState(() {
        paused = controller.isPaused.value;
        if (paused) {
          controlHeight = defaultButtonHeight;
        }
      });
    });
  }

  @override
  Widget build(BuildContext context) {
    return AnimatedOpacity(
      opacity: paused ? 1.0 : 0.0,
      duration: longDuration,
      onEnd: () {
        if (!paused) {
          setState(() {
            controlHeight = 0.0;
          });
        }
      },
      child: Container(
        color: devtoolsWarning,
        height: controlHeight,
        child: OutlinedRowGroup(
          // Default focus color for the light theme - since the background
          // color of the controls [devtoolsWarning] is the same for both
          // themes, we will use the same border color.
          borderColor: Colors.black.withOpacity(0.12),
          children: [
            Container(
              height: defaultButtonHeight,
              alignment: Alignment.centerLeft,
              padding: const EdgeInsets.symmetric(
                horizontal: defaultSpacing,
              ),
              child: const Text(
                'Main isolate is paused in the debugger',
                style: TextStyle(color: Colors.black),
              ),
            ),
            DevToolsTooltip(
              tooltip: 'Resume',
              child: TextButton(
                onPressed: controller.resume,
                child: Icon(
                  Codicons.debugContinue,
                  color: Colors.green,
                  size: defaultIconSize,
                ),
              ),
            ),
            DevToolsTooltip(
              tooltip: 'Step over',
              child: TextButton(
                onPressed: controller.stepOver,
                child: Icon(
                  Codicons.debugStepOver,
                  color: Colors.black,
                  size: defaultIconSize,
                ),
              ),
            ),
          ],
        ),
      ),
    );
  }
}<|MERGE_RESOLUTION|>--- conflicted
+++ resolved
@@ -25,13 +25,8 @@
 import 'controls.dart';
 import 'debugger_controller.dart';
 import 'debugger_model.dart';
-<<<<<<< HEAD
 import 'program_explorer.dart';
-import 'program_explorer_controller.dart';
-=======
 import 'key_sets.dart';
-import 'scripts.dart';
->>>>>>> d9b95ce1
 import 'variables.dart';
 
 class DebuggerScreen extends Screen {
@@ -85,11 +80,8 @@
   static const breakpointsTitle = 'Breakpoints';
 
   DebuggerController controller;
-<<<<<<< HEAD
-=======
 
   bool _shownFirstScript;
->>>>>>> d9b95ce1
 
   @override
   void initState() {
@@ -157,24 +149,10 @@
             initialFractions: const [0.70, 0.30],
             children: [
               codeView,
-<<<<<<< HEAD
               ProgramExplorer(
                 debugController: controller,
                 onSelected: _onLocationSelected,
               )
-=======
-              ValueListenableBuilder(
-                valueListenable: controller.sortedScripts,
-                builder: (context, scripts, _) {
-                  return ScriptPicker(
-                    key: DebuggerScreenBody.scriptViewKey,
-                    controller: controller,
-                    scripts: scripts,
-                    onSelected: _onLocationSelected,
-                  );
-                },
-              ),
->>>>>>> d9b95ce1
             ],
           );
         } else {
