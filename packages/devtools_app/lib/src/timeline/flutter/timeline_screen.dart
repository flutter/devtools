--- conflicted
+++ resolved
@@ -128,15 +128,9 @@
     return Column(
       children: [
         _timelineControls(),
-<<<<<<< HEAD
+        const SizedBox(height: denseRowSpacing),
         if (serviceManager.connectedApp.isFlutterAppRaw)
           const FlutterFramesChart(),
-=======
-        const SizedBox(height: denseRowSpacing),
-        // TODO(kenz): hide the bar chart if the connected app is not a Flutter
-        // app.
-        const FlutterFramesChart(),
->>>>>>> 7da4f8d4
         Expanded(
           child: Split(
             axis: Axis.vertical,
@@ -198,25 +192,13 @@
     return Row(
       mainAxisAlignment: MainAxisAlignment.end,
       children: [
-<<<<<<< HEAD
-        Padding(
-          padding: const EdgeInsets.symmetric(horizontal: 8.0),
-          child: ProfileGranularityDropdown(),
-        ),
+        ProfileGranularityDropdown(),
+        const SizedBox(width: defaultSpacing),
         if (!serviceManager.connectedApp.isDartCliAppRaw)
           ServiceExtensionButtonGroup(
             minIncludeTextWidth: _secondaryControlsMinIncludeTextWidth,
             extensions: [performanceOverlay, profileWidgetBuilds],
           ),
-=======
-        ProfileGranularityDropdown(),
-        const SizedBox(width: defaultSpacing),
-        // TODO(kenz): don't show these buttons if connected to a Dart VM app.
-        ServiceExtensionButtonGroup(
-          minIncludeTextWidth: _secondaryControlsMinIncludeTextWidth,
-          extensions: [performanceOverlay, profileWidgetBuilds],
-        ),
->>>>>>> 7da4f8d4
         // TODO(kenz): hide or disable button if http timeline logging is not
         // available.
         _logNetworkTrafficButton(),
