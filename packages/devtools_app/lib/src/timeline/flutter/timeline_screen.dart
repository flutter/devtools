// Copyright 2019 The Chromium Authors. All rights reserved.
// Use of this source code is governed by a BSD-style license that can be
// found in the LICENSE file.

import 'dart:async';

import 'package:flutter/material.dart';
import 'package:flutter_icons/flutter_icons.dart';

import '../../flutter/controllers.dart';
import '../../flutter/screen.dart';
import '../../flutter/split.dart';
import '../../service_extensions.dart';
import '../../ui/flutter/label.dart';
import '../../ui/flutter/service_extension_widgets.dart';
import '../../ui/flutter/vm_flag_widgets.dart';
import '../timeline_controller.dart';
import 'event_details.dart';
import 'flutter_frames_chart.dart';
import 'timeline_flame_chart.dart';

class TimelineScreen extends Screen {
  const TimelineScreen() : super('Timeline');

  @override
  Widget build(BuildContext context) => TimelineScreenBody();

  @override
  Widget buildTab(BuildContext context) {
    return Tab(
      text: name,
      icon: Icon(Octicons.getIconData('pulse')),
    );
  }
}

class TimelineScreenBody extends StatefulWidget {
  @override
  TimelineScreenBodyState createState() => TimelineScreenBodyState();
}

class TimelineScreenBodyState extends State<TimelineScreenBody> {
  TimelineController controller;
<<<<<<< HEAD
=======

  StreamSubscription selectedFrameSubscription;
>>>>>>> d969bddd

  @override
  void didChangeDependencies() {
    super.didChangeDependencies();
    controller = Controllers.of(context).timeline;
<<<<<<< HEAD
=======
    controller.timelineService.updateListeningState(true);

    // TODO(kenz): use Notifier class to register and unregister listeners.
    // TODO(terry): Add AutoDisposeMixin and remove selectedFrameSubscription.
    selectedFrameSubscription?.cancel();
    selectedFrameSubscription =
        controller.frameBasedTimeline.onSelectedFrame.listen((_) {
      setState(() {});
    });
>>>>>>> d969bddd
  }

  @override
  void dispose() {
    // TODO(kenz): make TimelineController disposable via
    // DisposableController and dispose here.
    controller.timelineService.updateListeningState(false);
    selectedFrameSubscription.cancel();
    super.dispose();
  }

  @override
  Widget build(BuildContext context) {
    return Column(
      children: [
        Row(
          mainAxisAlignment: MainAxisAlignment.spaceBetween,
          children: [
            Row(
              children: _buildTimelineStateButtons(),
            ),
            Row(
              mainAxisAlignment: MainAxisAlignment.end,
              children: _buildSecondaryButtons(),
            ),
          ],
        ),
        if (controller.timelineMode == TimelineMode.frameBased)
          const FlutterFramesChart(),
        if (controller.timelineMode == TimelineMode.full ||
            controller.frameBasedTimeline.data?.selectedFrame != null)
          Expanded(
            child: Split(
              axis: Axis.vertical,
              firstChild: const TimelineFlameChart(),
              // TODO(kenz): use StreamBuilder to get selected event from
              // controller once data is hooked up.
              secondChild: EventDetails(stubAsyncEvent),
              initialFirstFraction: 0.6,
            ),
          ),
      ],
    );
  }

  List<Widget> _buildTimelineStateButtons() {
    return [
      if (controller.timelineMode == TimelineMode.frameBased) ...[
        OutlineButton(
          onPressed: _pauseLiveTimeline,
          child: const MaterialIconLabel(
            Icons.pause,
            'Pause',
            minIncludeTextWidth: 900,
          ),
        ),
        OutlineButton(
          onPressed: _resumeLiveTimeline,
          child: const MaterialIconLabel(
            Icons.play_arrow,
            'Resume',
            minIncludeTextWidth: 900,
          ),
        ),
      ],
      if (controller.timelineMode == TimelineMode.full) ...[
        OutlineButton(
          onPressed: _startRecording,
          child: const MaterialIconLabel(
            Icons.fiber_manual_record,
            'Record',
            minIncludeTextWidth: 900,
          ),
        ),
        OutlineButton(
          onPressed: _stopRecording,
          child: const MaterialIconLabel(
            Icons.stop,
            'Stop',
            minIncludeTextWidth: 900,
          ),
        ),
      ],
      const SizedBox(width: 8.0),
      OutlineButton(
        onPressed: _clearTimeline,
        child: const MaterialIconLabel(
          Icons.block,
          'Clear',
          minIncludeTextWidth: 900,
        ),
      ),
      Padding(
        padding: const EdgeInsets.symmetric(horizontal: 8.0),
        child: Row(
          children: [
            Switch(
              value: controller.timelineMode == TimelineMode.frameBased,
              onChanged: _onTimelineModeChanged,
            ),
            const Text('Show frames'),
          ],
        ),
      ),
    ];
  }

  List<Widget> _buildSecondaryButtons() {
    return [
      Padding(
        padding: const EdgeInsets.all(8.0),
        child: ProfileGranularityDropdown(),
      ),
      ServiceExtensionButtonGroup(
        minIncludeTextWidth: 1100,
        extensions: [performanceOverlay],
      ),
      const SizedBox(width: 8.0),
      OutlineButton(
        onPressed: _exportTimeline,
        child: MaterialIconLabel(
          Icons.file_download,
          'Export',
          minIncludeTextWidth: 1100,
        ),
      ),
    ];
  }

  void _pauseLiveTimeline() {
    // TODO(kenz): implement.
  }

  void _resumeLiveTimeline() {
    // TODO(kenz): implement.
  }

  void _startRecording() {
    // TODO(kenz): implement.
  }

  void _stopRecording() {
    // TODO(kenz): implement.
  }

  void _clearTimeline() {
    // TODO(kenz): implement.
  }

  void _exportTimeline() {
    // TODO(kenz): implement.
  }

  void _onTimelineModeChanged(bool frameBased) {
    setState(() {
      controller.timelineMode =
          frameBased ? TimelineMode.frameBased : TimelineMode.full;
    });
  }
}<|MERGE_RESOLUTION|>--- conflicted
+++ resolved
@@ -41,18 +41,13 @@
 
 class TimelineScreenBodyState extends State<TimelineScreenBody> {
   TimelineController controller;
-<<<<<<< HEAD
-=======
 
   StreamSubscription selectedFrameSubscription;
->>>>>>> d969bddd
 
   @override
   void didChangeDependencies() {
     super.didChangeDependencies();
     controller = Controllers.of(context).timeline;
-<<<<<<< HEAD
-=======
     controller.timelineService.updateListeningState(true);
 
     // TODO(kenz): use Notifier class to register and unregister listeners.
@@ -62,7 +57,6 @@
         controller.frameBasedTimeline.onSelectedFrame.listen((_) {
       setState(() {});
     });
->>>>>>> d969bddd
   }
 
   @override
