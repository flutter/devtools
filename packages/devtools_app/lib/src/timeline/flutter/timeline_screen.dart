--- conflicted
+++ resolved
@@ -210,10 +210,9 @@
     );
   }
 
-<<<<<<< HEAD
   Widget _trackHttpButton() {
     return ValueListenableBuilder(
-      valueListenable: controller.httpTimelineLoggingNotifier,
+      valueListenable: controller.httpTimelineLoggingEnabled,
       builder: (context, enabled, _) {
         return ToggleButtons(
           constraints: const BoxConstraints(minWidth: 32.0, minHeight: 32.0),
@@ -234,10 +233,7 @@
     );
   }
 
-  Widget _buildFlameChartSection() {
-=======
   Widget _buildFlameChartSection(TimelineEvent selectedEvent) {
->>>>>>> 68f9ac60
     Widget content;
     final timelineEmpty = (controller.data?.isEmpty ?? true) ||
         controller.data.eventGroups.isEmpty;
