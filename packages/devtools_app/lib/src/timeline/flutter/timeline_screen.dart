// Copyright 2019 The Chromium Authors. All rights reserved.
// Use of this source code is governed by a BSD-style license that can be
// found in the LICENSE file.

import 'package:flutter/material.dart';
import 'package:flutter_icons/flutter_icons.dart';

import '../../flutter/controllers.dart';
import '../../flutter/screen.dart';
import '../../flutter/split.dart';
import '../../service_extensions.dart';
import '../../ui/flutter/label.dart';
import '../../ui/flutter/service_extension_widgets.dart';
import '../../ui/flutter/vm_flag_widgets.dart';
import '../timeline_controller.dart';
import 'event_details.dart';
import 'flutter_frames_chart.dart';
import 'timeline_flame_chart.dart';

class TimelineScreen extends Screen {
  const TimelineScreen() : super('Timeline');

  @override
  Widget build(BuildContext context) => TimelineScreenBody();

  @override
  Widget buildTab(BuildContext context) {
    return Tab(
      text: name,
      icon: Icon(Octicons.getIconData('pulse')),
    );
  }
}

class TimelineScreenBody extends StatefulWidget {
  @override
  TimelineScreenBodyState createState() => TimelineScreenBodyState();
}

class TimelineScreenBodyState extends State<TimelineScreenBody> {
  TimelineController controller;


  @override
  void didChangeDependencies() {
    super.didChangeDependencies();
    controller = Controllers.of(context).timeline;
  }

  @override
  void dispose() {
    // TODO(kenz): make TimelineController disposable via
    // DisposableController and dispose here.
    super.dispose();
  }

  @override
  Widget build(BuildContext context) {
    return Column(
      children: [
        Row(
          mainAxisAlignment: MainAxisAlignment.spaceBetween,
          children: [
            Row(
              children: _buildTimelineStateButtons(),
            ),
            Row(
              mainAxisAlignment: MainAxisAlignment.end,
              children: _buildSecondaryButtons(),
            ),
          ],
        ),
        if (controller.timelineMode == TimelineMode.frameBased)
<<<<<<< HEAD
          FlutterFramesChart(),
        if (controller.timelineMode == TimelineMode.full ||
            controller.frameBasedTimeline.data?.selectedFrame != null)
          Expanded(
            child: Split(
              axis: Axis.vertical,
              firstChild: TimelineFlameChart(),
              // TODO(kenz): use StreamBuilder to get selected event from
              // controller once data is hooked up.
              secondChild: EventDetails(stubAsyncEvent),
              initialFirstFraction: 0.6,
            ),
=======
          const FlutterFramesChart(),
        Expanded(
          child: Split(
            axis: Axis.vertical,
            firstChild: TimelineFlameChart(),
            // TODO(kenz): use StreamBuilder to get selected event from
            // controller once data is hooked up.
            secondChild: EventDetails(stubAsyncEvent),
            initialFirstFraction: 0.6,
>>>>>>> f9d6793a
          ),
      ],
    );
  }

  List<Widget> _buildTimelineStateButtons() {
    return [
      if (controller.timelineMode == TimelineMode.frameBased) ...[
        OutlineButton(
          onPressed: _pauseLiveTimeline,
          child: const MaterialIconLabel(
            Icons.pause,
            'Pause',
            minIncludeTextWidth: 900,
          ),
        ),
        OutlineButton(
          onPressed: _resumeLiveTimeline,
          child: const MaterialIconLabel(
            Icons.play_arrow,
            'Resume',
            minIncludeTextWidth: 900,
          ),
        ),
      ],
      if (controller.timelineMode == TimelineMode.full) ...[
        OutlineButton(
          onPressed: _startRecording,
          child: const MaterialIconLabel(
            Icons.fiber_manual_record,
            'Record',
            minIncludeTextWidth: 900,
          ),
        ),
        OutlineButton(
          onPressed: _stopRecording,
          child: const MaterialIconLabel(
            Icons.stop,
            'Stop',
            minIncludeTextWidth: 900,
          ),
        ),
      ],
      const SizedBox(width: 8.0),
      OutlineButton(
        onPressed: _clearTimeline,
        child: const MaterialIconLabel(
          Icons.block,
          'Clear',
          minIncludeTextWidth: 900,
        ),
      ),
      Padding(
        padding: const EdgeInsets.symmetric(horizontal: 8.0),
        child: Row(
          children: [
            Switch(
              value: controller.timelineMode == TimelineMode.frameBased,
              onChanged: _onTimelineModeChanged,
            ),
            const Text('Show frames'),
          ],
        ),
      ),
    ];
  }

  List<Widget> _buildSecondaryButtons() {
    return [
      Padding(
        padding: const EdgeInsets.all(8.0),
        child: ProfileGranularityDropdown(),
      ),
      ServiceExtensionButtonGroup(
        minIncludeTextWidth: 1100,
        extensions: [performanceOverlay],
      ),
      const SizedBox(width: 8.0),
      OutlineButton(
        onPressed: _exportTimeline,
        child: MaterialIconLabel(
          Icons.file_download,
          'Export',
          minIncludeTextWidth: 1100,
        ),
      ),
    ];
  }

  void _pauseLiveTimeline() {
    // TODO(kenz): implement.
  }

  void _resumeLiveTimeline() {
    // TODO(kenz): implement.
  }

  void _startRecording() {
    // TODO(kenz): implement.
  }

  void _stopRecording() {
    // TODO(kenz): implement.
  }

  void _clearTimeline() {
    // TODO(kenz): implement.
  }

  void _exportTimeline() {
    // TODO(kenz): implement.
  }

  void _onTimelineModeChanged(bool frameBased) {
    setState(() {
      controller.timelineMode =
          frameBased ? TimelineMode.frameBased : TimelineMode.full;
    });
  }
}<|MERGE_RESOLUTION|>--- conflicted
+++ resolved
@@ -71,30 +71,18 @@
           ],
         ),
         if (controller.timelineMode == TimelineMode.frameBased)
-<<<<<<< HEAD
-          FlutterFramesChart(),
+          const FlutterFramesChart(),
         if (controller.timelineMode == TimelineMode.full ||
             controller.frameBasedTimeline.data?.selectedFrame != null)
           Expanded(
             child: Split(
               axis: Axis.vertical,
-              firstChild: TimelineFlameChart(),
+              firstChild: const TimelineFlameChart(),
               // TODO(kenz): use StreamBuilder to get selected event from
               // controller once data is hooked up.
               secondChild: EventDetails(stubAsyncEvent),
               initialFirstFraction: 0.6,
             ),
-=======
-          const FlutterFramesChart(),
-        Expanded(
-          child: Split(
-            axis: Axis.vertical,
-            firstChild: TimelineFlameChart(),
-            // TODO(kenz): use StreamBuilder to get selected event from
-            // controller once data is hooked up.
-            secondChild: EventDetails(stubAsyncEvent),
-            initialFirstFraction: 0.6,
->>>>>>> f9d6793a
           ),
       ],
     );
