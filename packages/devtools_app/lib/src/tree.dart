--- conflicted
+++ resolved
@@ -149,7 +149,6 @@
   Widget build(BuildContext context) {
     return Padding(
       padding: EdgeInsets.only(left: nodeIndent(widget.data)),
-<<<<<<< HEAD
       child: Container(
         color:
             widget.data.isSelected ? Theme.of(context).selectedRowColor : null,
@@ -161,35 +160,16 @@
                     onTap: _onExpanded ?? _onSelected,
                     child: RotationTransition(
                       turns: expandArrowAnimation,
-                      child: const Icon(
+                      child: Icon(
                         Icons.keyboard_arrow_down,
                         size: defaultIconSize,
                       ),
                     ),
                   )
-                : const SizedBox(width: defaultIconSize),
+                : SizedBox(width: defaultIconSize),
             Expanded(child: widget.buildDisplay(_onSelected)),
           ],
         ),
-=======
-      child: Row(
-        mainAxisSize: MainAxisSize.min,
-        children: [
-          widget.data.isExpandable
-              ? InkWell(
-                  onTap: _onPressed,
-                  child: RotationTransition(
-                    turns: expandArrowAnimation,
-                    child: Icon(
-                      Icons.arrow_drop_down,
-                      size: defaultIconSize,
-                    ),
-                  ),
-                )
-              : SizedBox(width: defaultIconSize),
-          Expanded(child: widget.buildDisplay(_onPressed)),
-        ],
->>>>>>> d9b95ce1
       ),
     );
   }
