// Copyright 2020 The Chromium Authors. All rights reserved.
// Use of this source code is governed by a BSD-style license that can be
// found in the LICENSE file.

import 'dart:async';
import 'dart:math';

import 'package:flutter/material.dart';
import 'package:intl/intl.dart';
import 'package:provider/provider.dart';

import '../auto_dispose_mixin.dart';
import '../common_widgets.dart';
import '../config_specific/logger/logger.dart' as logger;
import '../globals.dart';
import '../table.dart';
import '../table_data.dart';
import '../theme.dart';
import '../ui/icons.dart';
import '../ui/label.dart';
import '../ui/search.dart';
import '../utils.dart';
import 'memory_allocation_table_view.dart';
import 'memory_analyzer.dart';
import 'memory_controller.dart';
import 'memory_filter.dart';
import 'memory_graph_model.dart';
import 'memory_instance_tree_view.dart';
import 'memory_protocol.dart';
import 'memory_snapshot_models.dart';
import 'memory_treemap.dart';

final memorySearchFieldKey = GlobalKey(debugLabel: 'MemorySearchFieldKey');

class HeapTree extends StatefulWidget {
  const HeapTree(
    this.controller,
  );

  final MemoryController controller;

  @override
  HeapTreeViewState createState() => HeapTreeViewState();
}

enum SnapshotStatus {
  none,
  streaming,
  graphing,
  grouping,
  done,
}

enum WildcardMatch {
  exact,
  startsWith,
  endsWith,
  contains,
}

/// If no wildcard then exact match.
/// *NNN - ends with NNN
/// NNN* - starts with NNN
/// NNN*ZZZ - starts with NNN and ends with ZZZ
const knowClassesToAnalyzeForImages = <WildcardMatch, List<String>>{
  // Anything that contains the phrase:
  WildcardMatch.contains: [
    'Image',
  ],

  // Anything that starts with:
  WildcardMatch.startsWith: [],

  // Anything that exactly matches:
  WildcardMatch.exact: [
    '_Int32List',
    // 32-bit devices e.g., emulators, Pixel 2, raw images as Int32List.
    '_Int64List',
    // 64-bit devices e.g., Pixel 3 XL, raw images as Int64List.
    'FrameInfos',
  ],

  // Anything that ends with:
  WildcardMatch.endsWith: [],
};

/// RegEx expressions to handle the WildcardMatches:
///     Ends with Image:      \[_A-Za-z0-9_]*Image\$
///     Starts with Image:    ^Image
///     Contains Image:       Image
///     Extact Image:         ^Image$
String buildRegExs(Map<WildcardMatch, List<String>> matchingCriteria) {
  final resultRegEx = StringBuffer();
  matchingCriteria.forEach((key, value) {
    if (value.isNotEmpty) {
      final name = value;
      String regEx;
      // TODO(terry): Need to handle $ for identifier names e.g.,
      //              $FOO is a valid identifier.
      switch (key) {
        case WildcardMatch.exact:
          regEx = '^${name.join("\$|^")}\$';
          break;
        case WildcardMatch.startsWith:
          regEx = '^${name.join("|^")}';
          break;
        case WildcardMatch.endsWith:
          regEx = '^\[_A-Za-z0-9]*${name.join("\|[_A-Za-z0-9]*")}\$';
          break;
        case WildcardMatch.contains:
          regEx = '${name.join("|")}';
          break;
        default:
          assert(false, 'buildRegExs: Unhandled WildcardMatch');
      }
      resultRegEx.write(resultRegEx.isEmpty ? '($regEx' : '|$regEx');
    }
  });

  resultRegEx.write(')');
  return resultRegEx.toString();
}

final String knownClassesRegExs = buildRegExs(knowClassesToAnalyzeForImages);

class HeapTreeViewState extends State<HeapTree>
    with AutoDisposeMixin, SearchFieldMixin {
  @visibleForTesting
  static const snapshotButtonKey = Key('Snapshot Button');
  @visibleForTesting
  static const groupByClassButtonKey = Key('Group By Class Button');
  @visibleForTesting
  static const groupByLibraryButtonKey = Key('Group By Library Button');
  @visibleForTesting
  static const collapseAllButtonKey = Key('Collapse All Button');
  @visibleForTesting
  static const expandAllButtonKey = Key('Expand All Button');
  @visibleForTesting
  static const allocationMonitorKey = Key('Allocation Monitor Start Button');
  @visibleForTesting
  static const allocationMonitorResetKey = Key('Accumulators Reset Button');
  @visibleForTesting
  static const searchButtonKey = Key('Snapshot Search');
  @visibleForTesting
  static const filterButtonKey = Key('Snapshot Filter');
  @visibleForTesting
  static const settingsButtonKey = Key('Snapshot Settings');

  MemoryController controller;

  Widget snapshotDisplay;

  /// Used to detect a spike in memory usage.
  MovingAverage heapMovingAverage = MovingAverage(averagePeriod: 100);

  /// Number of seconds between auto snapshots because RSS is exceeded.
  static const maxRSSExceededDurationSecs = 30;

  static const minPercentIncrease = 30;

  /// Timestamp of HeapSample that caused auto snapshot.
  int spikeSnapshotTime;

  /// Timestamp when RSS exceeded auto snapshot.
  int rssSnapshotTime = 0;

  /// Total memory that caused last snapshot.
  int lastSnapshotMemoryTotal = 0;

  @override
  void didChangeDependencies() {
    super.didChangeDependencies();

    final newController = Provider.of<MemoryController>(context);
    if (newController == controller) return;
    controller = newController;

    cancel();

    addAutoDisposeListener(controller.selectedSnapshotNotifier, () {
      setState(() {
        controller.computeAllLibraries(rebuild: true);
      });
    });

    addAutoDisposeListener(controller.selectionNotifier, () {
      setState(() {
        controller.computeAllLibraries(rebuild: true);
      });
    });

    addAutoDisposeListener(controller.filterNotifier, () {
      setState(() {
        controller.computeAllLibraries(rebuild: true);
      });
    });

    addAutoDisposeListener(controller.leafSelectedNotifier, () {
      setState(() {
        controller.computeRoot();
      });
    });

    addAutoDisposeListener(controller.leafAnalysisSelectedNotifier, () {
      setState(() {
        controller.computeAnalysisInstanceRoot();
      });
    });

    addAutoDisposeListener(controller.searchNotifier, () {
      setState(() {
        controller.closeAutoCompleteOverlay();
      });
    });

    addAutoDisposeListener(controller.searchAutoCompleteNotifier, () {
      setState(controller.autoCompleteOverlaySetState(
        searchFieldKey: memorySearchFieldKey,
        context: context,
      ));
    });

    addAutoDisposeListener(controller.monitorAllocationsNotifier, () {
      setState(() {
        controller.computeAllLibraries(rebuild: true);
      });
    });

    addAutoDisposeListener(controller.memoryTimeline.sampleAddedNotifier, () {
      autoSnapshot();
    });
  }

  @override
  void dispose() {
    // Clean up the TextFieldController and FocusNode.
    searchTextFieldController.dispose();
    searchFieldFocusNode.dispose();

    rawKeyboardFocusNode.dispose();

    super.dispose();
  }

  /// Enable to output debugging information for auto-snapshot.
  /// WARNING: Do not checkin with this flag set to true.
  final debugSnapshots = false;

  /// Detect spike in memory usage if so do an automatic snapshot.
  void autoSnapshot() {
    final heapSample = controller.memoryTimeline.sampleAddedNotifier.value;
    final heapSum = heapSample.external + heapSample.used;
    heapMovingAverage.add(heapSum);

    final dateTimeFormat = DateFormat('hh:mm:ss.mmm');
    final startDateTime = dateTimeFormat
        .format(DateTime.fromMillisecondsSinceEpoch(heapSample.timestamp));

    if (debugSnapshots) {
      debugLogger('AutoSnapshot $startDateTime heapSum=$heapSum, '
          'first=${heapMovingAverage.dataSet.first}, '
          'mean=${heapMovingAverage.mean}');
    }

    bool takeSnapshot = false;
    final sampleTime = Duration(milliseconds: heapSample.timestamp);

    final rssExceeded = heapSum > heapSample.rss;
    if (rssExceeded) {
      final increase = heapSum - lastSnapshotMemoryTotal;
      final rssPercentIncrease = lastSnapshotMemoryTotal > 0
          ? increase / lastSnapshotMemoryTotal * 100
          : 0;
      final rssTime = Duration(milliseconds: rssSnapshotTime);
      // Number of seconds since last snapshot happens because of RSS exceeded.
      // Reduce rapid fire snapshots.
      final rssSnapshotPeriod = (sampleTime - rssTime).inSeconds;
      if (rssSnapshotPeriod > maxRSSExceededDurationSecs) {
        // minPercentIncrease larger than previous auto RSS snapshot then
        // take another snapshot.
        if (rssPercentIncrease > minPercentIncrease) {
          rssSnapshotTime = heapSample.timestamp;
          lastSnapshotMemoryTotal = heapSum;

          takeSnapshot = true;
          debugLogger('AutoSnapshot - RSS exceeded '
              '($rssPercentIncrease% increase) @ $startDateTime.');
        }
      }
    }

    if (!takeSnapshot && heapMovingAverage.hasSpike()) {
      final snapshotTime =
          Duration(milliseconds: spikeSnapshotTime ?? heapSample.timestamp);
      spikeSnapshotTime = heapSample.timestamp;
      takeSnapshot = true;
      logger.log('AutoSnapshot - memory spike @ $startDateTime} '
          'last snapshot ${(sampleTime - snapshotTime).inSeconds} seconds ago.');
      debugLogger('               '
          'heap @ last snapshot = $lastSnapshotMemoryTotal, '
          'heap total=$heapSum, RSS=${heapSample.rss}');
    }

    if (takeSnapshot) {
      assert(!heapMovingAverage.isDipping());
      // Reset moving average for next spike.
      heapMovingAverage.clear();
      // TODO(terry): Should get the real sum of the snapshot not the current memory.
      //              Snapshot can take a bit and could be a lag.
      lastSnapshotMemoryTotal = heapSum;
      _snapshot(userGenerated: false);
    } else if (heapMovingAverage.isDipping()) {
      // Reset the two things we're tracking spikes and RSS exceeded.
      heapMovingAverage.clear();
      lastSnapshotMemoryTotal = heapSum;
    }
  }

  SnapshotStatus snapshotState = SnapshotStatus.none;

  bool get _isSnapshotRunning =>
      snapshotState != SnapshotStatus.done &&
      snapshotState != SnapshotStatus.none;

  bool get _isSnapshotStreaming => snapshotState == SnapshotStatus.streaming;

  bool get _isSnapshotGraphing => snapshotState == SnapshotStatus.graphing;

  bool get _isSnapshotGrouping => snapshotState == SnapshotStatus.grouping;

  bool get _isSnapshotComplete => snapshotState == SnapshotStatus.done;

  @override
  Widget build(BuildContext context) {
    final textTheme = Theme.of(context).textTheme;

    if (_isSnapshotRunning) {
      snapshotDisplay = Column(
        children: [
          const SizedBox(height: 50.0),
          snapshotDisplay = const CircularProgressIndicator(),
          const SizedBox(height: denseSpacing),
<<<<<<< HEAD
          Text(
            _isSnapshotStreaming
                ? 'Processing...'
                : _isSnapshotGraphing
                    ? 'Graphing...'
                    : _isSnapshotGrouping
                        ? 'Grouping...'
                        : _isSnapshotComplete
                            ? 'Done'
                            : '...',
          ),
=======
          Text(_isSnapshotStreaming
              ? 'Processing...'
              : _isSnapshotGraphing
                  ? 'Graphing...'
                  : _isSnapshotGrouping
                      ? 'Grouping...'
                      : _isSnapshotComplete
                          ? 'Done'
                          : '...'),
>>>>>>> bcf6b747
        ],
      );
    } else if (controller.snapshotByLibraryData != null ||
        controller.monitorAllocations.isNotEmpty) {
      if (controller.showTreemap.value) {
        snapshotDisplay = MemoryTreemap(controller);
      } else {
        snapshotDisplay = MemorySnapshotTable();
      }
    } else {
      snapshotDisplay = const SizedBox();
    }

    return Column(
      children: [
        Row(
          children: [
            _buildSnapshotControls(textTheme),
            const Expanded(child: SizedBox(width: defaultSpacing)),
            // TODO(peterdjlee): Implement filter and search functionality for treemap.
            if (!controller.showTreemap.value) _buildSearchFilterControls(),
          ],
        ),
        const SizedBox(height: denseRowSpacing),
        Expanded(
          child: OutlineDecoration(
            child: buildSnapshotTables(snapshotDisplay),
          ),
        ),
      ],
    );
  }

  Widget buildSnapshotTables(Widget snapshotDisplay) {
    final hasDetails =
        controller.isLeafSelected || controller.isAnalysisLeafSelected;

    final rightSideTable = controller.isLeafSelected
        ? Expanded(child: InstanceTreeView())
        : controller.isAnalysisLeafSelected
            ? Expanded(child: AnalysisInstanceViewTable())
            : controller.isAllocationMonitorLeafSelected
                ? Expanded(child: AllocationTableView())
                : const SizedBox();

    return Row(
      mainAxisSize: MainAxisSize.min,
      mainAxisAlignment: MainAxisAlignment.end,
      children: [
        Expanded(child: snapshotDisplay),
        if (hasDetails) const SizedBox(width: defaultSpacing),
        // TODO(terry): Need better focus handling between 2 tables & up/down
        //              arrows in the right-side field instance view table.
        rightSideTable,
      ],
    );
  }

  @visibleForTesting
  static const groupByMenuButtonKey = Key('Group By Menu Button');
  @visibleForTesting
  static const groupByMenuItem = Key('Filter Group By Menu Item');
  @visibleForTesting
  static const groupByKey = Key('Filter Group By');

  Widget _groupByDropdown(TextTheme textTheme) {
    final _groupByTypes = [
      MemoryController.groupByLibrary,
      MemoryController.groupByClass,
      MemoryController.groupByInstance,
    ].map<DropdownMenuItem<String>>(
      (
        String value,
      ) {
        return DropdownMenuItem<String>(
          key: groupByMenuItem,
          value: value,
          child: Text(
            'Group by $value',
            key: groupByKey,
          ),
        );
      },
    ).toList();

    return DropdownButtonHideUnderline(
      child: DropdownButton<String>(
        key: groupByMenuButtonKey,
        style: textTheme.bodyText2,
        value: controller.groupingBy.value,
        onChanged: (String newValue) {
          setState(
            () {
              controller.selectedLeaf = null;
              controller.groupingBy.value = newValue;
              if (controller.snapshots.isNotEmpty) {
                doGroupBy();
              }
            },
          );
        },
        items: _groupByTypes,
      ),
    );
  }

  Widget _buildSnapshotControls(TextTheme textTheme) {
    return Row(
      children: [
        Tooltip(
          message: 'Snapshot',
          child: OutlineButton(
            key: snapshotButtonKey,
            onPressed: _isSnapshotRunning ? null : _snapshot,
            child: createIcon(Icons.camera),
          ),
        ),
        const SizedBox(width: defaultSpacing),
        Row(
          children: [
            const Text('Treemap'),
            Switch(
              value: controller.showTreemap.value,
              onChanged: (value) {
                setState(() {
                  controller.closeAutoCompleteOverlay();
                  controller.toggleShowTreemap(value);
                  controller.search = '';
                  controller.selectedLeaf = null;
                });
              },
            ),
          ],
        ),
        const SizedBox(width: defaultSpacing),
        controller.showTreemap.value
            ? const SizedBox()
            : _groupByDropdown(textTheme),
        const SizedBox(width: defaultSpacing),
        // TODO(terry): Mechanism to handle expand/collapse on both
        // tables objects/fields. Maybe notion in table?
        controller.showTreemap.value
            ? const SizedBox()
            : Tooltip(
                message: 'Collapse All',
                child: OutlineButton(
                  key: collapseAllButtonKey,
                  onPressed: snapshotDisplay is MemorySnapshotTable
                      ? () {
                          if (snapshotDisplay is MemorySnapshotTable) {
                            controller.groupByTreeTable.dataRoots
                                .every((element) {
                              element.collapseCascading();
                              return true;
                            });
                            if (controller.instanceFieldsTreeTable != null) {
                              // We're collapsing close the fields table.
                              controller.selectedLeaf = null;
                            }
                            // All nodes collapsed - signal tree state changed.
                            controller.treeChanged();
                          }
                        }
                      : null,
                  child: createIcon(Icons.vertical_align_top),
                )),
        controller.showTreemap.value
            ? const SizedBox()
            : Tooltip(
                message: 'Expand All',
                child: OutlineButton(
                  key: expandAllButtonKey,
                  onPressed: snapshotDisplay is MemorySnapshotTable
                      ? () {
                          if (snapshotDisplay is MemorySnapshotTable) {
                            controller.groupByTreeTable.dataRoots
                                .every((element) {
                              element.expandCascading();
                              return true;
                            });
                          }
                          // All nodes expanded - signal tree state  changed.
                          controller.treeChanged();
                        }
                      : null,
                  child: createIcon(Icons.vertical_align_bottom),
                ),
              ),
        const SizedBox(width: defaultSpacing),

        Tooltip(
          message: 'Monitor Allocations',
          child: OutlineButton(
            key: allocationMonitorKey,
            onPressed: () async {
              await _allocationStart();
            },
            child: createImageIcon(
              // TODO(terry): Could we use a canned material icon check w/ Youyang?
              'icons/memory/communities_white@2x.png',
              size: defaultIconThemeSize,
            ),
          ),
        ),
        Tooltip(
          message: 'Reset Accumulators',
          child: OutlineButton(
            key: allocationMonitorResetKey,
            onPressed: () async {
              await _allocationReset();
            },
            child: createImageIcon(
              // TODO(terry): Could we use a canned material icon check w/ Youyang?
              'icons/memory/reset_icon_white@2x.png',
              size: defaultIconThemeSize,
            ),
          ),
        ),
      ],
    );
  }

  // WARNING: Do not checkin the debug flag set to true.
  final _debugAllocationMonitoring = false;

  Future<void> _allocationStart() async {
    // TODO(terry): Look at grouping by library or classes also filtering e.g., await controller.computeLibraries();
    controller.memoryTimeline.addMonitorStartEvent();

    final allocationtimestamp = DateTime.now();
    final currentAllocations = await controller.getAllocationProfile();

    if (controller.monitorAllocations.isNotEmpty) {
      final previousLength = controller.monitorAllocations.length;
      int previousIndex = 0;
      final currentLength = currentAllocations.length;
      int currentIndex = 0;
      while (currentIndex < currentLength && previousIndex < previousLength) {
        final previousAllocation = controller.monitorAllocations[previousIndex];
        final currentAllocation = currentAllocations[currentIndex];

        if (previousAllocation.classRef.id == currentAllocation.classRef.id) {
          final instancesCurrent = currentAllocation.instancesCurrent;
          final bytesCurrent = currentAllocation.bytesCurrent;

          currentAllocation.instancesDelta = previousAllocation.instancesDelta +
              (instancesCurrent - previousAllocation.instancesCurrent);
          currentAllocation.bytesDelta = previousAllocation.bytesDelta +
              (bytesCurrent - previousAllocation.bytesCurrent);

          final instancesAccumulated = currentAllocation.instancesDelta;
          final bytesAccumulated = currentAllocation.bytesDelta;

          if (_debugAllocationMonitoring &&
              (instancesAccumulated != 0 || bytesAccumulated != 0)) {
            debugLogger('previous,index=[$previousIndex][$currentIndex] '
                'class ${currentAllocation.classRef.name}\n'
                '    instancesCurrent=$instancesCurrent, '
                '    instancesAccumulated=${currentAllocation.instancesDelta}\n'
                '    bytesCurrent=$bytesCurrent, '
                '    bytesAccumulated=${currentAllocation.bytesDelta}}\n');
          }

          previousIndex++;
          currentIndex++;
        } else {
          // Either a new class in currentAllocations or old that's no longer
          // active in previousAllocations.
          final currentClassId = currentAllocation.classRef.id;
          final ClassHeapDetailStats first =
              controller.monitorAllocations.firstWhere(
            (element) => element.classRef.id == currentClassId,
            orElse: () => null,
          );
          if (first != null) {
            // A class that no longer exist (live or sentinel).
            previousIndex++;
          } else {
            // New Class encountered in new AllocationProfile, don't increment
            // previousIndex.
            currentIndex++;
          }
        }
      }

      // Insure all entries from previous and current were looked at.
      assert(previousLength == previousIndex);
      assert(currentLength == currentIndex);
    }

    controller.monitorTimestamp = allocationtimestamp;
    controller.monitorAllocations = currentAllocations;

    controller.treeChanged();
  }

  Future<void> _allocationReset() async {
    controller.memoryTimeline.addMonitorResetEvent();
    final currentAllocations = await controller.resetAllocationProfile();

    // Reset all accumulators to zero.
    for (final classAllocation in currentAllocations) {
      classAllocation.bytesDelta = 0;
      classAllocation.instancesDelta = 0;
    }

    controller.monitorAllocations = currentAllocations;
  }

  /// Match, found,  select it and process via ValueNotifiers.
  void selectTheMatch(String foundName) {
    setState(() {
      if (snapshotDisplay is MemorySnapshotTable) {
        controller.groupByTreeTable.dataRoots.every((element) {
          element.collapseCascading();
          return true;
        });
      }
    });

    selectFromSearchField(controller, foundName);
  }

  Widget _buildSearchFilterControls() {
    return Row(
      mainAxisSize: MainAxisSize.min,
      mainAxisAlignment: MainAxisAlignment.end,
      children: [
        Container(
          // TODO(terry): Use a more adaptive layout than forcing to 300.0
          width: defaultSearchTextWidth,
          height: defaultTextFieldHeight,
          child: buildAutoCompleteSearchField(
            controller: controller,
            searchFieldKey: memorySearchFieldKey,
            searchFieldEnabled: controller.snapshots.isNotEmpty,
            shouldRequestFocus:
                controller.showTreemap.value && controller.snapshots.isNotEmpty,
            onSelection: selectTheMatch,
          ),
        ),
        const SizedBox(width: denseSpacing),
        FilterButton(
          key: filterButtonKey,
          onPressed: _filter,
          // TODO(kenz): implement isFilterActive
          isFilterActive: false,
        ),
        // TODO: Add these back in when _settings() is implemented.
//        const SizedBox(width: denseSpacing),
//        OutlineButton(
//          key: settingsButtonKey,
//          onPressed: _settings,
//          child: const MaterialIconLabel(
//            Icons.tune,
//            'Settings',
//            includeTextWidth: 200,
//          ),
//        ),
      ],
    );
  }

  void _snapshot({userGenerated = true}) async {
    // VmService not available (disconnected/crashed).
    if (serviceManager.service == null) return;

    // Another snapshot in progress, don't stall the world. An auto-snapshot
    // is probably in progress.
    if (snapshotState != SnapshotStatus.none &&
        snapshotState != SnapshotStatus.done) {
      debugLogger('Snapshop in progress - ignoring this request.');
      return;
    }

    controller.memoryTimeline.addSnapshotEvent(auto: !userGenerated);

    setState(() {
      snapshotState = SnapshotStatus.streaming;
    });

    final snapshotTimestamp = DateTime.now();

    final graph = await controller.snapshotMemory();

    // No snapshot collected, disconnected/crash application.
    if (graph == null) {
      setState(() {
        snapshotState = SnapshotStatus.done;
      });
      controller.selectedSnapshotTimestamp = DateTime.now();
      return;
    }

    final snapshotCollectionTime = DateTime.now();

    setState(() {
      snapshotState = SnapshotStatus.graphing;
    });

    // To debug particular classes add their names to the last
    // parameter classNamesToMonitor e.g., ['AppStateModel', 'Terry', 'TerryEntry']
    controller.heapGraph = convertHeapGraph(
      controller,
      graph,
      [],
    );
    final snapshotGraphTime = DateTime.now();

    setState(() {
      snapshotState = SnapshotStatus.grouping;
    });

    await doGroupBy();

    final root = controller.computeAllLibraries(graph: graph);

    final snapshot = controller.storeSnapshot(
      snapshotTimestamp,
      graph,
      root,
      autoSnapshot: !userGenerated,
    );

    final snapshotDoneTime = DateTime.now();

    controller.selectedSnapshotTimestamp = snapshotTimestamp;

    debugLogger('Total Snapshot completed in'
        ' ${snapshotDoneTime.difference(snapshotTimestamp).inMilliseconds / 1000} seconds');
    debugLogger('  Snapshot collected in'
        ' ${snapshotCollectionTime.difference(snapshotTimestamp).inMilliseconds / 1000} seconds');
    debugLogger('  Snapshot graph built in'
        ' ${snapshotGraphTime.difference(snapshotCollectionTime).inMilliseconds / 1000} seconds');
    debugLogger('  Snapshot grouping/libraries computed in'
        ' ${snapshotDoneTime.difference(snapshotGraphTime).inMilliseconds / 1000} seconds');

    setState(() {
      snapshotState = SnapshotStatus.done;
    });

    controller.buildTreeFromAllData();
    _analyze(snapshot: snapshot);
  }

  Future<void> doGroupBy() async {
    controller.heapGraph
      ..computeInstancesForClasses()
      ..computeRawGroups()
      ..computeFilteredGroups();
  }

  void _filter() {
    showDialog(
      context: context,
      builder: (BuildContext context) => SnapshotFilterDialog(controller),
    );
  }

  void _debugCheckAnalyses(DateTime currentSnapDateTime) {
    // Debug only check.
    assert(() {
      // Analysis already completed we're done.
      final foundMatch = controller.completedAnalyses.firstWhere(
        (element) => element.dateTime.compareTo(currentSnapDateTime) == 0,
        orElse: () => null,
      );
      if (foundMatch != null) {
        logger.log(
          'Analysis '
          '${MemoryController.formattedTimestamp(currentSnapDateTime)} '
          'already computed.',
          logger.LogLevel.warning,
        );
      }
      return true;
    }());
  }

  void _analyze({Snapshot snapshot}) {
    final AnalysesReference analysesNode = controller.findAnalysesNode();
    assert(analysesNode != null);

    snapshot ??= controller.computeSnapshotToAnalyze;
    final currentSnapDateTime = snapshot?.collectedTimestamp;

    _debugCheckAnalyses(currentSnapDateTime);

    // If there's an empty place holder than remove it. First analysis will
    // exist shortly.
    if (analysesNode.children.length == 1 &&
        analysesNode.children.first.name.isEmpty) {
      analysesNode.children.clear();
    }

    // Create analysis node to hold analysis results.
    final analyzeSnapshot = AnalysisSnapshotReference(currentSnapDateTime);
    analysesNode.addChild(analyzeSnapshot);

    // Analyze this snapshot.
    final collectedData = collect(controller, snapshot);

    // Analyze the collected data.

    // 1. Analysis of memory image usage.
    imageAnalysis(controller, analyzeSnapshot, collectedData);

    // Add to our list of completed analyses.
    controller.completedAnalyses.add(analyzeSnapshot);

    // Expand the 'Analysis' node.
    if (!analysesNode.isExpanded) {
      analysesNode.expand();
    }

    // Select the snapshot just analyzed.
    controller.selectionNotifier.value = Selection(
      node: analyzeSnapshot,
      nodeIndex: analyzeSnapshot.index,
      scrollIntoView: true,
    );
  }

  // ignore: unused_element
  void _settings() {
    // TODO(terry): TBD
  }
}

/// Snapshot TreeTable
class MemorySnapshotTable extends StatefulWidget {
  @override
  MemorySnapshotTableState createState() => MemorySnapshotTableState();
}

/// A table of the Memory graph class top-down call tree.
class MemorySnapshotTableState extends State<MemorySnapshotTable>
    with AutoDisposeMixin {
  MemoryController controller;

  final TreeColumnData<Reference> treeColumn = _LibraryRefColumn();
  final List<ColumnData<Reference>> columns = [];

  @override
  void initState() {
    super.initState();

    // Setup the table columns.
    columns.addAll([
      treeColumn,
      _ClassOrInstanceCountColumn(),
      _ShallowSizeColumn(),
      _RetainedSizeColumn(),
    ]);
  }

  @override
  void didChangeDependencies() {
    super.didChangeDependencies();

    final newController = Provider.of<MemoryController>(context);
    if (newController == controller) return;
    controller = newController;

    cancel();

    // Update the tree when the tree state changes e.g., expand, collapse, etc.
    addAutoDisposeListener(controller.treeChangedNotifier, () {
      if (controller.isTreeChanged) {
        setState(() {});
      }
    });

    // Update the tree when the memorySource changes.
    addAutoDisposeListener(controller.selectedSnapshotNotifier, () {
      setState(() {
        controller.computeAllLibraries(rebuild: true);
      });
    });

    addAutoDisposeListener(controller.filterNotifier, () {
      setState(() {
        controller.computeAllLibraries(rebuild: true);
      });
    });

    addAutoDisposeListener(controller.searchAutoCompleteNotifier);

    addAutoDisposeListener(controller.selectTheSearchNotifier, () {
      if (_trySelectItem()) {
        setState(() {
          controller.closeAutoCompleteOverlay();
        });
      }
    });

    addAutoDisposeListener(controller.searchNotifier, () {
      if (_trySelectItem()) {
        setState(() {
          controller.closeAutoCompleteOverlay();
        });
      }
    });
  }

  bool _trySelectItem() {
    final searchingValue = controller.search;
    if (searchingValue.isNotEmpty) {
      if (controller.selectTheSearch) {
        // Found an exact match.
        selectItemInTree(searchingValue);
        controller.selectTheSearch = false;
        controller.search = '';
        return true;
      }

      // No exact match, return the list of possible matches.
      controller.clearSearchAutoComplete();

      final externalMatches = <String>[];
      final filteredMatches = <String>[];
      final matches = <String>[];

      switch (controller.groupingBy.value) {
        case MemoryController.groupByLibrary:
          final searchRoot = controller.activeSnapshot;
          for (final reference in searchRoot.children) {
            if (reference.isLibrary) {
              matches.addAll(matchesInLibrary(reference, searchingValue));
            } else if (reference.isExternals) {
              final ExternalReferences refs = reference;
              for (final ExternalReference ext in refs.children) {
                final match = matchSearch(ext, searchingValue);
                if (match != null) {
                  externalMatches.add(match);
                }
              }
            } else if (reference.isFiltered) {
              // Matches in the filtered nodes.
              final FilteredReference filteredReference = reference;
              for (final library in filteredReference.children) {
                filteredMatches.addAll(matchesInLibrary(
                  library,
                  searchingValue,
                ));
              }
            }
          }
          break;
        case MemoryController.groupByClass:
          matches.addAll(matchClasses(
              controller.groupByTreeTable.dataRoots, searchingValue));
          break;
        case MemoryController.groupByInstance:
          // TODO(terry): TBD
          break;
      }

      // Ordered in importance (matches, external, filtered).
      matches.addAll(externalMatches);
      matches.addAll(filteredMatches);

      // Remove duplicates and sort the matches.
      final normalizedMatches = matches.toSet().toList()..sort();
      // Use the top 10 matches:
      controller.searchAutoComplete.value = normalizedMatches.sublist(
          0,
          min(
            topMatchesLimit,
            normalizedMatches.length,
          ));
    }

    return false;
  }

  List<String> _maybeAddMatch(Reference reference, String search) {
    final matches = <String>[];

    final match = matchSearch(reference, search);
    if (match != null) {
      matches.add(match);
    }

    return matches;
  }

  List<String> matchesInLibrary(
    LibraryReference libraryReference,
    String searchingValue,
  ) {
    final matches = _maybeAddMatch(libraryReference, searchingValue);

    final List<Reference> classes = libraryReference.children;
    matches.addAll(matchClasses(classes, searchingValue));

    return matches;
  }

  List<String> matchClasses(
    List<Reference> classReferences,
    String searchingValue,
  ) {
    final matches = <String>[];

    // Check the class names in the library
    for (final ClassReference classReference in classReferences) {
      matches.addAll(_maybeAddMatch(classReference, searchingValue));
    }

    // Remove duplicates
    return matches;
  }

  /// Return null if no match, otherwise string.
  String matchSearch(Reference ref, String matchString) {
    final knownName = ref.name.toLowerCase();
    if (knownName.contains(matchString.toLowerCase())) {
      return ref.name;
    }
    return null;
  }

  /// This finds and selects an exact match in the tree.
  /// Returns `true` if [searchingValue] is found in the tree.
  bool selectItemInTree(String searchingValue) {
    switch (controller.groupingBy.value) {
      case MemoryController.groupByLibrary:
        final searchRoot = controller.activeSnapshot;
        if (controller.selectionNotifier.value.node == null) {
          // No selected node, then select the snapshot we're searching.
          controller.selectionNotifier.value = Selection(
            node: searchRoot,
            nodeIndex: searchRoot.index,
            scrollIntoView: true,
          );
        }
        for (final reference in searchRoot.children) {
          if (reference.isLibrary) {
            final foundIt = _selectItemInTree(reference, searchingValue);
            if (foundIt) {
              return true;
            }
          } else if (reference.isFiltered) {
            // Matches in the filtered nodes.
            final FilteredReference filteredReference = reference;
            for (final library in filteredReference.children) {
              final foundIt = _selectItemInTree(library, searchingValue);
              if (foundIt) {
                return true;
              }
            }
          } else if (reference.isExternals) {
            final ExternalReferences refs = reference;
            for (final ExternalReference external in refs.children) {
              final foundIt = _selectItemInTree(external, searchingValue);
              if (foundIt) {
                return true;
              }
            }
          }
        }
        break;
      case MemoryController.groupByClass:
        for (final reference in controller.groupByTreeTable.dataRoots) {
          if (reference.isClass) {
            return _selecteClassInTree(reference, searchingValue);
          }
        }
        break;
      case MemoryController.groupByInstance:
        // TODO(terry): TBD
        break;
    }

    return false;
  }

  bool _selectInTree(Reference reference, search) {
    if (reference.name == search) {
      controller.selectionNotifier.value = Selection(
        node: reference,
        nodeIndex: reference.index,
        scrollIntoView: true,
      );
      controller.clearSearchAutoComplete();
      return true;
    }
    return false;
  }

  bool _selectItemInTree(Reference reference, String searchingValue) {
    // TODO(terry): Only finds first one.
    if (_selectInTree(reference, searchingValue)) return true;

    // Check the class names in the library
    return _selecteClassInTree(reference, searchingValue);
  }

  bool _selecteClassInTree(Reference reference, String searchingValue) {
    // Check the class names in the library
    for (final Reference classReference in reference.children) {
      // TODO(terry): Only finds first one.
      if (_selectInTree(classReference, searchingValue)) return true;
    }

    return false;
  }

  @override
  Widget build(BuildContext context) {
    final root = controller.buildTreeFromAllData();

    if (root != null) {
      // Snapshots and analyses exists display the trees.
      controller.groupByTreeTable = TreeTable<Reference>(
        dataRoots: root.children,
        columns: columns,
        treeColumn: treeColumn,
        keyFactory: (libRef) => PageStorageKey<String>(libRef.name),
        sortColumn: columns[0],
        sortDirection: SortDirection.ascending,
        selectionNotifier: controller.selectionNotifier,
      );

      return controller.groupByTreeTable;
    } else {
      // Nothing collected yet (snapshots/analyses) - return an empty area.
      return const SizedBox();
    }
  }
}

class _LibraryRefColumn extends TreeColumnData<Reference> {
  _LibraryRefColumn() : super('Library or Class');

  @override
  dynamic getValue(Reference dataObject) {
    // Should never be empty when we're displaying in table.
    assert(!dataObject.isEmptyReference);

    String value;
    if (dataObject.isLibrary) {
      value = (dataObject as LibraryReference).name;
      final splitValues = value.split('/');

      value = splitValues.length > 1
          ? '${splitValues[0]}/${splitValues[1]}'
          : splitValues[0];
    } else {
      value = dataObject.name;
    }
    return value;
  }

  @override
  String getDisplayValue(Reference dataObject) => getValue(dataObject);

  @override
  bool get supportsSorting => true;

  @override
  String getTooltip(Reference dataObject) {
    return dataObject.name;
  }

  @override
  double get fixedWidthPx => 250.0;
}

class _ClassOrInstanceCountColumn extends ColumnData<Reference> {
  _ClassOrInstanceCountColumn()
      : super('Count', alignment: ColumnAlignment.right);

  @override
  dynamic getValue(Reference dataObject) {
    assert(!dataObject.isEmptyReference);

    // Although the method returns dynamic this implementatation only
    // returns int.

    if (dataObject.name == MemoryController.libraryRootNode ||
        dataObject.name == MemoryController.classRootNode) return 0;

    var count = 0;

    if (dataObject.isExternal) {
      count = dataObject.children.length;
    } else if (dataObject.isAnalysis && dataObject is AnalysisReference) {
      final AnalysisReference analysisReference = dataObject;
      count = analysisReference.countNote;
    } else if (dataObject.isSnapshot && dataObject is SnapshotReference) {
      final SnapshotReference snapshotRef = dataObject;
      for (final child in snapshotRef.children) {
        count += _computeCount(child);
      }
    } else {
      count = _computeCount(dataObject);
    }

    return count;
  }

  /// Return a count based on the Reference type e.g., library, filtered,
  /// class, externals, etc.  Only compute once, store in the Reference.
  int _computeCount(Reference ref) {
    // Only compute the children counts once then store in the Reference.
    if (ref.hasCount) return ref.count;

    var count = 0;

    if (ref.isClass) {
      final ClassReference classRef = ref;
      count = _computeClassInstances(classRef.actualClass);
    } else if (ref.isLibrary) {
      // Return number of classes.
      final LibraryReference libraryReference = ref;
      for (final heapClass in libraryReference.actualClasses) {
        count += _computeClassInstances(heapClass);
      }
    } else if (ref.isFiltered) {
      final FilteredReference filteredRef = ref;
      for (final LibraryReference child in filteredRef.children) {
        for (final heapClass in child.actualClasses) {
          count += _computeClassInstances(heapClass);
        }
      }
    } else if (ref.isExternals) {
      for (ExternalReference externalRef in ref.children) {
        count += externalRef.children.length;
      }
    } else if (ref.isExternal) {
      final ExternalReference externalRef = ref;
      count = externalRef.children.length;
    }

    // Only compute once.
    ref.count = count;

    return count;
  }

  int _computeClassInstances(HeapGraphClassLive liveClass) =>
      liveClass.instancesCount != null ? liveClass.instancesCount : null;

  /// Internal helper for all count values.
  String _displayCount(int count) => count == null ? '--' : '$count';

  @override
  String getDisplayValue(Reference dataObject) =>
      _displayCount(getValue(dataObject));

  @override
  bool get supportsSorting => true;

  @override
  int compare(Reference a, Reference b) {
    // Analysis is always before.
    final Comparable valueA = a.isAnalysis ? 0 : getValue(a);
    final Comparable valueB = b.isAnalysis ? 0 : getValue(b);
    return valueA.compareTo(valueB);
  }

  @override
  double get fixedWidthPx => 75.0;
}

class _ShallowSizeColumn extends ColumnData<Reference> {
  _ShallowSizeColumn() : super('Shallow', alignment: ColumnAlignment.right);

  int sizeAllVisibleLibraries(List<Reference> references) {
    var sum = 0;
    for (final ref in references) {
      if (ref.isLibrary) {
        final libraryReference = ref as LibraryReference;
        for (final actualClass in libraryReference.actualClasses) {
          sum += actualClass.instancesTotalShallowSizes;
        }
      }
    }
    return sum;
  }

  @override
  dynamic getValue(Reference dataObject) {
    // Should never be empty when we're displaying in table.
    assert(!dataObject.isEmptyReference);

    if (dataObject.name == MemoryController.libraryRootNode ||
        dataObject.name == MemoryController.classRootNode) {
      final snapshot = dataObject.controller.getSnapshot(dataObject);
      final snapshotGraph = snapshot.snapshotGraph;
      return snapshotGraph.shallowSize + snapshotGraph.externalSize;
    }

    if (dataObject.isAnalysis && dataObject is AnalysisReference) {
      final AnalysisReference analysisReference = dataObject;
      final size = analysisReference.sizeNote;
      return size ?? '';
    } else if (dataObject.isSnapshot && dataObject is SnapshotReference) {
      var sum = 0;
      final SnapshotReference snapshotRef = dataObject;
      for (final childRef in snapshotRef.children) {
        sum += _sumShallowSize(childRef);
      }
      return sum;
    } else {
      final sum = _sumShallowSize(dataObject);
      return sum ?? '';
    }
  }

  dynamic _sumShallowSize(Reference ref) {
    if (ref.isLibrary) {
      // Return number of classes.
      final LibraryReference libraryReference = ref;
      var sum = 0;
      for (final actualClass in libraryReference.actualClasses) {
        sum += actualClass.instancesTotalShallowSizes;
      }
      return sum;
    } else if (ref.isClass) {
      final classReference = ref as ClassReference;
      return classReference.actualClass.instancesTotalShallowSizes;
    } else if (ref.isObject) {
      // Return number of instances.
      final objectReference = ref as ObjectReference;

      var size = objectReference.instance.origin.shallowSize;

      // If it's an external object then return the externalSize too.
      if (ref is ExternalObjectReference) {
        final ExternalObjectReference externalRef = ref;
        size += externalRef.externalSize;
      }

      return size;
    } else if (ref.isFiltered) {
      final snapshot = ref.controller.getSnapshot(ref);
      final sum = sizeAllVisibleLibraries(snapshot?.libraryRoot?.children);
      final snapshotGraph = snapshot.snapshotGraph;
      return snapshotGraph.shallowSize - sum;
    } else if (ref.isExternals) {
      final snapshot = ref.controller.getSnapshot(ref);
      return snapshot.snapshotGraph.externalSize;
    } else if (ref.isExternal) {
      return (ref as ExternalReference).sumExternalSizes;
    }

    return null;
  }

  @override
  String getDisplayValue(Reference dataObject) {
    final value = getValue(dataObject);

    // TODO(terry): Add percent to display too.
/*
    final total = dataObject.controller.snapshots.last.snapshotGraph.capacity;
    final percentage = (value / total) * 100;
    final displayPercentage = percentage < .050 ? '<<1%' : '${NumberFormat.compact().format(percentage)}%';
    print('$displayPercentage [${NumberFormat.compact().format(percentage)}%]');
*/
    if ((dataObject.isAnalysis ||
            dataObject.isAllocations ||
            dataObject.isAllocation) &&
        value is! int) return '';

    return NumberFormat.compact().format(value);
  }

  @override
  bool get supportsSorting => true;

  @override
  int compare(Reference a, Reference b) {
    // Analysis is always before.
    final Comparable valueA = a.isAnalysis ? 0 : getValue(a);
    final Comparable valueB = b.isAnalysis ? 0 : getValue(b);
    return valueA.compareTo(valueB);
  }

  @override
  double get fixedWidthPx => 100.0;
}

class _RetainedSizeColumn extends ColumnData<Reference> {
  _RetainedSizeColumn() : super('Retained', alignment: ColumnAlignment.right);

  @override
  dynamic getValue(Reference dataObject) {
    // Should never be empty when we're displaying in table.
    assert(!dataObject.isEmptyReference);

    if (dataObject.name == MemoryController.libraryRootNode ||
        dataObject.name == MemoryController.classRootNode) return '';

    if (dataObject.isLibrary) {
      // Return number of classes.
      final libraryReference = dataObject as LibraryReference;
      var sum = 0;
      for (final actualClass in libraryReference.actualClasses)
        sum += actualClass.instancesTotalShallowSizes;
      return sum;
    } else if (dataObject.isClass) {
      final classReference = dataObject as ClassReference;
      return classReference.actualClass.instancesTotalShallowSizes;
    } else if (dataObject.isObject) {
      // Return number of instances.
      final objectReference = dataObject as ObjectReference;
      return objectReference.instance.origin.shallowSize;
    } else if (dataObject.isExternals) {
      return dataObject.controller.lastSnapshot.snapshotGraph.externalSize;
    } else if (dataObject.isExternal) {
      return (dataObject as ExternalReference)
          .liveExternal
          .externalProperty
          .externalSize;
    }

    return '';
  }

  @override
  String getDisplayValue(Reference dataObject) {
    final value = getValue(dataObject);
    return '$value';
  }

  @override
  bool get supportsSorting => true;

  @override
  int compare(Reference a, Reference b) {
    // Analysis is always before.
    final Comparable valueA = a.isAnalysis ? 0 : getValue(a);
    final Comparable valueB = b.isAnalysis ? 0 : getValue(b);
    return valueA.compareTo(valueB);
  }

  @override
  double get fixedWidthPx => 100.0;
}<|MERGE_RESOLUTION|>--- conflicted
+++ resolved
@@ -340,7 +340,6 @@
           const SizedBox(height: 50.0),
           snapshotDisplay = const CircularProgressIndicator(),
           const SizedBox(height: denseSpacing),
-<<<<<<< HEAD
           Text(
             _isSnapshotStreaming
                 ? 'Processing...'
@@ -348,21 +347,8 @@
                     ? 'Graphing...'
                     : _isSnapshotGrouping
                         ? 'Grouping...'
-                        : _isSnapshotComplete
-                            ? 'Done'
-                            : '...',
+                        : _isSnapshotComplete ? 'Done' : '...',
           ),
-=======
-          Text(_isSnapshotStreaming
-              ? 'Processing...'
-              : _isSnapshotGraphing
-                  ? 'Graphing...'
-                  : _isSnapshotGrouping
-                      ? 'Grouping...'
-                      : _isSnapshotComplete
-                          ? 'Done'
-                          : '...'),
->>>>>>> bcf6b747
         ],
       );
     } else if (controller.snapshotByLibraryData != null ||
