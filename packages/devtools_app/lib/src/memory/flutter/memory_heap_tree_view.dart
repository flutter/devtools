--- conflicted
+++ resolved
@@ -233,26 +233,6 @@
     );
   }
 
-<<<<<<< HEAD
-  Widget _buildSnapshotControls() {
-    return Container(
-      padding: const EdgeInsets.symmetric(horizontal: 6),
-      child: Row(
-        mainAxisSize: MainAxisSize.min,
-        mainAxisAlignment: MainAxisAlignment.end,
-        children: [
-          const SizedBox(width: defaultSpacing),
-          Flexible(
-            child: OutlineButton(
-              key: snapshotButtonKey,
-              onPressed: _isSnapshotRunning ? null : _snapshot,
-              child: const MaterialIconLabel(
-                Icons.camera,
-                'Snapshot',
-                includeTextWidth: 200,
-              ),
-            ),
-=======
   Widget _buildSnapshotControls(TextTheme textTheme) {
     return Row(
       children: [
@@ -263,7 +243,6 @@
             Icons.camera,
             'Snapshot',
             includeTextWidth: 200,
->>>>>>> 0cfb0c21
           ),
         ),
         const SizedBox(width: defaultSpacing),
@@ -400,42 +379,6 @@
           )
         : const SizedBox();
 
-<<<<<<< HEAD
-    return Container(
-      padding: const EdgeInsets.symmetric(horizontal: 6),
-      child: Row(
-        mainAxisSize: MainAxisSize.min,
-        mainAxisAlignment: MainAxisAlignment.end,
-        children: [
-          Container(
-            // TODO(terry): Use a more adaptive layout than forcing to 300.0
-            width: 300.0,
-            height: 40.0,
-            child: searchAndRawKeyboard,
-          ),
-          const SizedBox(width: 16.0),
-          Flexible(
-            child: OutlineButton(
-              key: filterButtonKey,
-              onPressed: _filter,
-              child: const MaterialIconLabel(
-                Icons.filter_list,
-                'Filter',
-                includeTextWidth: 200,
-              ),
-            ),
-          ),
-          Flexible(
-            child: OutlineButton(
-              key: settingsButtonKey,
-              onPressed: _settings,
-              child: const MaterialIconLabel(
-                Icons.settings,
-                'Settings',
-                includeTextWidth: 200,
-              ),
-            ),
-=======
     return Row(
       mainAxisSize: MainAxisSize.min,
       mainAxisAlignment: MainAxisAlignment.end,
@@ -466,7 +409,6 @@
             Icons.settings,
             'Settings',
             includeTextWidth: 200,
->>>>>>> 0cfb0c21
           ),
         ),
       ],
