--- conflicted
+++ resolved
@@ -357,14 +357,6 @@
           _showChartStorageId,
           showChart.value.toString(),
         );
-<<<<<<< HEAD
-        if (showChart.value) {
-          ga.select(
-            analytics_constants.memory,
-            analytics_constants.showChart,
-          );
-        }
-=======
 
         ga.select(
           analytics_constants.memory,
@@ -372,7 +364,6 @@
               ? analytics_constants.showChart
               : analytics_constants.hideChart,
         );
->>>>>>> 3aca42bf
       },
     );
     showChart.value = await storage.getValue(_showChartStorageId) == 'true';
