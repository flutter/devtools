// Copyright 2020 The Chromium Authors. All rights reserved.
// Use of this source code is governed by a BSD-style license that can be
// found in the LICENSE file.

import 'dart:convert';

import 'package:flutter/foundation.dart';

import '../screens/inspector/inspector_service.dart';
import '../service/vm_service_wrapper.dart';
import 'globals.dart';

/// A controller for global application preferences.
class PreferencesController {
  final ValueNotifier<bool> _darkModeTheme = ValueNotifier(true);
  final ValueNotifier<bool> _vmDeveloperMode = ValueNotifier(false);
  final ValueNotifier<bool> _denseMode = ValueNotifier(false);

  ValueListenable<bool> get darkModeTheme => _darkModeTheme;
  ValueListenable<bool> get vmDeveloperModeEnabled => _vmDeveloperMode;
  ValueListenable<bool> get denseModeEnabled => _denseMode;

  InspectorPreferencesController get inspector => _inspector;
  final _inspector = InspectorPreferencesController();

  Future<void> init() async {
    // Get the current values and listen for and write back changes.
    String? value = await storage.getValue('ui.darkMode');
    toggleDarkModeTheme(value == null || value == 'true');
    _darkModeTheme.addListener(() {
      storage.setValue('ui.darkMode', '${_darkModeTheme.value}');
    });

    value = await storage.getValue('ui.vmDeveloperMode');
    toggleVmDeveloperMode(value == 'true');
    _vmDeveloperMode.addListener(() {
      storage.setValue('ui.vmDeveloperMode', '${_vmDeveloperMode.value}');
    });

    value = await storage.getValue('ui.denseMode');
    toggleDenseMode(value == 'true');
    _denseMode.addListener(() {
      storage.setValue('ui.denseMode', '${_denseMode.value}');
    });

    await _inspector.init();

    setGlobal(PreferencesController, this);
  }

  /// Change the value for the dark mode setting.
  void toggleDarkModeTheme(bool useDarkMode) {
    _darkModeTheme.value = useDarkMode;
  }

  /// Change the value for the VM developer mode setting.
  void toggleVmDeveloperMode(bool enableVmDeveloperMode) {
    _vmDeveloperMode.value = enableVmDeveloperMode;
    VmServicePrivate.enablePrivateRpcs = enableVmDeveloperMode;
  }

  /// Change the value for the dense mode setting.
  void toggleDenseMode(bool enableDenseMode) {
    _denseMode.value = enableDenseMode;
  }
}

class InspectorPreferencesController {
  ValueListenable<bool> get hoverEvalModeEnabled => _hoverEvalMode;
  ValueListenable<List<String>> get customPubRootDirectories =>
      _customPubRootDirectories;
  InspectorService get inspectorService =>
      serviceManager.inspectorService as InspectorService;

  final _hoverEvalMode = ValueNotifier<bool>(false);
  final _customPubRootDirectories = ValueNotifier<List<String>>([]);
  static const _hoverEvalModeStorageId = 'inspector.hoverEvalMode';
  static const _customPubRootDirectoriesStorageId =
      'inspector.customPubRootDirectories';

  Future<void> init() async {
<<<<<<< HEAD
    await initHoverEvalMode();
    initCustomPubRootDirectories();
    setGlobal(InspectorPreferencesController, this);
  }

  Future<void> initHoverEvalMode() async {
    String? value = await storage.getValue(_hoverEvalModeStorageId);
=======
    String? hoverEvalModeEnabledValue =
        await storage.getValue(_hoverEvalModeStorageId);
>>>>>>> c36f2592

    // When embedded, default hoverEvalMode to off
    hoverEvalModeEnabledValue ??= (!ideTheme.embed).toString();
    setHoverEvalMode(hoverEvalModeEnabledValue == 'true');

    _hoverEvalMode.addListener(() {
      storage.setValue(
        _hoverEvalModeStorageId,
        _hoverEvalMode.value.toString(),
      );
    });
  }

  void initCustomPubRootDirectories() {
    _customPubRootDirectories.addListener(() {
      storage.setValue(
        _customPubRootDirectoriesStorageId,
        jsonEncode(_customPubRootDirectories.value),
      );
    });
  }

  Future<void> refreshCustomPubRootDirectories() async {
    final storedCustomPubRootDirectories =
        await storage.getValue(_customPubRootDirectoriesStorageId);

    if (storedCustomPubRootDirectories != null) {
      await addPubRootDirectories(
        List<String>.from(
          jsonDecode(storedCustomPubRootDirectories),
        ),
      );
    }

    await _persistPubRootDirectoriesInStorage();
  }

  Future<void> addPubRootDirectories(
    List<String> pubRootDirectories,
  ) async {
    await inspectorService.addPubRootDirectories(pubRootDirectories);
    await _persistPubRootDirectoriesInStorage();
  }

  Future<void> setPubRootDirectories(
    List<String> pubRootDirectories,
  ) async {
    await inspectorService.setPubRootDirectories(pubRootDirectories);
    await _persistPubRootDirectoriesInStorage();
  }

  Future<void> removePubRootDirectories(
    List<String> pubRootDirectories,
  ) async {
    await inspectorService.removePubRootDirectories(pubRootDirectories);
    await _persistPubRootDirectoriesInStorage();
  }

  Future<void> _persistPubRootDirectoriesInStorage() async {
    final pubRootDirectories = await inspectorService.getPubRootDirectories();
    if (pubRootDirectories != null) {
      _customPubRootDirectories.value = pubRootDirectories;
    }
  }

  /// Change the value for the hover eval mode setting.
  void setHoverEvalMode(bool enableHoverEvalMode) {
    _hoverEvalMode.value = enableHoverEvalMode;
  }
}<|MERGE_RESOLUTION|>--- conflicted
+++ resolved
@@ -79,18 +79,14 @@
       'inspector.customPubRootDirectories';
 
   Future<void> init() async {
-<<<<<<< HEAD
     await initHoverEvalMode();
     initCustomPubRootDirectories();
     setGlobal(InspectorPreferencesController, this);
   }
 
   Future<void> initHoverEvalMode() async {
-    String? value = await storage.getValue(_hoverEvalModeStorageId);
-=======
     String? hoverEvalModeEnabledValue =
         await storage.getValue(_hoverEvalModeStorageId);
->>>>>>> c36f2592
 
     // When embedded, default hoverEvalMode to off
     hoverEvalModeEnabledValue ??= (!ideTheme.embed).toString();
