// Copyright 2022 The Chromium Authors. All rights reserved.
// Use of this source code is governed by a BSD-style license that can be
// found in the LICENSE file.

import 'package:flutter/foundation.dart';
import 'package:logging/logging.dart';

import 'globals.dart';

final _log = Logger('lib/src/shared/features_flags');

@visibleForTesting
bool get enableExperiments =>
    _experimentsEnabledByEnvironment || _experimentsEnabledFromMain;

/// If true, features under construction will be enabled for release build.
///
/// By default, the constant is false.
/// To enable it, pass the compilation flag
/// `--dart-define=enable_experiments=true`.
///
/// To enable the flag in debug configuration of VSCode, add value:
///   "args": [
///     "--dart-define=enable_experiments=true"
///   ]
const bool _experimentsEnabledByEnvironment =
    bool.fromEnvironment('enable_experiments');

bool _experimentsEnabledFromMain = false;

void setEnableExperiments() {
  _experimentsEnabledFromMain = true;
}

@visibleForTesting
bool get enableBeta => enableExperiments || !isExternalBuild;

// It is ok to have enum-like static only classes.
// ignore: avoid_classes_with_only_static_members
/// Flags to hide features under construction.
///
/// When adding a new feature flag, the developer is respsonsible for adding it
/// to the [_allFlags] map for debugging purposes.
abstract class FeatureFlags {
  /// Example usage of a flag for a beta feature.
  static bool myBetaFeature = enableBeta;

  /// Example usage of a flag for an experimental feature.
  static bool myExperimentalFeature = enableExperiments;

  /// Flag to enable widget rebuild stats ui.
  ///
  /// https://github.com/flutter/devtools/issues/4564.
  static bool widgetRebuildstats = enableExperiments;

  /// Flag to enable VS code sidebar tooling GUIs powered by DevTools.
  ///
  /// https://github.com/flutter/devtools/issues/5868.
  static bool vsCodeSidebarTooling = enableExperiments;

  /// Flag to enable analysis of snapshots in disconnected mode.
  ///
  /// https://github.com/flutter/devtools/issues/5606
  static bool memoryAnalysis = enableExperiments;

  /// Flag to enable the deep link validation tooling in DevTools, both for the
  /// DevTools screen and the standalone tool for IDE embedding.
  ///
  /// https://github.com/flutter/devtools/issues/6013
  static bool deepLinkValidation = enableExperiments;

  /// Flag to enable DevTools extensions.
  ///
  /// https://github.com/flutter/devtools/issues/1632
  static bool devToolsExtensions = enableExperiments;

<<<<<<< HEAD
=======
  /// Flag to enable debugging via DAP.
  ///
  /// https://github.com/flutter/devtools/issues/6056
  static bool dapDebugging = enableExperiments;

  // TODO(elliottbrooks): remove this flag once you add instructions to the
  // web performance page body.
  /// Flag to enable the Performance page for web.
  ///
  /// https://github.com/flutter/devtools/issues/6095
  static bool get performancePageForWeb => enableExperiments;

>>>>>>> 9d5fadf7
  /// Stores a map of all the feature flags for debugging purposes.
  ///
  /// When adding a new flag, you are responsible for adding it to this map as
  /// well.
  static final _allFlags = <String, bool>{
    'widgetRebuildStats': widgetRebuildstats,
    'memoryAnalysis': memoryAnalysis,
    'dapDebugging': dapDebugging,
  };

  /// A helper to print the status of all the feature flags.
  static void debugPrintFeatureFlags() {
    for (final entry in _allFlags.entries) {
      _log.config('${entry.key}: ${entry.value}');
    }
  }
}<|MERGE_RESOLUTION|>--- conflicted
+++ resolved
@@ -74,21 +74,11 @@
   /// https://github.com/flutter/devtools/issues/1632
   static bool devToolsExtensions = enableExperiments;
 
-<<<<<<< HEAD
-=======
   /// Flag to enable debugging via DAP.
   ///
   /// https://github.com/flutter/devtools/issues/6056
   static bool dapDebugging = enableExperiments;
 
-  // TODO(elliottbrooks): remove this flag once you add instructions to the
-  // web performance page body.
-  /// Flag to enable the Performance page for web.
-  ///
-  /// https://github.com/flutter/devtools/issues/6095
-  static bool get performancePageForWeb => enableExperiments;
-
->>>>>>> 9d5fadf7
   /// Stores a map of all the feature flags for debugging purposes.
   ///
   /// When adding a new flag, you are responsible for adding it to this map as
