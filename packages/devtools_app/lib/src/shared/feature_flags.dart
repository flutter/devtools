// Copyright 2022 The Chromium Authors. All rights reserved.
// Use of this source code is governed by a BSD-style license that can be
// found in the LICENSE file.

import 'package:flutter/foundation.dart';
import 'package:logging/logging.dart';

import 'globals.dart';

final _log = Logger('lib/src/shared/features_flags');

@visibleForTesting
bool get enableExperiments =>
    _experimentsEnabledByEnvironment || _experimentsEnabledFromMain;

/// If true, features under construction will be enabled for release build.
///
/// By default, the constant is false.
/// To enable it, pass the compilation flag
/// `--dart-define=enable_experiments=true`.
///
/// To enable the flag in debug configuration of VSCode, add value:
///   "args": [
///     "--dart-define=enable_experiments=true"
///   ]
const bool _experimentsEnabledByEnvironment =
    bool.fromEnvironment('enable_experiments');

bool _experimentsEnabledFromMain = false;

void setEnableExperiments() {
  _experimentsEnabledFromMain = true;
}

@visibleForTesting
bool get enableBeta => enableExperiments || !isExternalBuild;

const bool kMemoryAnalysisExperiment =
    bool.fromEnvironment('memory_analysis_experiment');

// It is ok to have enum-like static only classes.
// ignore: avoid_classes_with_only_static_members
/// Flags to hide features under construction.
///
/// When adding a new feature flag, the developer is responsible for adding it
/// to the [_allFlags] map for debugging purposes.
abstract class FeatureFlags {
  /// Example usage of a flag for a beta feature.
  static bool myBetaFeature = enableBeta;

  /// Example usage of a flag for an experimental feature.
  static bool myExperimentalFeature = enableExperiments;

  /// Flag to enable widget rebuild stats ui.
  ///
  /// https://github.com/flutter/devtools/issues/4564.
  static bool widgetRebuildStats = enableExperiments;

  /// Flag to enable offline data on memory screen.
  ///
  /// https://github.com/flutter/devtools/issues/5606
<<<<<<< HEAD
  static bool memoryAnalysis =
      kMemoryAnalysisExperiment; // requires special handling because it needs to be const
=======
  static bool memoryOffline = enableExperiments;
>>>>>>> d445812b

  /// Flag to enable the deep link validation tooling in DevTools, both for the
  /// DevTools screen and the standalone tool for IDE embedding.
  ///
  /// https://github.com/flutter/devtools/issues/6013
  static bool deepLinkValidation = true;

  /// Flag to enable DevTools extensions.
  ///
  /// TODO(https://github.com/flutter/devtools/issues/6443): remove this flag
  /// once extension support is added in g3.
  static bool devToolsExtensions = isExternalBuild;

  /// Flag to enable debugging via DAP.
  ///
  /// https://github.com/flutter/devtools/issues/6056
  static bool dapDebugging = enableExperiments;

  /// Stores a map of all the feature flags for debugging purposes.
  ///
  /// When adding a new flag, you are responsible for adding it to this map as
  /// well.
  static final _allFlags = <String, bool>{
    'widgetRebuildStats': widgetRebuildStats,
    'memoryOffline': memoryOffline,
    'dapDebugging': dapDebugging,
  };

  /// A helper to print the status of all the feature flags.
  static void debugPrintFeatureFlags() {
    for (final entry in _allFlags.entries) {
      _log.config('${entry.key}: ${entry.value}');
    }
  }
}<|MERGE_RESOLUTION|>--- conflicted
+++ resolved
@@ -59,12 +59,8 @@
   /// Flag to enable offline data on memory screen.
   ///
   /// https://github.com/flutter/devtools/issues/5606
-<<<<<<< HEAD
   static bool memoryAnalysis =
       kMemoryAnalysisExperiment; // requires special handling because it needs to be const
-=======
-  static bool memoryOffline = enableExperiments;
->>>>>>> d445812b
 
   /// Flag to enable the deep link validation tooling in DevTools, both for the
   /// DevTools screen and the standalone tool for IDE embedding.
