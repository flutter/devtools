--- conflicted
+++ resolved
@@ -74,19 +74,17 @@
   /// https://github.com/flutter/devtools/issues/1632
   static bool devToolsExtensions = enableExperiments;
 
-<<<<<<< HEAD
   /// Flag to enable debugging via DAP.
   ///
   /// https://github.com/flutter/devtools/issues/6056
   static bool dapDebugging = enableExperiments;
-=======
+  
   // TODO(elliottbrooks): remove this flag once you add instructions to the
   // web performance page body.
   /// Flag to enable the Performance page for web.
   ///
   /// https://github.com/flutter/devtools/issues/6095
   static bool get performancePageForWeb => enableExperiments;
->>>>>>> 5d062a7e
 
   /// Stores a map of all the feature flags for debugging purposes.
   ///
