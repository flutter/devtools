--- conflicted
+++ resolved
@@ -85,22 +85,6 @@
     enabled: true,
   );
 
-  /// Flag to enable refactors in the Flutter Property Editor sidebar.
-  ///
-  /// https://github.com/flutter/devtools/issues/9214
-<<<<<<< HEAD
-  static const wasmByDefault = FlutterChannelFeatureFlag(
-    name: 'wasmByDefault',
-    flutterChannel: FlutterChannel.beta,
-    enabledForDartApps: false,
-    enabledForFlutterAppsFallback: false,
-=======
-  static final propertyEditorRefactors = BooleanFeatureFlag(
-    name: 'propertyEditorRefactors',
-    enabled: true,
->>>>>>> 0858d726
-  );
-
   /// A set of all the boolean feature flags for debugging purposes.
   ///
   /// When adding a new boolean flag, you are responsible for adding it to this
@@ -110,12 +94,7 @@
     networkSaveLoad,
     devToolsExtensions,
     dapDebugging,
-    inspectorV2,
-<<<<<<< HEAD
-    wasmOptInSetting,
-=======
-    propertyEditorRefactors,
->>>>>>> 0858d726
+    inspectorV2
   };
 
   /// A set of all the Flutter channel feature flags for debugging purposes.
