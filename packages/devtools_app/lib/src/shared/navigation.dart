--- conflicted
+++ resolved
@@ -15,16 +15,12 @@
 ///
 /// This will fail because we can't determine what the theme value for the app
 /// is.
-<<<<<<< HEAD
+
 String routeNameWithQueryParams(
-  BuildContext context,
+  BuildContext? context,
   String routeName, [
-  Map<String, String> queryParameters,
+  Map<String, String>? queryParameters,
 ]) {
-=======
-String routeNameWithQueryParams(BuildContext? context, String routeName,
-    [Map<String, String>? queryParameters]) {
->>>>>>> 37ebb54f
   final newQueryParams =
       queryParameters == null ? null : Map.of(queryParameters);
 
