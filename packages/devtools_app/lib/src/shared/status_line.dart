// Copyright 2020 The Chromium Authors. All rights reserved.
// Use of this source code is governed by a BSD-style license that can be
// found in the LICENSE file.

import 'dart:async';

import 'package:flutter/material.dart';
import 'package:vm_service/vm_service.dart';

import '../../devtools.dart' as devtools;
import '../analytics/analytics.dart' as ga;
import '../analytics/constants.dart' as analytics_constants;
import '../info/info_controller.dart';
import '../service/isolate_manager.dart';
import '../service/service_manager.dart';
import '../ui/utils.dart';
import 'about_dialog.dart';
import 'common_widgets.dart';
import 'device_dialog.dart';
import 'globals.dart';
import 'report_feedback_button.dart';
import 'screen.dart';
import 'theme.dart';
import 'utils.dart';

double get statusLineHeight => scaleByFontFactor(24.0);

/// The status line widget displayed at the bottom of DevTools.
///
/// This displays information global to the application, as well as gives pages
/// a mechanism to display page-specific information.
class StatusLine extends StatelessWidget {
  const StatusLine(this.currentScreen, this.isEmbedded);

  final Screen currentScreen;
  final bool isEmbedded;

  @override
  Widget build(BuildContext context) {
    return ValueListenableBuilder<bool>(
      valueListenable: currentScreen.showIsolateSelector,
      builder: (context, showIsolateSelector, _) {
        return Container(
          height: statusLineHeight,
          alignment: Alignment.centerLeft,
          child: Row(
            mainAxisAlignment: MainAxisAlignment.spaceBetween,
            children: _getStatusItems(context, showIsolateSelector),
          ),
        );
      },
    );
  }

  List<Widget> _getStatusItems(BuildContext context, bool showIsolateSelector) {
    final isExtraNarrow = ScreenSize(context).width == MediaSize.xxs;
    final isNarrow = isExtraNarrow || ScreenSize(context).width == MediaSize.xs;
    final Widget? pageStatus = currentScreen.buildStatus(context);
    return [
      buildHelpUrlStatus(context, currentScreen, isNarrow),
      const BulletSpacer(),
      if (!isExtraNarrow && showIsolateSelector) ...[
        const IsolateSelector(),
        const BulletSpacer(),
      ],
      if (!isNarrow && pageStatus != null) ...[
        pageStatus,
        const BulletSpacer(),
      ],
      buildConnectionStatus(context, isExtraNarrow),
<<<<<<< HEAD
      if (isEmbedded && !isExtraNarrow) ...[
        const BulletSpacer(),
        Row(
          crossAxisAlignment: CrossAxisAlignment.end,
          children: [
            ReportFeedbackButton(),
            OpenAboutAction(),
          ],
        ),
      ]
=======
>>>>>>> 3ae0d741
    ];
  }

  Widget buildHelpUrlStatus(
    BuildContext context,
    Screen currentScreen,
    bool isNarrow,
  ) {
    final String? docPageId = currentScreen.docPageId;
    if (docPageId != null) {
      return RichText(
        text: LinkTextSpan(
          link: Link(
            display: isNarrow ? docPageId : 'flutter.dev/devtools/$docPageId',
            url: 'https://flutter.dev/devtools/$docPageId',
          ),
          onTap: () {
            ga.select(
              currentScreen.screenId,
              analytics_constants.documentationLink,
            );
          },
          context: context,
        ),
      );
    } else {
      // Use a placeholder for pages with no explicit documentation.
      return Flexible(
        child: Text(
          '${isNarrow ? '' : 'DevTools '}${devtools.version}',
          overflow: TextOverflow.ellipsis,
        ),
      );
    }
  }

  Widget buildConnectionStatus(BuildContext context, bool isExtraNarrow) {
    final textTheme = Theme.of(context).textTheme;
    const noConnectionMsg = 'No client connection';
    return ValueListenableBuilder<ConnectedState>(
      valueListenable: serviceManager.connectedState,
      builder: (context, connectedState, child) {
        if (connectedState.connected) {
          final app = serviceManager.connectedApp!;

          String description;
          if (!app.isRunningOnDartVM!) {
            description = 'web app';
          } else {
            final VM vm = serviceManager.vm!;
            description =
                '${vm.targetCPU}-${vm.architectureBits} ${vm.operatingSystem}';
          }

          final color = textTheme.bodyText2!.color;

          return Row(
            mainAxisAlignment: MainAxisAlignment.end,
            children: [
              ValueListenableBuilder(
                valueListenable: serviceManager.deviceBusy,
                builder: (context, bool isBusy, _) {
                  return SizedBox(
                    width: smallProgressSize,
                    height: smallProgressSize,
                    child: isBusy
                        ? SmallCircularProgressIndicator(
                            valueColor: AlwaysStoppedAnimation<Color?>(color),
                          )
                        : const SizedBox(),
                  );
                },
              ),
              const SizedBox(width: denseSpacing),
              DevToolsTooltip(
                message: 'Device Info',
                child: InkWell(
                  onTap: () async {
                    final flutterVersion =
                        await InfoController.getFlutterVersion();

                    unawaited(
                      showDialog(
                        context: context,
                        builder: (context) => DeviceDialog(
                          connectedApp: app,
                          flutterVersion: flutterVersion,
                        ),
                      ),
                    );
                  },
                  child: Row(
                    children: [
                      Icon(
                        Icons.info_outline,
                        size: actionsIconSize,
                      ),
                      if (!isExtraNarrow) ...[
                        const SizedBox(width: denseSpacing),
                        Text(
                          description,
                          style: textTheme.bodyText2,
                          overflow: TextOverflow.clip,
                        ),
                      ]
                    ],
                  ),
                ),
              ),
            ],
          );
        } else {
          return child!;
        }
      },
      child: isExtraNarrow
          ? DevToolsTooltip(
              message: noConnectionMsg,
              child: Icon(
                Icons.warning_amber_rounded,
                size: actionsIconSize,
              ),
            )
          : Text(
              noConnectionMsg,
              style: textTheme.bodyText2,
            ),
    );
  }
}

class IsolateSelector extends StatelessWidget {
  const IsolateSelector({Key? key}) : super(key: key);

  @override
  Widget build(BuildContext context) {
    final IsolateManager isolateManager = serviceManager.isolateManager;
    return DualValueListenableBuilder<List<IsolateRef?>, IsolateRef?>(
      firstListenable: isolateManager.isolates,
      secondListenable: isolateManager.selectedIsolate,
      builder: (context, isolates, selectedIsolateRef, _) {
        return PopupMenuButton<IsolateRef?>(
          child: IsolateOption(isolateManager.selectedIsolate.value),
          tooltip: 'Selected Isolate',
          initialValue: selectedIsolateRef,
          onSelected: isolateManager.selectIsolate,
          itemBuilder: (BuildContext context) =>
              isolates.where((ref) => ref != null).map(
            (ref) {
              return PopupMenuItem<IsolateRef>(
                value: ref,
                child: IsolateOption(ref!),
              );
            },
          ).toList(),
        );
      },
    );
  }
}

class IsolateOption extends StatelessWidget {
  const IsolateOption(
    this.ref,
  );

  final IsolateRef? ref;

  @override
  Widget build(BuildContext context) {
    final textTheme = Theme.of(context).textTheme;
    return Row(
      children: [
        ref?.isSystemIsolate ?? false
            ? const Icon(Icons.settings_applications)
            : const Icon(Icons.call_split),
        const SizedBox(width: denseSpacing),
        Text(
          ref == null ? 'isolate' : _isolateName(ref!),
          style: textTheme.bodyText2,
        ),
      ],
    );
  }

  String _isolateName(IsolateRef ref) {
    final name = ref.name;
    return '$name #${serviceManager.isolateManager.isolateIndex(ref)}';
  }
}<|MERGE_RESOLUTION|>--- conflicted
+++ resolved
@@ -68,7 +68,6 @@
         const BulletSpacer(),
       ],
       buildConnectionStatus(context, isExtraNarrow),
-<<<<<<< HEAD
       if (isEmbedded && !isExtraNarrow) ...[
         const BulletSpacer(),
         Row(
@@ -79,8 +78,6 @@
           ],
         ),
       ]
-=======
->>>>>>> 3ae0d741
     ];
   }
 
