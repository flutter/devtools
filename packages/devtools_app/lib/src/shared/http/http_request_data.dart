--- conflicted
+++ resolved
@@ -71,11 +71,7 @@
   }
 
   @override
-<<<<<<< HEAD
   String get id => _request.id;
-=======
-  String get id => _request.id.toString();
->>>>>>> 9d924f83
 
   bool get _hasError => _request.request?.hasError ?? false;
 
