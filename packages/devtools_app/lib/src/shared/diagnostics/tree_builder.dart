--- conflicted
+++ resolved
@@ -47,13 +47,8 @@
 ) async {
   if (diagnostic == null || !includeDiagnosticPropertiesInDebugger) return;
 
-<<<<<<< HEAD
   final service = diagnostic.objectGroupApi;
   Future<void> _addPropertiesHelper(
-=======
-  final service = diagnostic.inspectorService;
-  Future<void> addPropertiesHelper(
->>>>>>> 3d979b09
     List<RemoteDiagnosticsNode>? properties,
   ) async {
     if (properties == null || service == null || isolateRef == null) return;
