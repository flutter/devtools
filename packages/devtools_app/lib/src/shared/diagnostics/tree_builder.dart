// Copyright 2022 The Chromium Authors. All rights reserved.
// Use of this source code is governed by a BSD-style license that can be
// found in the LICENSE file.

import 'dart:async';
import 'dart:math';

import 'package:vm_service/vm_service.dart';

import '../../screens/debugger/debugger_model.dart';
import '../config_specific/logger/logger.dart';
import '../feature_flags.dart';
import '../globals.dart';
import '../memory/adapted_heap_data.dart';
import '../primitives/utils.dart';
import 'dart_object_node.dart';
import 'diagnostics_node.dart';
import 'generic_instance_reference.dart';
import 'helpers.dart';
import 'inspector_service.dart';
import 'references.dart';
import 'variable_factory.dart';

Future<void> _addExpandableChildren(
  DartObjectNode variable,
  List<DartObjectNode> children, {
  bool expandAll = false,
}) async {
  final tasks = <Future>[];
  for (var child in children) {
    if (expandAll) {
      tasks.add(buildVariablesTree(child, expandAll: expandAll));
    }
    variable.addChild(child);
  }
  if (tasks.isNotEmpty) {
    await Future.wait(tasks);
  }
}

Future<void> _addDiagnosticsIfNeeded(
  RemoteDiagnosticsNode? diagnostic,
  IsolateRef? isolateRef,
  DartObjectNode variable,
) async {
  if (diagnostic == null || !includeDiagnosticPropertiesInDebugger) return;

  final service = diagnostic.inspectorService;
  Future<void> _addPropertiesHelper(
    List<RemoteDiagnosticsNode>? properties,
  ) async {
    if (properties == null || service == null || isolateRef == null) return;
    await _addExpandableChildren(
      variable,
      await createVariablesForDiagnostics(
        service,
        properties,
        isolateRef,
      ),
      expandAll: true,
    );
  }

  if (diagnostic.inlineProperties.isNotEmpty) {
    await _addPropertiesHelper(diagnostic.inlineProperties);
  } else {
    assert(!service!.disposed);
    if (!service!.disposed) {
      await _addPropertiesHelper(await diagnostic.getProperties(service));
    }
  }
}

Future<void> _addDiagnosticChildrenIfNeeded(
  DartObjectNode variable,
  RemoteDiagnosticsNode? diagnostic,
  IsolateRef? isolateRef,
  bool expandAll,
) async {
  if (diagnostic == null || !includeDiagnosticChildren) return;

  // Always add children last after properties to avoid confusion.
  final ObjectGroupBase? service = diagnostic.inspectorService;
  final diagnosticChildren = await diagnostic.children;
  if (diagnosticChildren != null && diagnosticChildren.isNotEmpty) {
    final childrenNode = DartObjectNode.text(
      pluralize('child', diagnosticChildren.length, plural: 'children'),
    );
    variable.addChild(childrenNode);
    if (service != null && isolateRef != null) {
      await _addExpandableChildren(
        childrenNode,
        await createVariablesForDiagnostics(
          service,
          diagnosticChildren,
          isolateRef,
        ),
        expandAll: expandAll,
      );
    }
  }
}

void _setupGrouping(DartObjectNode variable) {
  final numChildrenInGrouping =
      variable.childCount >= pow(DartObjectNode.MAX_CHILDREN_IN_GROUPING, 2)
          ? (roundToNearestPow10(variable.childCount) /
                  DartObjectNode.MAX_CHILDREN_IN_GROUPING)
              .floor()
          : DartObjectNode.MAX_CHILDREN_IN_GROUPING;

  var start = variable.offset;
  final end = start + variable.childCount;
  while (start < end) {
    final count = min(end - start, numChildrenInGrouping);
    variable.addChild(
      DartObjectNode.grouping(variable.ref, offset: start, count: count),
    );
    start += count;
  }
}

Future<void> _addInstanceSetItems(
  DartObjectNode variable,
  IsolateRef? isolateRef,
  InstanceSet instanceSet,
<<<<<<< HEAD
  AdaptedHeapData heap,
) async {
  final instances = instanceSet.instances;
  if (instances == null) return;
=======
) async {
  final instances = instanceSet.instances ?? [];
>>>>>>> bb48fb33
  variable.addAllChildren(
    createVariablesForInstanceSet(
      variable.offset,
      variable.childCount,
      instances,
      isolateRef,
<<<<<<< HEAD
      heap,
=======
>>>>>>> bb48fb33
    ),
  );
}

Future<void> _addInstanceRefItems(
  DartObjectNode variable,
  InstanceRef instanceRef,
  IsolateRef? isolateRef,
) async {
  final ref = variable.ref;
  assert(ref is! ObjectReferences);

  final existingNames = <String>{};
  for (var child in variable.children) {
    final name = child.name;
    if (name != null && name.isNotEmpty) {
      existingNames.add(name);
      if (!isPrivate(name)) {
        // Assume private and public names with the same name reference the same
        // data so showing both is not useful.
        existingNames.add('_$name');
      }
    }
  }

  final result = await getObject(
    variable: variable,
    isolateRef: variable.ref!.isolateRef,
    value: instanceRef,
  );

  if (result is Instance) {
    if (FeatureFlags.evalAndBrowse &&
        ref != null &&
        ref.heapSelection != null) {
      addReferencesRoot(variable, ref);
    }

    await _addChildrenToInstanceVariable(
      variable: variable,
      value: result,
      isolateRef: isolateRef,
      existingNames: existingNames,
    );
  }
}

/// Adds children to the variable.
Future<void> _addChildrenToInstanceVariable({
  required DartObjectNode variable,
  required Instance value,
  required IsolateRef? isolateRef,
  Set<String>? existingNames,
}) async {
  switch (value.kind) {
    case InstanceKind.kMap:
      variable.addAllChildren(
        createVariablesForMap(
          value,
          isolateRef,
        ),
      );
      break;
    case InstanceKind.kList:
      variable.addAllChildren(
        createVariablesForList(value, isolateRef),
      );
      break;
    case InstanceKind.kRecord:
      variable.addAllChildren(
        createVariablesForRecords(value, isolateRef),
      );
      break;
    case InstanceKind.kUint8ClampedList:
    case InstanceKind.kUint8List:
    case InstanceKind.kUint16List:
    case InstanceKind.kUint32List:
    case InstanceKind.kUint64List:
    case InstanceKind.kInt8List:
    case InstanceKind.kInt16List:
    case InstanceKind.kInt32List:
    case InstanceKind.kInt64List:
    case InstanceKind.kFloat32List:
    case InstanceKind.kFloat64List:
    case InstanceKind.kInt32x4List:
    case InstanceKind.kFloat32x4List:
    case InstanceKind.kFloat64x2List:
      variable.addAllChildren(
        createVariablesForBytes(value, isolateRef),
      );
      break;
    case InstanceKind.kRegExp:
      variable.addAllChildren(
        createVariablesForRegExp(value, isolateRef),
      );
      break;
    case InstanceKind.kClosure:
      variable.addAllChildren(
        createVariablesForClosure(value, isolateRef),
      );
      break;
    case InstanceKind.kReceivePort:
      variable.addAllChildren(
        createVariablesForReceivePort(value, isolateRef),
      );
      break;
    case InstanceKind.kType:
      variable.addAllChildren(
        createVariablesForType(value, isolateRef),
      );
      break;
    case InstanceKind.kTypeParameter:
      variable.addAllChildren(
        createVariablesForTypeParameters(value, isolateRef),
      );
      break;
    case InstanceKind.kFunctionType:
      variable.addAllChildren(
        createVariablesForFunctionType(value, isolateRef),
      );
      break;
    case InstanceKind.kWeakProperty:
      variable.addAllChildren(
        createVariablesForWeakProperty(value, isolateRef),
      );
      break;
    case InstanceKind.kStackTrace:
      variable.addAllChildren(
        createVariablesForStackTrace(value, isolateRef),
      );
      break;
    default:
      break;
  }
  if (value.fields != null && value.kind != InstanceKind.kRecord) {
    variable.addAllChildren(
      createVariablesForFields(
        value,
        isolateRef,
        existingNames: existingNames,
      ),
    );
  }
}

Future<void> _addValueItems(
  DartObjectNode variable,
  IsolateRef? isolateRef,
  Object? value,
) async {
  if (value is ObjRef) {
    value = await getObject(isolateRef: isolateRef!, value: value);
    switch (value.runtimeType) {
      case Func:
        final function = value as Func;
        variable.addAllChildren(
          createVariablesForFunc(function, isolateRef),
        );
        break;
      case Context:
        final context = value as Context;
        variable.addAllChildren(
          createVariablesForContext(context, isolateRef),
        );
        break;
    }
  } else if (value is! String && value is! num && value is! bool) {
    switch (value.runtimeType) {
      case Parameter:
        final parameter = value as Parameter;
        variable.addAllChildren(
          createVariablesForParameter(parameter, isolateRef),
        );
        break;
    }
  }
}

Future<void> _addInspectorItems(variable, IsolateRef? isolateRef) async {
  final inspectorService = serviceManager.inspectorService;
  if (inspectorService != null) {
    final tasks = <Future>[];
    ObjectGroupBase? group;
    Future<void> _maybeUpdateRef(DartObjectNode child) async {
      final childRef = child.ref;
      if (childRef == null) return;
      if (childRef.diagnostic == null) {
        // TODO(jacobr): also check whether the InstanceRef is an instance of
        // Diagnosticable and show the Diagnosticable properties in that case.
        final instanceRef = childRef.instanceRef;
        // This is an approximation of eval('instanceRef is DiagnosticsNode')
        // TODO(jacobr): cache the full class hierarchy so we can cheaply check
        // instanceRef is DiagnosticsNode without having to do an eval.
        if (instanceRef != null &&
            (instanceRef.classRef?.name == 'DiagnosticableTreeNode' ||
                instanceRef.classRef?.name == 'DiagnosticsProperty')) {
          // The user is expecting to see the object the DiagnosticsNode is
          // describing not the DiagnosticsNode itself.
          try {
            group ??= inspectorService.createObjectGroup('temp');
            final valueInstanceRef = await group!.evalOnRef(
              'object.value',
              childRef,
            );
            // TODO(jacobr): add the Diagnostics properties as well?
            child.ref = GenericInstanceRef(
              isolateRef: isolateRef,
              value: valueInstanceRef,
            );
          } catch (e) {
            if (e is! SentinelException) {
              log(
                'Caught $e accessing the value of an object',
                LogLevel.warning,
              );
            }
          }
        }
      }
    }

    for (var child in variable.children) {
      tasks.add(_maybeUpdateRef(child));
    }
    if (tasks.isNotEmpty) {
      await Future.wait(tasks);
      unawaited(group?.dispose());
    }
  }
}

/// Builds the tree representation for a [DartObjectNode] object by querying
/// data, creating child [DartObjectNode] objects, and assigning parent-child
/// relationships.
///
/// We call this method as we expand variables in the variable tree, because
/// building the tree for all variable data at once is very expensive.
Future<void> buildVariablesTree(
  DartObjectNode variable, {
  bool expandAll = false,
}) async {
  final ref = variable.ref;
  if (!variable.isExpandable || variable.treeInitializeStarted || ref == null)
    return;
  variable.treeInitializeStarted = true;

  final isolateRef = ref.isolateRef;
  final instanceRef = ref.instanceRef;
  final diagnostic = ref.diagnostic;
  final value = variable.value;

  await _addDiagnosticsIfNeeded(
    diagnostic,
    isolateRef,
    variable,
  );

  try {
    if (variable.childCount > DartObjectNode.MAX_CHILDREN_IN_GROUPING) {
      _setupGrouping(variable);
    } else if (ref is ObjectReferences) {
      await addChildReferences(variable);
    } else if (instanceRef != null && serviceManager.service != null) {
      await _addInstanceRefItems(variable, instanceRef, isolateRef);
    } else if (value is InstanceSet) {
<<<<<<< HEAD
      await _addInstanceSetItems(
        variable,
        isolateRef,
        value,
        ref.heapSelection!.heap,
      );
=======
      await _addInstanceSetItems(variable, isolateRef, value);
>>>>>>> bb48fb33
    } else if (value != null) {
      await _addValueItems(variable, isolateRef, value);
    }
  } on SentinelException {
    // Fail gracefully if calling `getObject` throws a SentinelException.
  } catch (ex, stack) {
    variable.addChild(DartObjectNode.text('error: $ex\n$stack'));
  }

  await _addDiagnosticChildrenIfNeeded(
    variable,
    diagnostic,
    isolateRef,
    expandAll,
  );

  await _addInspectorItems(
    variable,
    isolateRef,
  );

  variable.treeInitializeComplete = true;
}<|MERGE_RESOLUTION|>--- conflicted
+++ resolved
@@ -124,25 +124,16 @@
   DartObjectNode variable,
   IsolateRef? isolateRef,
   InstanceSet instanceSet,
-<<<<<<< HEAD
   AdaptedHeapData heap,
 ) async {
-  final instances = instanceSet.instances;
-  if (instances == null) return;
-=======
-) async {
   final instances = instanceSet.instances ?? [];
->>>>>>> bb48fb33
   variable.addAllChildren(
     createVariablesForInstanceSet(
       variable.offset,
       variable.childCount,
       instances,
       isolateRef,
-<<<<<<< HEAD
       heap,
-=======
->>>>>>> bb48fb33
     ),
   );
 }
@@ -408,16 +399,12 @@
     } else if (instanceRef != null && serviceManager.service != null) {
       await _addInstanceRefItems(variable, instanceRef, isolateRef);
     } else if (value is InstanceSet) {
-<<<<<<< HEAD
       await _addInstanceSetItems(
         variable,
         isolateRef,
         value,
         ref.heapSelection!.heap,
       );
-=======
-      await _addInstanceSetItems(variable, isolateRef, value);
->>>>>>> bb48fb33
     } else if (value != null) {
       await _addValueItems(variable, isolateRef, value);
     }
