// Copyright 2022 The Chromium Authors. All rights reserved.
// Use of this source code is governed by a BSD-style license that can be
// found in the LICENSE file.

import 'dart:async';
import 'dart:math';

import 'package:vm_service/vm_service.dart';

import '../../screens/debugger/debugger_model.dart';
import '../config_specific/logger/logger.dart';
import '../globals.dart';
import '../primitives/utils.dart';
import 'dart_object_node.dart';
import 'diagnostics_node.dart';
import 'generic_instance_reference.dart';
import 'inspector_service.dart';
import 'variable_factory.dart';

Future<void> _addExpandableChildren(
  DartObjectNode variable,
  List<DartObjectNode> children, {
  bool expandAll = false,
}) async {
  final tasks = <Future>[];
  for (var child in children) {
    if (expandAll) {
      tasks.add(buildVariablesTree(child, expandAll: expandAll));
    }
    variable.addChild(child);
  }
  if (tasks.isNotEmpty) {
    await Future.wait(tasks);
  }
}

Future<void> _addDiagnosticsIfNeeded(
  RemoteDiagnosticsNode? diagnostic,
  IsolateRef? isolateRef,
  DartObjectNode variable,
) async {
  if (diagnostic == null || !includeDiagnosticPropertiesInDebugger) return;

  final service = diagnostic.inspectorService;
  Future<void> _addPropertiesHelper(
    List<RemoteDiagnosticsNode>? properties,
  ) async {
    if (properties == null || service == null || isolateRef == null) return;
    await _addExpandableChildren(
      variable,
      await createVariablesForDiagnostics(
        service,
        properties,
        isolateRef,
      ),
      expandAll: true,
    );
  }

  if (diagnostic.inlineProperties.isNotEmpty) {
    await _addPropertiesHelper(diagnostic.inlineProperties);
  } else {
    assert(!service!.disposed);
    if (!service!.disposed) {
      await _addPropertiesHelper(await diagnostic.getProperties(service));
    }
  }
}

Future<void> _addDiagnosticChildrenIfNeeded(
  DartObjectNode variable,
  RemoteDiagnosticsNode? diagnostic,
  IsolateRef? isolateRef,
  bool expandAll,
) async {
  if (diagnostic == null || !includeDiagnosticChildren) return;

  // Always add children last after properties to avoid confusion.
  final ObjectGroupBase? service = diagnostic.inspectorService;
  final diagnosticChildren = await diagnostic.children;
  if (diagnosticChildren != null && diagnosticChildren.isNotEmpty) {
    final childrenNode = DartObjectNode.text(
      pluralize('child', diagnosticChildren.length, plural: 'children'),
    );
    variable.addChild(childrenNode);
    if (service != null && isolateRef != null) {
      await _addExpandableChildren(
        childrenNode,
        await createVariablesForDiagnostics(
          service,
          diagnosticChildren,
          isolateRef,
        ),
        expandAll: expandAll,
      );
    }
  }
}

void _setupGrouping(DartObjectNode variable) {
  final numChildrenInGrouping =
      variable.childCount >= pow(DartObjectNode.MAX_CHILDREN_IN_GROUPING, 2)
          ? (roundToNearestPow10(variable.childCount) /
                  DartObjectNode.MAX_CHILDREN_IN_GROUPING)
              .floor()
          : DartObjectNode.MAX_CHILDREN_IN_GROUPING;

  var start = variable.offset;
  final end = start + variable.childCount;
  while (start < end) {
    final count = min(end - start, numChildrenInGrouping);
    variable.addChild(
      DartObjectNode.grouping(variable.ref, offset: start, count: count),
    );
    start += count;
  }
}

Future<void> _addInstanceRefItems(
  DartObjectNode variable,
  InstanceRef instanceRef,
  IsolateRef? isolateRef,
) async {
  final existingNames = <String>{};
  for (var child in variable.children) {
    final name = child.name;
    if (name != null && name.isNotEmpty) {
      existingNames.add(name);
      if (!isPrivate(name)) {
        // Assume private and public names with the same name reference the same
        // data so showing both is not useful.
        existingNames.add('_$name');
      }
    }
  }

  final variableId = variable.ref!.isolateRef!.id!;
  final result = await serviceManager.service!.getObject(
    variableId,
    instanceRef.id!,
    offset: variable.offset,
    count: variable.childCount,
  );
  if (result is Instance) {
    switch (result.kind) {
      case InstanceKind.kMap:
        variable.addAllChildren(
          createVariablesForAssociations(result, isolateRef),
        );
<<<<<<< HEAD
        start += count;
      }
    } else if (instanceRef != null && serviceManager.service != null) {
      final variableId = variable.ref!.isolateRef!.id!;
      final result = await serviceManager.service!.getObject(
        variableId,
        instanceRef.id!,
        offset: variable.offset,
        count: variable.childCount,
      );
      if (result is Instance) {
        variable.addChild(
          createVariableForReferences(instanceRef, isolateRef),
          index: 0,
        );
        switch (result.kind) {
          case InstanceKind.kMap:
            variable.addAllChildren(
              createVariablesForAssociations(result, isolateRef),
            );
            break;
          case InstanceKind.kList:
            variable.addAllChildren(
              createVariablesForElements(result, isolateRef),
            );
            break;
          case InstanceKind.kUint8ClampedList:
          case InstanceKind.kUint8List:
          case InstanceKind.kUint16List:
          case InstanceKind.kUint32List:
          case InstanceKind.kUint64List:
          case InstanceKind.kInt8List:
          case InstanceKind.kInt16List:
          case InstanceKind.kInt32List:
          case InstanceKind.kInt64List:
          case InstanceKind.kFloat32List:
          case InstanceKind.kFloat64List:
          case InstanceKind.kInt32x4List:
          case InstanceKind.kFloat32x4List:
          case InstanceKind.kFloat64x2List:
            variable.addAllChildren(
              createVariablesForBytes(result, isolateRef),
            );
            break;
          case InstanceKind.kRegExp:
            variable.addAllChildren(
              createVariablesForRegExp(result, isolateRef),
            );
            break;
          case InstanceKind.kClosure:
            variable.addAllChildren(
              createVariablesForClosure(result, isolateRef),
            );
            break;
          case InstanceKind.kReceivePort:
            variable.addAllChildren(
              createVariablesForReceivePort(result, isolateRef),
            );
            break;
          case InstanceKind.kType:
            variable.addAllChildren(
              createVariablesForType(result, isolateRef),
            );
            break;
          case InstanceKind.kTypeParameter:
            variable.addAllChildren(
              createVariablesForTypeParameters(result, isolateRef),
            );
            break;
          case InstanceKind.kFunctionType:
            variable.addAllChildren(
              createVariablesForFunctionType(result, isolateRef),
            );
            break;
          case InstanceKind.kWeakProperty:
            variable.addAllChildren(
              createVariablesForWeakProperty(result, isolateRef),
            );
            break;
          case InstanceKind.kStackTrace:
            variable.addAllChildren(
              createVariablesForStackTrace(result, isolateRef),
            );
            break;
          default:
            break;
        }
        if (result.fields != null) {
          variable.addAllChildren(
            createVariablesForFields(
              result,
              isolateRef,
              existingNames: existingNames,
            ),
          );
        }
      }
    } else if (variable.value != null) {
      var value = variable.value;
      if (value is ObjRef) {
        value = await serviceManager.service!.getObject(
          isolateRef!.id!,
          value.id!,
=======
        break;
      case InstanceKind.kList:
        variable.addAllChildren(
          createVariablesForElements(result, isolateRef),
>>>>>>> 4701c96e
        );
        break;
      case InstanceKind.kUint8ClampedList:
      case InstanceKind.kUint8List:
      case InstanceKind.kUint16List:
      case InstanceKind.kUint32List:
      case InstanceKind.kUint64List:
      case InstanceKind.kInt8List:
      case InstanceKind.kInt16List:
      case InstanceKind.kInt32List:
      case InstanceKind.kInt64List:
      case InstanceKind.kFloat32List:
      case InstanceKind.kFloat64List:
      case InstanceKind.kInt32x4List:
      case InstanceKind.kFloat32x4List:
      case InstanceKind.kFloat64x2List:
        variable.addAllChildren(
          createVariablesForBytes(result, isolateRef),
        );
        break;
      case InstanceKind.kRegExp:
        variable.addAllChildren(
          createVariablesForRegExp(result, isolateRef),
        );
        break;
      case InstanceKind.kClosure:
        variable.addAllChildren(
          createVariablesForClosure(result, isolateRef),
        );
        break;
      case InstanceKind.kReceivePort:
        variable.addAllChildren(
          createVariablesForReceivePort(result, isolateRef),
        );
        break;
      case InstanceKind.kType:
        variable.addAllChildren(
          createVariablesForType(result, isolateRef),
        );
        break;
      case InstanceKind.kTypeParameter:
        variable.addAllChildren(
          createVariablesForTypeParameters(result, isolateRef),
        );
        break;
      case InstanceKind.kFunctionType:
        variable.addAllChildren(
          createVariablesForFunctionType(result, isolateRef),
        );
        break;
      case InstanceKind.kWeakProperty:
        variable.addAllChildren(
          createVariablesForWeakProperty(result, isolateRef),
        );
        break;
      case InstanceKind.kStackTrace:
        variable.addAllChildren(
          createVariablesForStackTrace(result, isolateRef),
        );
        break;
      default:
        break;
    }
    if (result.fields != null) {
      variable.addAllChildren(
        createVariablesForFields(
          result,
          isolateRef,
          existingNames: existingNames,
        ),
      );
    }
  }
}

Future<void> _addValueItems(
  DartObjectNode variable,
  IsolateRef? isolateRef,
  Object? value,
) async {
  if (value is ObjRef) {
    value = await serviceManager.service!.getObject(
      isolateRef!.id!,
      value.id!,
    );
    switch (value.runtimeType) {
      case Func:
        final function = value as Func;
        variable.addAllChildren(
          createVariablesForFunc(function, isolateRef),
        );
        break;
      case Context:
        final context = value as Context;
        variable.addAllChildren(
          createVariablesForContext(context, isolateRef),
        );
        break;
    }
  } else if (value is! String && value is! num && value is! bool) {
    switch (value.runtimeType) {
      case Parameter:
        final parameter = value as Parameter;
        variable.addAllChildren(
          createVariablesForParameter(parameter, isolateRef),
        );
        break;
    }
  }
}

Future<void> _addInspectorItems(variable, IsolateRef? isolateRef) async {
  final inspectorService = serviceManager.inspectorService;
  if (inspectorService != null) {
    final tasks = <Future>[];
    ObjectGroupBase? group;
    Future<void> _maybeUpdateRef(DartObjectNode child) async {
      final childRef = child.ref;
      if (childRef == null) return;
      if (childRef.diagnostic == null) {
        // TODO(jacobr): also check whether the InstanceRef is an instance of
        // Diagnosticable and show the Diagnosticable properties in that case.
        final instanceRef = childRef.instanceRef;
        // This is an approximation of eval('instanceRef is DiagnosticsNode')
        // TODO(jacobr): cache the full class hierarchy so we can cheaply check
        // instanceRef is DiagnosticsNode without having to do an eval.
        if (instanceRef != null &&
            (instanceRef.classRef?.name == 'DiagnosticableTreeNode' ||
                instanceRef.classRef?.name == 'DiagnosticsProperty')) {
          // The user is expecting to see the object the DiagnosticsNode is
          // describing not the DiagnosticsNode itself.
          try {
            group ??= inspectorService.createObjectGroup('temp');
            final valueInstanceRef = await group!.evalOnRef(
              'object.value',
              childRef,
            );
            // TODO(jacobr): add the Diagnostics properties as well?
            child.ref = GenericInstanceRef(
              isolateRef: isolateRef,
              value: valueInstanceRef,
            );
          } catch (e) {
            if (e is! SentinelException) {
              log(
                'Caught $e accessing the value of an object',
                LogLevel.warning,
              );
            }
          }
        }
      }
    }

    for (var child in variable.children) {
      tasks.add(_maybeUpdateRef(child));
    }
    if (tasks.isNotEmpty) {
      await Future.wait(tasks);
      unawaited(group?.dispose());
    }
  }
}

/// Builds the tree representation for a [DartObjectNode] object by querying
/// data, creating child [DartObjectNode] objects, and assigning parent-child
/// relationships.
///
/// We call this method as we expand variables in the variable tree, because
/// building the tree for all variable data at once is very expensive.
Future<void> buildVariablesTree(
  DartObjectNode variable, {
  bool expandAll = false,
}) async {
  final ref = variable.ref;
  if (!variable.isExpandable || variable.treeInitializeStarted || ref == null)
    return;
  variable.treeInitializeStarted = true;

  final isolateRef = ref.isolateRef;
  final instanceRef = ref.instanceRef;
  final diagnostic = ref.diagnostic;

  await _addDiagnosticsIfNeeded(
    diagnostic,
    isolateRef,
    variable,
  );

  try {
    if (variable.childCount > DartObjectNode.MAX_CHILDREN_IN_GROUPING) {
      _setupGrouping(variable);
    } else if (instanceRef != null && serviceManager.service != null) {
      await _addInstanceRefItems(variable, instanceRef, isolateRef);
    } else if (variable.value != null) {
      final value = variable.value;
      await _addValueItems(variable, isolateRef, value);
    }
  } on SentinelException {
    // Fail gracefully if calling `getObject` throws a SentinelException.
  }

  await _addDiagnosticChildrenIfNeeded(
    variable,
    diagnostic,
    isolateRef,
    expandAll,
  );

  await _addInspectorItems(
    variable,
    isolateRef,
  );

  variable.treeInitializeComplete = true;
}<|MERGE_RESOLUTION|>--- conflicted
+++ resolved
@@ -147,116 +147,10 @@
         variable.addAllChildren(
           createVariablesForAssociations(result, isolateRef),
         );
-<<<<<<< HEAD
-        start += count;
-      }
-    } else if (instanceRef != null && serviceManager.service != null) {
-      final variableId = variable.ref!.isolateRef!.id!;
-      final result = await serviceManager.service!.getObject(
-        variableId,
-        instanceRef.id!,
-        offset: variable.offset,
-        count: variable.childCount,
-      );
-      if (result is Instance) {
-        variable.addChild(
-          createVariableForReferences(instanceRef, isolateRef),
-          index: 0,
-        );
-        switch (result.kind) {
-          case InstanceKind.kMap:
-            variable.addAllChildren(
-              createVariablesForAssociations(result, isolateRef),
-            );
-            break;
-          case InstanceKind.kList:
-            variable.addAllChildren(
-              createVariablesForElements(result, isolateRef),
-            );
-            break;
-          case InstanceKind.kUint8ClampedList:
-          case InstanceKind.kUint8List:
-          case InstanceKind.kUint16List:
-          case InstanceKind.kUint32List:
-          case InstanceKind.kUint64List:
-          case InstanceKind.kInt8List:
-          case InstanceKind.kInt16List:
-          case InstanceKind.kInt32List:
-          case InstanceKind.kInt64List:
-          case InstanceKind.kFloat32List:
-          case InstanceKind.kFloat64List:
-          case InstanceKind.kInt32x4List:
-          case InstanceKind.kFloat32x4List:
-          case InstanceKind.kFloat64x2List:
-            variable.addAllChildren(
-              createVariablesForBytes(result, isolateRef),
-            );
-            break;
-          case InstanceKind.kRegExp:
-            variable.addAllChildren(
-              createVariablesForRegExp(result, isolateRef),
-            );
-            break;
-          case InstanceKind.kClosure:
-            variable.addAllChildren(
-              createVariablesForClosure(result, isolateRef),
-            );
-            break;
-          case InstanceKind.kReceivePort:
-            variable.addAllChildren(
-              createVariablesForReceivePort(result, isolateRef),
-            );
-            break;
-          case InstanceKind.kType:
-            variable.addAllChildren(
-              createVariablesForType(result, isolateRef),
-            );
-            break;
-          case InstanceKind.kTypeParameter:
-            variable.addAllChildren(
-              createVariablesForTypeParameters(result, isolateRef),
-            );
-            break;
-          case InstanceKind.kFunctionType:
-            variable.addAllChildren(
-              createVariablesForFunctionType(result, isolateRef),
-            );
-            break;
-          case InstanceKind.kWeakProperty:
-            variable.addAllChildren(
-              createVariablesForWeakProperty(result, isolateRef),
-            );
-            break;
-          case InstanceKind.kStackTrace:
-            variable.addAllChildren(
-              createVariablesForStackTrace(result, isolateRef),
-            );
-            break;
-          default:
-            break;
-        }
-        if (result.fields != null) {
-          variable.addAllChildren(
-            createVariablesForFields(
-              result,
-              isolateRef,
-              existingNames: existingNames,
-            ),
-          );
-        }
-      }
-    } else if (variable.value != null) {
-      var value = variable.value;
-      if (value is ObjRef) {
-        value = await serviceManager.service!.getObject(
-          isolateRef!.id!,
-          value.id!,
-=======
         break;
       case InstanceKind.kList:
         variable.addAllChildren(
           createVariablesForElements(result, isolateRef),
->>>>>>> 4701c96e
         );
         break;
       case InstanceKind.kUint8ClampedList:
