// Copyright 2022 The Chromium Authors. All rights reserved.
// Use of this source code is governed by a BSD-style license that can be
// found in the LICENSE file.

import 'dart:async';

import 'package:flutter/foundation.dart';
import 'package:vm_service/vm_service.dart';

import '../globals.dart';
import '../primitives/trees.dart';
import '../primitives/utils.dart';
import 'diagnostics_node.dart';
import 'generic_instance_reference.dart';
import 'inspector_service.dart';
<<<<<<< HEAD
import 'variable_factory.dart';

Future<void> addExpandableChildren(
  DartObjectNode variable,
  List<DartObjectNode> children, {
  bool expandAll = false,
}) async {
  final tasks = <Future>[];
  for (var child in children) {
    if (expandAll) {
      tasks.add(buildVariablesTree(child, expandAll: expandAll));
    }
    variable.addChild(child);
  }
  if (tasks.isNotEmpty) {
    await Future.wait(tasks);
  }
}

/// Builds the tree representation for a [DartObjectNode] object by querying
/// data, creating child [DartObjectNode] objects, and assigning parent-child
/// relationships.
///
/// We call this method as we expand variables in the variable tree, because
/// building the tree for all variable data at once is very expensive.
Future<void> buildVariablesTree(
  DartObjectNode variable, {
  bool expandAll = false,
}) async {
  final ref = variable.ref;
  if (!variable.isExpandable || variable.treeInitializeStarted || ref == null)
    return;
  variable.treeInitializeStarted = true;

  final isolateRef = ref.isolateRef;
  final instanceRef = ref.instanceRef;
  final diagnostic = ref.diagnostic;
  if (diagnostic != null && includeDiagnosticPropertiesInDebugger) {
    final service = diagnostic.inspectorService;
    Future<void> _addPropertiesHelper(
      List<RemoteDiagnosticsNode>? properties,
    ) async {
      if (properties == null || service == null || isolateRef == null) return;
      await addExpandableChildren(
        variable,
        await createVariablesForDiagnostics(
          service,
          properties,
          isolateRef,
        ),
        expandAll: true,
      );
    }

    if (diagnostic.inlineProperties.isNotEmpty) {
      await _addPropertiesHelper(diagnostic.inlineProperties);
    } else {
      assert(!service!.disposed);
      if (!service!.disposed) {
        await _addPropertiesHelper(await diagnostic.getProperties(service));
      }
    }
  }
  final existingNames = <String>{};
  for (var child in variable.children) {
    final name = child.name;
    if (name != null && name.isNotEmpty) {
      existingNames.add(name);
      if (!isPrivate(name)) {
        // Assume private and public names with the same name reference the same
        // data so showing both is not useful.
        existingNames.add('_$name');
      }
    }
  }

  try {
    if (variable.childCount > DartObjectNode.MAX_CHILDREN_IN_GROUPING) {
      final numChildrenInGrouping =
          variable.childCount >= pow(DartObjectNode.MAX_CHILDREN_IN_GROUPING, 2)
              ? (roundToNearestPow10(variable.childCount) /
                      DartObjectNode.MAX_CHILDREN_IN_GROUPING)
                  .floor()
              : DartObjectNode.MAX_CHILDREN_IN_GROUPING;

      var start = variable.offset;
      final end = start + variable.childCount;
      while (start < end) {
        final count = min(end - start, numChildrenInGrouping);
        variable.addChild(
          DartObjectNode.grouping(variable.ref, offset: start, count: count),
        );
        start += count;
      }
    } else if (instanceRef != null && serviceManager.service != null) {
      final variableId = variable.ref!.isolateRef!.id!;
      final result = await serviceManager.service!.getObject(
        variableId,
        instanceRef.id!,
        offset: variable.offset,
        count: variable.childCount,
      );
      if (result is Instance) {
        switch (result.kind) {
          case InstanceKind.kMap:
            variable.addAllChildren(
              createVariablesForAssociations(result, isolateRef),
            );
            break;
          case InstanceKind.kList:
            variable.addAllChildren(
              createVariablesForElements(result, isolateRef),
            );
            break;
          case InstanceKind.kRecord:
            variable.addAllChildren(
              createVariablesForRecords(result, isolateRef),
            );
            break;
          case InstanceKind.kUint8ClampedList:
          case InstanceKind.kUint8List:
          case InstanceKind.kUint16List:
          case InstanceKind.kUint32List:
          case InstanceKind.kUint64List:
          case InstanceKind.kInt8List:
          case InstanceKind.kInt16List:
          case InstanceKind.kInt32List:
          case InstanceKind.kInt64List:
          case InstanceKind.kFloat32List:
          case InstanceKind.kFloat64List:
          case InstanceKind.kInt32x4List:
          case InstanceKind.kFloat32x4List:
          case InstanceKind.kFloat64x2List:
            variable.addAllChildren(
              createVariablesForBytes(result, isolateRef),
            );
            break;
          case InstanceKind.kRegExp:
            variable.addAllChildren(
              createVariablesForRegExp(result, isolateRef),
            );
            break;
          case InstanceKind.kClosure:
            variable.addAllChildren(
              createVariablesForClosure(result, isolateRef),
            );
            break;
          case InstanceKind.kReceivePort:
            variable.addAllChildren(
              createVariablesForReceivePort(result, isolateRef),
            );
            break;
          case InstanceKind.kType:
            variable.addAllChildren(
              createVariablesForType(result, isolateRef),
            );
            break;
          case InstanceKind.kTypeParameter:
            variable.addAllChildren(
              createVariablesForTypeParameters(result, isolateRef),
            );
            break;
          case InstanceKind.kFunctionType:
            variable.addAllChildren(
              createVariablesForFunctionType(result, isolateRef),
            );
            break;
          case InstanceKind.kWeakProperty:
            variable.addAllChildren(
              createVariablesForWeakProperty(result, isolateRef),
            );
            break;
          case InstanceKind.kStackTrace:
            variable.addAllChildren(
              createVariablesForStackTrace(result, isolateRef),
            );
            break;
          default:
            break;
        }
        if (result.fields != null && result.kind != InstanceKind.kRecord) {
          variable.addAllChildren(
            createVariablesForFields(
              result,
              isolateRef,
              existingNames: existingNames,
            ),
          );
        }
      }
    } else if (variable.value != null) {
      var value = variable.value;
      if (value is ObjRef) {
        value = await serviceManager.service!.getObject(
          isolateRef!.id!,
          value.id!,
        );
        switch (value.runtimeType) {
          case Func:
            final function = value as Func;
            variable.addAllChildren(
              createVariablesForFunc(function, isolateRef),
            );
            break;
          case Context:
            final context = value as Context;
            variable.addAllChildren(
              createVariablesForContext(context, isolateRef),
            );
            break;
        }
      } else if (value is! String && value is! num && value is! bool) {
        switch (value.runtimeType) {
          case Parameter:
            final parameter = value as Parameter;
            variable.addAllChildren(
              createVariablesForParameter(parameter, isolateRef),
            );
            break;
        }
      }
    }
  } on SentinelException {
    // Fail gracefully if calling `getObject` throws a SentinelException.
  }

  if (diagnostic != null && includeDiagnosticChildren) {
    // Always add children last after properties to avoid confusion.
    final ObjectGroupBase? service = diagnostic.inspectorService;
    final diagnosticChildren = await diagnostic.children;
    if (diagnosticChildren != null && diagnosticChildren.isNotEmpty) {
      final childrenNode = DartObjectNode.text(
        pluralize('child', diagnosticChildren.length, plural: 'children'),
      );
      variable.addChild(childrenNode);
      if (service != null && isolateRef != null) {
        await addExpandableChildren(
          childrenNode,
          await createVariablesForDiagnostics(
            service,
            diagnosticChildren,
            isolateRef,
          ),
          expandAll: expandAll,
        );
      }
    }
  }
  final inspectorService = serviceManager.inspectorService;
  if (inspectorService != null) {
    final tasks = <Future>[];
    ObjectGroupBase? group;
    Future<void> _maybeUpdateRef(DartObjectNode child) async {
      final childRef = child.ref;
      if (childRef == null) return;
      if (childRef.diagnostic == null) {
        // TODO(jacobr): also check whether the InstanceRef is an instance of
        // Diagnosticable and show the Diagnosticable properties in that case.
        final instanceRef = childRef.instanceRef;
        // This is an approximation of eval('instanceRef is DiagnosticsNode')
        // TODO(jacobr): cache the full class hierarchy so we can cheaply check
        // instanceRef is DiagnosticsNode without having to do an eval.
        if (instanceRef != null &&
            (instanceRef.classRef?.name == 'DiagnosticableTreeNode' ||
                instanceRef.classRef?.name == 'DiagnosticsProperty')) {
          // The user is expecting to see the object the DiagnosticsNode is
          // describing not the DiagnosticsNode itself.
          try {
            group ??= inspectorService.createObjectGroup('temp');
            final valueInstanceRef = await group!.evalOnRef(
              'object.value',
              childRef,
            );
            // TODO(jacobr): add the Diagnostics properties as well?
            child._ref = GenericInstanceRef(
              isolateRef: isolateRef,
              value: valueInstanceRef,
            );
          } catch (e) {
            if (e is! SentinelException) {
              log(
                'Caught $e accessing the value of an object',
                LogLevel.warning,
              );
            }
          }
        }
      }
    }

    for (var child in variable.children) {
      tasks.add(_maybeUpdateRef(child));
    }
    if (tasks.isNotEmpty) {
      await Future.wait(tasks);
      unawaited(group?.dispose());
    }
  }
  variable.treeInitializeComplete = true;
}
=======
>>>>>>> 97c46d41

// TODO(jacobr): gracefully handle cases where the isolate has closed and
// InstanceRef objects have become sentinels.
class DartObjectNode extends TreeNode<DartObjectNode> {
  DartObjectNode._({
    this.name,
    this.text,
    this.ref,
    int? offset,
    int? childCount,
    this.artificialName = false,
    this.artificialValue = false,
  })  : _offset = offset,
        _childCount = childCount {
    indentChildren = ref?.diagnostic?.style != DiagnosticsTreeStyle.flat;
  }

  /// Creates a variable from a value that must be an VM service type or a
  /// primitive type.
  ///
  /// [value] should typically be an [InstanceRef] but can also be a [Sentinel]
  /// [ObjRef] or primitive type such as num or String.
  ///
  /// [artificialName] and [artificialValue] is used by [ExpandableVariable] to
  /// determine styling of `Text(name)` and `Text(displayValue)` respectively.
  /// Artificial names and values are rendered using `subtleFixedFontStyle` to
  /// put less emphasis on the name (e.g., for the root node of a JSON tree).
  factory DartObjectNode.fromValue({
    String? name,
    required Object? value,
    bool artificialName = false,
    bool artificialValue = false,
    RemoteDiagnosticsNode? diagnostic,
    required IsolateRef? isolateRef,
  }) {
    name = name ?? '';
    return DartObjectNode._(
      name: name,
      ref: GenericInstanceRef(
        isolateRef: isolateRef,
        diagnostic: diagnostic,
        value: value,
      ),
      artificialName: artificialName,
      artificialValue: artificialValue,
    );
  }

  /// Creates a variable from a `String` which displays [value] with quotation
  /// marks.
  factory DartObjectNode.fromString({
    String? name,
    required String? value,
    required IsolateRef? isolateRef,
  }) {
    name = name ?? '';
    return DartObjectNode._(
      name: name,
      ref: GenericInstanceRef(
        isolateRef: isolateRef,
        value: value != null ? "'$value'" : null,
      ),
    );
  }

  /// Creates a list node from a list of values that must be VM service objects
  /// or primitives.
  ///
  /// [list] should be a list of VM service objects or primitives.
  ///
  /// [displayNameBuilder] is used to transform a list element that will be the
  /// child node's `value`.
  ///
  /// [childBuilder] is used to generate nodes for each child.
  ///
  /// [artificialChildValues] determines styling of `Text(displayValue)` for
  /// child nodes. Artificial values are rendered using `subtleFixedFontStyle`
  /// to put less emphasis on the value.
  factory DartObjectNode.fromList({
    String? name,
    required String? type,
    required List<Object?>? list,
    required IsolateRef? isolateRef,
    Object? Function(Object?)? displayNameBuilder,
    List<DartObjectNode> Function(Object?)? childBuilder,
    bool artificialChildValues = true,
  }) {
    name = name ?? '';
    return DartObjectNode._(
      name: name,
      ref: GenericInstanceRef(
        isolateRef: isolateRef,
        value: '$type (${_itemCount(list?.length ?? 0)})',
      ),
      artificialValue: true,
      childCount: list?.length ?? 0,
    )..addAllChildren([
        if (list != null)
          for (int i = 0; i < list.length; ++i)
            DartObjectNode.fromValue(
              name: '[$i]',
              value: displayNameBuilder?.call(list[i]) ?? list[i],
              isolateRef: isolateRef,
              artificialName: true,
              artificialValue: artificialChildValues,
            )..addAllChildren([
                if (childBuilder != null) ...childBuilder(list[i]),
              ]),
      ]);
  }

  factory DartObjectNode.create(
    BoundVariable variable,
    IsolateRef? isolateRef,
  ) {
    final value = variable.value;
    return DartObjectNode._(
      name: variable.name,
      ref: GenericInstanceRef(
        isolateRef: isolateRef,
        value: value,
      ),
    );
  }

  factory DartObjectNode.text(String text) {
    return DartObjectNode._(
      text: text,
      artificialName: true,
    );
  }

  factory DartObjectNode.grouping(
    GenericInstanceRef? ref, {
    required int offset,
    required int count,
  }) {
    return DartObjectNode._(
      ref: ref,
      text: '[$offset - ${offset + count - 1}]',
      offset: offset,
      childCount: count,
    );
  }

  static const MAX_CHILDREN_IN_GROUPING = 100;

  final String? text;
  final String? name;

  /// [artificialName] is used by [ExpandableVariable] to determine styling of
  /// `Text(name)`. Artificial names are rendered using `subtleFixedFontStyle`
  /// to put less emphasis on the name (e.g., for the root node of a JSON tree).
  final bool artificialName;

  /// [artificialValue] is used by [ExpandableVariable] to determine styling of
  /// `Text(displayValue)`. Artificial names are rendered using
  /// `subtleFixedFontStyle` to put less emphasis on the value (e.g., for type
  /// names).
  final bool artificialValue;

  GenericInstanceRef? ref;

  /// The point to fetch the variable from (in the case of large variables that
  /// we fetch only parts of at a time).
  int get offset => _offset ?? 0;

  int? _offset;

  int get childCount {
    if (_childCount != null) return _childCount!;

    final value = this.value;
    if (value is InstanceRef) {
      if (value.kind != null &&
          (value.kind!.endsWith('List') ||
              value.kind == InstanceKind.kList ||
              value.kind == InstanceKind.kMap)) {
        return value.length ?? 0;
      }
    }

    return 0;
  }

  int? _childCount;

  bool treeInitializeStarted = false;
  bool treeInitializeComplete = false;

  @override
  bool get isExpandable {
    if (treeInitializeComplete || children.isNotEmpty || childCount > 0) {
      return children.isNotEmpty || childCount > 0;
    }
    final diagnostic = ref?.diagnostic;
    if (diagnostic != null &&
        ((diagnostic.inlineProperties.isNotEmpty) || diagnostic.hasChildren))
      return true;
    // TODO(jacobr): do something smarter to avoid expandable variable flicker.
    final instanceRef = ref?.instanceRef;
    if (instanceRef != null) {
      if (instanceRef.kind == InstanceKind.kStackTrace) {
        return true;
      }
      return instanceRef.valueAsString == null;
    }
    final value = ref?.value;
    return (value is! String?) && (value is! num?) && (value is! bool?);
  }

  Object? get value => ref?.value;

  // TODO(kenz): add custom display for lists with more than 100 elements
  String? get displayValue {
    if (text != null) {
      return text;
    }
    final value = this.value;

    String? valueStr;

    if (value == null) return null;

    if (value is InstanceRef) {
      final kind = value.kind;
      if (kind == InstanceKind.kStackTrace) {
        final depth = children.length;
        valueStr = 'StackTrace ($depth ${pluralize('frame', depth)})';
      } else if (kind == InstanceKind.kRecord) {
        final count = children.length;
        // TODO(elliette): Use `value.length` instead of `children.length` when
        // https://github.com/dart-lang/sdk/issues/51104 is resolved. Currently
        // the field count can only be computed once the record is expanded:
        valueStr = count == 0
            ? 'Record'
            : 'Record ($count ${pluralize('field', count)})';
      } else if (value.valueAsString == null) {
        valueStr = value.classRef?.name ?? '';
      } else {
        valueStr = value.valueAsString ?? '';
        if (value.valueAsStringIsTruncated == true) {
          valueStr += '...';
        }
        if (kind == InstanceKind.kString) {
          // TODO(devoncarew): Handle multi-line strings.
          valueStr = "'$valueStr'";
        }
      }
      // List, Map, Uint8List, Uint16List, etc...
      if (kind != null && kind == InstanceKind.kList ||
          kind == InstanceKind.kMap ||
          kind!.endsWith('List')) {
        final itemLength = value.length;
        if (itemLength == null) return valueStr;
        return '$valueStr (${_itemCount(itemLength)})';
      }
    } else if (value is Sentinel) {
      valueStr = value.valueAsString;
    } else if (value is TypeArgumentsRef) {
      valueStr = value.name;
    } else if (value is ObjRef) {
      valueStr = _stripReferenceToken(value.type);
    } else {
      valueStr = value.toString();
    }

    return valueStr;
  }

  static String _itemCount(int count) {
    return '${nf.format(count)} ${pluralize('item', count)}';
  }

  static String _stripReferenceToken(String type) {
    if (type.startsWith('@')) {
      return '_${type.substring(1)}';
    }
    return '_$type';
  }

  @override
  String toString() {
    if (text != null) return text!;

    final instanceRef = ref!.instanceRef;
    final value =
        instanceRef is InstanceRef ? instanceRef.valueAsString : instanceRef;
    return '$name - $value';
  }

  /// Selects the object in the Flutter Widget inspector.
  ///
  /// Returns whether the inspector selection was changed
  Future<bool> inspectWidget() async {
    if (ref?.instanceRef == null) {
      return false;
    }
    final inspectorService = serviceManager.inspectorService;
    if (inspectorService == null) {
      return false;
    }
    // Group name doesn't matter in this case.
    final group = inspectorService.createObjectGroup('inspect-variables');
    if (group is ObjectGroup) {
      try {
        return await group.setSelection(ref!);
      } catch (e) {
        // This is somewhat unexpected. The inspectorRef must have been disposed.
        return false;
      } finally {
        // Not really needed as we shouldn't actually be allocating anything.
        unawaited(group.dispose());
      }
    }
    return false;
  }

  Future<bool> get isInspectable async {
    if (_isInspectable != null) return _isInspectable!;

    if (ref == null) return false;
    final inspectorService = serviceManager.inspectorService;
    if (inspectorService == null) {
      return false;
    }

    // Group name doesn't matter in this case.
    final group = inspectorService.createObjectGroup('inspect-variables');

    try {
      _isInspectable = await group.isInspectable(ref!);
    } catch (e) {
      _isInspectable = false;
      // This is somewhat unexpected. The inspectorRef must have been disposed.
    } finally {
      // Not really needed as we shouldn't actually be allocating anything.
      unawaited(group.dispose());
    }
    return _isInspectable ?? false;
  }

  bool? _isInspectable;

  @override
  DartObjectNode shallowCopy() {
    throw UnimplementedError(
      'This method is not implemented. Implement if you '
      'need to call `shallowCopy` on an instance of this class.',
    );
  }
}<|MERGE_RESOLUTION|>--- conflicted
+++ resolved
@@ -13,309 +13,6 @@
 import 'diagnostics_node.dart';
 import 'generic_instance_reference.dart';
 import 'inspector_service.dart';
-<<<<<<< HEAD
-import 'variable_factory.dart';
-
-Future<void> addExpandableChildren(
-  DartObjectNode variable,
-  List<DartObjectNode> children, {
-  bool expandAll = false,
-}) async {
-  final tasks = <Future>[];
-  for (var child in children) {
-    if (expandAll) {
-      tasks.add(buildVariablesTree(child, expandAll: expandAll));
-    }
-    variable.addChild(child);
-  }
-  if (tasks.isNotEmpty) {
-    await Future.wait(tasks);
-  }
-}
-
-/// Builds the tree representation for a [DartObjectNode] object by querying
-/// data, creating child [DartObjectNode] objects, and assigning parent-child
-/// relationships.
-///
-/// We call this method as we expand variables in the variable tree, because
-/// building the tree for all variable data at once is very expensive.
-Future<void> buildVariablesTree(
-  DartObjectNode variable, {
-  bool expandAll = false,
-}) async {
-  final ref = variable.ref;
-  if (!variable.isExpandable || variable.treeInitializeStarted || ref == null)
-    return;
-  variable.treeInitializeStarted = true;
-
-  final isolateRef = ref.isolateRef;
-  final instanceRef = ref.instanceRef;
-  final diagnostic = ref.diagnostic;
-  if (diagnostic != null && includeDiagnosticPropertiesInDebugger) {
-    final service = diagnostic.inspectorService;
-    Future<void> _addPropertiesHelper(
-      List<RemoteDiagnosticsNode>? properties,
-    ) async {
-      if (properties == null || service == null || isolateRef == null) return;
-      await addExpandableChildren(
-        variable,
-        await createVariablesForDiagnostics(
-          service,
-          properties,
-          isolateRef,
-        ),
-        expandAll: true,
-      );
-    }
-
-    if (diagnostic.inlineProperties.isNotEmpty) {
-      await _addPropertiesHelper(diagnostic.inlineProperties);
-    } else {
-      assert(!service!.disposed);
-      if (!service!.disposed) {
-        await _addPropertiesHelper(await diagnostic.getProperties(service));
-      }
-    }
-  }
-  final existingNames = <String>{};
-  for (var child in variable.children) {
-    final name = child.name;
-    if (name != null && name.isNotEmpty) {
-      existingNames.add(name);
-      if (!isPrivate(name)) {
-        // Assume private and public names with the same name reference the same
-        // data so showing both is not useful.
-        existingNames.add('_$name');
-      }
-    }
-  }
-
-  try {
-    if (variable.childCount > DartObjectNode.MAX_CHILDREN_IN_GROUPING) {
-      final numChildrenInGrouping =
-          variable.childCount >= pow(DartObjectNode.MAX_CHILDREN_IN_GROUPING, 2)
-              ? (roundToNearestPow10(variable.childCount) /
-                      DartObjectNode.MAX_CHILDREN_IN_GROUPING)
-                  .floor()
-              : DartObjectNode.MAX_CHILDREN_IN_GROUPING;
-
-      var start = variable.offset;
-      final end = start + variable.childCount;
-      while (start < end) {
-        final count = min(end - start, numChildrenInGrouping);
-        variable.addChild(
-          DartObjectNode.grouping(variable.ref, offset: start, count: count),
-        );
-        start += count;
-      }
-    } else if (instanceRef != null && serviceManager.service != null) {
-      final variableId = variable.ref!.isolateRef!.id!;
-      final result = await serviceManager.service!.getObject(
-        variableId,
-        instanceRef.id!,
-        offset: variable.offset,
-        count: variable.childCount,
-      );
-      if (result is Instance) {
-        switch (result.kind) {
-          case InstanceKind.kMap:
-            variable.addAllChildren(
-              createVariablesForAssociations(result, isolateRef),
-            );
-            break;
-          case InstanceKind.kList:
-            variable.addAllChildren(
-              createVariablesForElements(result, isolateRef),
-            );
-            break;
-          case InstanceKind.kRecord:
-            variable.addAllChildren(
-              createVariablesForRecords(result, isolateRef),
-            );
-            break;
-          case InstanceKind.kUint8ClampedList:
-          case InstanceKind.kUint8List:
-          case InstanceKind.kUint16List:
-          case InstanceKind.kUint32List:
-          case InstanceKind.kUint64List:
-          case InstanceKind.kInt8List:
-          case InstanceKind.kInt16List:
-          case InstanceKind.kInt32List:
-          case InstanceKind.kInt64List:
-          case InstanceKind.kFloat32List:
-          case InstanceKind.kFloat64List:
-          case InstanceKind.kInt32x4List:
-          case InstanceKind.kFloat32x4List:
-          case InstanceKind.kFloat64x2List:
-            variable.addAllChildren(
-              createVariablesForBytes(result, isolateRef),
-            );
-            break;
-          case InstanceKind.kRegExp:
-            variable.addAllChildren(
-              createVariablesForRegExp(result, isolateRef),
-            );
-            break;
-          case InstanceKind.kClosure:
-            variable.addAllChildren(
-              createVariablesForClosure(result, isolateRef),
-            );
-            break;
-          case InstanceKind.kReceivePort:
-            variable.addAllChildren(
-              createVariablesForReceivePort(result, isolateRef),
-            );
-            break;
-          case InstanceKind.kType:
-            variable.addAllChildren(
-              createVariablesForType(result, isolateRef),
-            );
-            break;
-          case InstanceKind.kTypeParameter:
-            variable.addAllChildren(
-              createVariablesForTypeParameters(result, isolateRef),
-            );
-            break;
-          case InstanceKind.kFunctionType:
-            variable.addAllChildren(
-              createVariablesForFunctionType(result, isolateRef),
-            );
-            break;
-          case InstanceKind.kWeakProperty:
-            variable.addAllChildren(
-              createVariablesForWeakProperty(result, isolateRef),
-            );
-            break;
-          case InstanceKind.kStackTrace:
-            variable.addAllChildren(
-              createVariablesForStackTrace(result, isolateRef),
-            );
-            break;
-          default:
-            break;
-        }
-        if (result.fields != null && result.kind != InstanceKind.kRecord) {
-          variable.addAllChildren(
-            createVariablesForFields(
-              result,
-              isolateRef,
-              existingNames: existingNames,
-            ),
-          );
-        }
-      }
-    } else if (variable.value != null) {
-      var value = variable.value;
-      if (value is ObjRef) {
-        value = await serviceManager.service!.getObject(
-          isolateRef!.id!,
-          value.id!,
-        );
-        switch (value.runtimeType) {
-          case Func:
-            final function = value as Func;
-            variable.addAllChildren(
-              createVariablesForFunc(function, isolateRef),
-            );
-            break;
-          case Context:
-            final context = value as Context;
-            variable.addAllChildren(
-              createVariablesForContext(context, isolateRef),
-            );
-            break;
-        }
-      } else if (value is! String && value is! num && value is! bool) {
-        switch (value.runtimeType) {
-          case Parameter:
-            final parameter = value as Parameter;
-            variable.addAllChildren(
-              createVariablesForParameter(parameter, isolateRef),
-            );
-            break;
-        }
-      }
-    }
-  } on SentinelException {
-    // Fail gracefully if calling `getObject` throws a SentinelException.
-  }
-
-  if (diagnostic != null && includeDiagnosticChildren) {
-    // Always add children last after properties to avoid confusion.
-    final ObjectGroupBase? service = diagnostic.inspectorService;
-    final diagnosticChildren = await diagnostic.children;
-    if (diagnosticChildren != null && diagnosticChildren.isNotEmpty) {
-      final childrenNode = DartObjectNode.text(
-        pluralize('child', diagnosticChildren.length, plural: 'children'),
-      );
-      variable.addChild(childrenNode);
-      if (service != null && isolateRef != null) {
-        await addExpandableChildren(
-          childrenNode,
-          await createVariablesForDiagnostics(
-            service,
-            diagnosticChildren,
-            isolateRef,
-          ),
-          expandAll: expandAll,
-        );
-      }
-    }
-  }
-  final inspectorService = serviceManager.inspectorService;
-  if (inspectorService != null) {
-    final tasks = <Future>[];
-    ObjectGroupBase? group;
-    Future<void> _maybeUpdateRef(DartObjectNode child) async {
-      final childRef = child.ref;
-      if (childRef == null) return;
-      if (childRef.diagnostic == null) {
-        // TODO(jacobr): also check whether the InstanceRef is an instance of
-        // Diagnosticable and show the Diagnosticable properties in that case.
-        final instanceRef = childRef.instanceRef;
-        // This is an approximation of eval('instanceRef is DiagnosticsNode')
-        // TODO(jacobr): cache the full class hierarchy so we can cheaply check
-        // instanceRef is DiagnosticsNode without having to do an eval.
-        if (instanceRef != null &&
-            (instanceRef.classRef?.name == 'DiagnosticableTreeNode' ||
-                instanceRef.classRef?.name == 'DiagnosticsProperty')) {
-          // The user is expecting to see the object the DiagnosticsNode is
-          // describing not the DiagnosticsNode itself.
-          try {
-            group ??= inspectorService.createObjectGroup('temp');
-            final valueInstanceRef = await group!.evalOnRef(
-              'object.value',
-              childRef,
-            );
-            // TODO(jacobr): add the Diagnostics properties as well?
-            child._ref = GenericInstanceRef(
-              isolateRef: isolateRef,
-              value: valueInstanceRef,
-            );
-          } catch (e) {
-            if (e is! SentinelException) {
-              log(
-                'Caught $e accessing the value of an object',
-                LogLevel.warning,
-              );
-            }
-          }
-        }
-      }
-    }
-
-    for (var child in variable.children) {
-      tasks.add(_maybeUpdateRef(child));
-    }
-    if (tasks.isNotEmpty) {
-      await Future.wait(tasks);
-      unawaited(group?.dispose());
-    }
-  }
-  variable.treeInitializeComplete = true;
-}
-=======
->>>>>>> 97c46d41
 
 // TODO(jacobr): gracefully handle cases where the isolate has closed and
 // InstanceRef objects have become sentinels.
