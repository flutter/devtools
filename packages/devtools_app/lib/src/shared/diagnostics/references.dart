--- conflicted
+++ resolved
@@ -68,11 +68,7 @@
 
       variable.addAllChildren([
         DartObjectNode.references(
-<<<<<<< HEAD
-          'live (application in its current state)',
-=======
           'live (objects currently alive in the application)',
->>>>>>> 74c90808
           ObjectReferences.copyWith(
             ref,
             refNodeType: RefNodeType.liveRefRoot,
@@ -81,11 +77,7 @@
         ),
         if (selection.object != null)
           DartObjectNode.references(
-<<<<<<< HEAD
-            'static (application state at time of the snapshot ${selection.heap.snapshotName})',
-=======
             'static (objects alive at the time of snapshot ${selection.heap.snapshotName})',
->>>>>>> 74c90808
             ObjectReferences.copyWith(
               ref,
               refNodeType: RefNodeType.staticRefRoot,
