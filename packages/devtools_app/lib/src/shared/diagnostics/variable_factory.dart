// Copyright 2022 The Chromium Authors. All rights reserved.
// Use of this source code is governed by a BSD-style license that can be
// found in the LICENSE file.

import 'dart:async';
import 'dart:convert';
import 'dart:math';
import 'dart:typed_data';

import 'package:flutter/foundation.dart';
import 'package:stack_trace/stack_trace.dart' as stack_trace;
import 'package:vm_service/vm_service.dart';

import '../memory/adapted_heap_data.dart';
import '../primitives/utils.dart';
import 'dart_object_node.dart';
import 'diagnostics_node.dart';
import 'inspector_service.dart';

List<DartObjectNode> createVariablesForStackTrace(
  Instance stackTrace,
  IsolateRef? isolateRef,
) {
  final trace = stack_trace.Trace.parse(stackTrace.valueAsString!);
  return [
    for (int i = 0; i < trace.frames.length; ++i)
      DartObjectNode.fromValue(
        name: '[$i]',
        value: trace.frames[i].toString(),
        isolateRef: isolateRef,
        artificialName: true,
        artificialValue: true,
      ),
  ];
}

List<DartObjectNode> createVariablesForParameter(
  Parameter parameter,
  IsolateRef? isolateRef,
) {
  return [
    if (parameter.name != null)
      DartObjectNode.fromString(
        name: 'name',
        value: parameter.name,
        isolateRef: isolateRef,
      ),
    DartObjectNode.fromValue(
      name: 'required',
      value: parameter.required ?? false,
      isolateRef: isolateRef,
    ),
    DartObjectNode.fromValue(
      name: 'type',
      value: parameter.parameterType,
      isolateRef: isolateRef,
    ),
  ];
}

List<DartObjectNode> createVariablesForContext(
  Context context,
  IsolateRef isolateRef,
) {
  return [
    DartObjectNode.fromValue(
      name: 'length',
      value: context.length,
      isolateRef: isolateRef,
    ),
    if (context.parent != null)
      DartObjectNode.fromValue(
        name: 'parent',
        value: context.parent,
        isolateRef: isolateRef,
      ),
    DartObjectNode.fromList(
      name: 'variables',
      type: '_ContextElement',
      list: context.variables,
      displayNameBuilder: (Object? e) => (e as ContextElement).value,
      artificialChildValues: false,
      isolateRef: isolateRef,
    ),
  ];
}

List<DartObjectNode> createVariablesForFunc(
  Func function,
  IsolateRef isolateRef,
) {
  return [
    DartObjectNode.fromString(
      name: 'name',
      value: function.name,
      isolateRef: isolateRef,
    ),
    DartObjectNode.fromValue(
      name: 'signature',
      value: function.signature,
      isolateRef: isolateRef,
    ),
    DartObjectNode.fromValue(
      name: 'owner',
      value: function.owner,
      isolateRef: isolateRef,
      artificialValue: true,
    ),
  ];
}

List<DartObjectNode> createVariablesForWeakProperty(
  Instance result,
  IsolateRef? isolateRef,
) {
  return [
    DartObjectNode.fromValue(
      name: 'key',
      value: result.propertyKey,
      isolateRef: isolateRef,
    ),
    DartObjectNode.fromValue(
      name: 'value',
      value: result.propertyValue,
      isolateRef: isolateRef,
    ),
  ];
}

List<DartObjectNode> createVariablesForTypeParameters(
  Instance result,
  IsolateRef? isolateRef,
) {
  return [
    // TODO(bkonyi): determine if we want to display this and add
    // support for displaying Class objects.
    // DartObjectNode.fromValue(
    //   name: 'parameterizedClass',
    //   value: result.parameterizedClass,
    //   isolateRef: isolateRef,
    // ),
    DartObjectNode.fromValue(
      name: 'index',
      value: result.parameterIndex,
      isolateRef: isolateRef,
    ),
    DartObjectNode.fromValue(
      name: 'bound',
      value: result.bound,
      isolateRef: isolateRef,
    ),
  ];
}

List<DartObjectNode> createVariablesForFunctionType(
  Instance result,
  IsolateRef? isolateRef,
) {
  return [
    DartObjectNode.fromValue(
      name: 'returnType',
      value: result.returnType,
      isolateRef: isolateRef,
    ),
    if (result.typeParameters != null)
      DartObjectNode.fromValue(
        name: 'typeParameters',
        value: result.typeParameters,
        isolateRef: isolateRef,
      ),
    DartObjectNode.fromList(
      name: 'parameters',
      type: '_Parameters',
      list: result.parameters,
      displayNameBuilder: (e) => '_Parameter',
      childBuilder: (e) {
        final parameter = e as Parameter;
        return [
          if (parameter.name != null) ...[
            DartObjectNode.fromString(
              name: 'name',
              value: parameter.name,
              isolateRef: isolateRef,
            ),
            DartObjectNode.fromValue(
              name: 'required',
              value: parameter.required,
              isolateRef: isolateRef,
            ),
          ],
          DartObjectNode.fromValue(
            name: 'type',
            value: parameter.parameterType,
            isolateRef: isolateRef,
          ),
        ];
      },
      isolateRef: isolateRef,
    ),
  ];
}

List<DartObjectNode> createVariablesForType(
  Instance result,
  IsolateRef? isolateRef,
) {
  return [
    DartObjectNode.fromString(
      name: 'name',
      value: result.name,
      isolateRef: isolateRef,
    ),
    // TODO(bkonyi): determine if we want to display this and add
    // support for displaying Class objects.
    // DartObjectNode.fromValue(
    //   name: 'typeClass',
    //   value: result.typeClass,
    //   isolateRef: isolateRef,
    // ),
    if (result.typeArguments != null)
      DartObjectNode.fromValue(
        name: 'typeArguments',
        value: result.typeArguments,
        isolateRef: isolateRef,
      ),
    if (result.targetType != null)
      DartObjectNode.fromValue(
        name: 'targetType',
        value: result.targetType,
        isolateRef: isolateRef,
      ),
  ];
}

List<DartObjectNode> createVariablesForReceivePort(
  Instance result,
  IsolateRef? isolateRef,
) {
  return [
    if (result.debugName!.isNotEmpty)
      DartObjectNode.fromString(
        name: 'debugName',
        value: result.debugName,
        isolateRef: isolateRef,
      ),
    DartObjectNode.fromValue(
      name: 'portId',
      value: result.portId,
      isolateRef: isolateRef,
    ),
    DartObjectNode.fromValue(
      name: 'allocationLocation',
      value: result.allocationLocation,
      isolateRef: isolateRef,
    ),
  ];
}

List<DartObjectNode> createVariablesForClosure(
  Instance result,
  IsolateRef? isolateRef,
) {
  return [
    DartObjectNode.fromValue(
      name: 'function',
      value: result.closureFunction,
      isolateRef: isolateRef,
      artificialValue: true,
    ),
    DartObjectNode.fromValue(
      name: 'context',
      value: result.closureContext,
      isolateRef: isolateRef,
      artificialValue: result.closureContext != null,
    ),
  ];
}

List<DartObjectNode> createVariablesForRegExp(
  Instance result,
  IsolateRef? isolateRef,
) {
  return [
    DartObjectNode.fromValue(
      name: 'pattern',
      value: result.pattern,
      isolateRef: isolateRef,
    ),
    DartObjectNode.fromValue(
      name: 'isCaseSensitive',
      value: result.isCaseSensitive,
      isolateRef: isolateRef,
    ),
    DartObjectNode.fromValue(
      name: 'isMultiline',
      value: result.isMultiLine,
      isolateRef: isolateRef,
    ),
  ];
}

Future<DartObjectNode> _buildVariable(
  RemoteDiagnosticsNode diagnostic,
  ObjectGroupBase inspectorService,
  IsolateRef? isolateRef,
) async {
  final instanceRef =
      await inspectorService.toObservatoryInstanceRef(diagnostic.valueRef);
  return DartObjectNode.fromValue(
    name: diagnostic.name,
    value: instanceRef,
    diagnostic: diagnostic,
    isolateRef: isolateRef,
  );
}

Future<List<DartObjectNode>> createVariablesForDiagnostics(
  ObjectGroupBase inspectorService,
  List<RemoteDiagnosticsNode> diagnostics,
  IsolateRef isolateRef,
) async {
  final variables = <Future<DartObjectNode>>[];
  for (var diagnostic in diagnostics) {
    // Omit hidden properties.
    if (diagnostic.level == DiagnosticLevel.hidden) continue;
    variables.add(_buildVariable(diagnostic, inspectorService, isolateRef));
  }
  return variables.isNotEmpty ? await Future.wait(variables) : const [];
}

List<DartObjectNode> createVariablesForMap(
  Instance instance,
  IsolateRef? isolateRef,
) {
  //TODO(polina-c): handle asReferences
  final variables = <DartObjectNode>[];
  final associations = instance.associations ?? [];

  // If the key type for the provided associations is not primitive, we want to
  // allow for users to drill down into the key object's properties. If we're
  // only dealing with primative types as keys, we can render a flatter
  // representation.
  final hasPrimitiveKey = associations.fold<bool>(
    false,
    (p, e) => p || isPrimativeInstanceKind(e.key.kind),
  );
  for (var i = 0; i < associations.length; i++) {
    final association = associations[i];

    if (association.key is! InstanceRef) {
      continue;
    }
    if (hasPrimitiveKey) {
      variables.add(
        DartObjectNode.fromValue(
          name: association.key.valueAsString,
          value: association.value,
          isolateRef: isolateRef,
        ),
      );
    } else {
      final key = DartObjectNode.fromValue(
        name: '[key]',
        value: association.key,
        isolateRef: isolateRef,
        artificialName: true,
      );
      final value = DartObjectNode.fromValue(
        name: '[val]', // `val`, not `value`, to align keys and values visually
        value: association.value,
        isolateRef: isolateRef,
        artificialName: true,
      );
      final entryNum = instance.offset == null ? i : i + instance.offset!;
      variables.add(
        DartObjectNode.text('[Entry $entryNum]')
          ..addChild(key)
          ..addChild(value),
      );
    }
  }
  return variables;
}

/// Decodes the bytes into the correctly sized values based on
/// [Instance.kind], falling back to raw bytes if a type is not
/// matched.
///
/// This method does not currently support [Uint64List] or
/// [Int64List].
List<DartObjectNode> createVariablesForBytes(
  Instance instance,
  IsolateRef? isolateRef,
) {
  final bytes = base64.decode(instance.bytes!);
  final variables = <DartObjectNode>[];
  List<Object?> result;
  switch (instance.kind) {
    case InstanceKind.kUint8ClampedList:
    case InstanceKind.kUint8List:
      result = bytes;
      break;
    case InstanceKind.kUint16List:
      result = Uint16List.view(bytes.buffer);
      break;
    case InstanceKind.kUint32List:
      result = Uint32List.view(bytes.buffer);
      break;
    case InstanceKind.kUint64List:
      // TODO: https://github.com/flutter/devtools/issues/2159
      if (kIsWeb) {
        return <DartObjectNode>[];
      }
      result = Uint64List.view(bytes.buffer);
      break;
    case InstanceKind.kInt8List:
      result = Int8List.view(bytes.buffer);
      break;
    case InstanceKind.kInt16List:
      result = Int16List.view(bytes.buffer);
      break;
    case InstanceKind.kInt32List:
      result = Int32List.view(bytes.buffer);
      break;
    case InstanceKind.kInt64List:
      // TODO: https://github.com/flutter/devtools/issues/2159
      if (kIsWeb) {
        return <DartObjectNode>[];
      }
      result = Int64List.view(bytes.buffer);
      break;
    case InstanceKind.kFloat32List:
      result = Float32List.view(bytes.buffer);
      break;
    case InstanceKind.kFloat64List:
      result = Float64List.view(bytes.buffer);
      break;
    case InstanceKind.kInt32x4List:
      result = Int32x4List.view(bytes.buffer);
      break;
    case InstanceKind.kFloat32x4List:
      result = Float32x4List.view(bytes.buffer);
      break;
    case InstanceKind.kFloat64x2List:
      result = Float64x2List.view(bytes.buffer);
      break;
    default:
      result = bytes;
  }

  for (int i = 0; i < result.length; i++) {
    final name = instance.offset == null ? i : i + instance.offset!;
    variables.add(
      DartObjectNode.fromValue(
        name: '[$name]',
        value: result[i],
        isolateRef: isolateRef,
        artificialName: true,
      ),
    );
  }
  return variables;
}

List<DartObjectNode> createVariablesForList(
  Instance instance,
  IsolateRef? isolateRef,
) {
  final variables = <DartObjectNode>[];
  final elements = instance.elements ?? [];
  for (int i = 0; i < elements.length; i++) {
    final index = instance.offset == null ? i : i + instance.offset!;
    final name = '[$index]${instance.classRef!.name}';

    variables.add(
      DartObjectNode.fromValue(
        name: name,
        value: elements[i],
        isolateRef: isolateRef,
        artificialName: true,
      ),
    );
  }
  return variables;
}

List<DartObjectNode> createVariablesForInstanceSet(
  int offset,
  int childCount,
  List<ObjRef> instances,
  IsolateRef? isolateRef,
<<<<<<< HEAD
  AdaptedHeapData heap,
) {
  final variables = <DartObjectNode>[];
  for (int i = offset; i < offset + childCount; i++) {
    final instance = instances[i];
    final index = heap.objectIndexByIdentityHashCode(instance.hashCode);
    final heapSelection = HeapObjectSelection(
      heap,
      object: index == null ? null : heap.objects[index],
    );
    variables.add(
      DartObjectNode.fromValue(
        name: '[$i]',
        value: instance,
        isolateRef: isolateRef,
        heapSelection: heapSelection,
=======
) {
  final variables = <DartObjectNode>[];
  final loopLimit = min(offset + childCount, instances.length);
  for (int i = offset; i < loopLimit; i++) {
    variables.add(
      DartObjectNode.fromValue(
        name: '[$i]',
        value: instances[i],
        isolateRef: isolateRef,
>>>>>>> bb48fb33
      ),
    );
  }
  return variables;
}

List<DartObjectNode> createVariablesForRecords(
  Instance instance,
  IsolateRef? isolateRef,
) {
  final positionalFields = <BoundField>[];
  final namedFields = <BoundField>[];
  for (final field in instance.fields ?? []) {
    if (_isPositionalField(field)) {
      positionalFields.add(field);
    } else {
      namedFields.add(field);
    }
  }
  // Sort positional fields in ascending order:
  _sortPositionalFields(positionalFields);
  return [
    // Always show positional fields before named fields:
    for (final field in positionalFields)
      DartObjectNode.fromValue(
        // Positional fields are designated by their getter syntax, eg $0, $1,
        // $2, etc:
        name: '\$${field.name}',
        value: field.value,
        isolateRef: isolateRef,
      ),
    for (final field in namedFields)
      DartObjectNode.fromValue(
        name: field.name,
        value: field.value,
        isolateRef: isolateRef,
      ),
  ];
}

bool _isPositionalField(BoundField field) => field.name is int;

void _sortPositionalFields(List<BoundField> fields) {
  fields.sort((field1, field2) {
    assert(field1.name is int && field2.name is int);
    final name1 = field1.name as int;
    final name2 = field2.name as int;
    return name1.compareTo(name2);
  });
}

List<DartObjectNode> createVariablesForFields(
  Instance instance,
  IsolateRef? isolateRef, {
  Set<String>? existingNames,
}) {
  final result = <DartObjectNode>[];

  for (var field in instance.fields!) {
    final name = field.decl?.name;
    if (name == null) {
      result.add(
        DartObjectNode.fromValue(
          value: field.value,
          isolateRef: isolateRef,
        ),
      );
    } else {
      if (existingNames != null && existingNames.contains(name)) continue;
      result.add(
        DartObjectNode.fromValue(
          name: name,
          value: field.value,
          isolateRef: isolateRef,
        ),
      );
    }
  }
  return result;
}<|MERGE_RESOLUTION|>--- conflicted
+++ resolved
@@ -489,11 +489,11 @@
   int childCount,
   List<ObjRef> instances,
   IsolateRef? isolateRef,
-<<<<<<< HEAD
   AdaptedHeapData heap,
 ) {
   final variables = <DartObjectNode>[];
-  for (int i = offset; i < offset + childCount; i++) {
+  final loopLimit = min(offset + childCount, instances.length);
+  for (int i = offset; i < loopLimit; i++) {
     final instance = instances[i];
     final index = heap.objectIndexByIdentityHashCode(instance.hashCode);
     final heapSelection = HeapObjectSelection(
@@ -506,17 +506,6 @@
         value: instance,
         isolateRef: isolateRef,
         heapSelection: heapSelection,
-=======
-) {
-  final variables = <DartObjectNode>[];
-  final loopLimit = min(offset + childCount, instances.length);
-  for (int i = offset; i < loopLimit; i++) {
-    variables.add(
-      DartObjectNode.fromValue(
-        name: '[$i]',
-        value: instances[i],
-        isolateRef: isolateRef,
->>>>>>> bb48fb33
       ),
     );
   }
