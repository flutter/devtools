// Copyright 2023 The Chromium Authors. All rights reserved.
// Use of this source code is governed by a BSD-style license that can be
// found in the LICENSE file.

import 'package:vm_service/vm_service.dart';

import '../memory/adapted_heap_data.dart';
import '../memory/simple_items.dart';
import '../vm_utils.dart';
import 'diagnostics_node.dart';

/// True, if [ref] contains static or live information about references and thus
/// makes the node expandable.
bool isRootForReferences(GenericInstanceRef? ref) {
  if (ref == null) return false;
  if (ref is! ObjectReferences) {
    return ref.heapSelection != null;
  }

  if (ref.instanceRef?.length == 0 ||
      isPrimitiveInstanceKind(ref.instanceRef?.kind)) return false;

  return ref.refNodeType.isRoot;
}

/// A generic [InstanceRef] using either format used by the [InspectorService]
/// or Dart VM.
///
/// Either one or both of [value] and [diagnostic] may be provided. The
/// `valueRef` getter on the [diagnostic] should refer to the same object as
/// [instanceRef] although using the [InspectorInstanceRef] scheme.
/// A [RemoteDiagnosticsNode] is used rather than an [InspectorInstanceRef] as
/// the additional data provided by [RemoteDiagnosticsNode] is helpful to
/// correctly display the object and [RemoteDiagnosticsNode] includes a
/// reference to an [InspectorInstanceRef]. [value] must be a VM service type,
/// Sentinel, or primitive type.
class GenericInstanceRef {
  GenericInstanceRef({
    required this.isolateRef,
    this.value,
    this.diagnostic,
    this.heapSelection,
  });

  final Object? value;

  final HeapObjectSelection? heapSelection;

  InstanceRef? get instanceRef =>
      value is InstanceRef ? value as InstanceRef? : null;

  /// If both [diagnostic] and [instanceRef] are provided, [diagnostic.valueRef]
  /// must reference the same underlying object just using the
  /// [InspectorInstanceRef] scheme.
  final RemoteDiagnosticsNode? diagnostic;

  final IsolateRef? isolateRef;
}

class ObjectReferences extends GenericInstanceRef {
  ObjectReferences({
    required this.refNodeType,
    required IsolateRef super.isolateRef,
    required super.value,
    required HeapObjectSelection super.heapSelection,
  }) {
    if (refNodeType.isLive) assert(value != null);
  }

  ObjectReferences.copyWith(
    ObjectReferences ref, {
    RefNodeType? refNodeType,
    HeapObjectSelection? heapSelection,
  })  : refNodeType = refNodeType ?? ref.refNodeType,
        super(
          isolateRef: ref.isolateRef,
          value: ref.value,
          heapSelection: heapSelection ?? ref.heapSelection,
        );

  final RefNodeType refNodeType;

  @override
  HeapObjectSelection get heapSelection => super.heapSelection!;

  @override
  IsolateRef get isolateRef => super.isolateRef!;

  int? get childCount {
    final result = heapSelection.countOfReferences(refNodeType.direction);
    if (result != null) return result;

<<<<<<< HEAD
    final inatance = value;
    if (inatance is! InstanceRef) return null;

    return inatance.length;
=======
    final instance = value;
    if (instance is! InstanceRef) return null;

    return instance.length;
>>>>>>> 4291e60b
  }
}

enum RefNodeType {
  /// Root item for references.
  refRoot,

  /// Subitem of [refRoot] for static references.
  staticRefRoot,

  /// Subitem of [staticRefRoot] for inbound static references.
  staticInRefs(RefDirection.inbound),

  /// Subitem of [staticRefRoot] for outbound static references.
  staticOutRefs(RefDirection.outbound),

  /// Subitem of [refRoot] for live references.
  liveRefRoot,

  /// Subitem of [liveRefRoot] for inbound live references.
  liveInRefs(RefDirection.inbound),

  /// Subitem of [liveRefRoot] for outbound live references.
  liveOutRefs(RefDirection.outbound),
  ;

  const RefNodeType([this.direction]);

  final RefDirection? direction;

  bool get isRoot => const {refRoot, staticRefRoot, liveRefRoot}.contains(this);

  bool get isLive =>
      const {liveOutRefs, liveInRefs, liveRefRoot}.contains(this);
}<|MERGE_RESOLUTION|>--- conflicted
+++ resolved
@@ -90,17 +90,10 @@
     final result = heapSelection.countOfReferences(refNodeType.direction);
     if (result != null) return result;
 
-<<<<<<< HEAD
-    final inatance = value;
-    if (inatance is! InstanceRef) return null;
-
-    return inatance.length;
-=======
     final instance = value;
     if (instance is! InstanceRef) return null;
 
     return instance.length;
->>>>>>> 4291e60b
   }
 }
 
