--- conflicted
+++ resolved
@@ -248,7 +248,6 @@
   /// This method should be called when forward history should be discarded as
   /// a result of navigation.
   void _replaceStack(DevToolsRouteConfiguration configuration) {
-<<<<<<< HEAD
     if (_routes.isNotEmpty) {
       _routes = ListQueue.of(
           _routes.toList().sublist(0, _currentConfigurationIndex + 1));
@@ -264,12 +263,6 @@
   void _pushStack(DevToolsRouteConfiguration configuration) {
     _routes.add(configuration);
     _currentConfigurationIndex++;
-=======
-    _currentPage = configuration.page;
-    routes
-      ..clear()
-      ..add(configuration);
->>>>>>> a12ffafd
   }
 
   @override
