--- conflicted
+++ resolved
@@ -1010,73 +1010,7 @@
       controller.searchFieldFocusNode?.requestFocus();
     }
 
-<<<<<<< HEAD
-    final searchField = FocusTraversalGroup(
-      child: TextField(
-        key: searchFieldKey,
-        autofocus: true,
-        enabled: searchFieldEnabled,
-        focusNode: controller.searchFieldFocusNode,
-        controller: controller.searchTextFieldController,
-        style: textStyle,
-        maxLines: _maxLines,
-        onChanged: onChanged,
-        onEditingComplete: () {
-          controller.searchFieldFocusNode?.requestFocus();
-        },
-        // Guarantee that the TextField on all platforms renders in the same
-        // color for border, label text, and cursor. Primarly, so golden screen
-        // snapshots will compare with the exact color.
-        // Guarantee that the TextField on all platforms renders in the same
-        // color for border, label text, and cursor. Primarly, so golden screen
-        // snapshots will compare with the exact color.
-        decoration:
-            decoration ??
-            InputDecoration(
-              constraints: BoxConstraints(
-                minHeight: searchFieldHeight ?? defaultTextFieldHeight,
-              ),
-              contentPadding: const EdgeInsets.symmetric(
-                horizontal: densePadding,
-              ),
-              border: const OutlineInputBorder(),
-              hintText: 'Search',
-              hintStyle: theme.subtleTextStyle,
-              labelText: label,
-              labelStyle: theme.subtleTextStyle,
-              prefixIcon: Icon(Icons.search, size: defaultIconSize),
-              prefix:
-                  prefix != null
-                      ? Row(
-                        mainAxisSize: MainAxisSize.min,
-                        mainAxisAlignment: MainAxisAlignment.end,
-                        children: <Widget>[
-                          prefix!,
-                          SizedBox(
-                            height: inputDecorationElementHeight,
-                            width: defaultIconSize,
-                            child: Transform.rotate(
-                              angle: degToRad(90),
-                              child: PaddedDivider.vertical(),
-                            ),
-                          ),
-                        ],
-                      )
-                      : null,
-              suffix:
-                  suffix ??
-                  _SearchFieldSuffix(
-                    controller: controller,
-                    supportsNavigation: supportsNavigation,
-                    onClose: () {
-                      onClose?.call();
-                      onChanged('');
-                    },
-                  ),
-            ),
-      ),
-=======
-    final searchField = TextField(
+    final searchField = FocusTraversalGroup(child: TextField(
       key: searchFieldKey,
       autofocus: true,
       enabled: searchFieldEnabled,
@@ -1137,8 +1071,7 @@
                   },
                 ),
           ),
->>>>>>> 09e1278e
-    );
+    ),);
 
     if (shouldRequestFocus) {
       controller.searchFieldFocusNode?.requestFocus();
