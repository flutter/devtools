// Copyright 2020 The Chromium Authors. All rights reserved.
// Use of this source code is governed by a BSD-style license that can be
// found in the LICENSE file.

import 'dart:async';
import 'dart:math';

import 'package:async/async.dart';
import 'package:devtools_app_shared/ui.dart';
import 'package:devtools_app_shared/utils.dart';
import 'package:flutter/foundation.dart';
import 'package:flutter/material.dart';
import 'package:flutter/services.dart';
import 'package:logging/logging.dart';

import '../common_widgets.dart';
import '../primitives/trees.dart';
import '../primitives/utils.dart';
import '../ui/utils.dart';
import '../utils.dart';
import 'colors.dart';

// TODO(https://github.com/flutter/devtools/issues/5416): break this file up
// into managable pieces.

/// Top 10 matches to display in auto-complete overlay.
const defaultTopMatchesLimit = 10;
int topMatchesLimit = defaultTopMatchesLimit;

final _log = Logger('packages/devtools_app/lib/src/shared/ui/search');

mixin SearchControllerMixin<T extends SearchableDataMixin> {
  final _searchNotifier = ValueNotifier<String>('');
  final _searchInProgress = ValueNotifier<bool>(false);

  /// Notify that the search has changed.
  ValueListenable<String> get searchNotifier => _searchNotifier;
  ValueListenable<bool> get searchInProgressNotifier => _searchInProgress;

  CancelableOperation<void>? _searchOperation;
  Timer? _searchDebounce;

  set search(String value) {
    final previousSearchValue = _searchNotifier.value;
    final shouldSearchPreviousMatches = previousSearchValue.isNotEmpty &&
        value.caseInsensitiveContains(previousSearchValue);
    _searchNotifier.value = value;
    refreshSearchMatches(searchPreviousMatches: shouldSearchPreviousMatches);
  }

  set searchInProgress(bool searchInProgress) {
    _searchInProgress.value = searchInProgress;
  }

  String get search => _searchNotifier.value;
  bool get isSearchInProgress => _searchInProgress.value;

  final _searchMatches = ValueNotifier<List<T>>([]);

  ValueListenable<List<T>> get searchMatches => _searchMatches;

  /// Delay to reduce the amount of search queries
  /// Duration.zero (default) disables debounce
  Duration? get debounceDelay => null;

  /// Text field controller for the [SearchField] that this instance of
  /// [SearchControllerMixin] controls.
  SearchTextEditingController get searchTextFieldController =>
      _searchTextFieldController!;
  SearchTextEditingController? _searchTextFieldController;

  /// Focus node for the [SearchField] that this instance of
  /// [SearchControllerMixin] controls.
  FocusNode get searchFieldFocusNode => _searchFieldFocusNode!;
  FocusNode? _searchFieldFocusNode;

  void refreshSearchMatches({bool searchPreviousMatches = false}) {
    if (_searchNotifier.value.isNotEmpty) {
      if (debounceDelay != null) {
        _startDebounceTimer(
          search,
          searchPreviousMatches: searchPreviousMatches,
        );
      } else {
        final matches = matchesForSearch(
          _searchNotifier.value,
          searchPreviousMatches: searchPreviousMatches,
        );
        _updateMatches(matches);
      }
    } else {
      _updateMatches(<T>[]);
    }
  }

  void _startDebounceTimer(
    String search, {
    required bool searchPreviousMatches,
  }) {
    searchInProgress = true;

    if (_searchDebounce?.isActive ?? false) {
      _searchDebounce!.cancel();
    }

    assert(debounceDelay != null);
    _searchDebounce = Timer(
      search.isEmpty ? Duration.zero : debounceDelay!,
      () async {
        // Abort any ongoing search operations and start a new one
        try {
          await _searchOperation?.cancel();
        } catch (e, st) {
          _log.shout(e, e, st);
        }
        searchInProgress = true;

        // Start new search operation
        final future = Future(() {
          return matchesForSearch(
            _searchNotifier.value,
            searchPreviousMatches: searchPreviousMatches,
          );
        }).then((matches) {
          searchInProgress = false;
          _updateMatches(matches);
        });
        _searchOperation = CancelableOperation.fromFuture(future);
        await _searchOperation!.value;
        searchInProgress = false;
      },
    );
  }

  void _updateMatches(List<T> matches) {
    for (final previousMatch in _searchMatches.value) {
      previousMatch.isSearchMatch = false;
    }
    for (final newMatch in matches) {
      newMatch.isSearchMatch = true;
    }
    if (matches.isEmpty) {
      matchIndex.value = 0;
    }
    if (matches.isNotEmpty && matchIndex.value == 0) {
      matchIndex.value = 1;
    }
    _searchMatches.value = matches;
    _updateActiveSearchMatch();
  }

  final _activeSearchMatch = ValueNotifier<T?>(null);

  ValueListenable<T?> get activeSearchMatch => _activeSearchMatch;

  /// 1-based index used for displaying matches status text (e.g. "2 / 15")
  final matchIndex = ValueNotifier<int>(0);

  void previousMatch() {
    var previousMatchIndex = matchIndex.value - 1;
    if (previousMatchIndex < 1) {
      previousMatchIndex = _searchMatches.value.length;
    }
    matchIndex.value = previousMatchIndex;
    _updateActiveSearchMatch();
  }

  void nextMatch() {
    var nextMatchIndex = matchIndex.value + 1;
    if (nextMatchIndex > _searchMatches.value.length) {
      nextMatchIndex = 1;
    }
    matchIndex.value = nextMatchIndex;
    _updateActiveSearchMatch();
  }

  void _updateActiveSearchMatch() {
    // [matchIndex] is 1-based. Subtract 1 for the 0-based list [searchMatches].
    int activeMatchIndex = matchIndex.value - 1;
    if (activeMatchIndex < 0) {
      _activeSearchMatch.value?.isActiveSearchMatch = false;
      _activeSearchMatch.value = null;
      return;
    }
    if (searchMatches.value.isNotEmpty &&
        activeMatchIndex >= searchMatches.value.length) {
      activeMatchIndex = 0;
      matchIndex.value = 1; // first item because [matchIndex] us 1-based
    }
    _activeSearchMatch.value?.isActiveSearchMatch = false;
    _activeSearchMatch.value = searchMatches.value[activeMatchIndex]
      ..isActiveSearchMatch = true;
    onMatchChanged(activeMatchIndex);
  }

  /// The data that should be searched through when [matchesForSearch] is
  /// called.
  ///
  /// If [matchesForSearch] is overridden in such a way that
  /// [currentDataToSearchThrough] is not used, then this getter does not need
  /// to be implemented.
  Iterable<T> get currentDataToSearchThrough => throw UnimplementedError(
        'Implement this getter in order to use the default'
        ' [matchesForSearch] behavior.',
      );

  /// Default search matching logic.
  ///
  /// The use of this method requires both [currentDataToSearchThrough] and
  /// [T.matchesSearchToken] to be implemented.
  List<T> matchesForSearch(
    String search, {
    bool searchPreviousMatches = false,
  }) {
    if (search.isEmpty) return <T>[];
    final regexSearch = RegExp(search, caseSensitive: false);
    final matches = <T>[];
    if (searchPreviousMatches) {
      final previousMatches = searchMatches.value;
      for (final previousMatch in previousMatches) {
        if (previousMatch.matchesSearchToken(regexSearch)) {
          matches.add(previousMatch);
        }
      }
    } else {
      final searchData = currentDataToSearchThrough;
      for (final data in searchData) {
        if (data.matchesSearchToken(regexSearch)) {
          matches.add(data);
        }
      }
    }
    return matches;
  }

  /// Called when selected match index changes. Index is 0 based
  // Subclasses provide a valid implementation.
  // ignore: avoid-unused-parameters
  void onMatchChanged(int index) {}

  void resetSearch() {
    _searchNotifier.value = '';
    _searchTextFieldController?.clear();
    refreshSearchMatches();
  }

  @mustCallSuper
  void initSearch() {
    _searchTextFieldController?.dispose();
    _searchFieldFocusNode?.dispose();
    _searchTextFieldController = SearchTextEditingController()
      ..text = _searchNotifier.value;
<<<<<<< HEAD
    _searchFieldFocusNode = FocusNode(
      debugLabel: 'search-field',
      onKeyEvent: (FocusNode node, KeyEvent event) {
        if (event.logicalKey.keyLabel == 'Enter') {
          if (event is RawKeyDownEvent) {
            if (HardwareKeyboard.instance.isShiftPressed) {
              previousMatch();
            } else {
              nextMatch();
            }
            return KeyEventResult.handled;
          }
        }
        return KeyEventResult.ignored;
      },
    );
=======
    _searchFieldFocusNode = FocusNode(debugLabel: 'search-field');
>>>>>>> 6f0461b4
  }

  @mustCallSuper
  void disposeSearch() {
    unawaited(_searchOperation?.cancel());
    if (_searchDebounce?.isActive ?? false) {
      _searchDebounce!.cancel();
    }
    _searchTextFieldController?.dispose();
    _searchFieldFocusNode?.dispose();
    _searchTextFieldController = null;
    _searchFieldFocusNode = null;
  }
}

class AutoComplete extends StatefulWidget {
  /// [controller] AutoCompleteController to associate with this pop-up.
  /// [searchFieldKey] global key of the TextField to associate with the
  /// auto-complete.
  /// [onTap] method to call when item in drop-down list is tapped.
  /// [bottom] display drop-down below (true) the TextField or above (false)
  /// the TextField.
  const AutoComplete(
    this.controller, {
    super.key,
    required this.searchFieldKey,
    required this.onTap,
    bool bottom = true, // If false placed above.
    bool maxWidth = true,
  })  : isBottom = bottom,
        isMaxWidth = maxWidth;

  final AutoCompleteSearchControllerMixin controller;
  final GlobalKey searchFieldKey;
  final SelectAutoComplete onTap;
  final bool isBottom;
  final bool isMaxWidth;

  @override
  AutoCompleteState createState() => AutoCompleteState();
}

class AutoCompleteState extends State<AutoComplete> with AutoDisposeMixin {
  @override
  void didChangeDependencies() {
    super.didChangeDependencies();

    final autoComplete = context.widget as AutoComplete;
    final controller = autoComplete.controller;
    final searchFieldKey = autoComplete.searchFieldKey;
    final onTap = autoComplete.onTap;
    final bottom = autoComplete.isBottom;
    final isMaxWidth = autoComplete.isMaxWidth;

    addAutoDisposeListener(controller.searchAutoCompleteNotifier, () {
      controller.handleAutoCompleteOverlay(
        context: context,
        searchFieldKey: searchFieldKey,
        onTap: onTap,
        bottom: bottom,
        maxWidth: isMaxWidth,
      );
    });
  }

  @override
  Widget build(BuildContext context) {
    final autoComplete = context.widget as AutoComplete;

    final controller = autoComplete.controller;
    final searchFieldKey = autoComplete.searchFieldKey;
    final bottom = autoComplete.isBottom;
    final isMaxWidth = autoComplete.isMaxWidth;
    final searchAutoComplete = controller.searchAutoComplete;

    final ColorScheme colorScheme = Theme.of(context).colorScheme;

    final autoCompleteTextStyle = Theme.of(context)
        .regularTextStyle
        .copyWith(color: colorScheme.contrastTextColor);

    final autoCompleteHighlightedTextStyle =
        Theme.of(context).regularTextStyle.copyWith(
              fontWeight: FontWeight.bold,
            );

    final tileContents = searchAutoComplete.value
        .map(
          (match) => _maybeHighlightMatchText(
            match,
            autoCompleteTextStyle,
            autoCompleteHighlightedTextStyle,
          ),
        )
        .toList();

    // When there are no tiles present, we don't need to display the
    // auto complete list.
    if (tileContents.isEmpty) return const SizedBox.shrink();

    final tileEntryHeight = tileContents.isEmpty
        ? 0.0
        : calculateTextSpanHeight(tileContents.first) + denseSpacing;

    // Find the searchField and place overlay below bottom of TextField and
    // make overlay width of TextField. This is also we decide the height of
    // the ListTile height, position above (if bottom is false).
    final RenderBox box =
        searchFieldKey.currentContext!.findRenderObject() as RenderBox;

    // Compute to global coordinates.
    final offset = box.localToGlobal(Offset.zero);

    final areaHeight = offset.dy;
    final maxAreaForPopup = areaHeight - tileEntryHeight;
    // TODO(terry): Scrolling doesn't work so max popup height is also total
    //              matches to use.
    topMatchesLimit = min(
      defaultTopMatchesLimit,
      (maxAreaForPopup / tileEntryHeight) - 1, // zero based.
    ).truncate();

    // Total tiles visible.
    final totalTiles = bottom
        ? searchAutoComplete.value.length
        : (maxAreaForPopup / tileEntryHeight).truncateToDouble();

    final autoCompleteTiles = <AutoCompleteTile>[];
    final count = min(searchAutoComplete.value.length, totalTiles);
    for (var index = 0; index < count; index++) {
      final textSpan = tileContents[index];
      autoCompleteTiles.add(
        AutoCompleteTile(
          index: index,
          textSpan: textSpan,
          controller: controller,
          onTap: autoComplete.onTap,
          highlightColor: colorScheme.autoCompleteHighlightColor,
          defaultColor: colorScheme.defaultBackgroundColor,
        ),
      );
    }

    // Compute the Y position of the popup (auto-complete list). Its bottom
    // will be positioned at the top of the text field. Add 1 includes
    // the TextField border.
    final double yCoord =
        bottom ? 0.0 : -((count * tileEntryHeight) + box.size.height + 1);

    final xCoord = controller.xPosition;

    return Positioned(
      key: searchAutoCompleteKey,
      width: isMaxWidth
          ? box.size.width
          : AutoCompleteSearchControllerMixin.minPopupWidth,
      height: count * tileEntryHeight,
      child: CompositedTransformFollower(
        link: controller.autoCompleteLayerLink,
        showWhenUnlinked: false,
        targetAnchor: Alignment.bottomLeft,
        offset: Offset(xCoord, yCoord),
        child: Material(
          elevation: defaultElevation,
          child: TextFieldTapRegion(
            child: ListView(
              padding: EdgeInsets.zero,
              itemExtent: tileEntryHeight,
              children: autoCompleteTiles,
            ),
          ),
        ),
      ),
    );
  }

  TextSpan _maybeHighlightMatchText(
    AutoCompleteMatch match,
    TextStyle regularTextStyle,
    TextStyle highlightedTextStyle,
  ) {
    return match.transformAutoCompleteMatch<TextSpan>(
      transformMatchedSegment: (segment) => TextSpan(
        text: segment,
        style: highlightedTextStyle,
      ),
      transformUnmatchedSegment: (segment) => TextSpan(
        text: segment,
        style: regularTextStyle,
      ),
      combineSegments: (segments) => TextSpan(
        text: segments.first.text,
        style: segments.first.style,
        children: segments.sublist(1),
      ),
    );
  }
}

class AutoCompleteTile extends StatelessWidget {
  const AutoCompleteTile({
    super.key,
    required this.textSpan,
    required this.index,
    required this.controller,
    required this.onTap,
    required this.highlightColor,
    required this.defaultColor,
  });

  final TextSpan textSpan;
  final int index;
  final AutoCompleteSearchControllerMixin controller;
  final SelectAutoComplete onTap;
  final Color highlightColor;
  final Color defaultColor;

  @override
  Widget build(BuildContext context) {
    return MouseRegion(
      cursor: SystemMouseCursors.click,
      onHover: (_) {
        controller.setCurrentHoveredIndexValue(index);
      },
      child: GestureDetector(
        onTap: () {
          final selected = textSpan.toPlainText();
          controller.selectTheSearch = true;
          controller.search = selected;
          onTap(selected);
        },
        child: ValueListenableBuilder(
          valueListenable: controller.currentHoveredIndex,
          builder: (context, currentHoveredIndex, _) {
            return Container(
              color:
                  currentHoveredIndex == index ? highlightColor : defaultColor,
              padding: const EdgeInsets.symmetric(horizontal: denseSpacing),
              alignment: Alignment.centerLeft,
              child: Text.rich(
                textSpan,
                maxLines: 1,
              ),
            );
          },
        ),
      ),
    );
  }
}

const searchAutoCompleteKeyName = 'SearchAutoComplete';

@visibleForTesting
final searchAutoCompleteKey = GlobalKey(debugLabel: searchAutoCompleteKeyName);

/// Parts of active editing for auto-complete.
class EditingParts {
  EditingParts({
    required this.activeWord,
    required this.leftSide,
    required this.rightSide,
  });

  final String activeWord;

  final String leftSide;

  final String rightSide;

  bool get isField => leftSide.endsWith('.');
}

/// Parsing characters looking for valid names e.g.,
///    [ _ | a..z | A..Z ] [ _ | a..z | A..Z | 0..9 ]+
const asciiSpace = 32;
const ascii0 = 48;
const ascii9 = 57;
const asciiUnderscore = 95;
const asciiA = 65;
const asciiZ = 90;
const asciia = 97;
const asciiz = 122;

mixin AutoCompleteSearchControllerMixin on SearchControllerMixin {
  final selectTheSearchNotifier = ValueNotifier<bool>(false);

  bool get selectTheSearch => selectTheSearchNotifier.value;

  /// Search is very dynamic, with auto-complete or programmatic searching,
  /// setting the value to true will fire off searching.
  set selectTheSearch(bool v) {
    selectTheSearchNotifier.value = v;
  }

  final searchAutoComplete = ValueNotifier<List<AutoCompleteMatch>>([]);

  ValueListenable<List<AutoCompleteMatch>> get searchAutoCompleteNotifier =>
      searchAutoComplete;

  /// Layer links autoComplete popup to the search TextField widget.
  final LayerLink autoCompleteLayerLink = LayerLink();

  OverlayEntry? autoCompleteOverlay;

  ValueListenable<int> get currentHoveredIndex => _currentHoveredIndex;

  final _currentHoveredIndex = ValueNotifier<int>(0);

  String? get currentHoveredText => searchAutoComplete.value.isNotEmpty
      ? searchAutoComplete.value[currentHoveredIndex.value].text
      : null;

  /// Last X position of caret in search field, used for pop-up position.
  double xPosition = 0.0;

  ValueListenable<String?> get currentSuggestion => _currentSuggestionNotifier;

  final _currentSuggestionNotifier = ValueNotifier<String?>(null);

  static const minPopupWidth = 300.0;

  /// Key used to find the search text field for positioning the auto complete
  /// overlay.
  GlobalKey get searchFieldKey;

  /// [FocusNode] for the keyboard listener responsible for handling auto
  /// complete search.
  FocusNode get rawKeyboardFocusNode => _rawKeyboardFocusNode!;
  FocusNode? _rawKeyboardFocusNode;

  @override
  void initSearch() {
    super.initSearch();
    _rawKeyboardFocusNode?.dispose();
    _rawKeyboardFocusNode = FocusNode(debugLabel: 'search-raw-keyboard');
  }

  @override
  void disposeSearch() {
    _rawKeyboardFocusNode?.dispose();
    _rawKeyboardFocusNode = null;
    super.disposeSearch();
  }

  void setCurrentHoveredIndexValue(int index) {
    _currentHoveredIndex.value = index;
  }

  void clearSearchAutoComplete() {
    searchAutoComplete.value = [];

    // Default index is 0.
    setCurrentHoveredIndexValue(0);
  }

  void updateCurrentSuggestion(String activeWord) {
    final hoveredText = currentHoveredText;
    final suggestion =
        hoveredText?.substring(min(activeWord.length, hoveredText.length));

    if (suggestion == null || suggestion.isEmpty) {
      clearCurrentSuggestion();
      return;
    }

    _currentSuggestionNotifier.value = suggestion;
  }

  void clearCurrentSuggestion() {
    _currentSuggestionNotifier.value = null;
  }

  /// [bottom] if false placed above TextField (search field).
  /// [maxWidth] if true drop-down is width of TextField otherwise minPopupWidth.
  OverlayEntry createAutoCompleteOverlay({
    required GlobalKey searchFieldKey,
    required SelectAutoComplete onTap,
    bool bottom = true,
    bool maxWidth = true,
  }) {
    return OverlayEntry(
      builder: (context) {
        return AutoComplete(
          this,
          searchFieldKey: searchFieldKey,
          onTap: onTap,
          bottom: bottom,
          maxWidth: maxWidth,
        );
      },
    );
  }

  void closeAutoCompleteOverlay() {
    autoCompleteOverlay?.remove();
    autoCompleteOverlay = null;
  }

  /// Helper setState callback when searchAutoCompleteNotifier changes, usage:
  ///
  ///     addAutoDisposeListener(controller.searchAutoCompleteNotifier, () {
  ///      setState(autoCompleteOverlaySetState(controller, context));
  ///     });
  void handleAutoCompleteOverlay({
    required BuildContext context,
    required GlobalKey searchFieldKey,
    required SelectAutoComplete onTap,
    bool bottom = true,
    bool maxWidth = true,
  }) {
    if (autoCompleteOverlay != null) {
      closeAutoCompleteOverlay();
    }

    autoCompleteOverlay = createAutoCompleteOverlay(
      searchFieldKey: searchFieldKey,
      onTap: onTap,
      bottom: bottom,
      maxWidth: maxWidth,
    );

    Overlay.of(context).insert(autoCompleteOverlay!);
  }

  /// Until an expression parser, poor man's way of finding the parts for
  /// auto-complete.
  ///
  /// Returns the parts of the editing area e.g.,
  ///
  ///                                        caret
  ///                                          ↓
  ///         addOne.yName + 1000 + myChart.tra┃
  ///         |_____________________________|_|
  ///                    ↑                   ↑
  ///                 leftSide           activeWord
  ///
  /// activeWord  is "tra"
  /// leftSide    is "addOne.yName + 1000 + myChart."
  /// rightSide   is "". RightSide isNotEmpty if caret is not
  ///             at the end the end TxtField value. If the
  ///             caret is within the text e.g.,
  ///
  ///                            caret
  ///                              ↓
  ///                 controller.cl┃ + 1000 + myChart.tra
  ///
  /// activeWord  is "cl"
  /// leftSide    is "controller."
  /// rightSide   is " + 1000 + myChart.tra"
  static EditingParts activeEditingParts(
    String editing,
    TextSelection selection, {
    bool handleFields = false,
  }) {
    String activeWord = '';
    String leftSide = '';
    String rightSide = '';

    final startSelection = selection.start;
    if (startSelection != -1 && startSelection == selection.end) {
      final selectionValue = editing.substring(0, startSelection);
      var lastSpaceIndex = selectionValue.lastIndexOf(handleFields ? '.' : ' ');
      lastSpaceIndex = lastSpaceIndex >= 0 ? lastSpaceIndex + 1 : 0;

      activeWord = selectionValue.substring(
        lastSpaceIndex,
        startSelection,
      );

      var variableStart = -1;
      // Validate activeWord is really a word.
      for (var index = activeWord.length - 1; index >= 0; index--) {
        final char = activeWord.codeUnitAt(index);

        if (char >= ascii0 && char <= ascii9) {
          // Keep gobbling # assuming might be part of variable name.
          continue;
        } else if (char == asciiUnderscore ||
            (char >= asciiA && char <= asciiZ) ||
            (char >= asciia && char <= asciiz)) {
          variableStart = index;
        } else if (variableStart == -1) {
          // Never had a variable start.
          lastSpaceIndex += activeWord.length;
          activeWord = selectionValue.substring(
            lastSpaceIndex - 1,
            startSelection - 1,
          );
          break;
        } else {
          lastSpaceIndex += variableStart;
          activeWord = selectionValue.substring(
            lastSpaceIndex,
            startSelection,
          );
          break;
        }
      }

      leftSide = selectionValue.substring(0, lastSpaceIndex);
      rightSide = editing.substring(startSelection);
    }

    return EditingParts(
      activeWord: activeWord,
      leftSide: leftSide,
      rightSide: rightSide,
    );
  }

  void clearSearchField({bool force = false}) {
    if (force || search.isNotEmpty) {
      resetSearch();
      closeAutoCompleteOverlay();
    }
  }

  void updateSearchField({
    required String newValue,
    required int caretPosition,
  }) {
    searchTextFieldController
      ..text = newValue
      ..selection = TextSelection.collapsed(offset: caretPosition);
  }
}

mixin SearchableMixin<T> {
  List<T> searchMatches = [];

  T? activeSearchMatch;
}

/// Callback when item in the drop-down list is selected.
typedef SelectAutoComplete = Function(String selection);

/// Callback to handle highlighting item in the drop-down list.
typedef HighlightAutoComplete = Function(
  AutoCompleteSearchControllerMixin controller,
  bool directionDown,
);

/// Provided by clients to specify where the autocomplete overlay should be
/// positioned relative to the input text.
typedef OverlayXPositionBuilder = double Function(
  String inputValue,
  TextStyle? inputStyle,
);

class SearchTextEditingController extends TextEditingController {
  String? _suggestionText;

  String? get suggestionText {
    if (_suggestionText == null) return null;
    if (selection.end < text.length) return null;

    return _suggestionText;
  }

  set suggestionText(String? suggestionText) {
    _suggestionText = suggestionText;
    notifyListeners();
  }

  bool get isAtEnd => text.length <= selection.end;

  @override
  TextSpan buildTextSpan({
    required BuildContext context,
    TextStyle? style,
    required bool withComposing,
  }) {
    if (suggestionText == null) {
      // If no `suggestionText` is provided, use the default implementation of `buildTextSpan`
      return super.buildTextSpan(
        context: context,
        style: style,
        withComposing: withComposing,
      );
    }

    return TextSpan(
      children: [
        TextSpan(text: text),
        TextSpan(
          text: suggestionText,
          style: style?.copyWith(color: Theme.of(context).colorScheme.grey),
        ),
      ],
      style: style,
    );
  }
}

/// Mixin for managing search field lifecycle.
///
/// This should be mixed into any [State] class that builds [SearchField] or
/// [AutoCompleteSearchField].
mixin SearchFieldMixin<T extends StatefulWidget>
    on AutoDisposeMixin<T>, State<T> {
  SearchControllerMixin get searchController;

  @override
  void initState() {
    super.initState();
    // ignore: avoid-unrelated-type-assertions, false positive.
    if (this is ProvidedControllerMixin) {
      // Controllers provided through package:provider will not be ready until
      // [didChangeDependencies] is called, so ensure [searchController] is
      // ready before calling [searchController.initSearch].
      (this as ProvidedControllerMixin).callWhenControllerReady((_) {
        searchController.initSearch();
      });
    } else {
      searchController.initSearch();
    }
  }

  @override
  void dispose() {
    searchController.disposeSearch();
    super.dispose();
  }
}

/// A stateful text field with search capability.
///
/// [_SearchFieldState] automatically handles the lifecycle of the search field
/// through the [SearchFieldMixin].
///
/// Use this widget for simple use cases where the elements initialized and
/// disposed in [SearchControllerMixin.initSearch] and
/// [SearchControllerMixin.disposeSearch] are not used outside of the context
/// of the search code.
///
/// If these elements need to be used by the widget state that builds the search
/// field, consider using [StatelessSearchField] instead and manually mixing in
/// [SearchFieldMixin] so that you can manage the lifecycle properly.
class SearchField<T extends SearchControllerMixin> extends StatefulWidget {
  SearchField({
    required this.searchController,
    this.searchFieldEnabled = true,
    this.shouldRequestFocus = false,
    this.supportsNavigation = true,
    this.onClose,
    this.searchFieldWidth = defaultSearchFieldWidth,
    double? searchFieldHeight,
    EdgeInsets? containerPadding,
    super.key,
  })  : searchFieldHeight = searchFieldHeight ?? defaultTextFieldHeight,
        containerPadding =
            containerPadding ?? const EdgeInsets.only(top: _defaultTopPadding);

  final T searchController;

  final double searchFieldWidth;

  final double searchFieldHeight;

  /// The padding for the [Container] that contains the search text field.
  final EdgeInsets containerPadding;

  /// Whether the search text field should be enabled.
  final bool searchFieldEnabled;

  /// Whether the search text field should automatically request focus once it
  /// is built.
  final bool shouldRequestFocus;

  /// Whether this search field includes navigation controls for traversing
  /// search results.
  final bool supportsNavigation;

  /// Optional callback called when the search field suffix close action is
  /// triggered.
  final VoidCallback? onClose;

  /// Padding to ensure the 'Search' hint on the text field is not cut off for
  /// the default text field height [defaultTextFieldHeight].
  static const _defaultTopPadding = 3.0;

  @override
  State<SearchField> createState() => _SearchFieldState();
}

class _SearchFieldState extends State<SearchField>
    with AutoDisposeMixin, SearchFieldMixin {
  @override
  SearchControllerMixin get searchController => widget.searchController;

  @override
  Widget build(BuildContext context) {
    return Container(
      width: widget.searchFieldWidth,
      height: widget.searchFieldHeight,
      padding: widget.containerPadding,
      child: StatelessSearchField(
        controller: searchController,
        searchFieldEnabled: widget.searchFieldEnabled,
        shouldRequestFocus: widget.shouldRequestFocus,
        supportsNavigation: widget.supportsNavigation,
        onClose: widget.onClose,
      ),
    );
  }
}

/// A stateless text field with search capability.
///
/// The widget that builds [StatelessSearchField] is responsible for mixing in
/// [SearchFieldMixin], which manages the search field lifecycle.
///
/// Use this widget for use cases where the default state management that
/// [SearchField] provides is not sufficient for the use case. This can be the
/// case when the elements initialized and disposed in
/// [SearchControllerMixin.initSearch] and [SearchControllerMixin.disposeSearch]
/// need to be accessed outside of the context of the search code.
class StatelessSearchField<T extends SearchableDataMixin>
    extends StatelessWidget {
  const StatelessSearchField({
    super.key,
    required this.controller,
    required this.searchFieldEnabled,
    required this.shouldRequestFocus,
    this.searchFieldKey,
    this.label = 'Search',
    this.decoration,
    this.supportsNavigation = false,
    this.onClose,
    this.onChanged,
    this.prefix,
    this.suffix,
    this.style,
  });

  final SearchControllerMixin<T> controller;

  /// Whether the search text field should be enabled.
  final bool searchFieldEnabled;

  /// Whether the search text field should automatically request focus once it
  /// is built.
  final bool shouldRequestFocus;

  /// Whether this search field includes navigation controls for traversing
  /// search results.
  final bool supportsNavigation;

  /// Label for the search field's input text decoration.
  final String label;

  /// Optional callback called when the search field suffix close action is
  /// triggered.
  final VoidCallback? onClose;

  /// Optional prefix to be used for the [TextField]'s decoration.
  final Widget? prefix;

  /// Optional suffix to be used for the [TextField]'s decoration.
  final Widget? suffix;

  /// Style for the search text field.
  final TextStyle? style;

  /// Optional decoration for the search text field.
  ///
  /// When null, a default [InputDecoration] will be used.
  final InputDecoration? decoration;

  /// Optional callback called in the [TextField]'s onChanged handler.
  final void Function(String)? onChanged;

  /// Optional key for the search text field.
  final GlobalKey? searchFieldKey;

  @override
  Widget build(BuildContext context) {
    final textStyle = style ?? Theme.of(context).textTheme.bodyMedium;

    final searchField = TextField(
      key: searchFieldKey,
      autofocus: true,
      enabled: searchFieldEnabled,
      focusNode: controller.searchFieldFocusNode,
      controller: controller.searchTextFieldController,
      style: textStyle,
      onChanged: (value) {
        onChanged?.call(value);
        controller.search = value;
      },
      onEditingComplete: () {
        controller.searchFieldFocusNode.requestFocus();
      },
      // Guarantee that the TextField on all platforms renders in the same
      // color for border, label text, and cursor. Primarly, so golden screen
      // snapshots will compare with the exact color.
      // Guarantee that the TextField on all platforms renders in the same
      // color for border, label text, and cursor. Primarly, so golden screen
      // snapshots will compare with the exact color.
      decoration: decoration ??
          InputDecoration(
            contentPadding: const EdgeInsets.symmetric(
              horizontal: denseSpacing,
              vertical: densePadding,
            ),
            border: const OutlineInputBorder(),
            labelText: label,
            // TODO(kenz): add the search icon to the search field.
            prefix: prefix != null
                ? Row(
                    mainAxisSize: MainAxisSize.min,
                    mainAxisAlignment: MainAxisAlignment.end,
                    children: <Widget>[
                      prefix!,
                      SizedBox(
                        height: inputDecorationElementHeight,
                        width: defaultIconSize,
                        child: Transform.rotate(
                          angle: degToRad(90),
                          child: PaddedDivider.vertical(),
                        ),
                      ),
                    ],
                  )
                : null,
            suffix: suffix ??
                ((supportsNavigation || onClose != null)
                    ? _SearchFieldSuffix(
                        controller: controller,
                        supportsNavigation: supportsNavigation,
                        onClose: onClose,
                      )
                    : null),
          ),
    );

    if (shouldRequestFocus) {
      controller.searchFieldFocusNode.requestFocus();
    }

    return searchField;
  }
}

/// A text field with autocomplete search capability.
///
/// The widget that builds [AutoCompleteSearchField] is responsible for mixing
/// in [SearchFieldMixin], which manages the search field lifecycle.
class AutoCompleteSearchField extends StatefulWidget {
  const AutoCompleteSearchField({
    super.key,
    required this.controller,
    required this.searchFieldEnabled,
    required this.shouldRequestFocus,
    required this.onSelection,
    this.onHighlightDropdown,
    this.label = 'Search',
    this.decoration,
    this.overlayXPositionBuilder,
    this.clearFieldOnEscapeWhenOverlayHidden = false,
    this.onClose,
    this.onFocusLost,
    this.style,
    this.keyEventsToIgnore = const {},
  });

  final AutoCompleteSearchControllerMixin controller;

  /// Whether the search text field should be enabled.
  final bool searchFieldEnabled;

  /// Whether the search text field should automatically request focus once it
  /// is built.
  final bool shouldRequestFocus;

  /// Label for the search field's input text decoration.
  final String label;

  /// Callback called when the search field suffix close action is triggered.
  final VoidCallback? onClose;

  /// Callback to determine where the autocomplete overlay should be positioned
  /// relative to the input text.
  final OverlayXPositionBuilder? overlayXPositionBuilder;

  /// Style for the search text field.
  final TextStyle? style;

  /// Optional decoration for the search text field.
  ///
  /// When null, a default [InputDecoration] will be used.
  final InputDecoration? decoration;

  /// Handler called when an item is selected from the autocomplete dropdown.
  final SelectAutoComplete onSelection;

  /// Handler to manage how an item in the autocomplete dropdown should be
  /// highlighted.
  final HighlightAutoComplete? onHighlightDropdown;

  /// A set of key events that should be ignored, as they will be propagated to
  /// other handlers.
  final Set<LogicalKeyboardKey> keyEventsToIgnore;

  /// Whether to clear [TextField] content when the escape key is pressed and
  /// autocomplete overlay is not showing.
  final bool clearFieldOnEscapeWhenOverlayHidden;

  /// Handler called when either [controller.searchFieldFocusNode] or
  /// [controller.rawKeyboardFocusNode] has lost focus.
  final VoidCallback? onFocusLost;

  @override
  State<AutoCompleteSearchField> createState() =>
      _AutoCompleteSearchFieldState();
}

class _AutoCompleteSearchFieldState extends State<AutoCompleteSearchField>
    with AutoDisposeMixin {
  /// Platform independent (Mac or Linux).
  int get arrowDown =>
      LogicalKeyboardKey.arrowDown.keyId & LogicalKeyboardKey.valueMask;

  int get arrowUp =>
      LogicalKeyboardKey.arrowUp.keyId & LogicalKeyboardKey.valueMask;

  int get enter =>
      LogicalKeyboardKey.enter.keyId & LogicalKeyboardKey.valueMask;

  int get escape =>
      LogicalKeyboardKey.escape.keyId & LogicalKeyboardKey.valueMask;

  int get tab => LogicalKeyboardKey.tab.keyId & LogicalKeyboardKey.valueMask;

  int get arrowRight =>
      LogicalKeyboardKey.arrowRight.keyId & LogicalKeyboardKey.valueMask;

  HighlightAutoComplete get _highlightDropdown =>
      widget.onHighlightDropdown != null
          ? widget.onHighlightDropdown as HighlightAutoComplete
          : _highlightDropdownItem;

  @override
  void initState() {
    super.initState();

    addAutoDisposeListener(
      widget.controller.searchFieldFocusNode,
      _handleLostFocus,
    );
    addAutoDisposeListener(
      widget.controller.rawKeyboardFocusNode,
      _handleLostFocus,
    );
    widget.controller.rawKeyboardFocusNode.onKey = _handleKeyStrokes;
  }

  @override
  Widget build(BuildContext context) {
    return RawKeyboardListener(
      focusNode: widget.controller.rawKeyboardFocusNode,
      child: CompositedTransformTarget(
        link: widget.controller.autoCompleteLayerLink,
        child: StatelessSearchField(
          controller: widget.controller,
          searchFieldKey: widget.controller.searchFieldKey,
          searchFieldEnabled: widget.searchFieldEnabled,
          shouldRequestFocus: widget.shouldRequestFocus,
          label: widget.label,
          decoration: widget.decoration,
          onChanged: (value) {
            if (widget.overlayXPositionBuilder != null) {
              widget.controller.xPosition = widget.overlayXPositionBuilder!(
                value,
                widget.style ?? Theme.of(context).textTheme.titleMedium,
              );
            }
          },
          onClose: widget.onClose,
          style: widget.style,
        ),
      ),
    );
  }

  void _handleLostFocus() {
    if (widget.controller.searchFieldFocusNode.hasPrimaryFocus ||
        widget.controller.rawKeyboardFocusNode.hasPrimaryFocus) {
      return;
    }

    if (widget.onFocusLost != null) {
      widget.onFocusLost!();
    } else {
      widget.controller.closeAutoCompleteOverlay();
    }
  }

  KeyEventResult _handleKeyStrokes(FocusNode _, RawKeyEvent event) {
    if (event is RawKeyDownEvent) {
      final key = event.data.logicalKey.keyId & LogicalKeyboardKey.valueMask;

      if (key == escape) {
        // TODO(kenz): Enable this once we find a way around the navigation
        // this causes. This triggers a "back" navigation.
        // ESCAPE key pressed clear search TextField.c
        if (widget.controller.autoCompleteOverlay != null) {
          widget.controller.closeAutoCompleteOverlay();
        } else if (widget.clearFieldOnEscapeWhenOverlayHidden) {
          // If pop-up closed ESCAPE will clean the TextField.
          widget.controller.clearSearchField(force: true);
        }
        return _determineKeyEventResult(key);
      } else if (widget.controller.autoCompleteOverlay != null) {
        if (key == enter ||
            key == tab ||
            (key == arrowRight &&
                widget.controller.searchTextFieldController.isAtEnd)) {
          // Enter / Tab pressed OR right arrow pressed while text field is at the end
          String? foundExact;

          // What the user has typed in so far.
          final searchToMatch = widget.controller.search.toLowerCase();
          // Find exact match in autocomplete list - use that as our search value.
          for (final autoEntry in widget.controller.searchAutoComplete.value) {
            if (searchToMatch == autoEntry.text.toLowerCase()) {
              foundExact = autoEntry.text;
              break;
            }
          }
          // Nothing found, pick item selected in dropdown.
          final autoCompleteList = widget.controller.searchAutoComplete.value;
          if (foundExact == null ||
              autoCompleteList[widget.controller.currentHoveredIndex.value]
                      .text !=
                  foundExact) {
            if (autoCompleteList.isNotEmpty) {
              foundExact =
                  autoCompleteList[widget.controller.currentHoveredIndex.value]
                      .text;
            }
          }

          if (foundExact != null) {
            widget.controller
              ..selectTheSearch = true
              ..search = foundExact;
            widget.onSelection(foundExact);
            return _determineKeyEventResult(key);
          }
        } else if (key == arrowDown || key == arrowUp) {
          _highlightDropdown(widget.controller, key == arrowDown);
          return _determineKeyEventResult(key);
        }
      }

      // We don't support tabs in the search input. Swallow to prevent a
      // change of focus.
      if (key == tab) {
        _determineKeyEventResult(key);
      }
    }

    return KeyEventResult.ignored;
  }

  KeyEventResult _determineKeyEventResult(int keyEventId) {
    final shouldIgnoreKeyEvent = widget.keyEventsToIgnore
        .any((key) => key.keyId & LogicalKeyboardKey.valueMask == keyEventId);
    return shouldIgnoreKeyEvent
        ? KeyEventResult.ignored
        : KeyEventResult.handled;
  }

  void _highlightDropdownItem(
    AutoCompleteSearchControllerMixin controller,
    bool directionDown,
  ) {
    final numItems = controller.searchAutoComplete.value.length - 1;
    var indexToSelect = controller.currentHoveredIndex.value;
    if (directionDown) {
      // Select next item in auto-complete overlay.
      ++indexToSelect;
      if (indexToSelect > numItems) {
        // Greater than max go back to top list item.
        indexToSelect = 0;
      }
    } else {
      // Select previous item item in auto-complete overlay.
      --indexToSelect;
      if (indexToSelect < 0) {
        // Less than first go back to bottom list item.
        indexToSelect = numItems;
      }
    }

    controller.setCurrentHoveredIndexValue(indexToSelect);
  }
}

class _SearchFieldSuffix extends StatelessWidget {
  const _SearchFieldSuffix({
    required this.controller,
    this.supportsNavigation = false,
    this.onClose,
  });

  final SearchControllerMixin controller;
  final bool supportsNavigation;
  final VoidCallback? onClose;

  @override
  Widget build(BuildContext context) {
    assert(supportsNavigation || onClose != null);
    return supportsNavigation
        ? SearchNavigationControls(controller, onClose: onClose)
        : closeSearchDropdownButton(onClose);
  }
}

class SearchNavigationControls extends StatelessWidget {
  const SearchNavigationControls(
    this.controller, {
    super.key,
    required this.onClose,
  });

  final SearchControllerMixin controller;

  final VoidCallback? onClose;

  @override
  Widget build(BuildContext context) {
    return ValueListenableBuilder<List<SearchableDataMixin>>(
      valueListenable: controller.searchMatches,
      builder: (context, matches, _) {
        final numMatches = matches.length;
        return ValueListenableBuilder<bool>(
          valueListenable: controller.searchInProgressNotifier,
          builder: (context, isSearchInProgress, _) {
            return Row(
              mainAxisSize: MainAxisSize.min,
              mainAxisAlignment: MainAxisAlignment.end,
              children: [
                Opacity(
                  opacity: isSearchInProgress ? 1 : 0,
                  child: SizedBox(
                    width: scaleByFontFactor(smallProgressSize),
                    height: scaleByFontFactor(smallProgressSize),
                    child: isSearchInProgress
                        ? SmallCircularProgressIndicator(
                            valueColor: AlwaysStoppedAnimation<Color?>(
                              Theme.of(context).textTheme.bodyMedium!.color,
                            ),
                          )
                        : const SizedBox(),
                  ),
                ),
                _matchesStatus(numMatches),
                SizedBox(
                  height: inputDecorationElementHeight,
                  width: defaultIconSize,
                  child: Transform.rotate(
                    angle: degToRad(90),
                    child: PaddedDivider.vertical(),
                  ),
                ),
                inputDecorationSuffixButton(
                  Icons.keyboard_arrow_up,
                  numMatches > 1 ? controller.previousMatch : null,
                ),
                inputDecorationSuffixButton(
                  Icons.keyboard_arrow_down,
                  numMatches > 1 ? controller.nextMatch : null,
                ),
                if (onClose != null) closeSearchDropdownButton(onClose),
              ],
            );
          },
        );
      },
    );
  }

  Widget _matchesStatus(int numMatches) {
    return ValueListenableBuilder<int>(
      valueListenable: controller.matchIndex,
      builder: (context, index, _) {
        return Padding(
          padding: const EdgeInsets.symmetric(horizontal: densePadding),
          child: Text(
            '$index/$numMatches',
            style: const TextStyle(fontSize: 12.0),
          ),
        );
      },
    );
  }
}

mixin SearchableDataMixin {
  bool isSearchMatch = false;
  bool isActiveSearchMatch = false;

  /// Whether this [SearchableDataMixin] is a match for the search query
  /// [search].
  ///
  /// This method is used by [SearchControllerMixin.matchesForSearch]. If
  /// [SearchControllerMixin.matchesForSearch] is overridden in such a way that
  /// [matchesSearchToken] is not used, then this method does not need to be
  /// implemented.
  bool matchesSearchToken(RegExp regExpSearch) => throw UnimplementedError(
        'Implement this method in order to use the default'
        ' [SearchControllerMixin.matchesForSearch] behavior.',
      );
}

// This mixin is used to get around the type system where a type `T` needs to
// both extend `TreeNode<T>` and mixin `DataSearchStateMixin`.
mixin TreeDataSearchStateMixin<T extends TreeNode<T>>
    on TreeNode<T>, SearchableDataMixin {}

class AutoCompleteController extends DisposableController
    with SearchControllerMixin, AutoCompleteSearchControllerMixin {
  AutoCompleteController(this._searchFieldKey);

  @override
  GlobalKey get searchFieldKey => _searchFieldKey;
  final GlobalKey _searchFieldKey;

  // TODO(jacobr): seems a little surprising that returning an empty list of
  // matches for the search is the intended behavior for the auto-complete
  // controller.
  @override
  List<SearchableDataMixin> matchesForSearch(
    String search, {
    bool searchPreviousMatches = false,
  }) =>
      const [];
}

class AutoCompleteMatch {
  AutoCompleteMatch(this.text, {this.matchedSegments = const <Range>[]});

  final String text;
  final List<Range> matchedSegments;

  /// Transform the autocomplete match somehow (e.g. create a TextSpan where the
  /// matched segments are highlighted).
  T transformAutoCompleteMatch<T>({
    required T Function(String segment) transformMatchedSegment,
    required T Function(String segment) transformUnmatchedSegment,
    required T Function(List<T> segments) combineSegments,
  }) {
    if (matchedSegments.isEmpty) {
      return transformUnmatchedSegment(text);
    }

    final segments = <T>[];
    int previousEndIndex = 0;
    for (final segment in matchedSegments) {
      if (previousEndIndex < segment.begin) {
        // Add the unmatched segment before the current matched segment:
        final segmentBefore =
            text.substring(previousEndIndex, segment.begin as int);
        segments.add(transformUnmatchedSegment(segmentBefore));
      }
      // Add the matched segment:
      final matchedSegment =
          text.substring(segment.begin as int, segment.end as int);
      segments.add(transformMatchedSegment(matchedSegment));
      previousEndIndex = segment.end as int;
    }
    if (previousEndIndex < text.length) {
      // Add the last unmatched segment:
      final lastSegment = text.substring(previousEndIndex);
      segments.add(transformUnmatchedSegment(lastSegment));
    }

    assert(segments.isNotEmpty);
    return combineSegments(segments);
  }
}

// TODO(kenz): try to use colors from the DevTools color schemes instead
extension AutoCompleteColorExtension on ColorScheme {
  Color get autoCompleteHighlightColor =>
      isLight ? Colors.grey[300]! : Colors.grey[700]!;
}<|MERGE_RESOLUTION|>--- conflicted
+++ resolved
@@ -250,26 +250,7 @@
     _searchFieldFocusNode?.dispose();
     _searchTextFieldController = SearchTextEditingController()
       ..text = _searchNotifier.value;
-<<<<<<< HEAD
-    _searchFieldFocusNode = FocusNode(
-      debugLabel: 'search-field',
-      onKeyEvent: (FocusNode node, KeyEvent event) {
-        if (event.logicalKey.keyLabel == 'Enter') {
-          if (event is RawKeyDownEvent) {
-            if (HardwareKeyboard.instance.isShiftPressed) {
-              previousMatch();
-            } else {
-              nextMatch();
-            }
-            return KeyEventResult.handled;
-          }
-        }
-        return KeyEventResult.ignored;
-      },
-    );
-=======
     _searchFieldFocusNode = FocusNode(debugLabel: 'search-field');
->>>>>>> 6f0461b4
   }
 
   @mustCallSuper
