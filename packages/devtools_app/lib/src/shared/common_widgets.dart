// Copyright 2019 The Chromium Authors. All rights reserved.
// Use of this source code is governed by a BSD-style license that can be
// found in the LICENSE file.

import 'dart:async';
import 'dart:convert';
import 'dart:math';

import 'package:devtools_app_shared/ui.dart';
import 'package:devtools_app_shared/utils.dart';
import 'package:flutter/foundation.dart';
import 'package:flutter/gestures.dart';
import 'package:flutter/material.dart';
import 'package:vm_service/vm_service.dart';

import '../screens/debugger/debugger_controller.dart';
import '../screens/inspector/layout_explorer/ui/theme.dart';
import 'analytics/analytics.dart' as ga;
import 'analytics/constants.dart' as gac;
import 'config_specific/launch_url/launch_url.dart';
import 'console/widgets/expandable_variable.dart';
import 'diagnostics/dart_object_node.dart';
import 'diagnostics/tree_builder.dart';
import 'globals.dart';
<<<<<<< HEAD
import 'primitives/auto_dispose.dart';
=======
import 'primitives/flutter_widgets/linked_scroll_controller.dart';
>>>>>>> 90a9e73c
import 'primitives/utils.dart';
import 'routing.dart';
import 'utils.dart';

<<<<<<< HEAD
const tooltipWait = Duration(milliseconds: 500);
const tooltipWaitLong = Duration(milliseconds: 1000);

double get areaPaneHeaderHeight => scaleByFontFactor(36.0);
=======
/// The width of the package:flutter_test debugger device.
const debuggerDeviceWidth = 800.0;

const defaultDialogRadius = 20.0;
>>>>>>> 90a9e73c

double get assumedMonospaceCharacterWidth =>
    scaleByFontFactor(_assumedMonospaceCharacterWidth);
double _assumedMonospaceCharacterWidth = 9.0;
@visibleForTesting
void setAssumedMonospaceCharacterWidth(double width) {
  _assumedMonospaceCharacterWidth = width;
}

<<<<<<< HEAD
/// Convenience [Divider] with [Padding] that provides a good divider in forms.
class PaddedDivider extends StatelessWidget {
  const PaddedDivider({
    Key? key,
    this.padding = const EdgeInsets.only(bottom: 10.0),
  }) : super(key: key);

  PaddedDivider.vertical({super.key, double padding = densePadding})
      : padding = EdgeInsets.symmetric(vertical: padding);

  /// The padding to place around the divider.
  final EdgeInsets padding;

  @override
  Widget build(BuildContext context) {
    return Padding(
      padding: padding,
      child: const Divider(thickness: 1.0),
    );
  }
}

/// A button with default DevTools styling and analytics handling.
///
/// * `onPressed`: The callback to be called upon pressing the button.
/// * `minScreenWidthForTextBeforeScaling`: The minimum width the button can be before the text is
///    omitted.
class DevToolsButton extends StatelessWidget {
  const DevToolsButton({
    Key? key,
    required this.icon,
    required this.onPressed,
    required this.gaScreen,
    required this.gaSelection,
    this.label,
    this.color,
    this.minScreenWidthForTextBeforeScaling,
    this.elevatedButton = false,
    this.tooltip,
    this.tooltipPadding,
    this.outlined = true,
  }) : super(key: key);
=======
/// Creates a semibold version of [style].
TextStyle semibold(TextStyle style) =>
    style.copyWith(fontWeight: FontWeight.w600);

/// Creates a version of [style] that uses the primary color of [context].
///
/// When the app is in dark mode, it instead uses the accent color.
TextStyle primaryColor(TextStyle style, BuildContext context) {
  final theme = Theme.of(context);
  return style.copyWith(
    color: (theme.brightness == Brightness.light)
        ? theme.primaryColor
        : theme.colorScheme.secondary,
    fontWeight: FontWeight.w400,
  );
}

/// Creates a version of [style] that uses the lighter primary color of
/// [context].
///
/// In dark mode, the light primary color still has enough contrast to be
/// visible, so we continue to use it.
TextStyle primaryColorLight(TextStyle style, BuildContext context) {
  final theme = Theme.of(context);
  return style.copyWith(
    color: theme.primaryColorLight,
    fontWeight: FontWeight.w300,
  );
}

class GaDevToolsButton extends DevToolsButton {
  GaDevToolsButton({
    super.key,
    required VoidCallback? onPressed,
    required String gaScreen,
    required String gaSelection,
    super.icon,
    super.label,
    super.tooltip,
    super.color,
    super.minScreenWidthForTextBeforeScaling,
    super.elevated,
    super.outlined,
    super.tooltipPadding,
  }) : super(
          onPressed: onPressed != null
              ? () {
                  ga.select(gaScreen, gaSelection);
                  onPressed();
                }
              : null,
        );
>>>>>>> 90a9e73c

  factory GaDevToolsButton.iconOnly({
    required IconData icon,
    required String gaScreen,
    required String gaSelection,
    String? tooltip,
    VoidCallback? onPressed,
    bool outlined = true,
  }) {
    return GaDevToolsButton(
      icon: icon,
      gaScreen: gaScreen,
      gaSelection: gaSelection,
      outlined: outlined,
      tooltip: tooltip,
      onPressed: onPressed,
    );
  }
}

class PauseButton extends GaDevToolsButton {
  PauseButton({
    super.key,
    required super.tooltip,
    required super.onPressed,
    required super.gaScreen,
    required super.gaSelection,
    super.outlined = true,
    super.minScreenWidthForTextBeforeScaling,
    bool iconOnly = false,
  }) : super(
          label: iconOnly ? null : 'Pause',
          icon: Icons.pause,
        );
}

class ResumeButton extends GaDevToolsButton {
  ResumeButton({
    super.key,
    required super.tooltip,
    required super.onPressed,
    required super.gaScreen,
    required super.gaSelection,
    super.outlined = true,
    super.minScreenWidthForTextBeforeScaling,
    bool iconOnly = false,
  }) : super(
          label: iconOnly ? null : 'Resume',
          icon: Icons.play_arrow,
        );
}

/// A button that groups pause and resume controls and automatically manages
/// the button enabled states depending on the value of [paused].
class PauseResumeButtonGroup extends StatelessWidget {
  const PauseResumeButtonGroup({
    super.key,
    required this.paused,
    required this.onPause,
    required this.onResume,
    this.pauseTooltip = 'Pause',
    this.resumeTooltip = 'Resume',
    required this.gaScreen,
    required this.gaSelectionPause,
    required this.gaSelectionResume,
  });

  final bool paused;

  final VoidCallback onPause;

  final VoidCallback onResume;

  final String pauseTooltip;

  final String resumeTooltip;

  final String gaScreen;

  final String gaSelectionPause;

  final String gaSelectionResume;

  @override
  Widget build(BuildContext context) {
    return Row(
      children: [
        PauseButton(
          iconOnly: true,
          onPressed: paused ? null : onPause,
          tooltip: pauseTooltip,
          gaScreen: gaScreen,
          gaSelection: gaSelectionPause,
        ),
        const SizedBox(width: denseSpacing),
        ResumeButton(
          iconOnly: true,
          onPressed: paused ? onResume : null,
          tooltip: resumeTooltip,
          gaScreen: gaScreen,
          gaSelection: gaSelectionResume,
        ),
      ],
    );
  }
}

class ClearButton extends GaDevToolsButton {
  ClearButton({
    super.key,
    super.color,
    super.tooltip = 'Clear',
    super.outlined = true,
    super.minScreenWidthForTextBeforeScaling,
    required super.gaScreen,
    required super.gaSelection,
    required super.onPressed,
    bool iconOnly = false,
    String label = 'Clear',
  }) : super(icon: Icons.block, label: iconOnly ? null : label);
}

class RefreshButton extends GaDevToolsButton {
  RefreshButton({
    super.key,
    String label = 'Refresh',
    super.tooltip,
    super.minScreenWidthForTextBeforeScaling,
    super.outlined,
    required super.gaScreen,
    required super.gaSelection,
    required super.onPressed,
    bool iconOnly = false,
  }) : super(icon: Icons.refresh, label: iconOnly ? null : label);
}

/// A Refresh ToolbarAction button.
class ToolbarRefresh extends ToolbarAction {
  const ToolbarRefresh({
    super.key,
    super.icon = Icons.refresh,
    required super.onPressed,
    super.tooltip = 'Refresh',
  });
}

/// Button to start recording data.
///
/// * `recording`: Whether recording is in progress.
/// * `minScreenWidthForTextBeforeScaling`: The minimum width the button can be before the text is
///    omitted.
/// * `labelOverride`: Optional alternative text to use for the button.
/// * `onPressed`: The callback to be called upon pressing the button.
class RecordButton extends GaDevToolsButton {
  RecordButton({
    super.key,
    required bool recording,
    required VoidCallback onPressed,
    required super.gaScreen,
    required super.gaSelection,
    super.minScreenWidthForTextBeforeScaling,
    super.tooltip = 'Start recording',
    String? labelOverride,
  }) : super(
          onPressed: recording ? null : onPressed,
          icon: Icons.fiber_manual_record,
          label: labelOverride ?? 'Record',
        );
}

/// Button to stop recording data.
///
/// * `recording`: Whether recording is in progress.
/// * `minScreenWidthForTextBeforeScaling`: The minimum width the button can be before the text is
///    omitted.
/// * `onPressed`: The callback to be called upon pressing the button.
class StopRecordingButton extends GaDevToolsButton {
  StopRecordingButton({
    super.key,
    required bool recording,
    required VoidCallback? onPressed,
    required super.gaScreen,
    required super.gaSelection,
    super.minScreenWidthForTextBeforeScaling,
    super.tooltip = 'Stop recording',
  }) : super(
          onPressed: !recording ? null : onPressed,
          icon: Icons.stop,
          label: 'Stop',
        );
}

class SettingsOutlinedButton extends GaDevToolsButton {
  SettingsOutlinedButton({
    super.key,
    required super.onPressed,
    required super.gaScreen,
    required super.gaSelection,
    super.tooltip,
  }) : super(outlined: true, icon: Icons.settings_outlined);
}

class HelpButton extends StatelessWidget {
  const HelpButton({
    super.key,
    required this.gaScreen,
    required this.gaSelection,
    required this.onPressed,
    this.outlined = true,
  });

  final VoidCallback onPressed;

  final String gaScreen;

  final String gaSelection;

  final bool outlined;

  @override
  Widget build(BuildContext context) {
    return GaDevToolsButton(
      icon: Icons.help_outline,
      onPressed: onPressed,
      tooltip: 'Help',
      gaScreen: gaScreen,
      gaSelection: gaSelection,
      outlined: outlined,
    );
  }
}

class ExpandAllButton extends StatelessWidget {
  const ExpandAllButton({
    super.key,
    required this.gaScreen,
    required this.gaSelection,
    required this.onPressed,
    this.minScreenWidthForTextBeforeScaling,
  });

  final VoidCallback onPressed;

  final String gaScreen;

  final String gaSelection;

  final double? minScreenWidthForTextBeforeScaling;

  @override
  Widget build(BuildContext context) {
    return GaDevToolsButton(
      icon: Icons.unfold_more,
      label: 'Expand All',
      tooltip: 'Expand All',
      onPressed: onPressed,
      gaScreen: gaScreen,
      gaSelection: gaSelection,
      minScreenWidthForTextBeforeScaling: minScreenWidthForTextBeforeScaling,
    );
  }
}

class CollapseAllButton extends StatelessWidget {
  const CollapseAllButton({
    super.key,
    required this.gaScreen,
    required this.gaSelection,
    required this.onPressed,
    this.minScreenWidthForTextBeforeScaling,
  });

  final VoidCallback onPressed;

  final String gaScreen;

  final String gaSelection;

  final double? minScreenWidthForTextBeforeScaling;

  @override
  Widget build(BuildContext context) {
    return GaDevToolsButton(
      icon: Icons.unfold_less,
      label: 'Collapse All',
      tooltip: 'Collapse All',
      onPressed: onPressed,
      gaScreen: gaScreen,
      gaSelection: gaSelection,
      minScreenWidthForTextBeforeScaling: minScreenWidthForTextBeforeScaling,
    );
  }
}

/// Button that should be used to control showing or hiding a chart.
///
/// The button automatically toggles the icon and the tooltip to indicate the
/// shown or hidden state.
class VisibilityButton extends StatelessWidget {
  const VisibilityButton({
    super.key,
    required this.show,
    required this.onPressed,
    this.minScreenWidthForTextBeforeScaling,
    required this.label,
    required this.tooltip,
    required this.gaScreen,
    // We use a default value for visibility button because in some cases, the
    // analytics for the visibility this button controls are tracked at the
    // preferenes change.
    this.gaSelection = gac.visibilityButton,
  });

  final ValueListenable<bool> show;
  final void Function(bool) onPressed;
  final double? minScreenWidthForTextBeforeScaling;
  final String label;
  final String tooltip;
  final String gaScreen;
  final String gaSelection;

  @override
  Widget build(BuildContext context) {
    return ValueListenableBuilder<bool>(
      valueListenable: show,
      builder: (_, show, __) {
        return GaDevToolsButton(
          key: key,
          tooltip: tooltip,
          icon: show ? Icons.keyboard_arrow_up : Icons.keyboard_arrow_down,
          label: label,
          minScreenWidthForTextBeforeScaling:
              minScreenWidthForTextBeforeScaling,
          gaScreen: gaScreen,
          gaSelection: gaSelection,
          onPressed: () => onPressed(!show),
        );
      },
    );
  }
}

/// Default switch for DevTools that enforces size restriction.
class DevToolsSwitch extends StatelessWidget {
  const DevToolsSwitch({
    super.key,
    required this.value,
    required this.onChanged,
    this.padding,
  });

  final bool value;

  final void Function(bool)? onChanged;

  final EdgeInsets? padding;

  @override
  Widget build(BuildContext context) {
    return Container(
      height: defaultSwitchHeight,
      padding: padding,
      child: FittedBox(
        fit: BoxFit.fill,
        child: Switch(
          value: value,
          onChanged: onChanged,
        ),
      ),
    );
  }
}

class ProcessingInfo extends StatelessWidget {
  const ProcessingInfo({
    Key? key,
    required this.progressValue,
    required this.processedObject,
  }) : super(key: key);

  final double? progressValue;

  final String processedObject;

  @override
  Widget build(BuildContext context) {
    return Center(
      child: Column(
        mainAxisAlignment: MainAxisAlignment.center,
        children: [
          Text(
            'Processing $processedObject',
            style: Theme.of(context).regularTextStyle,
          ),
          const SizedBox(height: defaultSpacing),
          SizedBox(
            width: 200.0,
            child: LinearProgressIndicator(
              value: progressValue,
            ),
          ),
        ],
      ),
    );
  }
}

/// Common button for exiting offline mode.
class ExitOfflineButton extends StatelessWidget {
  const ExitOfflineButton({required this.gaScreen, super.key});

  final String gaScreen;

  @override
  Widget build(BuildContext context) {
    final routerDelegate = DevToolsRouterDelegate.of(context);
    return GaDevToolsButton(
      key: const Key('exit offline button'),
      label: 'Exit offline mode',
      icon: Icons.clear,
      gaScreen: gaScreen,
      gaSelection: gac.exitOfflineMode,
      onPressed: () {
        offlineController.exitOfflineMode();
        // Use Router.neglect to replace the current history entry with
        // the homepage so that clicking Back will not return here.
        Router.neglect(
          context,
          () => routerDelegate.navigateHome(clearScreenParam: true),
        );
      },
    );
  }
}

class OfflineAwareControls extends StatelessWidget {
  const OfflineAwareControls({
    required this.controlsBuilder,
    required this.gaScreen,
    super.key,
  });

  final Widget Function(bool) controlsBuilder;
  final String gaScreen;

  @override
  Widget build(BuildContext context) {
    return ValueListenableBuilder<bool>(
      valueListenable: offlineController.offlineMode,
      builder: (context, offline, _) {
        return Row(
          children: [
            if (offlineController.offlineMode.value)
              Padding(
                padding: const EdgeInsets.only(right: defaultSpacing),
                child: ExitOfflineButton(gaScreen: gaScreen),
              ),
            Expanded(
              child: controlsBuilder(offline),
            ),
          ],
        );
      },
    );
  }
}

/// A small element containing some accessory information, often a numeric
/// value.
class Badge extends StatelessWidget {
  const Badge(this.text, {super.key});

  final String text;

  @override
  Widget build(BuildContext context) {
    final theme = Theme.of(context);

    // These constants are sized to give 1 digit badges a circular look.
    const badgeCornerRadius = 12.0;
    const badgePadding = 6.0;

    return Container(
      decoration: BoxDecoration(
        color: theme.colorScheme.onSurface,
        borderRadius: BorderRadius.circular(badgeCornerRadius),
      ),
      padding: const EdgeInsets.symmetric(
        vertical: borderPadding,
        horizontal: badgePadding,
      ),
      child: Text(
        text,
        // Use a slightly smaller font for the badge.
        style: theme.regularTextStyle
            .copyWith(color: theme.colorScheme.surface)
            .apply(fontSizeDelta: -1),
      ),
    );
  }
}

/// A wrapper around a TextButton, an Icon, and an optional Tooltip; used for
/// small toolbar actions.
class ToolbarAction extends StatelessWidget {
  const ToolbarAction({
    required this.icon,
    required this.onPressed,
    this.tooltip,
    Key? key,
    this.size,
    this.style,
    this.color,
    this.gaScreen,
    this.gaSelection,
  })  : assert((gaScreen == null) == (gaSelection == null)),
        super(key: key);

  final TextStyle? style;
  final IconData icon;
  final Color? color;
  final String? tooltip;
  final VoidCallback? onPressed;
  final double? size;
  final String? gaScreen;
  final String? gaSelection;

  @override
  Widget build(BuildContext context) {
    final button = TextButton(
      style: TextButton.styleFrom(
        padding: EdgeInsets.zero,
        tapTargetSize: MaterialTapTargetSize.shrinkWrap,
        textStyle: style,
      ),
      onPressed: () {
        if (gaScreen != null && gaSelection != null) {
          ga.select(gaScreen!, gaSelection!);
        }
        onPressed?.call();
      },
      child: Icon(
        icon,
        size: size ?? actionsIconSize,
        color: color ?? Theme.of(context).colorScheme.onSurface,
      ),
    );

    return tooltip == null
        ? button
        : DevToolsTooltip(
            message: tooltip,
            child: button,
          );
  }
}

/// Icon action button used in the main DevTools toolbar or footer.
abstract class ScaffoldAction extends StatelessWidget {
  const ScaffoldAction({
    super.key,
    required this.icon,
    required this.tooltip,
    required this.onPressed,
    this.color,
  });

  final IconData icon;

  final String tooltip;

  final Function(BuildContext) onPressed;

  final Color? color;

  @override
  Widget build(BuildContext context) {
    return DevToolsTooltip(
      message: tooltip,
      child: InkWell(
        onTap: () => onPressed(context),
        child: Container(
          width: actionWidgetSize,
          height: actionWidgetSize,
          alignment: Alignment.center,
          child: Icon(
            icon,
            size: actionsIconSize,
            color: color,
          ),
        ),
      ),
    );
  }
}

/// A blank, drop-in replacement for [AreaPaneHeader].
///
/// Acts as an empty header widget with zero size that is compatible with
/// interfaces that expect a [PreferredSizeWidget].
class BlankHeader extends StatelessWidget implements PreferredSizeWidget {
  const BlankHeader({super.key});

  @override
  Widget build(BuildContext context) {
    return Container();
  }

  @override
  Size get preferredSize => Size.zero;
}

/// Button to export data.
///
/// * `minScreenWidthForTextBeforeScaling`: The minimum width the button can be before the text is
///    omitted.
/// * `onPressed`: The callback to be called upon pressing the button.
class ExportButton extends GaDevToolsButton {
  ExportButton({
    required super.gaScreen,
    super.key,
    super.onPressed,
    super.minScreenWidthForTextBeforeScaling,
    super.tooltip = 'Export data',
  }) : super(
          icon: Icons.file_download,
          label: 'Export',
          gaSelection: gac.export,
        );
}

<<<<<<< HEAD
class ToggleButton extends StatelessWidget {
  const ToggleButton({
    Key? key,
    required this.onPressed,
    required this.isSelected,
    required this.message,
    required this.icon,
    this.label,
  }) : super(key: key);

  final String message;

  final VoidCallback onPressed;

  final bool isSelected;

  final IconData icon;

  final String? label;

  @override
  Widget build(BuildContext context) {
    return DevToolsToggleButtonGroup(
      selectedStates: [isSelected],
      onPressed: (_) => onPressed(),
      children: [
        DevToolsTooltip(
          message: message,
          child: Container(
            padding: const EdgeInsets.symmetric(horizontal: denseSpacing),
            child: MaterialIconLabel(
              iconData: icon,
              label: label,
            ),
          ),
        ),
      ],
    );
  }
}

class FilterButton extends StatelessWidget {
  const FilterButton({
    Key? key,
    required this.onPressed,
    required this.isFilterActive,
    this.message = 'Filter',
    this.outlined = true,
  }) : super(key: key);

  final VoidCallback onPressed;
  final bool isFilterActive;
  final String message;
  final bool outlined;

  @override
  Widget build(BuildContext context) {
    return ToggleButton(
      onPressed: onPressed,
      isSelected: isFilterActive,
      message: message,
      icon: Icons.filter_list,
=======
/// Button to open related information / documentation.
///
/// [tooltip] specifies the hover text for the button.
/// [link] is the link that should be opened when the button is clicked.
class InformationButton extends StatelessWidget {
  const InformationButton({
    Key? key,
    required this.tooltip,
    required this.link,
  }) : super(key: key);

  final String tooltip;

  final String link;

  @override
  Widget build(BuildContext context) {
    return Tooltip(
      message: tooltip,
      child: IconButton(
        icon: const Icon(Icons.help_outline),
        onPressed: () async => await launchUrl(link),
      ),
>>>>>>> 90a9e73c
    );
  }
}

class RoundedCornerOptions {
  const RoundedCornerOptions({
    this.showTopLeft = true,
    this.showTopRight = true,
    this.showBottomLeft = true,
    this.showBottomRight = true,
  });

  final bool showTopLeft;
  final bool showTopRight;
  final bool showBottomLeft;
  final bool showBottomRight;
}

class RoundedDropDownButton<T> extends StatelessWidget {
  const RoundedDropDownButton({
    Key? key,
    this.value,
    this.onChanged,
    this.isDense = false,
    this.isExpanded = false,
    this.style,
    this.selectedItemBuilder,
    this.items,
    this.roundedCornerOptions,
  }) : super(key: key);

  final T? value;

  final ValueChanged<T?>? onChanged;

  final bool isDense;

  final bool isExpanded;

  final TextStyle? style;

  final DropdownButtonBuilder? selectedItemBuilder;

  final List<DropdownMenuItem<T>>? items;

  final RoundedCornerOptions? roundedCornerOptions;

  @override
  Widget build(BuildContext context) {
    final bgColor = Theme.of(context).colorScheme.backgroundColorSelected;

    Radius selectRadius(bool show) {
      return show ? defaultRadius : Radius.zero;
    }

    final showTopLeft = roundedCornerOptions?.showTopLeft ?? true;
    final showTopRight = roundedCornerOptions?.showTopRight ?? true;
    final showBottomLeft = roundedCornerOptions?.showBottomLeft ?? true;
    final showBottomRight = roundedCornerOptions?.showBottomRight ?? true;
    return RoundedOutlinedBorder(
      showTopLeft: showTopLeft,
      showTopRight: showTopRight,
      showBottomLeft: showBottomLeft,
      showBottomRight: showBottomRight,
      child: Center(
        child: SizedBox(
          height: defaultButtonHeight - 2.0, // subtract 2.0 for width of border
          child: DropdownButtonHideUnderline(
            child: DropdownButton<T>(
              padding: const EdgeInsets.only(
                left: defaultSpacing,
                right: borderPadding,
              ),
              value: value,
              onChanged: onChanged,
              isDense: isDense,
              isExpanded: isExpanded,
              borderRadius: BorderRadius.only(
                topLeft: selectRadius(showTopLeft),
                topRight: selectRadius(showTopRight),
                bottomLeft: selectRadius(showBottomLeft),
                bottomRight: selectRadius(showBottomRight),
              ),
              style: style,
              selectedItemBuilder: selectedItemBuilder,
              items: items,
              focusColor: bgColor,
            ),
          ),
        ),
      ),
    );
  }
}

class DevToolsClearableTextField extends StatelessWidget {
  DevToolsClearableTextField({
    Key? key,
    required this.labelText,
    TextEditingController? controller,
    this.hintText,
    this.prefixIcon,
    this.onChanged,
    this.autofocus = false,
  })  : controller = controller ?? TextEditingController(),
        super(key: key);

  final TextEditingController controller;
  final String? hintText;
  final Widget? prefixIcon;
  final String labelText;
  final Function(String)? onChanged;
  final bool autofocus;

  @override
  Widget build(BuildContext context) {
    return TextField(
      autofocus: autofocus,
      controller: controller,
      onChanged: onChanged,
      decoration: InputDecoration(
        contentPadding: const EdgeInsets.all(denseSpacing),
        constraints: BoxConstraints(
          minHeight: defaultTextFieldHeight,
          maxHeight: defaultTextFieldHeight,
        ),
        border: const OutlineInputBorder(),
        labelText: labelText,
        hintText: hintText,
        prefixIcon: prefixIcon,
        suffixIcon: IconButton(
          tooltip: 'Clear',
          icon: const Icon(Icons.clear),
          onPressed: () {
            controller.clear();
            onChanged?.call('');
          },
        ),
        isDense: true,
      ),
    );
  }
}

Widget clearInputButton(VoidCallback onPressed) {
  return inputDecorationSuffixButton(Icons.clear, onPressed);
}

Widget closeSearchDropdownButton(VoidCallback? onPressed) {
  return inputDecorationSuffixButton(Icons.close, onPressed);
}

Widget inputDecorationSuffixButton(IconData icon, VoidCallback? onPressed) {
  return Container(
    padding: const EdgeInsets.symmetric(horizontal: densePadding),
    height: inputDecorationElementHeight,
    width: defaultIconSize + denseSpacing,
    child: IconButton(
      padding: const EdgeInsets.all(0.0),
      onPressed: onPressed,
      iconSize: defaultIconSize,
      splashRadius: defaultIconSize,
      icon: Icon(icon),
    ),
  );
}

class OutlinedRowGroup extends StatelessWidget {
  const OutlinedRowGroup({super.key, required this.children, this.borderColor});

  final List<Widget> children;

  final Color? borderColor;

  @override
  Widget build(BuildContext context) {
    final color = borderColor ?? Theme.of(context).focusColor;
    final childrenWithOutlines = <Widget>[];
    for (int i = 0; i < children.length; i++) {
      childrenWithOutlines.addAll([
        Container(
          decoration: BoxDecoration(
            border: Border(
              left: i == 0 ? BorderSide(color: color) : BorderSide.none,
              right: BorderSide(color: color),
              top: BorderSide(color: color),
              bottom: BorderSide(color: color),
            ),
          ),
          child: children[i],
        ),
      ]);
    }
    return Row(
      mainAxisSize: MainAxisSize.min,
      children: childrenWithOutlines,
    );
  }
}

class ThickDivider extends StatelessWidget {
  const ThickDivider({super.key});

  static const double thickDividerHeight = 5;

  @override
  Widget build(BuildContext context) {
    return const Divider(
      thickness: thickDividerHeight,
      height: thickDividerHeight,
    );
  }
}

BoxDecoration roundedBorderDecoration(BuildContext context) => BoxDecoration(
      border: Border.all(color: Theme.of(context).focusColor),
      borderRadius: defaultBorderRadius,
    );

class LeftBorder extends StatelessWidget {
  const LeftBorder({super.key, this.child});

  final Widget? child;

  @override
  Widget build(BuildContext context) {
    final leftBorder =
        Border(left: BorderSide(color: Theme.of(context).focusColor));

    return Container(
      decoration: BoxDecoration(border: leftBorder),
      child: child,
    );
  }
}

/// The golden ratio.
///
/// Makes for nice-looking rectangles.
final goldenRatio = 1 + sqrt(5) / 2;

class CenteredMessage extends StatelessWidget {
  const CenteredMessage(this.message, {super.key});

  final String message;

  @override
  Widget build(BuildContext context) {
    return Center(
      child: Text(
        message,
        style: Theme.of(context).textTheme.titleLarge,
      ),
    );
  }
}

class CenteredCircularProgressIndicator extends StatelessWidget {
  const CenteredCircularProgressIndicator({super.key, this.size});

  final double? size;

  @override
  Widget build(BuildContext context) {
    const indicator = Center(
      child: CircularProgressIndicator(),
    );

    if (size == null) return indicator;

    return SizedBox(
      width: size,
      height: size,
      child: indicator,
    );
  }
}

<<<<<<< HEAD
/// An extension on [ScrollController] to facilitate having the scrolling widget
/// auto scroll to the bottom on new content.
extension ScrollControllerAutoScroll on ScrollController {
// TODO(devoncarew): We lose dock-to-bottom when we receive content when we're
// off screen.

  /// Return whether the view is currently scrolled to the bottom.
=======
/// An extension on [LinkedScrollControllerGroup] to facilitate having the
/// scrolling widgets auto scroll to the bottom on new content.
///
/// This extension serves the same function as the [ScrollControllerAutoScroll]
/// extension above, but we need to implement these methods again as an
/// extension on [LinkedScrollControllerGroup] because individual
/// [ScrollController]s are intentionally inaccessible from
/// [LinkedScrollControllerGroup].
extension LinkedScrollControllerGroupExtension on LinkedScrollControllerGroup {
>>>>>>> 90a9e73c
  bool get atScrollBottom {
    final pos = position;
    return pos.pixels == pos.maxScrollExtent;
  }

  /// Scroll the content to the bottom using the app's default animation
  /// duration and curve..
<<<<<<< HEAD
  Future<void> autoScrollToBottom() async {
=======
  void autoScrollToBottom() async {
>>>>>>> 90a9e73c
    await animateTo(
      position.maxScrollExtent,
      duration: rapidDuration,
      curve: defaultCurve,
    );

    // Scroll again if we've received new content in the interim.
<<<<<<< HEAD
    if (hasClients) {
=======
    if (hasAttachedControllers) {
>>>>>>> 90a9e73c
      final pos = position;
      if (pos.pixels != pos.maxScrollExtent) {
        jumpTo(pos.maxScrollExtent);
      }
    }
  }
}

/// Utility extension methods to the [Color] class.
extension ColorExtension on Color {
  /// Return a slightly darker color than the current color.
  Color darken([double percent = 0.05]) {
    assert(0.0 <= percent && percent <= 1.0);
    percent = 1.0 - percent;

    final c = this;
    return Color.fromARGB(
      c.alpha,
      (c.red * percent).round(),
      (c.green * percent).round(),
      (c.blue * percent).round(),
    );
  }

  /// Return a slightly brighter color than the current color.
  Color brighten([double percent = 0.05]) {
    assert(0.0 <= percent && percent <= 1.0);

    final c = this;
    return Color.fromARGB(
      c.alpha,
      c.red + ((255 - c.red) * percent).round(),
      c.green + ((255 - c.green) * percent).round(),
      c.blue + ((255 - c.blue) * percent).round(),
    );
  }
}

class BreadcrumbNavigator extends StatelessWidget {
  const BreadcrumbNavigator.builder({
    super.key,
    required this.itemCount,
    required this.builder,
  });

  final int itemCount;

  final IndexedWidgetBuilder builder;

  @override
  Widget build(BuildContext context) {
    return Container(
      height: Breadcrumb.height + 2 * borderPadding,
      alignment: Alignment.centerLeft,
      child: ListView.builder(
        scrollDirection: Axis.horizontal,
        itemCount: itemCount,
        itemBuilder: builder,
      ),
    );
  }
}

class Breadcrumb extends StatelessWidget {
  const Breadcrumb({
    super.key,
    required this.text,
    required this.isRoot,
    required this.onPressed,
  });

  static const height = 28.0;

  static const caretWidth = 4.0;

  final String text;

  final bool isRoot;

  final VoidCallback onPressed;

  @override
  Widget build(BuildContext context) {
    final theme = Theme.of(context);

    // Create the text painter here so that we can calculate `breadcrumbWidth`.
    // We need the width for the wrapping Container that gives the CustomPaint
    // a bounded width.
    final textPainter = TextPainter(
      text: TextSpan(
        text: text,
        style: TextStyle(
          color: theme.colorScheme.contrastTextColor,
          decoration: TextDecoration.underline,
        ),
      ),
      textAlign: TextAlign.right,
      textDirection: TextDirection.ltr,
    )..layout();

    final caretWidth =
        isRoot ? Breadcrumb.caretWidth : Breadcrumb.caretWidth * 2;
    final breadcrumbWidth = textPainter.width + caretWidth + densePadding * 2;

    return InkWell(
      onTap: onPressed,
      child: Container(
        width: breadcrumbWidth,
        padding: const EdgeInsets.all(borderPadding),
        child: CustomPaint(
          painter: _BreadcrumbPainter(
            textPainter: textPainter,
            isRoot: isRoot,
            breadcrumbWidth: breadcrumbWidth,
            colorScheme: theme.colorScheme,
          ),
        ),
      ),
    );
  }
}

class _BreadcrumbPainter extends CustomPainter {
  _BreadcrumbPainter({
    required this.textPainter,
    required this.isRoot,
    required this.breadcrumbWidth,
    required this.colorScheme,
  });

  final TextPainter textPainter;

  final bool isRoot;

  final double breadcrumbWidth;

  final ColorScheme colorScheme;

  @override
  void paint(Canvas canvas, Size size) {
    final paint = Paint()..color = colorScheme.chartAccentColor;
    final path = Path()..moveTo(0, 0);

    if (isRoot) {
      path.lineTo(0, Breadcrumb.height);
    } else {
      path
        ..lineTo(Breadcrumb.caretWidth, Breadcrumb.height / 2)
        ..lineTo(0, Breadcrumb.height);
    }

    path
      ..lineTo(breadcrumbWidth - Breadcrumb.caretWidth, Breadcrumb.height)
      ..lineTo(breadcrumbWidth, Breadcrumb.height / 2)
      ..lineTo(breadcrumbWidth - Breadcrumb.caretWidth, 0);

    canvas.drawPath(path, paint);

    final textXOffset =
        isRoot ? densePadding : Breadcrumb.caretWidth + densePadding;
    textPainter.paint(
      canvas,
      Offset(textXOffset, (Breadcrumb.height - textPainter.height) / 2),
    );
  }

  @override
  bool shouldRepaint(covariant _BreadcrumbPainter oldDelegate) {
    return textPainter != oldDelegate.textPainter ||
        isRoot != oldDelegate.isRoot ||
        breadcrumbWidth != oldDelegate.breadcrumbWidth ||
        colorScheme != oldDelegate.colorScheme;
  }
}

class JsonViewer extends StatefulWidget {
  const JsonViewer({
    super.key,
    required this.encodedJson,
  });

  final String encodedJson;

  @override
  State<JsonViewer> createState() => _JsonViewerState();
}

/// A wrapper for a Text widget, which allows for concatenating text if it
/// becomes too long.
class TextViewer extends StatelessWidget {
  const TextViewer({
    super.key,
    required this.text,
    this.maxLength = 65536, //2^16
    this.style,
  });

  final String text;
  // TODO: change the maxLength if we determine a more appropriate limit
  // in https://github.com/flutter/devtools/issues/6263.
  final int maxLength;
  final TextStyle? style;

  @override
  Widget build(BuildContext context) {
    final String displayText;
    // Limit the length of the displayed text to maxLength
    if (text.length > maxLength) {
      displayText = '${text.substring(0, min(maxLength, text.length))}...';
    } else {
      displayText = text;
    }
    return Text(
      displayText,
      style: style,
    );
  }
}

class _JsonViewerState extends State<JsonViewer>
    with ProvidedControllerMixin<DebuggerController, JsonViewer> {
  late Future<void> _initializeTree;
  late DartObjectNode variable;

  Future<void> _buildAndExpand(
    DartObjectNode variable,
  ) async {
    // Build the root node
    await buildVariablesTree(variable);
    // Build the contents of all children
    await Future.wait(variable.children.map(buildVariablesTree));

    // Expand the root node to show the first level of contents
    variable.expand();
  }

  void _updateVariablesTree() {
    assert(widget.encodedJson.isNotEmpty);
    final responseJson = json.decode(widget.encodedJson);
    // Insert the JSON data into the fake service cache so we can use it with
    // the `ExpandableVariable` widget.
    final root = serviceConnection.serviceManager.service!.fakeServiceCache
        .insertJsonObject(responseJson);
    variable = DartObjectNode.fromValue(
      name: '[root]',
      value: root,
      artificialName: true,
      isolateRef: IsolateRef(
        id: 'fake-isolate',
        number: 'fake-isolate',
        name: 'local-cache',
        isSystemIsolate: true,
      ),
    );
    // Intended to be unawaited.
    // ignore: discarded_futures
    _initializeTree = _buildAndExpand(variable);
  }

  @override
  void initState() {
    super.initState();
    _updateVariablesTree();
  }

  @override
  void didUpdateWidget(JsonViewer oldWidget) {
    super.didUpdateWidget(oldWidget);
    _updateVariablesTree();
  }

  @override
  void dispose() {
    super.dispose();
    // Remove the JSON object from the fake service cache to avoid holding on
    // to large objects indefinitely.
    serviceConnection.serviceManager.service!.fakeServiceCache
        .removeJsonObject(variable.value as Instance);
  }

  @override
  void didChangeDependencies() {
    super.didChangeDependencies();
    // Currently a redundant check, but adding it anyway to prevent future
    // bugs being introduced.
    if (!initController()) {
      return;
    }
    // Any additional initialization code should be added after this line.
  }

  @override
  Widget build(BuildContext context) {
    return Padding(
      padding: const EdgeInsets.all(denseSpacing),
      child: SingleChildScrollView(
        child: FutureBuilder(
          future: _initializeTree,
          builder: (context, snapshot) {
            if (snapshot.connectionState != ConnectionState.done) {
              return Container();
            }
            return ExpandableVariable(
              variable: variable,
            );
          },
        ),
      ),
    );
  }
}

class MoreInfoLink extends StatelessWidget {
  const MoreInfoLink({
    Key? key,
    required this.url,
    required this.gaScreenName,
    required this.gaSelectedItemDescription,
    this.padding,
  }) : super(key: key);

  final String url;

  final String gaScreenName;

  final String gaSelectedItemDescription;

  final EdgeInsets? padding;

  @override
  Widget build(BuildContext context) {
    final theme = Theme.of(context);
    return InkWell(
      onTap: _onLinkTap,
      borderRadius: defaultBorderRadius,
      child: Padding(
        padding: padding ?? const EdgeInsets.all(denseSpacing),
        child: Row(
          mainAxisSize: MainAxisSize.min,
          mainAxisAlignment: MainAxisAlignment.end,
          children: [
            Text(
              'More info',
              style: theme.linkTextStyle,
            ),
            const SizedBox(width: densePadding),
            Icon(
              Icons.launch,
              size: tooltipIconSize,
              color: theme.colorScheme.onSurface,
            ),
          ],
        ),
      ),
    );
  }

  void _onLinkTap() {
    unawaited(launchUrl(url));
    ga.select(gaScreenName, gaSelectedItemDescription);
  }
}

class LinkTextSpan extends TextSpan {
  LinkTextSpan({
    required Link link,
    required BuildContext context,
    TextStyle? style,
  }) : super(
          text: link.display,
          style: style ?? Theme.of(context).linkTextStyle,
          recognizer: TapGestureRecognizer()
            ..onTap = () async {
              ga.select(
                link.gaScreenName,
                link.gaSelectedItemDescription,
              );
              await launchUrl(link.url);
            },
        );
}

class Link {
  const Link({
    required this.display,
    required this.url,
    required this.gaScreenName,
    required this.gaSelectedItemDescription,
  });

  final String display;

  final String url;

  final String gaScreenName;

  final String gaSelectedItemDescription;
}

class Legend extends StatelessWidget {
  const Legend({
    Key? key,
    required this.entries,
    this.dense = false,
  }) : super(key: key);

  double get legendSquareSize =>
      dense ? scaleByFontFactor(12.0) : scaleByFontFactor(16.0);

  final List<LegendEntry> entries;

  final bool dense;

  @override
  Widget build(BuildContext context) {
    final textStyle = dense ? Theme.of(context).legendTextStyle : null;
    final List<Widget> legendItems = entries
        .map(
          (entry) => _legendItem(
            entry.description,
            entry.color,
            textStyle,
          ),
        )
        .toList()
        .joinWith(const SizedBox(height: denseRowSpacing));
    return Column(
      crossAxisAlignment: CrossAxisAlignment.start,
      children: legendItems,
    );
  }

  Widget _legendItem(String description, Color? color, TextStyle? style) {
    return Row(
      children: [
        Container(
          height: legendSquareSize,
          width: legendSquareSize,
          color: color,
        ),
        const SizedBox(width: denseSpacing),
        Text(
          description,
          style: style,
        ),
      ],
    );
  }
}

class LegendEntry {
  const LegendEntry(this.description, this.color);

  final String description;

  final Color? color;
}

/// The type of data provider function used by the CopyToClipboard Control.
typedef ClipboardDataProvider = String? Function();

/// Control that copies `data` to the clipboard.
///
/// If it succeeds, it displays a notification with `successMessage`.
class CopyToClipboardControl extends StatelessWidget {
  const CopyToClipboardControl({
    super.key,
    this.dataProvider,
    this.successMessage = 'Copied to clipboard.',
    this.tooltip = 'Copy to clipboard',
    this.buttonKey,
    this.size,
    this.gaScreen,
    this.gaItem,
  });

  final ClipboardDataProvider? dataProvider;
  final String? successMessage;
  final String tooltip;
  final Key? buttonKey;
  final double? size;
  final String? gaScreen;
  final String? gaItem;

  @override
  Widget build(BuildContext context) {
    final onPressed = dataProvider == null
        ? null
        : () {
            if (gaScreen != null && gaItem != null) {
              ga.select(gaScreen!, gaItem!);
            }
            unawaited(
              copyToClipboard(dataProvider!() ?? '', successMessage),
            );
          };

    return SizedBox(
      height: size,
      child: ToolbarAction(
        icon: Icons.content_copy,
        tooltip: tooltip,
        onPressed: onPressed,
        key: buttonKey,
        size: size,
      ),
    );
  }
}

/// Checkbox Widget class that listens to and manages a [ValueNotifier].
///
/// Used to create a Checkbox widget who's boolean value is attached
/// to a [ValueNotifier<bool>]. This allows for the pattern:
///
/// Create the [NotifierCheckbox] widget in build e.g.,
///
///   myCheckboxWidget = NotifierCheckbox(notifier: controller.myCheckbox);
///
/// The checkbox and the value notifier are now linked with clicks updating the
/// [ValueNotifier] and changes to the [ValueNotifier] updating the checkbox.
class NotifierCheckbox extends StatelessWidget {
  const NotifierCheckbox({
    Key? key,
    required this.notifier,
    this.onChanged,
    this.enabled = true,
    this.checkboxKey,
  }) : super(key: key);

  /// The notifier this [NotifierCheckbox] is responsible for listening to and
  /// updating.
  final ValueNotifier<bool?> notifier;

  /// The callback to be called on change in addition to the notifier changes
  /// handled by this class.
  final void Function(bool? newValue)? onChanged;

  /// Whether this checkbox should be enabled for interaction.
  final bool enabled;

  /// Key to assign to the checkbox, for testing purposes.
  final Key? checkboxKey;

  void _updateValue(bool? value) {
    if (notifier.value != value) {
      notifier.value = value;
      if (onChanged != null) {
        onChanged!(value);
      }
    }
  }

  @override
  Widget build(BuildContext context) {
    return ValueListenableBuilder(
      valueListenable: notifier,
      builder: (context, bool? value, _) {
        return SizedBox(
          height: defaultButtonHeight,
          child: Checkbox(
            materialTapTargetSize: MaterialTapTargetSize.shrinkWrap,
            value: value,
            onChanged: enabled ? _updateValue : null,
            key: checkboxKey,
          ),
        );
      },
    );
  }
}

class CheckboxSetting extends StatelessWidget {
  const CheckboxSetting({
    Key? key,
    required this.notifier,
    required this.title,
    this.description,
    this.tooltip,
    this.onChanged,
    this.enabled = true,
    this.gaScreenName,
    this.gaItem,
    this.checkboxKey,
  }) : super(key: key);

  final ValueNotifier<bool?> notifier;

  final String title;

  final String? description;

  final String? tooltip;

  final void Function(bool? newValue)? onChanged;

  /// Whether this checkbox setting should be enabled for interaction.
  final bool enabled;

  final String? gaScreenName;

  final String? gaItem;

  final Key? checkboxKey;

  @override
  Widget build(BuildContext context) {
    final theme = Theme.of(context);

    Widget textContent = RichText(
      overflow: TextOverflow.visible,
      text: TextSpan(
        text: title,
        style: enabled ? theme.regularTextStyle : theme.subtleTextStyle,
      ),
    );

    if (description != null) {
      textContent = Row(
        crossAxisAlignment: CrossAxisAlignment.start,
        children: [
          textContent,
          Expanded(
            child: RichText(
              maxLines: 2,
              overflow: TextOverflow.ellipsis,
              text: TextSpan(
                text: ' • $description',
                style: theme.subtleTextStyle,
              ),
            ),
          ),
        ],
      );
    }
    final content = Row(
      children: [
        NotifierCheckbox(
          notifier: notifier,
          onChanged: (bool? value) {
            final gaScreenName = this.gaScreenName;
            final gaItem = this.gaItem;
            if (gaScreenName != null && gaItem != null) {
              ga.select(gaScreenName, gaItem);
            }
            final onChanged = this.onChanged;
            if (onChanged != null) {
              onChanged(value);
            }
          },
          enabled: enabled,
          checkboxKey: checkboxKey,
        ),
        Flexible(
          child: textContent,
        ),
      ],
    );
    if (tooltip != null && tooltip!.isNotEmpty) {
      return DevToolsTooltip(
        message: tooltip,
        child: content,
      );
    }
    return content;
  }
}

<<<<<<< HEAD
=======
class PubWarningText extends StatelessWidget {
  const PubWarningText({Key? key}) : super(key: key);

  @override
  Widget build(BuildContext context) {
    final theme = Theme.of(context);
    final isFlutterApp =
        serviceConnection.serviceManager.connectedApp!.isFlutterAppNow == true;
    final sdkName = isFlutterApp ? 'Flutter' : 'Dart';
    final minSdkVersion = isFlutterApp ? '2.8.0' : '2.15.0';
    return SelectableText.rich(
      TextSpan(
        text: 'Warning: you should no longer be launching DevTools from'
            ' pub.\n\n',
        style: theme.subtleTextStyle.copyWith(color: theme.colorScheme.error),
        children: [
          TextSpan(
            text: 'DevTools version 2.8.0 will be the last version to '
                'be shipped on pub. As of $sdkName\nversion >= '
                '$minSdkVersion, DevTools should be launched by running '
                'the ',
            style: theme.subtleTextStyle,
          ),
          TextSpan(
            text: '`dart devtools`',
            style: theme.subtleFixedFontStyle,
          ),
          TextSpan(
            text: '\ncommand.',
            style: theme.subtleTextStyle,
          ),
        ],
      ),
    );
  }
}

>>>>>>> 90a9e73c
class BlinkingIcon extends StatefulWidget {
  const BlinkingIcon({
    Key? key,
    required this.icon,
    required this.color,
    required this.size,
  }) : super(key: key);

  final IconData icon;

  final Color color;

  final double size;

  @override
  State<BlinkingIcon> createState() => _BlinkingIconState();
}

class _BlinkingIconState extends State<BlinkingIcon> {
  late Timer timer;

  late bool showFirst;

  @override
  void initState() {
    super.initState();
    showFirst = true;
    timer = Timer.periodic(const Duration(seconds: 1), (timer) {
      setState(() {
        showFirst = !showFirst;
      });
    });
  }

  @override
  void dispose() {
    timer.cancel();
    super.dispose();
  }

  @override
  Widget build(BuildContext context) {
    return AnimatedCrossFade(
      duration: const Duration(seconds: 1),
      firstChild: _icon(),
      secondChild: _icon(color: widget.color),
      crossFadeState:
          showFirst ? CrossFadeState.showFirst : CrossFadeState.showSecond,
    );
  }

  Widget _icon({Color? color}) {
    return Icon(
      widget.icon,
      size: widget.size,
      color: color,
    );
  }
}

/// A widget that listens for changes to multiple different [ValueListenable]s
/// and rebuilds for change notifications from any of them.
///
/// The current value of each [ValueListenable] is provided by the [values]
/// parameter in [builder], where the index of each value in the list is equal
/// to the index of its parent [ValueListenable] in [listenables].
///
/// This widget is preferred over nesting many [ValueListenableBuilder]s in a
/// single build method.
class MultiValueListenableBuilder<T, U> extends StatefulWidget {
  const MultiValueListenableBuilder({
    super.key,
    required this.listenables,
    required this.builder,
    this.child,
  });

  final List<ValueListenable> listenables;

  final Widget Function(
    BuildContext context,
    List<Object?> values,
    Widget? child,
  ) builder;

  final Widget? child;

  @override
  State<MultiValueListenableBuilder<T, U>> createState() =>
      _MultiValueListenableBuilderState<T, U>();
}

class _MultiValueListenableBuilderState<T, U>
    extends State<MultiValueListenableBuilder<T, U>> with AutoDisposeMixin {
  @override
  void initState() {
    super.initState();
    widget.listenables.forEach(addAutoDisposeListener);
  }

  @override
  Widget build(BuildContext context) {
    return widget.builder(
      context,
      [for (final listenable in widget.listenables) listenable.value],
      widget.child,
    );
  }
}

class SmallCircularProgressIndicator extends StatelessWidget {
  const SmallCircularProgressIndicator({
    Key? key,
    required this.valueColor,
  }) : super(key: key);

  final Animation<Color?> valueColor;

  @override
  Widget build(BuildContext context) {
    return CircularProgressIndicator(
      strokeWidth: 2,
      valueColor: valueColor,
    );
  }
}

class ElevatedCard extends StatelessWidget {
  const ElevatedCard({
    Key? key,
    required this.child,
    this.width,
    this.height,
    this.padding,
  }) : super(key: key);

  final Widget child;
  final double? width;
  final double? height;
  final EdgeInsetsGeometry? padding;

  @override
  Widget build(BuildContext context) {
    return Card(
      elevation: defaultElevation,
      color: Theme.of(context).scaffoldBackgroundColor,
      shape: RoundedRectangleBorder(
        borderRadius: defaultBorderRadius,
      ),
      child: Container(
        width: width,
        height: height,
        padding: padding ?? const EdgeInsets.all(denseSpacing),
        child: child,
      ),
    );
  }
}

/// A convenience wrapper for a [StatefulWidget] that uses the
/// [AutomaticKeepAliveClientMixin] on its [State].
///
/// Wrap a widget in this class if you want [child] to stay alive, and avoid
/// rebuilding. This is useful for children of [TabView]s. When wrapped in this
/// wrapper, [child] will not be destroyed and rebuilt when switching tabs.
///
/// See [AutomaticKeepAliveClientMixin] for more information.
class KeepAliveWrapper extends StatefulWidget {
  const KeepAliveWrapper({Key? key, required this.child}) : super(key: key);

  final Widget child;

  @override
  State<KeepAliveWrapper> createState() => _KeepAliveWrapperState();
}

class _KeepAliveWrapperState extends State<KeepAliveWrapper>
    with AutomaticKeepAliveClientMixin {
  @override
  bool wantKeepAlive = true;

  @override
  Widget build(BuildContext context) {
    super.build(context);
    return widget.child;
  }
}

/// Help button, that opens a dialog on click.
class HelpButtonWithDialog extends StatelessWidget {
  const HelpButtonWithDialog({
    super.key,
    required this.gaScreen,
    required this.gaSelection,
    required this.dialogTitle,
    required this.child,
    this.outlined = true,
  });

  final String gaScreen;

  final String gaSelection;

  final String dialogTitle;

  final Widget child;

  final bool outlined;

  @override
  Widget build(BuildContext context) {
    return HelpButton(
      onPressed: () {
        ga.select(gaScreen, gaSelection);
        unawaited(
          showDialog(
            context: context,
            builder: (context) => DevToolsDialog(
              title: DialogTitleText(dialogTitle),
              includeDivider: false,
              content: child,
              actions: const [
                DialogCloseButton(),
              ],
            ),
          ),
        );
      },
      gaScreen: gaScreen,
      gaSelection: gaSelection,
      outlined: outlined,
    );
  }
}

/// Display a single bullet character in order to act as a stylized spacer
/// component.
class BulletSpacer extends StatelessWidget {
  const BulletSpacer({super.key, this.color});

  final Color? color;

  static double get width => actionWidgetSize / 2;

  @override
  Widget build(BuildContext context) {
    final ThemeData theme = Theme.of(context);

    final textStyle = theme.textTheme.bodyMedium;
    final mutedColor = textStyle?.color?.withAlpha(0x90);

    return Container(
      width: width,
      height: actionWidgetSize,
      alignment: Alignment.center,
      child: Text(
        '•',
        style: textStyle?.copyWith(color: color ?? mutedColor),
      ),
    );
  }
}

class VerticalLineSpacer extends StatelessWidget {
  const VerticalLineSpacer({required this.height, super.key});

  // The total width of this spacer should be 8.0.
  static double get totalWidth => _lineWidth + _paddingWidth * 2;
  static const _lineWidth = 1.0;
  static const _paddingWidth = 3.5;

  final double height;

  @override
  Widget build(BuildContext context) {
    return Padding(
      padding: const EdgeInsets.symmetric(horizontal: _paddingWidth),
      child: OutlineDecoration.onlyLeft(
        child: SizedBox(
          width: _lineWidth,
          height: height,
        ),
      ),
    );
  }
}

class ToCsvButton extends StatelessWidget {
  const ToCsvButton({
    Key? key,
    this.onPressed,
    this.tooltip = 'Download data in CSV format',
    required this.minScreenWidthForTextBeforeScaling,
    required this.gaScreen,
    required this.gaSelection,
  }) : super(key: key);

  final VoidCallback? onPressed;
  final String? tooltip;
  final double minScreenWidthForTextBeforeScaling;
  final String gaScreen;
  final String gaSelection;

  @override
  Widget build(BuildContext context) {
    return GaDevToolsButton(
      label: 'CSV',
      icon: Icons.file_download,
      tooltip: tooltip,
      gaScreen: gaScreen,
      gaSelection: gaSelection,
      onPressed: onPressed,
      minScreenWidthForTextBeforeScaling: minScreenWidthForTextBeforeScaling,
    );
  }
}

class RadioButton<T> extends StatelessWidget {
  const RadioButton({
    super.key,
    required this.label,
    required this.itemValue,
    required this.groupValue,
    this.onChanged,
    this.radioKey,
  });

  final String label;
  final T itemValue;
  final T groupValue;
  final void Function(T?)? onChanged;
  final Key? radioKey;

  @override
  Widget build(BuildContext context) {
    return Row(
      children: [
        Radio<T>(
          value: itemValue,
          groupValue: groupValue,
          materialTapTargetSize: MaterialTapTargetSize.shrinkWrap,
          onChanged: onChanged,
          key: radioKey,
        ),
        Expanded(child: Text(label, overflow: TextOverflow.ellipsis)),
      ],
    );
  }
}

class ContextMenuButton extends StatelessWidget {
  ContextMenuButton({
    super.key,
    required this.menuChildren,
    this.color,
    this.gaScreen,
    this.gaItem,
    this.buttonWidth = defaultWidth,
    this.icon = Icons.more_vert,
    double? iconSize,
  }) : iconSize = iconSize ?? tableIconSize;

  static const double defaultWidth = 14.0;
  static const double densePadding = 2.0;

  final Color? color;
  final String? gaScreen;
  final String? gaItem;
  final List<Widget> menuChildren;
  final IconData icon;
  final double iconSize;
  final double buttonWidth;

  @override
  Widget build(BuildContext context) {
    return MenuAnchor(
      menuChildren: menuChildren,
      builder:
          (BuildContext context, MenuController controller, Widget? child) {
        return SizedBox(
          width: buttonWidth,
          child: ToolbarAction(
            icon: icon,
            size: iconSize,
            color: color,
            onPressed: () {
              if (gaScreen != null && gaItem != null) {
                ga.select(gaScreen!, gaItem!);
              }
              if (controller.isOpen) {
                controller.close();
              } else {
                controller.open();
              }
            },
          ),
        );
      },
    );
  }
}<|MERGE_RESOLUTION|>--- conflicted
+++ resolved
@@ -22,26 +22,15 @@
 import 'diagnostics/dart_object_node.dart';
 import 'diagnostics/tree_builder.dart';
 import 'globals.dart';
-<<<<<<< HEAD
-import 'primitives/auto_dispose.dart';
-=======
 import 'primitives/flutter_widgets/linked_scroll_controller.dart';
->>>>>>> 90a9e73c
 import 'primitives/utils.dart';
 import 'routing.dart';
 import 'utils.dart';
 
-<<<<<<< HEAD
-const tooltipWait = Duration(milliseconds: 500);
-const tooltipWaitLong = Duration(milliseconds: 1000);
-
-double get areaPaneHeaderHeight => scaleByFontFactor(36.0);
-=======
 /// The width of the package:flutter_test debugger device.
 const debuggerDeviceWidth = 800.0;
 
 const defaultDialogRadius = 20.0;
->>>>>>> 90a9e73c
 
 double get assumedMonospaceCharacterWidth =>
     scaleByFontFactor(_assumedMonospaceCharacterWidth);
@@ -51,50 +40,6 @@
   _assumedMonospaceCharacterWidth = width;
 }
 
-<<<<<<< HEAD
-/// Convenience [Divider] with [Padding] that provides a good divider in forms.
-class PaddedDivider extends StatelessWidget {
-  const PaddedDivider({
-    Key? key,
-    this.padding = const EdgeInsets.only(bottom: 10.0),
-  }) : super(key: key);
-
-  PaddedDivider.vertical({super.key, double padding = densePadding})
-      : padding = EdgeInsets.symmetric(vertical: padding);
-
-  /// The padding to place around the divider.
-  final EdgeInsets padding;
-
-  @override
-  Widget build(BuildContext context) {
-    return Padding(
-      padding: padding,
-      child: const Divider(thickness: 1.0),
-    );
-  }
-}
-
-/// A button with default DevTools styling and analytics handling.
-///
-/// * `onPressed`: The callback to be called upon pressing the button.
-/// * `minScreenWidthForTextBeforeScaling`: The minimum width the button can be before the text is
-///    omitted.
-class DevToolsButton extends StatelessWidget {
-  const DevToolsButton({
-    Key? key,
-    required this.icon,
-    required this.onPressed,
-    required this.gaScreen,
-    required this.gaSelection,
-    this.label,
-    this.color,
-    this.minScreenWidthForTextBeforeScaling,
-    this.elevatedButton = false,
-    this.tooltip,
-    this.tooltipPadding,
-    this.outlined = true,
-  }) : super(key: key);
-=======
 /// Creates a semibold version of [style].
 TextStyle semibold(TextStyle style) =>
     style.copyWith(fontWeight: FontWeight.w600);
@@ -147,7 +92,6 @@
                 }
               : null,
         );
->>>>>>> 90a9e73c
 
   factory GaDevToolsButton.iconOnly({
     required IconData icon,
@@ -779,70 +723,6 @@
         );
 }
 
-<<<<<<< HEAD
-class ToggleButton extends StatelessWidget {
-  const ToggleButton({
-    Key? key,
-    required this.onPressed,
-    required this.isSelected,
-    required this.message,
-    required this.icon,
-    this.label,
-  }) : super(key: key);
-
-  final String message;
-
-  final VoidCallback onPressed;
-
-  final bool isSelected;
-
-  final IconData icon;
-
-  final String? label;
-
-  @override
-  Widget build(BuildContext context) {
-    return DevToolsToggleButtonGroup(
-      selectedStates: [isSelected],
-      onPressed: (_) => onPressed(),
-      children: [
-        DevToolsTooltip(
-          message: message,
-          child: Container(
-            padding: const EdgeInsets.symmetric(horizontal: denseSpacing),
-            child: MaterialIconLabel(
-              iconData: icon,
-              label: label,
-            ),
-          ),
-        ),
-      ],
-    );
-  }
-}
-
-class FilterButton extends StatelessWidget {
-  const FilterButton({
-    Key? key,
-    required this.onPressed,
-    required this.isFilterActive,
-    this.message = 'Filter',
-    this.outlined = true,
-  }) : super(key: key);
-
-  final VoidCallback onPressed;
-  final bool isFilterActive;
-  final String message;
-  final bool outlined;
-
-  @override
-  Widget build(BuildContext context) {
-    return ToggleButton(
-      onPressed: onPressed,
-      isSelected: isFilterActive,
-      message: message,
-      icon: Icons.filter_list,
-=======
 /// Button to open related information / documentation.
 ///
 /// [tooltip] specifies the hover text for the button.
@@ -866,7 +746,6 @@
         icon: const Icon(Icons.help_outline),
         onPressed: () async => await launchUrl(link),
       ),
->>>>>>> 90a9e73c
     );
   }
 }
@@ -1145,15 +1024,6 @@
   }
 }
 
-<<<<<<< HEAD
-/// An extension on [ScrollController] to facilitate having the scrolling widget
-/// auto scroll to the bottom on new content.
-extension ScrollControllerAutoScroll on ScrollController {
-// TODO(devoncarew): We lose dock-to-bottom when we receive content when we're
-// off screen.
-
-  /// Return whether the view is currently scrolled to the bottom.
-=======
 /// An extension on [LinkedScrollControllerGroup] to facilitate having the
 /// scrolling widgets auto scroll to the bottom on new content.
 ///
@@ -1163,7 +1033,6 @@
 /// [ScrollController]s are intentionally inaccessible from
 /// [LinkedScrollControllerGroup].
 extension LinkedScrollControllerGroupExtension on LinkedScrollControllerGroup {
->>>>>>> 90a9e73c
   bool get atScrollBottom {
     final pos = position;
     return pos.pixels == pos.maxScrollExtent;
@@ -1171,11 +1040,7 @@
 
   /// Scroll the content to the bottom using the app's default animation
   /// duration and curve..
-<<<<<<< HEAD
-  Future<void> autoScrollToBottom() async {
-=======
   void autoScrollToBottom() async {
->>>>>>> 90a9e73c
     await animateTo(
       position.maxScrollExtent,
       duration: rapidDuration,
@@ -1183,11 +1048,7 @@
     );
 
     // Scroll again if we've received new content in the interim.
-<<<<<<< HEAD
-    if (hasClients) {
-=======
     if (hasAttachedControllers) {
->>>>>>> 90a9e73c
       final pos = position;
       if (pos.pixels != pos.maxScrollExtent) {
         jumpTo(pos.maxScrollExtent);
@@ -1856,8 +1717,6 @@
   }
 }
 
-<<<<<<< HEAD
-=======
 class PubWarningText extends StatelessWidget {
   const PubWarningText({Key? key}) : super(key: key);
 
@@ -1895,7 +1754,6 @@
   }
 }
 
->>>>>>> 90a9e73c
 class BlinkingIcon extends StatefulWidget {
   const BlinkingIcon({
     Key? key,
