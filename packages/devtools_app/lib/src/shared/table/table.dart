--- conflicted
+++ resolved
@@ -1535,14 +1535,7 @@
           final displayTypeForIndex = rowDisplayParts[i];
           switch (displayTypeForIndex) {
             case _TableRowPartDisplayType.column:
-<<<<<<< HEAD
-              final current = columnIndexTracker;
-              if (columnIndexTracker + 1 < widget.columns.length) {
-                columnIndexTracker++;
-              }
-=======
               final index = columnIndexMap[i]!;
->>>>>>> ce655fda
               return columnFor(
                 widget.columns[index],
                 widget.columnWidths[index],
@@ -1714,10 +1707,7 @@
           return Container(
             alignment: Alignment.center,
             width: groupWidth,
-            child: maybeWrapWithTooltip(
-              tooltip: group.tooltip,
-              child: Text(group.title),
-            ),
+            child: Text(group.title),
           );
         },
       ),
