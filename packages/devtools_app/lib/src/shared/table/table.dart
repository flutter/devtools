--- conflicted
+++ resolved
@@ -113,12 +113,8 @@
 @visibleForTesting
 class DevToolsTableState<T> extends State<DevToolsTable<T>>
     with AutoDisposeMixin {
-<<<<<<< HEAD
   static const _resizingDebounceDuration = Duration(milliseconds: 200);
 
-  late LinkedScrollControllerGroup _linkedHorizontalScrollControllerGroup;
-=======
->>>>>>> 6b9ba48a
   late ScrollController scrollController;
   late ScrollController pinnedScrollController;
   late ScrollController _horizontalScrollbarController;
@@ -140,13 +136,8 @@
 
     _initDataAndAddListeners();
 
-<<<<<<< HEAD
     _resizingDebouncer = Debouncer(duration: _resizingDebounceDuration);
 
-    _linkedHorizontalScrollControllerGroup = LinkedScrollControllerGroup();
-
-=======
->>>>>>> 6b9ba48a
     final initialScrollOffset = widget.preserveVerticalScrollPosition
         ? widget.tableController.tableUiState.scrollOffset
         : 0.0;
@@ -417,64 +408,12 @@
     return LayoutBuilder(
       builder: (context, constraints) {
         final viewWidth = constraints.maxWidth;
-<<<<<<< HEAD
         if (_previousViewWidth != null && viewWidth != _previousViewWidth) {
           _resizingDebouncer.run(
             () => _adjustColumnWidthsForViewSize(viewWidth),
           );
         }
         _previousViewWidth = viewWidth;
-        return SelectionArea(
-          child: SizedBox(
-            width: max(viewWidth, _currentTableWidth),
-            child: Column(
-              crossAxisAlignment: CrossAxisAlignment.stretch,
-              children: [
-                if (showColumnGroupHeader)
-                  TableRow<T>.tableColumnGroupHeader(
-                    linkedScrollControllerGroup:
-                        _linkedHorizontalScrollControllerGroup,
-                    columnGroups: columnGroups,
-                    columnWidths: _columnWidths,
-                    onColumnResize: _handleColumnResize,
-                    sortColumn: sortColumn,
-                    sortDirection: tableUiState.sortDirection,
-                    secondarySortColumn:
-                        widget.tableController.secondarySortColumn,
-                    onSortChanged: widget.tableController.sortDataAndNotify,
-                    tall: widget.tallHeaders,
-                    backgroundColor: widget.headerColor,
-                  ),
-                TableRow<T>.tableColumnHeader(
-                  key: const Key('Table header'),
-                  linkedScrollControllerGroup:
-                      _linkedHorizontalScrollControllerGroup,
-                  columns: widget.tableController.columns,
-                  columnGroups: columnGroups,
-                  columnWidths: _columnWidths,
-                  onColumnResize: _handleColumnResize,
-                  sortColumn: sortColumn,
-                  sortDirection: tableUiState.sortDirection,
-                  secondarySortColumn:
-                      widget.tableController.secondarySortColumn,
-                  onSortChanged: widget.tableController.sortDataAndNotify,
-                  tall: widget.tallHeaders,
-                  backgroundColor: widget.headerColor,
-                ),
-                if (pinnedData.isNotEmpty) ...[
-                  SizedBox(
-                    height: _pinnedDataHeight(constraints),
-                    child: Scrollbar(
-                      thumbVisibility: true,
-                      controller: pinnedScrollController,
-                      child: ListView.builder(
-                        controller: pinnedScrollController,
-                        itemCount: pinnedData.length,
-                        itemExtent: widget.rowItemExtent,
-                        itemBuilder: (context, index) =>
-                            _buildItem(context, index, isPinned: true),
-=======
-        _adjustColumnWidthsForViewSize(viewWidth);
         return Scrollbar(
           controller: _horizontalScrollbarController,
           thumbVisibility: true,
@@ -483,14 +422,14 @@
             controller: _horizontalScrollbarController,
             child: SelectionArea(
               child: SizedBox(
-                width: max(viewWidth, _tableWidthForOriginalColumns),
+                width: max(viewWidth, _currentTableWidth),
                 child: Column(
                   crossAxisAlignment: CrossAxisAlignment.stretch,
                   children: [
                     if (showColumnGroupHeader)
                       TableRow<T>.tableColumnGroupHeader(
                         columnGroups: columnGroups,
-                        columnWidths: adjustedColumnWidths,
+                        columnWidths: _columnWidths,
                         sortColumn: sortColumn,
                         sortDirection: tableUiState.sortDirection,
                         secondarySortColumn:
@@ -498,14 +437,13 @@
                         onSortChanged: widget.tableController.sortDataAndNotify,
                         tall: widget.tallHeaders,
                         backgroundColor: widget.headerColor,
->>>>>>> 6b9ba48a
                       ),
                     // TODO(kenz): add support for excluding column headers.
                     TableRow<T>.tableColumnHeader(
                       key: const Key('Table header'),
                       columns: widget.tableController.columns,
                       columnGroups: columnGroups,
-                      columnWidths: adjustedColumnWidths,
+                      columnWidths: _columnWidths,
                       sortColumn: sortColumn,
                       sortDirection: tableUiState.sortDirection,
                       secondarySortColumn:
