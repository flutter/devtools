--- conflicted
+++ resolved
@@ -225,16 +225,8 @@
 
   @override
   String getDisplayValue(T dataObject) {
-<<<<<<< HEAD
-    final percentDisplay = '${percent(percentAsDoubleProvider(dataObject))}';
-    if (percentageOnly) {
-      return percentDisplay;
-    }
-    return '${msText(timeProvider!(dataObject), fractionDigits: 2)} ($percentDisplay)';
-=======
     if (percentageOnly) return _percentDisplay(dataObject);
     return _timeAndPercentage(dataObject);
->>>>>>> 695dfd6c
   }
 
   @override
