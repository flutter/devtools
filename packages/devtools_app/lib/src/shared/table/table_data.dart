--- conflicted
+++ resolved
@@ -201,11 +201,7 @@
 
   String Function(T)? tooltipProvider;
 
-<<<<<<< HEAD
-  InlineSpan? Function(T, BuildContext)? richTooltipProvider;
-=======
   RichTooltipBuilder<T>? richTooltipProvider;
->>>>>>> c57d7f4f
 
   Comparable Function(T)? secondaryCompare;
 
