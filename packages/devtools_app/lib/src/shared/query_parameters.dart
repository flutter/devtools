--- conflicted
+++ resolved
@@ -59,14 +59,12 @@
   /// Keys for theming values that an IDE may pass in the embedded DevTools URI.
   IdeThemeQueryParams get ideThemeParams => IdeThemeQueryParams(params);
 
-<<<<<<< HEAD
+  /// The current [EmbedMode] of DevTools based on the query parameters.
+  EmbedMode get embedMode => ideThemeParams.embedMode;
+
   /// Whether DevTools should be loaded using dart2wasm + skwasm instead of
   /// dart2js + canvaskit.
   bool get useWasm => params[wasmKey] == 'true';
-=======
-  /// The current [EmbedMode] of DevTools based on the query parameters.
-  EmbedMode get embedMode => ideThemeParams.embedMode;
->>>>>>> a221e8bf
 
   static const vmServiceUriKey = 'uri';
   static const hideScreensKey = 'hide';
