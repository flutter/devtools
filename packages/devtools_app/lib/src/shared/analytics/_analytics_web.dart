--- conflicted
+++ resolved
@@ -625,11 +625,7 @@
   );
   GTag.exception(gaExceptionProvider: () => gTagException);
 
-<<<<<<< HEAD
-  final uaEvent = uaEventFromGtagException(gTagException);
-=======
   final uaEvent = _uaEventFromGtagException(gTagException);
->>>>>>> 0a01c48e
   unawaited(dtdManager.sendAnalyticsEvent(uaEvent));
 }
 
@@ -894,11 +890,7 @@
   );
 }
 
-<<<<<<< HEAD
-ua.Event uaEventFromGtagException(GtagExceptionDevTools gtagException) {
-=======
 ua.Event _uaEventFromGtagException(GtagExceptionDevTools gtagException) {
->>>>>>> 0a01c48e
   return ua.Event.exception(
     exception: gtagException.description ?? 'unknown exception',
     data: {
