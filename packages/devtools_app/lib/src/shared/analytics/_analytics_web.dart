--- conflicted
+++ resolved
@@ -973,26 +973,9 @@
       'isEmbedded': gtagException.is_embedded,
       'isWasm': gtagException.is_wasm,
       'g3Username': gtagException.g3_username,
-<<<<<<< HEAD
-      'uiDurationMicros': gtagException.ui_duration_micros,
-      'rasterDurationMicros': gtagException.raster_duration_micros,
-      'shaderCompilationDurationMicros':
-          gtagException.shader_compilation_duration_micros,
-      'traceEventCount': gtagException.trace_event_count,
-      'cpuSampleCount': gtagException.cpu_sample_count,
-      'cpuStackDepth': gtagException.cpu_stack_depth,
-      'heapDiffObjectsBefore': gtagException.heap_diff_objects_before,
-      'heapDiffObjectsAfter': gtagException.heap_diff_objects_after,
-      'heapObjectsTotal': gtagException.heap_objects_total,
-      'rootSetCount': gtagException.root_set_count,
-      'rowCount': gtagException.row_count,
-      'inspectorTreeControllerId': gtagException.inspector_tree_controller_id,
-      'isV2Inspector': gtagException.is_v2_inspector,
-=======
       // Do not include metrics in exceptions because GA4 event parameter are
       // limited to 25 entries, and we need to reserve entries for the stack
       // trace chunks.
->>>>>>> 3642846c
     },
   );
 }