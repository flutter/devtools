// Copyright 2019 The Chromium Authors. All rights reserved.
// Use of this source code is governed by a BSD-style license that can be
// found in the LICENSE file.

// ignore_for_file: non_constant_identifier_names

@JS()
library;

import 'dart:async';
import 'dart:js_interop';

import 'package:devtools_app_shared/ui.dart';
import 'package:flutter/foundation.dart';
import 'package:logging/logging.dart';
import 'package:unified_analytics/unified_analytics.dart' as ua;
import 'package:web/web.dart';

import '../globals.dart';
<<<<<<< HEAD
import '../primitives/utils.dart';
import '../query_parameters.dart';
=======
import '../managers/dtd_manager_extensions.dart';
import '../primitives/query_parameters.dart';
import '../primitives/utils.dart';
>>>>>>> a10910a9
import '../server/server.dart' as server;
import '../utils/utils.dart';
import 'analytics_common.dart';
import 'constants.dart' as gac;
import 'gtags.dart';
import 'metrics.dart';

// Dimensions1 AppType values:
const appTypeFlutter = 'flutter';
const appTypeWeb = 'web';
const appTypeFlutterWeb = 'flutter_web';
const appTypeDartCLI = 'dart_cli';
// Dimensions2 BuildType values:
const buildTypeDebug = 'debug';
const buildTypeProfile = 'profile';
// Start with Android_n.n.n
const devToolsPlatformTypeAndroid = 'Android_';
// Dimension5 devToolsChrome starts with
const devToolsChromeName = 'Chrome/'; // starts with and ends with n.n.n
const devToolsChromeIos = 'Crios/'; // starts with and ends with n.n.n
const devToolsChromeOS = 'CrOS'; // Chrome OS
// Dimension6 devToolsVersion

// Dimension7 ideLaunched
const ideLaunchedCLI = 'CLI'; // Command Line Interface

final _log = Logger('_analytics_web');

@JS('initializeGA')
external void initializeGA();

extension type GtagEventDevTools._(JSObject _) implements GtagEvent {
  // TODO(kenz): try to make this accept a JSON map of extra parameters rather
  // than a fixed list of fields. See
  // https://github.com/flutter/devtools/pull/3281#discussion_r692376353.
  external factory GtagEventDevTools({
    String? screen,
    String? event_category,
    String? event_label, // Event e.g., gaScreenViewEvent, gaSelectEvent, etc.
    String? send_to, // UA ID of target GA property to receive event data.

    int value,
    bool non_interaction,
    JSObject? custom_map,

    // NOTE: Do not reorder any of these. Order here must match the order in the
    // Google Analytics console.
    String? user_app, // dimension1 (flutter or web)
    String? user_build, // dimension2 (debug or profile)
    String? user_platform, // dimension3 (android/ios/fuchsia/linux/mac/windows)
    String? devtools_platform, // dimension4 linux/android/mac/windows
    String? devtools_chrome, // dimension5 Chrome version #
    String? devtools_version, // dimension6 DevTools version #
    String? ide_launched, // dimension7 Devtools launched (CLI, VSCode, Android)
    String?
    flutter_client_id, // dimension8 Flutter tool client_id (~/.flutter).
    String? is_external_build, // dimension9 External build or google3
    String? is_embedded, // dimension10 Whether devtools is embedded
    String? g3_username, // dimension11 g3 username (null for external users)
    // dimension12 IDE feature that launched Devtools
    // The following is a non-exhaustive list of possible values for this dimension:
    // "command" - VS Code command palette
    // "sidebarContent" - the content of the sidebar (e.g. the DevTools dropdown for a debug session)
    // "sidebarTitle" - the DevTools action in the sidebar title
    // "touchbar" - MacOS touchbar button
    // "launchConfiguration" - configured explicitly in launch configuration
    // "onDebugAutomatic" - configured to always run on debug session start
    // "onDebugPrompt" - user responded to prompt when running a debug session
    // "languageStatus" - launched from the language status popout
    String? ide_launched_feature,
    String? is_wasm, // dimension13 whether DevTools is running with WASM.
    // Performance screen metrics. See [PerformanceScreenMetrics].
    int? ui_duration_micros, // metric1
    int? raster_duration_micros, // metric2
    int? shader_compilation_duration_micros, // metric3
    // Profiler screen metrics. See [ProfilerScreenMetrics].
    int? cpu_sample_count, // metric4
    int? cpu_stack_depth, // metric5
    // Performance screen metric. See [PerformanceScreenMetrics].
    int? trace_event_count, // metric6
    // Memory screen metric. See [MemoryScreenMetrics].
    int? heap_diff_objects_before, // metric7
    int? heap_diff_objects_after, // metric8
    int? heap_objects_total, // metric9
    // Inspector screen metrics. See [InspectorScreenMetrics].
    int? root_set_count, // metric10
    int? row_count, // metric11
    int? inspector_tree_controller_id, // metric12
    // Deep Link screen metrics. See [DeepLinkScreenMetrics].
    String? android_app_id, //metric13
    String? ios_bundle_id, //metric14
    // Inspector screen metrics. See [InspectorScreenMetrics].
    bool? is_v2_inspector, // metric15
  });

  factory GtagEventDevTools._create({
    required String screen,
    required String event_category,
    required String event_label,
    String? send_to,
    bool non_interaction = false,
    int value = 0,
    ScreenAnalyticsMetrics? screenMetrics,
  }) {
    return GtagEventDevTools(
      screen: screen,
      event_category: event_category,
      event_label: event_label,
      send_to: send_to,
      non_interaction: non_interaction,
      value: value,
      user_app: userAppType,
      user_build: userBuildType,
      user_platform: userPlatformType,
      devtools_platform: devtoolsPlatformType,
      devtools_chrome: devtoolsChrome,
      devtools_version: devtoolsVersion,
      ide_launched: ideLaunched,
      flutter_client_id: flutterClientId,
      is_external_build: isExternalBuild.toString(),
      is_embedded: isEmbedded().toString(),
      g3_username: devToolsEnvironmentParameters.username(),
      ide_launched_feature: ideLaunchedFeature,
      is_wasm: kIsWasm.toString(),
      // [PerformanceScreenMetrics]
<<<<<<< HEAD
      ui_duration_micros: screenMetrics is PerformanceScreenMetrics
          ? screenMetrics.uiDuration?.inMicroseconds
          : null,
      raster_duration_micros: screenMetrics is PerformanceScreenMetrics
          ? screenMetrics.rasterDuration?.inMicroseconds
          : null,
=======
      ui_duration_micros:
          screenMetrics is PerformanceScreenMetrics
              ? screenMetrics.uiDuration?.inMicroseconds
              : null,
      raster_duration_micros:
          screenMetrics is PerformanceScreenMetrics
              ? screenMetrics.rasterDuration?.inMicroseconds
              : null,
>>>>>>> a10910a9
      shader_compilation_duration_micros:
          screenMetrics is PerformanceScreenMetrics
              ? screenMetrics.shaderCompilationDuration?.inMicroseconds
              : null,
<<<<<<< HEAD
      trace_event_count: screenMetrics is PerformanceScreenMetrics
          ? screenMetrics.traceEventCount
          : null,
      // [ProfilerScreenMetrics]
      cpu_sample_count: screenMetrics is ProfilerScreenMetrics
          ? screenMetrics.cpuSampleCount
          : null,
      cpu_stack_depth: screenMetrics is ProfilerScreenMetrics
          ? screenMetrics.cpuStackDepth
          : null,
      // [MemoryScreenMetrics]
      heap_diff_objects_before: screenMetrics is MemoryScreenMetrics
          ? screenMetrics.heapDiffObjectsBefore
          : null,
      heap_diff_objects_after: screenMetrics is MemoryScreenMetrics
          ? screenMetrics.heapDiffObjectsAfter
          : null,
      heap_objects_total: screenMetrics is MemoryScreenMetrics
          ? screenMetrics.heapObjectsTotal
          : null,
      // [InspectorScreenMetrics]
      root_set_count: screenMetrics is InspectorScreenMetrics
          ? screenMetrics.rootSetCount
          : null,
      row_count: screenMetrics is InspectorScreenMetrics
          ? screenMetrics.rowCount
          : null,
      inspector_tree_controller_id: screenMetrics is InspectorScreenMetrics
          ? screenMetrics.inspectorTreeControllerId
          : null,
      // [DeepLinkScreenMetrics]
      android_app_id: screenMetrics is DeepLinkScreenMetrics
          ? screenMetrics.androidAppId
          : null,
      ios_bundle_id: screenMetrics is DeepLinkScreenMetrics
          ? screenMetrics.iosBundleId
          : null,
=======
      trace_event_count:
          screenMetrics is PerformanceScreenMetrics
              ? screenMetrics.traceEventCount
              : null,
      // [ProfilerScreenMetrics]
      cpu_sample_count:
          screenMetrics is ProfilerScreenMetrics
              ? screenMetrics.cpuSampleCount
              : null,
      cpu_stack_depth:
          screenMetrics is ProfilerScreenMetrics
              ? screenMetrics.cpuStackDepth
              : null,
      // [MemoryScreenMetrics]
      heap_diff_objects_before:
          screenMetrics is MemoryScreenMetrics
              ? screenMetrics.heapDiffObjectsBefore
              : null,
      heap_diff_objects_after:
          screenMetrics is MemoryScreenMetrics
              ? screenMetrics.heapDiffObjectsAfter
              : null,
      heap_objects_total:
          screenMetrics is MemoryScreenMetrics
              ? screenMetrics.heapObjectsTotal
              : null,
      // [InspectorScreenMetrics]
      root_set_count:
          screenMetrics is InspectorScreenMetrics
              ? screenMetrics.rootSetCount
              : null,
      row_count:
          screenMetrics is InspectorScreenMetrics
              ? screenMetrics.rowCount
              : null,
      inspector_tree_controller_id:
          screenMetrics is InspectorScreenMetrics
              ? screenMetrics.inspectorTreeControllerId
              : null,
      // [DeepLinkScreenMetrics]
      android_app_id:
          screenMetrics is DeepLinkScreenMetrics
              ? screenMetrics.androidAppId
              : null,
      ios_bundle_id:
          screenMetrics is DeepLinkScreenMetrics
              ? screenMetrics.iosBundleId
              : null,
>>>>>>> a10910a9
      // [InspectorScreenMetrics]
      is_v2_inspector:
          screenMetrics is InspectorScreenMetrics ? screenMetrics.isV2 : null,
    );
  }

  external String? get screen;

  // Custom dimensions:
  external String? get user_app;
  external String? get user_build;
  external String? get user_platform;
  external String? get devtools_platform;
  external String? get devtools_chrome;
  external String? get devtools_version;
  external String? get ide_launched;
  external String? get flutter_client_id;
  external String? get is_external_build;
  external String? get is_embedded;
  external String? get g3_username;
  external String? get ide_launched_feature;
  external String? get is_wasm;

  // Custom metrics:
  external int? get ui_duration_micros;
  external int? get raster_duration_micros;
  external int? get shader_compilation_duration_micros;
  external int? get cpu_sample_count;
  external int? get cpu_stack_depth;
  external int? get trace_event_count;
  external int? get heap_diff_objects_before;
  external int? get heap_diff_objects_after;
  external int? get heap_objects_total;
  external int? get root_set_count;
  external int? get row_count;
  external int? get inspector_tree_controller_id;
  external String? get android_app_id;
  external String? get ios_bundle_id;
  external bool? get is_v2_inspector;
}

extension type GtagExceptionDevTools._(JSObject _) implements GtagException {
  external factory GtagExceptionDevTools({
    String? screen,
    String? description,
    bool fatal,

    // NOTE: Do not reorder any of these. Order here must match the order in the
    // Google Analytics console.
    String? user_app, // dimension1 (flutter or web)
    String? user_build, // dimension2 (debug or profile)
    String? user_platform, // dimension3 (android or ios)
    String? devtools_platform, // dimension4 linux/android/mac/windows
    String? devtools_chrome, // dimension5 Chrome version #
    String? devtools_version, // dimension6 DevTools version #
    String? ide_launched, // dimension7 IDE launched DevTools
    String? flutter_client_id, // dimension8 Flutter tool clientId
    String? is_external_build, // dimension9 External build or google3
    String? is_embedded, // dimension10 Whether devtools is embedded
    String? g3_username, // dimension11 g3 username (null for external users)
    // dimension12 IDE feature that launched Devtools
    // The following is a non-exhaustive list of possible values for this dimension:
    // "command" - VS Code command palette
    // "sidebarContent" - the content of the sidebar (e.g. the DevTools dropdown for a debug session)
    // "sidebarTitle" - the DevTools action in the sidebar title
    // "touchbar" - MacOS touchbar button
    // "launchConfiguration" - configured explicitly in launch configuration
    // "onDebugAutomatic" - configured to always run on debug session start
    // "onDebugPrompt" - user responded to prompt when running a debug session
    // "languageStatus" - launched from the language status popout
    String? ide_launched_feature,
    String? is_wasm, // dimension13 whether DevTools is running with WASM.
    // Performance screen metrics. See [PerformanceScreenMetrics].
    int? ui_duration_micros, // metric1
    int? raster_duration_micros, // metric2
    int? shader_compilation_duration_micros, // metric3
    // Profiler screen metrics. See [ProfilerScreenMetrics].
    int? cpu_sample_count, // metric4
    int? cpu_stack_depth, // metric5
    // Performance screen metric. See [PerformanceScreenMetrics].
    int? trace_event_count, // metric6
    // Memory screen metric. See [MemoryScreenMetrics].
    int? heap_diff_objects_before, // metric7
    int? heap_diff_objects_after, // metric8
    int? heap_objects_total, // metric9
    // Inspector screen metrics. See [InspectorScreenMetrics].
    int? root_set_count, // metric10
    int? row_count, // metric11
    int? inspector_tree_controller_id, // metric12
    // Deep Link screen metrics. See [DeepLinkScreenMetrics].
    String? android_app_id, //metric13
    String? ios_bundle_id, //metric14
    // Inspector screen metrics. See [InspectorScreenMetrics].
    bool? is_v2_inspector, // metric15
  });

  factory GtagExceptionDevTools._create(
    String errorMessage, {
    bool fatal = false,
    ScreenAnalyticsMetrics? screenMetrics,
  }) {
    return GtagExceptionDevTools(
      description: errorMessage,
      fatal: fatal,
      user_app: userAppType,
      user_build: userBuildType,
      user_platform: userPlatformType,
      devtools_platform: devtoolsPlatformType,
      devtools_chrome: devtoolsChrome,
      devtools_version: devtoolsVersion,
      ide_launched: _ideLaunched,
      flutter_client_id: flutterClientId,
      is_external_build: isExternalBuild.toString(),
      is_embedded: isEmbedded().toString(),
      g3_username: devToolsEnvironmentParameters.username(),
      ide_launched_feature: ideLaunchedFeature,
      is_wasm: kIsWasm.toString(),
      // [PerformanceScreenMetrics]
<<<<<<< HEAD
      ui_duration_micros: screenMetrics is PerformanceScreenMetrics
          ? screenMetrics.uiDuration?.inMicroseconds
          : null,
      raster_duration_micros: screenMetrics is PerformanceScreenMetrics
          ? screenMetrics.rasterDuration?.inMicroseconds
          : null,
      trace_event_count: screenMetrics is PerformanceScreenMetrics
          ? screenMetrics.traceEventCount
          : null,
=======
      ui_duration_micros:
          screenMetrics is PerformanceScreenMetrics
              ? screenMetrics.uiDuration?.inMicroseconds
              : null,
      raster_duration_micros:
          screenMetrics is PerformanceScreenMetrics
              ? screenMetrics.rasterDuration?.inMicroseconds
              : null,
      trace_event_count:
          screenMetrics is PerformanceScreenMetrics
              ? screenMetrics.traceEventCount
              : null,
>>>>>>> a10910a9
      shader_compilation_duration_micros:
          screenMetrics is PerformanceScreenMetrics
              ? screenMetrics.shaderCompilationDuration?.inMicroseconds
              : null,
      // [ProfilerScreenMetrics]
<<<<<<< HEAD
      cpu_sample_count: screenMetrics is ProfilerScreenMetrics
          ? screenMetrics.cpuSampleCount
          : null,
      cpu_stack_depth: screenMetrics is ProfilerScreenMetrics
          ? screenMetrics.cpuStackDepth
          : null,
      // [MemoryScreenMetrics]
      heap_diff_objects_before: screenMetrics is MemoryScreenMetrics
          ? screenMetrics.heapDiffObjectsBefore
          : null,
      heap_diff_objects_after: screenMetrics is MemoryScreenMetrics
          ? screenMetrics.heapDiffObjectsAfter
          : null,
      heap_objects_total: screenMetrics is MemoryScreenMetrics
          ? screenMetrics.heapObjectsTotal
          : null,
      // [InspectorScreenMetrics]
      root_set_count: screenMetrics is InspectorScreenMetrics
          ? screenMetrics.rootSetCount
          : null,
      row_count: screenMetrics is InspectorScreenMetrics
          ? screenMetrics.rowCount
          : null,
      inspector_tree_controller_id: screenMetrics is InspectorScreenMetrics
          ? screenMetrics.inspectorTreeControllerId
          : null,
      // [DeepLinkScreenMetrics]
      android_app_id: screenMetrics is DeepLinkScreenMetrics
          ? screenMetrics.androidAppId
          : null,
      ios_bundle_id: screenMetrics is DeepLinkScreenMetrics
          ? screenMetrics.iosBundleId
          : null,
=======
      cpu_sample_count:
          screenMetrics is ProfilerScreenMetrics
              ? screenMetrics.cpuSampleCount
              : null,
      cpu_stack_depth:
          screenMetrics is ProfilerScreenMetrics
              ? screenMetrics.cpuStackDepth
              : null,
      // [MemoryScreenMetrics]
      heap_diff_objects_before:
          screenMetrics is MemoryScreenMetrics
              ? screenMetrics.heapDiffObjectsBefore
              : null,
      heap_diff_objects_after:
          screenMetrics is MemoryScreenMetrics
              ? screenMetrics.heapDiffObjectsAfter
              : null,
      heap_objects_total:
          screenMetrics is MemoryScreenMetrics
              ? screenMetrics.heapObjectsTotal
              : null,
      // [InspectorScreenMetrics]
      root_set_count:
          screenMetrics is InspectorScreenMetrics
              ? screenMetrics.rootSetCount
              : null,
      row_count:
          screenMetrics is InspectorScreenMetrics
              ? screenMetrics.rowCount
              : null,
      inspector_tree_controller_id:
          screenMetrics is InspectorScreenMetrics
              ? screenMetrics.inspectorTreeControllerId
              : null,
      // [DeepLinkScreenMetrics]
      android_app_id:
          screenMetrics is DeepLinkScreenMetrics
              ? screenMetrics.androidAppId
              : null,
      ios_bundle_id:
          screenMetrics is DeepLinkScreenMetrics
              ? screenMetrics.iosBundleId
              : null,
>>>>>>> a10910a9
      // [InspectorScreenMetrics]
      is_v2_inspector:
          screenMetrics is InspectorScreenMetrics ? screenMetrics.isV2 : null,
    );
  }

  // Custom dimensions:
  external String? get user_app;
  external String? get user_build;
  external String? get user_platform;
  external String? get devtools_platform;
  external String? get devtools_chrome;
  external String? get devtools_version;
  external String? get ide_launched;
  external String? get flutter_client_id;
  external String? get is_external_build;
  external String? get is_embedded;
  external String? get g3_username;
  external String? get ide_launched_feature;
  external String? get is_wasm;

  // Custom metrics:
  external int? get ui_duration_micros;
  external int? get raster_duration_micros;
  external int? get shader_compilation_duration_micros;
  external int? get cpu_sample_count;
  external int? get cpu_stack_depth;
  external int? get trace_event_count;
  external int? get heap_diff_objects_before;
  external int? get heap_diff_objects_after;
  external int? get heap_objects_total;
  external int? get root_set_count;
  external int? get row_count;
  external int? get inspector_tree_controller_id;
  external String? get android_app_id;
  external String? get ios_bundle_id;
  external bool? get is_v2_inspector;
}

/// Whether google analytics are enabled.
Future<bool> isAnalyticsEnabled() async {
  bool enabled = false;
  if (kReleaseMode) {
    enabled = await dtdManager.analyticsTelemetryEnabled();
  }

  // TODO(https://github.com/flutter/devtools/issues/7083): remove this block
  // when the legacy analytics are fully removed. For now, check that both
  // unified analytics are enabled and the legacy analytics are enabled.
  if (enabled) {
    enabled = await server.isAnalyticsEnabled();
  }

  return enabled;
}

/// Whether the google analytics consent message should be shown.
Future<bool> shouldShowAnalyticsConsentMessage() async {
  bool shouldShow = false;
  if (kReleaseMode) {
    // When asked if the consent message should be shown,
    // package:unified_analytics will return true if this the user's first run
    // of DevTools with package:unified_analytics support or when the consent
    // message version has been updated.
    shouldShow = await dtdManager.shouldShowAnalyticsConsentMessage();
  }

  // TODO(https://github.com/flutter/devtools/issues/7083): remove this block
  // when the legacy analytics are fully removed.
  if (!shouldShow) {
    shouldShow = await server.isFirstRun();
  }

  return shouldShow;
}

void screen(String screenName, [int value = 0]) {
  _log.fine('Event: Screen(screenName:$screenName, value:$value)');
  final gtagEvent = GtagEventDevTools._create(
    screen: screenName,
    event_category: gac.screenViewEvent,
    event_label: gac.init,
    value: value,
    send_to: gaDevToolsPropertyId(),
  );
  _sendEvent(gtagEvent);
}

String _operationKey(String screenName, String timedOperation) {
  return '$screenName-$timedOperation';
}

final _timedOperationsInProgress = <String, DateTime>{};

// Use this method coupled with `timeEnd` when an operation cannot be timed in
// a callback, but rather needs to be timed instead at two disjoint start and
// end marks.
void timeStart(String screenName, String timedOperation) {
  final startTime = DateTime.now();
  final operationKey = _operationKey(screenName, timedOperation);
  _timedOperationsInProgress[operationKey] = startTime;
}

// Use this method coupled with `timeStart` when an operation cannot be timed in
// a callback, but rather needs to be timed instead at two disjoint start and
// end marks.
void timeEnd(
  String screenName,
  String timedOperation, {
  ScreenAnalyticsMetrics Function()? screenMetricsProvider,
}) {
  final endTime = DateTime.now();
  final operationKey = _operationKey(screenName, timedOperation);
  final startTime = _timedOperationsInProgress.remove(operationKey);
  assert(startTime != null);
  if (startTime == null) {
    _log.warning(
      'Could not time operation "$timedOperation" because a) `timeEnd` was '
      'called before `timeStart` or b) the `screenName` and `timedOperation`'
      'parameters for the `timeStart` and `timeEnd` calls do not match.',
    );
    return;
  }
  final durationMicros =
      endTime.microsecondsSinceEpoch - startTime.microsecondsSinceEpoch;
  _timing(
    screenName,
    timedOperation,
    durationMicros: durationMicros,
    screenMetrics:
        screenMetricsProvider != null ? screenMetricsProvider() : null,
  );
}

void cancelTimingOperation(String screenName, String timedOperation) {
  final operationKey = _operationKey(screenName, timedOperation);
  final operation = _timedOperationsInProgress.remove(operationKey);
  assert(
    operation != null,
    'The operation cannot be cancelled because it does not exist.',
  );
}

// Use this when a synchronous operation can be timed in a callback.
void timeSync(
  String screenName,
  String timedOperation, {
  required void Function() syncOperation,
  ScreenAnalyticsMetrics Function()? screenMetricsProvider,
}) {
  final startTime = DateTime.now();
  try {
    syncOperation();
  } catch (e, st) {
    // Do not send the timing analytic to GA if the operation failed.
    _log.warning(
      'Could not time sync operation "$timedOperation" '
      'because an exception was thrown:\n$e\n$st',
    );
    rethrow;
  }
  final endTime = DateTime.now();
  final durationMicros =
      endTime.microsecondsSinceEpoch - startTime.microsecondsSinceEpoch;
  _timing(
    screenName,
    timedOperation,
    durationMicros: durationMicros,
    screenMetrics:
        screenMetricsProvider != null ? screenMetricsProvider() : null,
  );
}

// Use this when an asynchronous operation can be timed in a callback.
Future<void> timeAsync(
  String screenName,
  String timedOperation, {
  required Future<void> Function() asyncOperation,
  ScreenAnalyticsMetrics Function()? screenMetricsProvider,
}) async {
  final startTime = DateTime.now();
  try {
    await asyncOperation();
  } catch (e, st) {
    // Do not send the timing analytic to GA if the operation failed.
    _log.warning(
      'Could not time async operation "$timedOperation" '
      'because an exception was thrown:\n$e\n$st',
    );
    rethrow;
  }
  final endTime = DateTime.now();
  final durationMicros =
      endTime.microsecondsSinceEpoch - startTime.microsecondsSinceEpoch;
  _timing(
    screenName,
    timedOperation,
    durationMicros: durationMicros,
    screenMetrics:
        screenMetricsProvider != null ? screenMetricsProvider() : null,
  );
}

void _timing(
  String screenName,
  String timedOperation, {
  required int durationMicros,
  ScreenAnalyticsMetrics? screenMetrics,
}) {
  _log.fine(
    'Event: _timing('
    'screenName:$screenName, '
    'timedOperation:$timedOperation, '
    'durationMicros:$durationMicros)',
  );
  final gtagEvent = GtagEventDevTools._create(
    screen: screenName,
    event_category: gac.timingEvent,
    event_label: timedOperation,
    value: durationMicros,
    send_to: gaDevToolsPropertyId(),
    screenMetrics: screenMetrics,
  );
  _sendEvent(gtagEvent);
}

/// Sends an analytics event to signal that something in DevTools was selected.
void select(
  String screenName,
  String selectedItem, {
  int value = 0,
  bool nonInteraction = false,
  ScreenAnalyticsMetrics Function()? screenMetricsProvider,
}) {
  _log.fine(
    'Event: select('
    'screenName:$screenName, '
    'selectedItem:$selectedItem, '
    'value:$value, '
    'nonInteraction:$nonInteraction)',
  );
  final gtagEvent = GtagEventDevTools._create(
    screen: screenName,
    event_category: gac.selectEvent,
    event_label: selectedItem,
    value: value,
    non_interaction: nonInteraction,
    send_to: gaDevToolsPropertyId(),
    screenMetrics:
        screenMetricsProvider != null ? screenMetricsProvider() : null,
  );
  _sendEvent(gtagEvent);
}

/// Sends an analytics event to signal that something in DevTools was viewed.
///
/// Impression events should not signal user interaction like [select].
void impression(
  String screenName,
  String item, {
  ScreenAnalyticsMetrics Function()? screenMetricsProvider,
}) {
  _log.fine(
    'Event: impression('
    'screenName:$screenName, '
    'item:$item)',
  );
  final gtagEvent = GtagEventDevTools._create(
    screen: screenName,
    event_category: gac.impressionEvent,
    event_label: item,
    non_interaction: true,
    send_to: gaDevToolsPropertyId(),
    screenMetrics:
        screenMetricsProvider != null ? screenMetricsProvider() : null,
  );
  _sendEvent(gtagEvent);
}

String? _lastGaError;

/// Reports an error to analytics.
///
/// [errorMessage] is the description of the error.
/// [stackTraceSubstrings] is the stack trace broken up into substrings of
/// size [ga4ParamValueCharacterLimit] so that we can send the stack trace in
/// chunks to GA4 through unified_analytics.
void reportError(
  String errorMessage, {
  List<String> stackTraceSubstrings = const <String>[],
  bool fatal = false,
}) {
  // Don't keep recording same last error.
  if (_lastGaError == errorMessage) return;
  _lastGaError = errorMessage;

  final gTagExceptionWithStackTrace = GtagExceptionDevTools._create(
    // Include the stack trace in the message for legacy analytics.
    '$errorMessage\n${stackTraceSubstrings.join()}',
    fatal: fatal,
  );
  GTag.exception(gaExceptionProvider: () => gTagExceptionWithStackTrace);

  final uaEvent = _uaEventFromGtagException(
    GtagExceptionDevTools._create(errorMessage, fatal: fatal),
    stackTraceSubstrings: stackTraceSubstrings,
  );
  unawaited(dtdManager.sendAnalyticsEvent(uaEvent));
}

////////////////////////////////////////////////////////////////////////////////
// Utilities to collect all platform and DevTools state for Analytics.
////////////////////////////////////////////////////////////////////////////////

// GA dimensions:
String _userAppType = ''; // dimension1
String _userBuildType = ''; // dimension2
String _userPlatformType = ''; // dimension3

String _devtoolsPlatformType =
    ''; // dimension4 MacIntel/Linux/Windows/Android_n
String _devtoolsChrome = ''; // dimension5 Chrome/n.n.n  or Crios/n.n.n

final devtoolsVersion = devToolsVersion; //dimension6 n.n.n

String _ideLaunched = ''; // dimension7 IDE launched DevTools (VSCode, CLI, ...)

// dimension12 IDE feature that launched DevTools
String _ideLaunchedFeature = '';

String _flutterClientId = ''; // dimension8 Flutter tool clientId.

String get userAppType => _userAppType;

set userAppType(String newUserAppType) {
  _userAppType = newUserAppType;
}

String get userBuildType => _userBuildType;

set userBuildType(String newUserBuildType) {
  _userBuildType = newUserBuildType;
}

String get userPlatformType => _userPlatformType;

set userPlatformType(String newUserPlatformType) {
  _userPlatformType = newUserPlatformType;
}

String get devtoolsPlatformType => _devtoolsPlatformType;

set devtoolsPlatformType(String newDevtoolsPlatformType) {
  _devtoolsPlatformType = newDevtoolsPlatformType;
}

String get devtoolsChrome => _devtoolsChrome;

set devtoolsChrome(String newDevtoolsChrome) {
  _devtoolsChrome = newDevtoolsChrome;
}

/// The IDE that DevTools was launched from.
///
/// Defaults to [ideLaunchedCLI] if DevTools was not launched from the IDE.
String get ideLaunched => _ideLaunched;

String get ideLaunchedFeature => _ideLaunchedFeature;

set ideLaunchedFeature(String newIdeLaunchedFeature) {
  _ideLaunchedFeature = newIdeLaunchedFeature;
}

String get flutterClientId => _flutterClientId;

set flutterClientId(String newFlutterClientId) {
  _flutterClientId = newFlutterClientId;
}

bool _computingDimensions = false;
bool _analyticsComputed = false;

bool _computingUserApplicationDimensions = false;
bool _userApplicationDimensionsComputed = false;

// Computes the running application.
void _computeUserApplicationCustomGTagData() {
  if (_userApplicationDimensionsComputed) return;

  final connectedApp = serviceConnection.serviceManager.connectedApp!;
  assert(connectedApp.isFlutterAppNow != null);
  assert(connectedApp.isDartWebAppNow != null);
  assert(connectedApp.isProfileBuildNow != null);

  const unknownOS = 'unknown';
  if (connectedApp.isFlutterAppNow!) {
    userPlatformType =
        serviceConnection.serviceManager.vm?.operatingSystem ?? unknownOS;
  }
  if (connectedApp.isFlutterWebAppNow) {
    userAppType = appTypeFlutterWeb;
  } else if (connectedApp.isFlutterAppNow!) {
    userAppType = appTypeFlutter;
  } else if (connectedApp.isDartWebAppNow!) {
    userAppType = appTypeWeb;
  } else {
    userAppType = appTypeDartCLI;
  }

  userBuildType =
      connectedApp.isProfileBuildNow! ? buildTypeProfile : buildTypeDebug;

  _analyticsComputed = true;
}

@JS('getDevToolsPropertyID')
external String gaDevToolsPropertyId();

@JS('hookupListenerForGA')
external void jsHookupListenerForGA();

/// Computes the DevTools application. Fills in the devtoolsPlatformType and
/// devtoolsChrome.
void computeDevToolsCustomGTagsData() {
  // Platform
  final platform = window.navigator.platform;
  platform.replaceAll(' ', '_');
  devtoolsPlatformType = platform;

  final appVersion = window.navigator.appVersion;
  final splits = appVersion.split(' ');
  final len = splits.length;
  for (int index = 0; index < len; index++) {
    final value = splits[index];
    // Chrome or Chrome iOS
    if (value.startsWith(devToolsChromeName) ||
        value.startsWith(devToolsChromeIos)) {
      devtoolsChrome = value;
    } else if (value.startsWith('Android')) {
      // appVersion for Android is 'Android n.n.n'
      devtoolsPlatformType = '$devToolsPlatformTypeAndroid${splits[index + 1]}';
    } else if (value == devToolsChromeOS) {
      // Chrome OS will return a platform e.g., CrOS_Linux_x86_64
      devtoolsPlatformType = '${devToolsChromeOS}_$platform';
    }
  }
}

// Look at the query parameters '&ide=' and record in GA.
void computeDevToolsQueryParams() {
  _ideLaunched = ideLaunchedCLI; // Default is Command Line launch.

  final queryParams = DevToolsQueryParams.load();
  final ide = queryParams.ide;
  if (ide != null) {
    _ideLaunched = ide;
  }

  final ideFeature = queryParams.ideFeature;
  if (ideFeature != null) {
    ideLaunchedFeature = ideFeature;
  }
}

Future<void> computeFlutterClientId() async {
  flutterClientId = await server.flutterGAClientID();
}

int _stillWaiting = 0;

void waitForDimensionsComputed(String screenName) {
  Timer(const Duration(milliseconds: 100), () {
    if (_analyticsComputed) {
      screen(screenName);
    } else {
      if (_stillWaiting++ < 50) {
        waitForDimensionsComputed(screenName);
      } else {
        _log.warning('Cancel waiting for dimensions.');
      }
    }
  });
}

Future<void> setupDimensions() async {
  if (!_analyticsComputed && !_computingDimensions) {
    _computingDimensions = true;
    computeDevToolsCustomGTagsData();
    computeDevToolsQueryParams();
    await computeFlutterClientId();
    _analyticsComputed = true;
  }
}

void setupUserApplicationDimensions() {
  if (serviceConnection.serviceManager.connectedApp != null &&
      !_userApplicationDimensionsComputed &&
      !_computingUserApplicationDimensions) {
    _computingUserApplicationDimensions = true;
    _computeUserApplicationCustomGTagData();
    _userApplicationDimensionsComputed = true;
  }
}

Map<String, Object?> generateSurveyQueryParameters() {
  const ideKey = 'IDE';
  const versionKey = 'Version';
  const internalKey = 'Internal';
  return {
    ideKey: _ideLaunched,
    versionKey: devtoolsVersion,
    internalKey: (!isExternalBuild).toString(),
  };
}

FutureOr<void> legacyOnEnableAnalytics() async {
  await server.setAnalyticsEnabled();
}

FutureOr<void> legacyOnDisableAnalytics() async {
  await server.setAnalyticsEnabled(false);
}

void legacyOnSetupAnalytics() {
  initializeGA();
  jsHookupListenerForGA();
}

void _sendEvent(GtagEventDevTools gtagEvent) {
<<<<<<< HEAD
  GTag.event(
    gtagEvent.screen!,
    gaEventProvider: () => gtagEvent,
  );
=======
  GTag.event(gtagEvent.screen!, gaEventProvider: () => gtagEvent);
>>>>>>> a10910a9
  final uaEvent = _uaEventFromGtagEvent(gtagEvent);
  unawaited(dtdManager.sendAnalyticsEvent(uaEvent));
}

ua.Event _uaEventFromGtagEvent(GtagEventDevTools gtagEvent) {
  // Any dimensions or metrics that have a null value will be removed from
  // the event data in the [ua.Event.devtoolsEvent] constructor.
  return ua.Event.devtoolsEvent(
    screen: gtagEvent.screen!,
    eventCategory: gtagEvent.event_category!,
    label: gtagEvent.event_label!,
    value: gtagEvent.value,
    userInitiatedInteraction: !gtagEvent.non_interaction,
    userApp: gtagEvent.user_app,
    userBuild: gtagEvent.user_build,
    userPlatform: gtagEvent.user_platform,
    devtoolsPlatform: gtagEvent.devtools_platform,
    devtoolsChrome: gtagEvent.devtools_chrome,
    devtoolsVersion: gtagEvent.devtools_version,
    ideLaunched: gtagEvent.ide_launched,
    ideLaunchedFeature: gtagEvent.ide_launched_feature,
    isExternalBuild: gtagEvent.is_external_build,
    isEmbedded: gtagEvent.is_embedded,
    isWasm: gtagEvent.is_wasm,
    g3Username: gtagEvent.g3_username,
    // Only 25 entries are permitted for GA4 event parameters, but since not
    // all of the below metrics will be non-null at the same time, it is okay to
    // include all the metrics here. The [ua.Event.devtoolsEvent] constructor
    // will remove any entries with a null value from the sent event parameters.
    additionalMetrics: _DevToolsEventMetrics(
      uiDurationMicros: gtagEvent.ui_duration_micros,
      rasterDurationMicros: gtagEvent.raster_duration_micros,
      shaderCompilationDurationMicros:
          gtagEvent.shader_compilation_duration_micros,
      traceEventCount: gtagEvent.trace_event_count,
      cpuSampleCount: gtagEvent.cpu_sample_count,
      cpuStackDepth: gtagEvent.cpu_stack_depth,
      heapDiffObjectsBefore: gtagEvent.heap_diff_objects_before,
      heapDiffObjectsAfter: gtagEvent.heap_diff_objects_after,
      heapObjectsTotal: gtagEvent.heap_objects_total,
      rootSetCount: gtagEvent.root_set_count,
      rowCount: gtagEvent.row_count,
      inspectorTreeControllerId: gtagEvent.inspector_tree_controller_id,
      isV2Inspector: gtagEvent.is_v2_inspector,
      androidAppId: gtagEvent.android_app_id,
      iosBundleId: gtagEvent.ios_bundle_id,
    ),
  );
}

ua.Event _uaEventFromGtagException(
  GtagExceptionDevTools gtagException, {
  List<String> stackTraceSubstrings = const <String>[],
}) {
  // Any data entries that have a null value will be removed from the event data
  // in the [ua.Event.exception] constructor.
  return ua.Event.exception(
    exception: gtagException.description ?? 'unknown exception',
    data: {
      'fatal': gtagException.fatal,
      // Each stack trace substring of length [ga4ParamValueCharacterLimit]
      // contains information for ~1 stack frame, so including 8 chunks should
      // give us enough information to understand the source of the exception.
      'stackTraceChunk0': stackTraceSubstrings.safeGet(0),
      'stackTraceChunk1': stackTraceSubstrings.safeGet(1),
      'stackTraceChunk2': stackTraceSubstrings.safeGet(2),
      'stackTraceChunk3': stackTraceSubstrings.safeGet(3),
      'stackTraceChunk4': stackTraceSubstrings.safeGet(4),
      'stackTraceChunk5': stackTraceSubstrings.safeGet(5),
      'stackTraceChunk6': stackTraceSubstrings.safeGet(6),
      'stackTraceChunk7': stackTraceSubstrings.safeGet(7),
      'userApp': gtagException.user_app,
      'userBuild': gtagException.user_build,
      'userPlatform': gtagException.user_platform,
      'devtoolsPlatform': gtagException.devtools_platform,
      'devtoolsChrome': gtagException.devtools_chrome,
      'devtoolsVersion': gtagException.devtools_version,
      'ideLaunched': gtagException.ide_launched,
      'ideLaunchedFeature': gtagException.ide_launched_feature,
      'isExternalBuild': gtagException.is_external_build,
      'isEmbedded': gtagException.is_embedded,
      'isWasm': gtagException.is_wasm,
      'g3Username': gtagException.g3_username,
      // Do not include metrics in exceptions because GA4 event parameter are
      // limited to 25 entries, and we need to reserve entries for the stack
      // trace chunks.
    },
  );
}

final class _DevToolsEventMetrics extends ua.CustomMetrics {
  _DevToolsEventMetrics({
    required this.rasterDurationMicros,
    required this.shaderCompilationDurationMicros,
    required this.traceEventCount,
    required this.cpuSampleCount,
    required this.cpuStackDepth,
    required this.heapDiffObjectsBefore,
    required this.heapDiffObjectsAfter,
    required this.heapObjectsTotal,
    required this.rootSetCount,
    required this.rowCount,
    required this.inspectorTreeControllerId,
    required this.isV2Inspector,
    required this.androidAppId,
    required this.iosBundleId,
    required this.uiDurationMicros,
  });

  // [PerformanceScreenMetrics]
  final int? uiDurationMicros;
  final int? rasterDurationMicros;
  final int? shaderCompilationDurationMicros;
  final int? traceEventCount;

  // [ProfilerScreenMetrics]
  final int? cpuSampleCount;
  final int? cpuStackDepth;

  // [MemoryScreenMetrics]
  final int? heapDiffObjectsBefore;
  final int? heapDiffObjectsAfter;
  final int? heapObjectsTotal;

  // [InspectorScreenMetrics]
  final int? rootSetCount;
  final int? rowCount;
  final int? inspectorTreeControllerId;
  final bool? isV2Inspector;

  // [DeepLinkScreenMetrics]
  final String? androidAppId;
  final String? iosBundleId;

  @override
<<<<<<< HEAD
  Map<String, Object> toMap() => (<String, Object?>{
=======
  Map<String, Object> toMap() =>
      (<String, Object?>{
>>>>>>> a10910a9
        'uiDurationMicros': uiDurationMicros,
        'rasterDurationMicros': rasterDurationMicros,
        'shaderCompilationDurationMicros': shaderCompilationDurationMicros,
        'traceEventCount': traceEventCount,
        'cpuSampleCount': cpuSampleCount,
        'cpuStackDepth': cpuStackDepth,
        'heapDiffObjectsBefore': heapDiffObjectsBefore,
        'heapDiffObjectsAfter': heapDiffObjectsAfter,
        'heapObjectsTotal': heapObjectsTotal,
        'rootSetCount': rootSetCount,
        'rowCount': rowCount,
        'inspectorTreeControllerId': inspectorTreeControllerId,
        'isV2Inspector': isV2Inspector,
        'androidAppId': androidAppId,
        'iosBundleId': iosBundleId,
<<<<<<< HEAD
      }..removeWhere((key, value) => value == null))
          .cast<String, Object>();
=======
      }..removeWhere((key, value) => value == null)).cast<String, Object>();
>>>>>>> a10910a9
}<|MERGE_RESOLUTION|>--- conflicted
+++ resolved
@@ -17,14 +17,9 @@
 import 'package:web/web.dart';
 
 import '../globals.dart';
-<<<<<<< HEAD
-import '../primitives/utils.dart';
-import '../query_parameters.dart';
-=======
 import '../managers/dtd_manager_extensions.dart';
 import '../primitives/query_parameters.dart';
 import '../primitives/utils.dart';
->>>>>>> a10910a9
 import '../server/server.dart' as server;
 import '../utils/utils.dart';
 import 'analytics_common.dart';
@@ -150,14 +145,6 @@
       ide_launched_feature: ideLaunchedFeature,
       is_wasm: kIsWasm.toString(),
       // [PerformanceScreenMetrics]
-<<<<<<< HEAD
-      ui_duration_micros: screenMetrics is PerformanceScreenMetrics
-          ? screenMetrics.uiDuration?.inMicroseconds
-          : null,
-      raster_duration_micros: screenMetrics is PerformanceScreenMetrics
-          ? screenMetrics.rasterDuration?.inMicroseconds
-          : null,
-=======
       ui_duration_micros:
           screenMetrics is PerformanceScreenMetrics
               ? screenMetrics.uiDuration?.inMicroseconds
@@ -166,50 +153,10 @@
           screenMetrics is PerformanceScreenMetrics
               ? screenMetrics.rasterDuration?.inMicroseconds
               : null,
->>>>>>> a10910a9
       shader_compilation_duration_micros:
           screenMetrics is PerformanceScreenMetrics
               ? screenMetrics.shaderCompilationDuration?.inMicroseconds
               : null,
-<<<<<<< HEAD
-      trace_event_count: screenMetrics is PerformanceScreenMetrics
-          ? screenMetrics.traceEventCount
-          : null,
-      // [ProfilerScreenMetrics]
-      cpu_sample_count: screenMetrics is ProfilerScreenMetrics
-          ? screenMetrics.cpuSampleCount
-          : null,
-      cpu_stack_depth: screenMetrics is ProfilerScreenMetrics
-          ? screenMetrics.cpuStackDepth
-          : null,
-      // [MemoryScreenMetrics]
-      heap_diff_objects_before: screenMetrics is MemoryScreenMetrics
-          ? screenMetrics.heapDiffObjectsBefore
-          : null,
-      heap_diff_objects_after: screenMetrics is MemoryScreenMetrics
-          ? screenMetrics.heapDiffObjectsAfter
-          : null,
-      heap_objects_total: screenMetrics is MemoryScreenMetrics
-          ? screenMetrics.heapObjectsTotal
-          : null,
-      // [InspectorScreenMetrics]
-      root_set_count: screenMetrics is InspectorScreenMetrics
-          ? screenMetrics.rootSetCount
-          : null,
-      row_count: screenMetrics is InspectorScreenMetrics
-          ? screenMetrics.rowCount
-          : null,
-      inspector_tree_controller_id: screenMetrics is InspectorScreenMetrics
-          ? screenMetrics.inspectorTreeControllerId
-          : null,
-      // [DeepLinkScreenMetrics]
-      android_app_id: screenMetrics is DeepLinkScreenMetrics
-          ? screenMetrics.androidAppId
-          : null,
-      ios_bundle_id: screenMetrics is DeepLinkScreenMetrics
-          ? screenMetrics.iosBundleId
-          : null,
-=======
       trace_event_count:
           screenMetrics is PerformanceScreenMetrics
               ? screenMetrics.traceEventCount
@@ -258,7 +205,6 @@
           screenMetrics is DeepLinkScreenMetrics
               ? screenMetrics.iosBundleId
               : null,
->>>>>>> a10910a9
       // [InspectorScreenMetrics]
       is_v2_inspector:
           screenMetrics is InspectorScreenMetrics ? screenMetrics.isV2 : null,
@@ -377,17 +323,6 @@
       ide_launched_feature: ideLaunchedFeature,
       is_wasm: kIsWasm.toString(),
       // [PerformanceScreenMetrics]
-<<<<<<< HEAD
-      ui_duration_micros: screenMetrics is PerformanceScreenMetrics
-          ? screenMetrics.uiDuration?.inMicroseconds
-          : null,
-      raster_duration_micros: screenMetrics is PerformanceScreenMetrics
-          ? screenMetrics.rasterDuration?.inMicroseconds
-          : null,
-      trace_event_count: screenMetrics is PerformanceScreenMetrics
-          ? screenMetrics.traceEventCount
-          : null,
-=======
       ui_duration_micros:
           screenMetrics is PerformanceScreenMetrics
               ? screenMetrics.uiDuration?.inMicroseconds
@@ -400,47 +335,11 @@
           screenMetrics is PerformanceScreenMetrics
               ? screenMetrics.traceEventCount
               : null,
->>>>>>> a10910a9
       shader_compilation_duration_micros:
           screenMetrics is PerformanceScreenMetrics
               ? screenMetrics.shaderCompilationDuration?.inMicroseconds
               : null,
       // [ProfilerScreenMetrics]
-<<<<<<< HEAD
-      cpu_sample_count: screenMetrics is ProfilerScreenMetrics
-          ? screenMetrics.cpuSampleCount
-          : null,
-      cpu_stack_depth: screenMetrics is ProfilerScreenMetrics
-          ? screenMetrics.cpuStackDepth
-          : null,
-      // [MemoryScreenMetrics]
-      heap_diff_objects_before: screenMetrics is MemoryScreenMetrics
-          ? screenMetrics.heapDiffObjectsBefore
-          : null,
-      heap_diff_objects_after: screenMetrics is MemoryScreenMetrics
-          ? screenMetrics.heapDiffObjectsAfter
-          : null,
-      heap_objects_total: screenMetrics is MemoryScreenMetrics
-          ? screenMetrics.heapObjectsTotal
-          : null,
-      // [InspectorScreenMetrics]
-      root_set_count: screenMetrics is InspectorScreenMetrics
-          ? screenMetrics.rootSetCount
-          : null,
-      row_count: screenMetrics is InspectorScreenMetrics
-          ? screenMetrics.rowCount
-          : null,
-      inspector_tree_controller_id: screenMetrics is InspectorScreenMetrics
-          ? screenMetrics.inspectorTreeControllerId
-          : null,
-      // [DeepLinkScreenMetrics]
-      android_app_id: screenMetrics is DeepLinkScreenMetrics
-          ? screenMetrics.androidAppId
-          : null,
-      ios_bundle_id: screenMetrics is DeepLinkScreenMetrics
-          ? screenMetrics.iosBundleId
-          : null,
-=======
       cpu_sample_count:
           screenMetrics is ProfilerScreenMetrics
               ? screenMetrics.cpuSampleCount
@@ -484,7 +383,6 @@
           screenMetrics is DeepLinkScreenMetrics
               ? screenMetrics.iosBundleId
               : null,
->>>>>>> a10910a9
       // [InspectorScreenMetrics]
       is_v2_inspector:
           screenMetrics is InspectorScreenMetrics ? screenMetrics.isV2 : null,
@@ -1014,14 +912,7 @@
 }
 
 void _sendEvent(GtagEventDevTools gtagEvent) {
-<<<<<<< HEAD
-  GTag.event(
-    gtagEvent.screen!,
-    gaEventProvider: () => gtagEvent,
-  );
-=======
   GTag.event(gtagEvent.screen!, gaEventProvider: () => gtagEvent);
->>>>>>> a10910a9
   final uaEvent = _uaEventFromGtagEvent(gtagEvent);
   unawaited(dtdManager.sendAnalyticsEvent(uaEvent));
 }
@@ -1157,12 +1048,8 @@
   final String? iosBundleId;
 
   @override
-<<<<<<< HEAD
-  Map<String, Object> toMap() => (<String, Object?>{
-=======
   Map<String, Object> toMap() =>
       (<String, Object?>{
->>>>>>> a10910a9
         'uiDurationMicros': uiDurationMicros,
         'rasterDurationMicros': rasterDurationMicros,
         'shaderCompilationDurationMicros': shaderCompilationDurationMicros,
@@ -1178,10 +1065,5 @@
         'isV2Inspector': isV2Inspector,
         'androidAppId': androidAppId,
         'iosBundleId': iosBundleId,
-<<<<<<< HEAD
-      }..removeWhere((key, value) => value == null))
-          .cast<String, Object>();
-=======
       }..removeWhere((key, value) => value == null)).cast<String, Object>();
->>>>>>> a10910a9
 }