--- conflicted
+++ resolved
@@ -9,17 +9,15 @@
   /// Analytics id to track events that come from the DTD editor sidebar.
   static String get id => 'propertyEditorSidebar';
 
-<<<<<<< HEAD
   /// Identifier for errors returned from the getEditableArguments API.
   static String get getEditableArgumentsIdentifier =>
       '${id}Error-getEditableArguments';
 
   /// Identifier for errors returned from the editArgument API.
   static String get editArgumentIdentifier => '${id}Error-editArgument';
-=======
+
   /// Analytics id for opening the documentation.
   static String get documentationLink => 'propertyEditorDocumentation';
->>>>>>> d2d79627
 
   /// Analytics event that is sent when the property editor is updated with new
   /// properties.
