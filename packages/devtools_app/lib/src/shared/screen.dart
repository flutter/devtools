--- conflicted
+++ resolved
@@ -37,10 +37,7 @@
     title: 'Performance',
     icon: Octicons.pulse,
     worksOffline: true,
-<<<<<<< HEAD
-=======
     requiresConnection: false,
->>>>>>> 139b6142
     tutorialVideoTimestamp: '?t=261',
   ),
   cpuProfiler(
@@ -49,10 +46,7 @@
     icon: Octicons.dashboard,
     requiresDartVm: true,
     worksOffline: true,
-<<<<<<< HEAD
-=======
     requiresConnection: false,
->>>>>>> 139b6142
     tutorialVideoTimestamp: '?t=340',
   ),
   memory(
