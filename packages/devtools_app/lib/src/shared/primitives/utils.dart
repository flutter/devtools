// Copyright 2018 The Chromium Authors. All rights reserved.
// Use of this source code is governed by a BSD-style license that can be
// found in the LICENSE file.

// This file contain low level utils, i.e. utils that do not depend on
// libraries in this package.

import 'dart:async';
import 'dart:collection';
import 'dart:math';

import 'package:ansi_up/ansi_up.dart';
import 'package:collection/collection.dart';
import 'package:flutter/foundation.dart';
import 'package:flutter/material.dart';
import 'package:flutter/services.dart';
import 'package:flutter/widgets.dart';
import 'package:intl/intl.dart';
import 'package:logging/logging.dart';

import 'simple_items.dart';

final _log = Logger('utils');

bool collectionEquals(e1, e2, {bool ordered = true}) {
  if (ordered) {
    return const DeepCollectionEquality().equals(e1, e2);
  }
  return const DeepCollectionEquality.unordered().equals(e1, e2);
}

// 2^52 is the max int for dart2js.
final int maxJsInt = pow(2, 52) as int;

final NumberFormat nf = NumberFormat.decimalPattern();

String percent(double d, {int fractionDigits = 2}) =>
    '${(d * 100).toStringAsFixed(fractionDigits)}%';

/// Unifies printing of retained size to avoid confusion related to different rounding.
String? prettyPrintRetainedSize(int? bites) => prettyPrintBytes(
      bites,
      includeUnit: true,
      kbFractionDigits: 1,
    );

String? prettyPrintBytes(
  num? bytes, {
  int kbFractionDigits = 0,
  int mbFractionDigits = 1,
  int gbFractionDigits = 1,
  bool includeUnit = false,
  num roundingPoint = 1.0,
  int maxBytes = 52,
}) {
  if (bytes == null) {
    return null;
  }
  // TODO(peterdjlee): Generalize to handle different kbFractionDigits.
  // Ensure a small number of bytes does not print as 0 KB.
  // If bytes >= maxBytes and kbFractionDigits == 1, it will start rounding to 0.1 KB.
  if (bytes.abs() < maxBytes && kbFractionDigits == 1) {
    var output = bytes.toString();
    if (includeUnit) {
      output += ' B';
    }
    return output;
  }
  final sizeInKB = bytes.abs() / 1024.0;
  final sizeInMB = sizeInKB / 1024.0;
  final sizeInGB = sizeInMB / 1024.0;

  if (sizeInGB >= roundingPoint) {
    return printGB(
      bytes,
      fractionDigits: gbFractionDigits,
      includeUnit: includeUnit,
    );
  } else if (sizeInMB >= roundingPoint) {
    return printMB(
      bytes,
      fractionDigits: mbFractionDigits,
      includeUnit: includeUnit,
    );
  } else {
    return printKB(
      bytes,
      fractionDigits: kbFractionDigits,
      includeUnit: includeUnit,
    );
  }
}

String printKB(num bytes, {int fractionDigits = 0, bool includeUnit = false}) {
  final NumberFormat kbPattern = NumberFormat.decimalPattern()
    ..maximumFractionDigits = fractionDigits;

  // We add ((1024/2)-1) to the value before formatting so that a non-zero byte
  // value doesn't round down to 0. If showing decimal points, let it round normally.
  // TODO(peterdjlee): Round up to the respective digit when fractionDigits > 0.
  final processedBytes = fractionDigits == 0 ? bytes + 511 : bytes;
  var output = kbPattern.format(processedBytes / 1024);
  if (includeUnit) {
    output += ' KB';
  }
  return output;
}

String printMB(num bytes, {int fractionDigits = 1, bool includeUnit = false}) {
  var output = (bytes / (1024 * 1024.0)).toStringAsFixed(fractionDigits);
  if (includeUnit) {
    output += ' MB';
  }
  return output;
}

String printGB(num bytes, {int fractionDigits = 1, bool includeUnit = false}) {
  var output =
      (bytes / (1024 * 1024.0 * 1024.0)).toStringAsFixed(fractionDigits);
  if (includeUnit) {
    output += ' GB';
  }
  return output;
}

enum DurationDisplayUnit {
  micros('μs'),
  milliseconds('ms'),
  seconds('s');

  const DurationDisplayUnit(this.display);

  final String display;

  static DurationDisplayUnit unitFor(int micros) {
    if (micros < 100) {
      // Display values less than 0.1 millisecond as microseconds.
      return DurationDisplayUnit.micros;
    } else if (micros < 1000000) {
      return DurationDisplayUnit.milliseconds;
    }
    return DurationDisplayUnit.seconds;
  }
}

/// Converts a [Duration] into a readable text representation in the specified
/// [unit].
///
/// [includeUnit] - whether to include the unit at the end of the returned value
/// [fractionDigits] - how many fraction digits should appear after the decimal.
/// This parameter value will be ignored when the unit is specified or inferred
/// as [DurationDisplayUnit.micros], since there cannot be a fractional value of
/// microseconds from the [Duration] class.
/// [allowRoundingToZero] - when true, this method may return zero for a very
/// small number (e.g. '0.0 ms'). When false, this method will return a minimum
/// value with the less than operator for very small values (e.g. '< 0.1 ms').
/// The value returned will always respect the specified [fractionDigits].
String durationText(
  Duration dur, {
  DurationDisplayUnit? unit,
  bool includeUnit = true,
  int fractionDigits = 1,
  bool allowRoundingToZero = true,
}) {
  if (!allowRoundingToZero && unit == null) {
    throw AssertionError('To disable rounding to zero, please specify a unit.');
  }

  final micros = dur.inMicroseconds;
  unit ??= DurationDisplayUnit.unitFor(micros);
  double durationAsDouble;
  switch (unit) {
    case DurationDisplayUnit.micros:
      durationAsDouble = micros.toDouble();
      break;
    case DurationDisplayUnit.milliseconds:
      durationAsDouble = micros / 1000;
      break;
    case DurationDisplayUnit.seconds:
      durationAsDouble = micros / 1000000;
      break;
  }

  // Hide any fraction digits when the unit is microseconds, since the
  // duration displayed will always be a whole number in this case.
  if (unit == DurationDisplayUnit.micros) {
    fractionDigits = 0;
  }

  var durationStr = durationAsDouble.toStringAsFixed(fractionDigits);
  if (dur != Duration.zero && !allowRoundingToZero) {
    final zeroRegexp = RegExp(r'[0]+[.][0]+');
    if (zeroRegexp.hasMatch(durationStr)) {
      final buf = StringBuffer('< 0.');
      for (int i = 1; i < fractionDigits; i++) {
        buf.write('0');
      }
      buf.write('1');
      durationStr = buf.toString();
    }
  }
  return '$durationStr${includeUnit ? ' ${unit.display}' : ''}';
}

T? nullSafeMin<T extends num>(T? a, T? b) {
  if (a == null || b == null) {
    return a ?? b;
  }
  return min<T>(a, b);
}

T? nullSafeMax<T extends num>(T? a, T? b) {
  if (a == null || b == null) {
    return a ?? b;
  }
  return max<T>(a, b);
}

double logBase({required int x, required int base}) {
  return log(x) / log(base);
}

int log2(num x) => logBase(x: x.floor(), base: 2).floor();

int roundToNearestPow10(int x) =>
    pow(10, logBase(x: x, base: 10).ceil()).floor();

void executeWithDelay(
  Duration delay,
  void Function() callback, {
  bool executeNow = false,
}) {
  if (executeNow || delay.inMilliseconds <= 0) {
    callback();
  } else {
    Timer(delay, () {
      callback();
    });
  }
}

Future<void> delayToReleaseUiThread({int micros = 0}) async {
  // Even with a delay of 0 microseconds, awaiting this delay is enough to free
  // the UI thread to update the UI.
  await Future.delayed(Duration(microseconds: micros));
}

/// Use in long calculations, to release UI thread after each N steps.
class UiReleaser {
  UiReleaser({this.stepsBetweenDelays = 100000, this.delayLength = 0})
      : assert(stepsBetweenDelays > 0);

  final int stepsBetweenDelays;
  final int delayLength;

  int _stepCount = 0;

  /// Returns true if it is time to invoke [releaseUi].
  bool step() {
    _stepCount++;
    if (_stepCount == stepsBetweenDelays) {
      _stepCount = 0;
      return true;
    }
    return false;
  }

  Future<void> releaseUi() => delayToReleaseUiThread(micros: delayLength);
}

/// Creates a [Future] that completes either when `operation` completes or the
/// duration specified by `timeoutMillis` has passed.
///
/// Completes with null on timeout.
Future<T?> timeout<T>(Future<T> operation, int timeoutMillis) =>
    Future.any<T?>([
      operation,
      Future<T?>.delayed(
        Duration(milliseconds: timeoutMillis),
        () => Future<T?>.value(),
      ),
    ]);

String longestFittingSubstring(
  String originalText,
  num maxWidth,
  List<num> asciiMeasurements,
  num Function(int value) slowMeasureFallback,
) {
  if (originalText.isEmpty) return originalText;

  final runes = originalText.runes.toList();

  num currentWidth = 0;

  int i = 0;
  while (i < runes.length) {
    final rune = runes[i];
    final charWidth =
        rune < 128 ? asciiMeasurements[rune] : slowMeasureFallback(rune);
    if (currentWidth + charWidth > maxWidth) {
      break;
    }
    // [currentWidth] is approximate due to ignoring kerning.
    currentWidth += charWidth;
    i++;
  }

  return originalText.substring(0, i);
}

/// Whether a given code unit is a letter (A-Z or a-z).
bool isLetter(int codeUnit) =>
    (codeUnit >= 65 && codeUnit <= 90) || (codeUnit >= 97 && codeUnit <= 122);

/// Returns a simplified version of a StackFrame name.
///
/// Given an input such as
/// `_WidgetsFlutterBinding&BindingBase&GestureBinding.handleBeginFrame`, this
/// method will strip off all the leading class names and return
/// `GestureBinding.handleBeginFrame`.
///
/// See (https://github.com/dart-lang/sdk/issues/36999).
String getSimpleStackFrameName(String? name) {
  name ??= '';
  final newName = name.replaceAll(anonymousClosureName, closureName);

  // If the class name contains a space, then it is not a valid Dart name. We
  // throw out simplified names with spaces to prevent simplifying C++ class
  // signatures, where the '&' char signifies a reference variable - not
  // appended class names.
  if (newName.contains(' ')) {
    return newName;
  }
  return newName.split('&').last;
}

<<<<<<< HEAD
/// Parses a 3 or 6 digit CSS Hex Color into a dart:ui Color.
Color parseCssHexColor(String input) {
  // Remove any leading # (and the escaped version to be lenient)
  input = input.replaceAll('#', '').replaceAll('%23', '');

  // Handle 3/4-digit hex codes (eg. #123 == #112233)
  if (input.length == 3 || input.length == 4) {
    input = input.split('').map((c) => '$c$c').join();
  }

  // Pad alpha with FF.
  if (input.length == 6) {
    input = '${input}ff';
  }

  // In CSS, alpha is in the lowest bits, but for Flutter's value, it's in the
  // highest bits, so move the alpha from the end to the start before parsing.
  if (input.length == 8) {
    input = '${input.substring(6)}${input.substring(0, 6)}';
  }
  final value = int.parse(input, radix: 16);

  return Color(value);
}

/// Converts a dart:ui Color into #RRGGBBAA format for use in CSS.
String toCssHexColor(Color color) {
  // In CSS Hex, Alpha comes last, but in Flutter's `value` field, alpha is
  // in the high bytes, so just using `value.toRadixString(16)` will put alpha
  // in the wrong position.
  String hex(int val) => val.toRadixString(16).padLeft(2, '0');
  return '#${hex(color.red)}${hex(color.green)}${hex(color.blue)}${hex(color.alpha)}';
=======
/// Return a Stream that fires events whenever any of the three given parameter
/// streams fire.
Stream combineStreams(Stream a, Stream b, Stream c) {
  late StreamController controller;

  StreamSubscription? asub;
  StreamSubscription? bsub;
  StreamSubscription? csub;

  controller = StreamController(
    onListen: () {
      asub = a.listen(controller.add);
      bsub = b.listen(controller.add);
      csub = c.listen(controller.add);
    },
    onCancel: () {
      unawaited(asub?.cancel());
      unawaited(bsub?.cancel());
      unawaited(csub?.cancel());
    },
  );

  return controller.stream;
}

class Property<T> {
  Property(this._value);

  final StreamController<T> _changeController = StreamController<T>.broadcast();
  T _value;

  T get value => _value;

  set value(T newValue) {
    if (newValue != _value) {
      _value = newValue;
      _changeController.add(newValue);
    }
  }

  Stream<T> get onValueChange => _changeController.stream;
}

/// Batch up calls to the given closure. Repeated calls to [invoke] will
/// overwrite the closure to be called. We'll delay at least [minDelay] before
/// calling the closure, but will not delay more than [maxDelay].
class DelayedTimer {
  DelayedTimer(this.minDelay, this.maxDelay);

  final Duration minDelay;
  final Duration maxDelay;

  VoidCallback? _closure;

  Timer? _minTimer;
  Timer? _maxTimer;

  void invoke(VoidCallback closure) {
    _closure = closure;

    if (_minTimer == null) {
      _minTimer = Timer(minDelay, _fire);
      _maxTimer = Timer(maxDelay, _fire);
    } else {
      _minTimer!.cancel();
      _minTimer = Timer(minDelay, _fire);
    }
  }

  void _fire() {
    _minTimer?.cancel();
    _minTimer = null;

    _maxTimer?.cancel();
    _maxTimer = null;

    _closure!();
    _closure = null;
  }
>>>>>>> 90a9e73c
}

/// These utilities are ported from the Flutter IntelliJ plugin.
///
/// With Dart's terser JSON support, these methods don't provide much value so
/// we should consider removing them.
class JsonUtils {
  JsonUtils._();

  static String? getStringMember(Map<String, Object?> json, String memberName) {
    // TODO(jacobr): should we handle non-string values with a reasonable
    // toString differently?
    return json[memberName] as String?;
  }

  static int getIntMember(Map<String, Object?> json, String memberName) {
    return json[memberName] as int? ?? -1;
  }
}

typedef RateLimiterCallback = Future<void> Function();

/// Rate limiter that ensures a [callback] is run no more  than the
/// specified rate and that at most one async [callback] is running at a time.
class RateLimiter {
  RateLimiter(double requestsPerSecond, this.callback)
      : delayBetweenRequests = 1000 ~/ requestsPerSecond;

  final RateLimiterCallback callback;
  Completer<void>? _pendingRequest;

  /// A request has been scheduled to run but is not yet pending.
  bool requestScheduledButNotStarted = false;
  int? _lastRequestTime;
  final int delayBetweenRequests;

  Timer? _activeTimer;

  /// Schedules the callback to be run the next time the rate limiter allows it.
  ///
  /// If multiple calls to scheduleRequest are made before a request is allowed,
  /// only a single request will be made.
  void scheduleRequest() {
    if (requestScheduledButNotStarted) {
      // No need to schedule a request if one has already been scheduled but
      // hasn't yet actually started executing.
      return;
    }

    if (_pendingRequest != null && !_pendingRequest!.isCompleted) {
      // Wait for the pending request to be done before scheduling the new
      // request. The existing request has already started so may return state
      // that is now out of date.
      requestScheduledButNotStarted = true;
      unawaited(
        _pendingRequest!.future.whenComplete(() {
          _pendingRequest = null;
          requestScheduledButNotStarted = false;
          scheduleRequest();
        }),
      );
      return;
    }

    final currentTime = DateTime.now().millisecondsSinceEpoch;
    if (_lastRequestTime == null ||
        _lastRequestTime! + delayBetweenRequests <= currentTime) {
      // Safe to perform the request immediately.
      _performRequest();
      return;
    }
    // Track that we have scheduled a request and then schedule the request
    // to occur once the rate limiter is available.
    requestScheduledButNotStarted = true;
    _activeTimer = Timer(
      Duration(
        milliseconds: currentTime - _lastRequestTime! + delayBetweenRequests,
      ),
      () {
        _activeTimer = null;
        requestScheduledButNotStarted = false;
        _performRequest();
      },
    );
  }

  void _performRequest() async {
    try {
      _lastRequestTime = DateTime.now().millisecondsSinceEpoch;
      _pendingRequest = Completer();
      await callback();
    } finally {
      _pendingRequest!.complete(null);
    }
  }

  void dispose() {
    _activeTimer?.cancel();
  }
}

/// Time unit for displaying time ranges.
///
/// If the need arises, this enum can be expanded to include any of the
/// remaining time units supported by [Duration] - (seconds, minutes, etc.). If
/// you add a unit of time to this enum, modify the toString() method in
/// [TimeRange] to handle the new case.
enum TimeUnit {
  microseconds,
  milliseconds,
}

class TimeRange {
  TimeRange({this.singleAssignment = true});

  factory TimeRange.offset({
    required TimeRange original,
    required Duration offset,
  }) {
    final originalStart = original.start;
    final originalEnd = original.end;
    return TimeRange()
      ..start = originalStart != null ? originalStart + offset : null
      ..end = originalEnd != null ? originalEnd + offset : null;
  }

  final bool singleAssignment;

  Duration? get start => _start;

  Duration? _start;

  set start(Duration? value) {
    if (singleAssignment) {
      assert(_start == null);
    }
    if (value != null && _end != null) {
      assert(
        value <= _end!,
        '$value is not less than or equal to end time $_end',
      );
    }
    _start = value;
  }

  Duration? get end => _end;

  Duration? _end;

  set end(Duration? value) {
    if (singleAssignment) {
      assert(_end == null);
    }
    if (value != null && _start != null) {
      assert(
        value >= _start!,
        '$value is not greater than or equal to start time $_start',
      );
    }
    _end = value;
  }

  Duration get duration => end! - start!;

  bool contains(Duration target) => start! <= target && end! >= target;

  bool containsRange(TimeRange t) => start! <= t.start! && end! >= t.end!;

  bool overlaps(TimeRange t) => t.end! > start! && t.start! < end!;

  bool get isWellFormed => _start != null && _end != null;

  @override
  String toString({TimeUnit? unit}) {
    unit ??= TimeUnit.microseconds;
    switch (unit) {
      case TimeUnit.microseconds:
        return '[${_start?.inMicroseconds} μs - ${end?.inMicroseconds} μs]';
      case TimeUnit.milliseconds:
      default:
        return '[${_start?.inMilliseconds} ms - ${end?.inMilliseconds} ms]';
    }
  }

  @override
  // ignore: avoid-dynamic, necessary here.
  bool operator ==(other) {
    if (other is! TimeRange) return false;
    return start == other.start && end == other.end;
  }

  @override
  int get hashCode => Object.hash(start, end);
}

String formatDateTime(DateTime time) {
  return DateFormat('H:mm:ss.S').format(time);
}

bool isDebugBuild() {
  bool debugBuild = false;
  assert(
    (() {
      debugBuild = true;
      return true;
    })(),
  );
  return debugBuild;
}

/// Divides [numerator] by [denominator], not returning infinite, NaN, or null
/// quotients.
///
/// Returns [ifNotFinite] as a return value when the result of dividing
/// [numerator] by [denominator] would be a non-finite value: either
/// NaN, null, or infinite.
///
/// [ifNotFinite] defaults to 0.0.
double safeDivide(
  num? numerator,
  num? denominator, {
  double ifNotFinite = 0.0,
}) {
  if (numerator != null && denominator != null) {
    final quotient = numerator / denominator;
    if (quotient.isFinite) {
      return quotient;
    }
  }
  return ifNotFinite;
}

/// A change reporter that can be listened to.
///
/// Unlike [ChangeNotifier], [Reporter] stores listeners in a set.  This allows
/// O(1) addition/removal of listeners and O(N) listener dispatch.
///
/// For small N (~ <20), [ChangeNotifier] implementations can be faster because
/// array access is more efficient than set access. Use [Reporter] instead in
/// cases where N is larger.
///
/// When disposing, any object with a registered listener should [unregister]
/// itself.
///
/// Only the object that created this reporter should call [notify].
class Reporter implements Listenable {
  final Set<VoidCallback> _listeners = {};

  /// Adds [callback] to this reporter.
  ///
  /// If [callback] is already registered to this reporter, nothing will happen.
  @override
  void addListener(VoidCallback callback) {
    _listeners.add(callback);
  }

  /// Removes the listener [callback].
  @override
  void removeListener(VoidCallback callback) {
    _listeners.remove(callback);
  }

  /// Whether or not this object has any listeners registered.
  bool get hasListeners => _listeners.isNotEmpty;

  /// Notifies all listeners of a change.
  ///
  /// This does not do any change propagation, so if
  /// a notification callback leads to a change in the listeners,
  /// only the original listeners will be called.
  void notify() {
    for (var callback in _listeners.toList()) {
      callback();
    }
  }

  @override
  String toString() => describeIdentity(this);
}

/// A [Reporter] that notifies when its [value] changes.
///
/// Similar to [ValueNotifier], but with the same performance
/// benefits as [Reporter].
///
/// For small N (~ <20), [ValueNotifier] implementations can be faster because
/// array access is more efficient than set access. Use [ValueReporter] instead
/// in cases where N is larger.
class ValueReporter<T> extends Reporter implements ValueListenable<T> {
  ValueReporter(this._value);

  @override
  T get value => _value;

  set value(T value) {
    if (_value == value) return;
    _value = value;
    notify();
  }

  T _value;

  @override
  String toString() => '${describeIdentity(this)}($value)';
}

String toStringAsFixed(double num, [int fractionDigit = 1]) {
  return num.toStringAsFixed(fractionDigit);
}

extension SafeAccessList<T> on List<T> {
  T? safeGet(int index) => index < 0 || index >= length ? null : this[index];

  T? safeRemoveLast() => isNotEmpty ? removeLast() : null;
}

extension SafeAccess<T> on Iterable<T> {
  T? get safeFirst => isNotEmpty ? first : null;

  T? get safeLast => isNotEmpty ? last : null;
}

/// Range class for all nums (double and int).
///
/// Only operations that work on both double and int should be added to this
/// class.
class Range {
  const Range(this.begin, this.end) : assert(begin <= end);

  final num begin;
  final num end;

  num get size => end - begin;

  bool contains(num target) => target >= begin && target <= end;

  @override
  String toString() => 'Range($begin, $end)';

  @override
  // ignore: avoid-dynamic, necessary here.
  bool operator ==(other) {
    if (other is! Range) return false;
    return begin == other.begin && end == other.end;
  }

  @override
  int get hashCode => Object.hash(begin, end);
}

enum SortDirection {
  ascending,
  descending,
}

/// A Range-like class that works for inclusive ranges of lines in source code.
class LineRange {
  const LineRange(this.begin, this.end) : assert(begin <= end);

  final int begin;
  final int end;

  int get size => end - begin + 1;

  bool contains(num target) => target >= begin && target <= end;

  @override
  String toString() => 'LineRange($begin, $end)';

  @override
  // ignore: avoid-dynamic, necessary here.
  bool operator ==(other) {
    if (other is! LineRange) return false;
    return begin == other.begin && end == other.end;
  }

  @override
  int get hashCode => Object.hash(begin, end);
}

extension SortDirectionExtension on SortDirection {
  SortDirection reverse() {
    return this == SortDirection.ascending
        ? SortDirection.descending
        : SortDirection.ascending;
  }
}

// /// A small double value, used to ensure that comparisons between double are
// /// valid.
// const defaultEpsilon = 1 / 1000;

<<<<<<< HEAD
=======
// bool equalsWithinEpsilon(double a, double b) {
//   return (a - b).abs() < defaultEpsilon;
// }

>>>>>>> 90a9e73c
/// A dev time class to help trace DevTools application events.
class DebugTimingLogger {
  DebugTimingLogger(this.name, {this.mute = false});

  final String name;
  final bool mute;

  Stopwatch? _timer;

  void log(String message) {
    if (mute) return;

    if (_timer != null) {
      _timer!.stop();
      _log.fine('[$name}]   ${_timer!.elapsedMilliseconds}ms');
      _timer!.reset();
    }

    _timer ??= Stopwatch();
    _timer!.start();

    _log.fine('[$name] $message');
  }
}

/// Compute a simple moving average.
/// [averagePeriod] default period is 50 units collected.
/// [ratio] default percentage is 50% range is 0..1
class MovingAverage {
  MovingAverage({
    this.averagePeriod = 50,
    this.ratio = 0.5,
    List<int>? newDataSet,
  }) : assert(ratio >= 0 && ratio <= 1, 'Value ratio $ratio is not 0 to 1.') {
    if (newDataSet != null) {
      var initialDataSet = newDataSet;
      final count = newDataSet.length;
      if (count > averagePeriod) {
        initialDataSet = newDataSet.sublist(count - averagePeriod);
      }

      dataSet.addAll(initialDataSet);
      for (final value in dataSet) {
        averageSum += value;
      }
    }
  }

  final dataSet = Queue<int>();

  /// Total collected items in the X axis (time) used to compute moving average.
  /// Default 100 periods for memory profiler 1-2 periods / seconds.
  final int averagePeriod;

  /// Ratio of first item in dataSet when comparing to last - mean
  /// e.g., 2 is 50% (dataSet.first ~/ ratioSpike).
  final double ratio;

  /// Sum of total heap used and external heap for unitPeriod.
  int averageSum = 0;

  /// Reset moving average data.
  void clear() {
    dataSet.clear();
    averageSum = 0;
  }

  // Update the sum to get a new mean.
  void add(int value) {
    averageSum += value;
    dataSet.add(value);

    // Update dataSet of values to not exceede the period of the moving average
    // to compute the normal mean.
    if (dataSet.length > averagePeriod) {
      averageSum -= dataSet.removeFirst();
    }
  }

  double get mean {
    final periodRange = min(averagePeriod, dataSet.length);
    return periodRange > 0 ? averageSum / periodRange : 0;
  }

  /// If the last - mean > ratioSpike% of first value in period we're spiking.
  bool hasSpike() {
    final first = dataSet.safeFirst ?? 0;
    final last = dataSet.safeLast ?? 0;

    return last - mean > (first * ratio);
  }

  /// If the mean @ ratioSpike% > last value in period we're dipping.
  bool isDipping() {
    final last = dataSet.safeLast ?? 0;
    return (mean * ratio) > last;
  }
}

List<TextSpan> processAnsiTerminalCodes(String? input, TextStyle defaultStyle) {
  if (input == null) {
    return [];
  }
  return decodeAnsiColorEscapeCodes(input, AnsiUp())
      .map(
        (entry) => TextSpan(
          text: entry.text,
          style: entry.style.isEmpty
              ? defaultStyle
              : TextStyle(
                  color: entry.fgColor != null
                      ? colorFromAnsi(entry.fgColor!)
                      : null,
                  backgroundColor: entry.bgColor != null
                      ? colorFromAnsi(entry.bgColor!)
                      : null,
                  fontWeight: entry.bold ? FontWeight.bold : FontWeight.normal,
                ),
        ),
      )
      .toList();
}

Color colorFromAnsi(List<int> ansiInput) {
  assert(ansiInput.length == 3, 'Ansi color list should contain 3 elements');
  return Color.fromRGBO(ansiInput[0], ansiInput[1], ansiInput[2], 1);
}

/// An extension on [LogicalKeySet] to provide user-facing names for key
/// bindings.
extension LogicalKeySetExtension on LogicalKeySet {
  static final Set<LogicalKeyboardKey> _modifiers = {
    LogicalKeyboardKey.alt,
    LogicalKeyboardKey.control,
    LogicalKeyboardKey.meta,
    LogicalKeyboardKey.shift,
  };

  static final Map<LogicalKeyboardKey, String> _modifierNames = {
    LogicalKeyboardKey.alt: 'Alt',
    LogicalKeyboardKey.control: 'Control',
    LogicalKeyboardKey.meta: 'Meta',
    LogicalKeyboardKey.shift: 'Shift',
  };

  /// Return a user-facing name for the [LogicalKeySet].
  String describeKeys({bool isMacOS = false}) {
    // Put the modifiers first. If it has a synonym, then it's something like
    // shiftLeft, altRight, etc.
    final List<LogicalKeyboardKey> sortedKeys = keys.toList()
      ..sort((a, b) {
        final aIsModifier = a.synonyms.isNotEmpty || _modifiers.contains(a);
        final bIsModifier = b.synonyms.isNotEmpty || _modifiers.contains(b);
        if (aIsModifier && !bIsModifier) {
          return -1;
        } else if (bIsModifier && !aIsModifier) {
          return 1;
        }
        return a.keyLabel.compareTo(b.keyLabel);
      });

    return sortedKeys.map((key) {
      if (_modifiers.contains(key)) {
        if (isMacOS && key == LogicalKeyboardKey.meta) {
          // TODO(https://github.com/flutter/devtools/issues/3352) Switch back
          // to using ⌘ once supported on web.
          return kIsWeb ? 'Command-' : '⌘';
        }
        return '${_modifierNames[key]}-';
      } else {
        return key.keyLabel.toUpperCase();
      }
    }).join();
  }
}

typedef DevToolsJsonFileHandler = void Function(DevToolsJsonFile file);

class DevToolsJsonFile extends DevToolsFile<Object> {
  const DevToolsJsonFile({
    required String name,
    required DateTime lastModifiedTime,
    required Object data,
  }) : super(
          path: name,
          lastModifiedTime: lastModifiedTime,
          data: data,
        );
}

class DevToolsFile<T> {
  const DevToolsFile({
    required this.path,
    required this.lastModifiedTime,
    required this.data,
  });

  final String path;

  final DateTime lastModifiedTime;

  final T data;
}

final _lowercaseLookup = <String, String>{};

extension NullableStringExtension on String? {
  bool get isNullOrEmpty {
    final self = this;
    return self == null || self.isEmpty;
  }
}

// TODO(kenz): consider moving other String helpers into this extension.
// TODO(kenz): replace other uses of toLowerCase() for string matching with
// this extension method.
extension StringExtension on String {
  bool caseInsensitiveContains(Pattern? pattern) {
    if (pattern is RegExp) {
      assert(!pattern.isCaseSensitive);
      return contains(pattern);
    } else if (pattern is String) {
      final lowerCase = _lowercaseLookup.putIfAbsent(this, () => toLowerCase());
      final strLowerCase =
          _lowercaseLookup.putIfAbsent(pattern, () => pattern.toLowerCase());
      return lowerCase.contains(strLowerCase);
    }
    throw Exception(
      'Unhandled pattern type ${pattern.runtimeType} from '
      '`caseInsensitiveContains`',
    );
  }

  /// Whether [query] is a case insensitive "fuzzy match" for this String.
  ///
  /// For example, the query "hwf" would be a fuzzy match for the String
  /// "hello_world_file".
  bool caseInsensitiveFuzzyMatch(String query) {
    query = query.toLowerCase();
    final lowercase = toLowerCase();
    final it = query.characters.iterator;
    var strIndex = 0;
    while (it.moveNext()) {
      final char = it.current;
      var foundChar = false;
      for (int i = strIndex; i < lowercase.length; i++) {
        if (lowercase[i] == char) {
          strIndex = i + 1;
          foundChar = true;
          break;
        }
      }
      if (!foundChar) {
        return false;
      }
    }
    return true;
  }

  /// Whether [other] is a case insensitive match for this String
  bool caseInsensitiveEquals(String? other) {
    return toLowerCase() == other?.toLowerCase();
  }

  /// Find all case insensitive matches of query in this String
  /// See [allMatches] for more info
  Iterable<Match> caseInsensitiveAllMatches(String? query) {
    if (query == null) return const [];
    return toLowerCase().allMatches(query.toLowerCase());
  }

  String toSentenceCase() {
    if (isEmpty) return this;
    return '${this[0].toUpperCase()}${substring(1).toLowerCase()}';
  }
}

extension IterableExtension<T> on Iterable<T> {
  /// Joins the iterable with [separator], and also adds a trailing [separator].
  String joinWithTrailing([String separator = '']) {
    var result = join(separator);
    if (length > 0) {
      result += separator;
    }
    return result;
  }
}

extension ListExtension<T> on List<T> {
  List<T> joinWith(T separator) {
    return [
      for (int i = 0; i < length; i++) ...[
        this[i],
        if (i != length - 1) separator,
      ],
    ];
  }

  bool containsWhere(bool Function(T element) test) {
    for (var e in this) {
      if (test(e)) {
        return true;
      }
    }
    return false;
  }

  T get second => this[1];

  T get third => this[2];
}

extension SetExtension<T> on Set<T> {
  bool containsWhere(bool Function(T element) test) {
    for (var e in this) {
      if (test(e)) {
        return true;
      }
    }
    return false;
  }

  bool containsAny(Iterable<T> any) {
    for (var e in any) {
      if (contains(e)) {
        return true;
      }
    }
    return false;
  }
}

extension UiListExtension<T> on List<T> {
  int get numSpacers => max(0, length - 1);
}

String simplifyDevToolsUrl(String url) {
  // DevTools urls can have the form:
  // http://localhost:123/?key=value
  // http://localhost:123/#/?key=value
  // http://localhost:123/#/page-id?key=value
  // Since we just want the query params, we will modify the url to have an
  // easy-to-parse form.
  return url.replaceFirst(RegExp(r'#\/(\w*)[?]'), '?');
}

Map<String, String> devToolsQueryParams(String url) {
  final modifiedUrl = simplifyDevToolsUrl(url);
  final uri = Uri.parse(modifiedUrl);
  return uri.queryParameters;
}

/// Gets a VM Service URI from a query string.
///
/// We read from the 'uri' value if it exists; otherwise we create a uri from
/// the from 'port' and 'token' values.
Uri? getServiceUriFromQueryString(String? location) {
  if (location == null) {
    return null;
  }

  final queryParams = Uri.parse(location).queryParameters;

  // First try to use uri.
  if (queryParams['uri'] != null) {
    final uri = Uri.tryParse(queryParams['uri']!);

    // Lots of things are considered valid URIs (including empty strings
    // and single letters) since they can be relative, so we need to do some
    // extra checks.
    if (uri != null &&
        uri.isAbsolute &&
        (uri.isScheme('ws') ||
            uri.isScheme('wss') ||
            uri.isScheme('http') ||
            uri.isScheme('https') ||
            uri.isScheme('sse') ||
            uri.isScheme('sses'))) {
      return uri;
    }
  }

  // Otherwise try 'port', 'token', and 'host'.
  final port = int.tryParse(queryParams['port'] ?? '');
  final token = queryParams['token'];
  final host = queryParams['host'] ?? 'localhost';
  if (port != null) {
    return token == null
        ? Uri.parse('ws://$host:$port/ws')
        : Uri.parse('ws://$host:$port/$token/ws');
  }

  return null;
}

double safePositiveDouble(double value) {
  if (value.isNaN) return 0.0;
  return max(value, 0.0);
}

/// Displays timestamp using locale's timezone HH:MM:SS, if isUtc is false.
/// @param isUTC - if true for testing, the UTC locale is used (instead of
/// the user's locale). Tests will then pass when run in any timezone. All
/// formatted timestamps are displayed using the UTC locale.
String prettyTimestamp(
  int? timestamp, {
  bool isUtc = false,
}) {
  if (timestamp == null) return '';
  final timestampDT = DateTime.fromMillisecondsSinceEpoch(
    timestamp,
    isUtc: isUtc,
  );
  return DateFormat.Hms().format(timestampDT); // HH:mm:ss
}

extension BoolExtension on bool {
  int boolCompare(bool other) {
    if ((this && other) || (!this && !other)) return 0;
    if (other) return 1;
    return -1;
  }
}

const connectToNewAppText = 'Connect to a new app';

/// Exception thrown when a request to process data has been cancelled in
/// favor of a new request.
class ProcessCancelledException implements Exception {}

extension UriExtension on Uri {
  Uri copyWith({
    String? scheme,
    String? userInfo,
    String? host,
    int? port,
    Iterable<String>? pathSegments,
    String? query,
    Map<String, dynamic>? queryParameters,
    String? fragment,
  }) {
    return Uri(
      scheme: scheme ?? this.scheme,
      userInfo: userInfo ?? this.userInfo,
      host: host ?? this.host,
      port: port ?? this.port,
      pathSegments: pathSegments ?? this.pathSegments,
      query: query ?? this.query,
      queryParameters: queryParameters ?? this.queryParameters,
      fragment: fragment ?? this.fragment,
    );
  }
}

Iterable<T> removeNullValues<T>(Iterable<T?> values) {
  return values.whereType<T>();
}

// TODO(mtaylee): Prefer to use this helper method whenever a call to
// .split('/').last is made on a String (usually on URIs).
// See https://github.com/flutter/devtools/issues/4360.
/// Returns the file name from a URI or path string, by splitting the [uri] at
/// the directory separators '/', and returning the last element.
String? fileNameFromUri(String? uri) => uri?.split('/').last;

/// Calculates subtraction of two maps.
///
/// Result map keys is union of the imput maps' keys.
Map<K, R> subtractMaps<K, F, S, R>({
  required Map<K, S>? substract,
  required Map<K, F>? from,
  required R? Function({required S? subtract, required F? from}) subtractor,
}) {
  from ??= <K, F>{};
  substract ??= <K, S>{};

  final result = <K, R>{};
  final unionOfKeys = from.keys.toSet().union(substract.keys.toSet());

  for (var key in unionOfKeys) {
    final diff = subtractor(from: from[key], subtract: substract[key]);
    if (diff != null) result[key] = diff;
  }
  return result;
}<|MERGE_RESOLUTION|>--- conflicted
+++ resolved
@@ -335,40 +335,6 @@
   return newName.split('&').last;
 }
 
-<<<<<<< HEAD
-/// Parses a 3 or 6 digit CSS Hex Color into a dart:ui Color.
-Color parseCssHexColor(String input) {
-  // Remove any leading # (and the escaped version to be lenient)
-  input = input.replaceAll('#', '').replaceAll('%23', '');
-
-  // Handle 3/4-digit hex codes (eg. #123 == #112233)
-  if (input.length == 3 || input.length == 4) {
-    input = input.split('').map((c) => '$c$c').join();
-  }
-
-  // Pad alpha with FF.
-  if (input.length == 6) {
-    input = '${input}ff';
-  }
-
-  // In CSS, alpha is in the lowest bits, but for Flutter's value, it's in the
-  // highest bits, so move the alpha from the end to the start before parsing.
-  if (input.length == 8) {
-    input = '${input.substring(6)}${input.substring(0, 6)}';
-  }
-  final value = int.parse(input, radix: 16);
-
-  return Color(value);
-}
-
-/// Converts a dart:ui Color into #RRGGBBAA format for use in CSS.
-String toCssHexColor(Color color) {
-  // In CSS Hex, Alpha comes last, but in Flutter's `value` field, alpha is
-  // in the high bytes, so just using `value.toRadixString(16)` will put alpha
-  // in the wrong position.
-  String hex(int val) => val.toRadixString(16).padLeft(2, '0');
-  return '#${hex(color.red)}${hex(color.green)}${hex(color.blue)}${hex(color.alpha)}';
-=======
 /// Return a Stream that fires events whenever any of the three given parameter
 /// streams fire.
 Stream combineStreams(Stream a, Stream b, Stream c) {
@@ -448,7 +414,6 @@
     _closure!();
     _closure = null;
   }
->>>>>>> 90a9e73c
 }
 
 /// These utilities are ported from the Flutter IntelliJ plugin.
@@ -841,13 +806,10 @@
 // /// valid.
 // const defaultEpsilon = 1 / 1000;
 
-<<<<<<< HEAD
-=======
 // bool equalsWithinEpsilon(double a, double b) {
 //   return (a - b).abs() < defaultEpsilon;
 // }
 
->>>>>>> 90a9e73c
 /// A dev time class to help trace DevTools application events.
 class DebugTimingLogger {
   DebugTimingLogger(this.name, {this.mute = false});
