--- conflicted
+++ resolved
@@ -812,10 +812,6 @@
     }
 
     (_innerNode ??= SemanticsNode(showOnScreen: showOnScreen)).rect = node.rect;
-<<<<<<< HEAD
-    
-=======
->>>>>>> 7fa67613
 
     int? firstVisibleIndex;
     final List<SemanticsNode> excluded = <SemanticsNode>[_innerNode!];
