--- conflicted
+++ resolved
@@ -25,30 +25,6 @@
   static const dartUi = 'dart:ui';
 }
 
-<<<<<<< HEAD
-enum ScreenMetaData {
-  inspector('inspector', 'Flutter Inspector'),
-  performance('performance', 'Performance'),
-  cpuProfiler('cpu-profiler', 'CPU Profiler'),
-  memory('memory', 'Memory'),
-  debugger('debugger', 'Debugger'),
-  deepLink('deep-link', 'Deep Link'),
-  network('network', 'Network'),
-  logging('logging', 'Logging'),
-  provider('provider', 'Provider'),
-  appSize('app-size', 'App Size'),
-  vmTools('vm-tools', 'VM Tools'),
-  simple('simple', '');
-
-  const ScreenMetaData(this.id, this.title);
-
-  final String id;
-
-  final String title;
-}
-
-=======
->>>>>>> 0b0b24e4
 const String traceEventsFieldName = 'traceEvents';
 
 const closureName = '<closure>';
