// Copyright 2020 The Chromium Authors. All rights reserved.
// Use of this source code is governed by a BSD-style license that can be
// found in the LICENSE file.

import 'dart:async';
import 'dart:convert';

import 'package:devtools_app_shared/ui.dart';
import 'package:devtools_app_shared/utils.dart';
import 'package:flutter/foundation.dart';
import 'package:logging/logging.dart';

import '../../service/vm_service_wrapper.dart';
import '../analytics/analytics.dart' as ga;
import '../analytics/constants.dart' as gac;
import '../config_specific/logger/logger_helpers.dart';
import '../constants.dart';
import '../diagnostics/inspector_service.dart';
import '../feature_flags.dart';
import '../globals.dart';
import '../query_parameters.dart';
import '../utils.dart';

part '_extension_preferences.dart';
part '_inspector_preferences.dart';
part '_memory_preferences.dart';
part '_logging_preferences.dart';
part '_performance_preferences.dart';

const _thirdPartyPathSegment = 'third_party';

<<<<<<< HEAD
/// DevTools preferences for experimental features.
enum _ExperimentPreferences {
  wasm;

  String get storageKey => '$storagePrefix.$name';

  static const storagePrefix = 'experiment';
}

=======
>>>>>>> f4cb8bec
/// DevTools preferences for UI-related settings.
enum _UiPreferences {
  darkMode,
  vmDeveloperMode;

  String get storageKey => '$storagePrefix.$name';

  static const storagePrefix = 'ui';
}

/// DevTools preferences for general settings.
///
/// These values are not stored in the DevTools storage file with a prefix.
enum _GeneralPreferences {
  verboseLogging,
}

/// A controller for global application preferences.
class PreferencesController extends DisposableController
    with AutoDisposeControllerMixin {
  /// Whether the user preference for DevTools theme is set to dark mode.
  ///
  /// To check whether DevTools is using a light or dark theme, other parts of
  /// the DevTools codebase should always check [isDarkThemeEnabled] instead of
  /// directly checking the value of this notifier. This is because
  /// [isDarkThemeEnabled] properly handles the case where DevTools is embedded
  /// inside of an IDE, and this notifier only tracks the value of the dark
  /// theme user preference.
  final darkModeEnabled = ValueNotifier<bool>(useDarkThemeAsDefault);

  final vmDeveloperModeEnabled = ValueNotifier<bool>(false);

  /// Whether DevTools should loaded with the dart2wasm + skwasm instead of
  /// dart2js + canvaskit
  final wasmEnabled = ValueNotifier<bool>(false);

  final verboseLoggingEnabled =
      ValueNotifier<bool>(Logger.root.level == verboseLoggingLevel);

  // TODO(https://github.com/flutter/devtools/issues/7860): Clean-up after
  // Inspector V2 has been released.
  InspectorPreferencesController get inspector => _inspector;
  final _inspector = InspectorPreferencesController();

  MemoryPreferencesController get memory => _memory;
  final _memory = MemoryPreferencesController();

  LoggingPreferencesController get logging => _logging;
  final _logging = LoggingPreferencesController();

  PerformancePreferencesController get performance => _performance;
  final _performance = PerformancePreferencesController();

  ExtensionsPreferencesController get devToolsExtensions => _extensions;
  final _extensions = ExtensionsPreferencesController();

  Future<void> init() async {
    // Get the current values and listen for and write back changes.
    await _initDarkMode();
    await _initVmDeveloperMode();
<<<<<<< HEAD
    if (FeatureFlags.wasmOptInSetting) {
      await _initWasmEnabled();
    }
=======
>>>>>>> f4cb8bec
    await _initVerboseLogging();

    await inspector.init();
    await memory.init();
    await logging.init();
    await performance.init();
    await devToolsExtensions.init();

    setGlobal(PreferencesController, this);
  }

  Future<void> _initDarkMode() async {
    final darkModeValue =
        await storage.getValue(_UiPreferences.darkMode.storageKey);
    final useDarkMode = (darkModeValue == null && useDarkThemeAsDefault) ||
        darkModeValue == 'true';
    ga.impression(gac.devToolsMain, gac.startingTheme(darkMode: useDarkMode));
    toggleDarkModeTheme(useDarkMode);
    addAutoDisposeListener(darkModeEnabled, () {
      storage.setValue(
        _UiPreferences.darkMode.storageKey,
        '${darkModeEnabled.value}',
      );
    });
  }

  Future<void> _initVmDeveloperMode() async {
    final vmDeveloperModeValue = await boolValueFromStorage(
      _UiPreferences.vmDeveloperMode.storageKey,
      defaultsTo: false,
    );
    toggleVmDeveloperMode(vmDeveloperModeValue);
    addAutoDisposeListener(vmDeveloperModeEnabled, () {
      storage.setValue(
        _UiPreferences.vmDeveloperMode.storageKey,
        '${vmDeveloperModeEnabled.value}',
      );
    });
<<<<<<< HEAD
  }

  Future<void> _initWasmEnabled() async {
    print('_initWasmEnabled - start');
    wasmEnabled.value = kIsWasm;
    print('kIsWasm: $kIsWasm');

    final enabledFromStorage = await boolValueFromStorage(
      _ExperimentPreferences.wasm.storageKey,
      defaultsTo: false,
    );
    final enabledFromQueryParams = DevToolsQueryParams.load().useWasm;
    print('enabledFromQueryParams: $enabledFromQueryParams');
    print('enabledFromStorage: $enabledFromStorage');

    if (kIsWasm != enabledFromQueryParams) {
      print('kIsWasm != enabledFromQueryParams');
      // If we hit this case, we tried to reload DevTools with the wasm query
      // parameter set to true, but DevTools did not load with wasm. This means
      // that something went wrong and that we fellback to JS.
    }

    // It is important that this listener is added before we set the initial
    // state of the wasm mode setting below. This is because the query parameter
    // for wasm may need to be updated based on the value of the preference in
    // the storage file, which we take into account when we call
    // [toggleWasmEnabled] at the end of this method.
    addAutoDisposeListener(wasmEnabled, () async {
      final enabled = wasmEnabled.value;
      print('listener: setting storage value');
      await storage.setValue(
        _ExperimentPreferences.wasm.storageKey,
        '$enabled',
      );

      // Update the wasm mode query parameter if it does not match the value of
      // the setting.
      final wasmEnabledFromQueryParams = DevToolsQueryParams.load().useWasm;
      print('listener: enabled: $enabled');
      print(
          'listener: wasmEnabledFromQueryParams: $wasmEnabledFromQueryParams');
      if (wasmEnabledFromQueryParams != enabled) {
        print('updating query param and reloading the page');
        await Future.delayed(const Duration(seconds: 7));
        updateQueryParameter(
          DevToolsQueryParams.wasmKey,
          enabled ? 'true' : null,
          reload: true,
        );
      }
    });

    // TODO(kenz): this may cause an infinite loop of reloading the page if
    // the setting from storage or the query parameter indicate we should be
    // loading with WASM, but each time we reload the page, something goes wrong
    // and we fall back to JS.
    print(
      'calling toggleWasmEnabled '
      '${enabledFromStorage || enabledFromQueryParams}, '
      '(enabledFromStorage: $enabledFromStorage, '
      'enabledFromQueryParams: $enabledFromQueryParams)',
    );
    toggleWasmEnabled(enabledFromStorage || enabledFromQueryParams);
    print('_initWasmEnabled - end');
=======
>>>>>>> f4cb8bec
  }

  Future<void> _initVerboseLogging() async {
    final verboseLoggingEnabledValue = await boolValueFromStorage(
      _GeneralPreferences.verboseLogging.name,
      defaultsTo: false,
    );
    toggleVerboseLogging(verboseLoggingEnabledValue);
    addAutoDisposeListener(verboseLoggingEnabled, () {
      storage.setValue(
        _GeneralPreferences.verboseLogging.name,
        verboseLoggingEnabled.value.toString(),
      );
    });
  }

  @override
  void dispose() {
    inspector.dispose();
    memory.dispose();
    logging.dispose();
    performance.dispose();
    devToolsExtensions.dispose();
    super.dispose();
  }

  /// Change the value of the dark mode setting.
  void toggleDarkModeTheme(bool? useDarkMode) {
    if (useDarkMode != null) {
      darkModeEnabled.value = useDarkMode;
    }
  }

  /// Change the value of the VM developer mode setting.
  void toggleVmDeveloperMode(bool? enableVmDeveloperMode) {
    if (enableVmDeveloperMode != null) {
      vmDeveloperModeEnabled.value = enableVmDeveloperMode;
      VmServiceWrapper.enablePrivateRpcs = enableVmDeveloperMode;
    }
  }

  /// Change the value of the wasm mode setting.
  void toggleWasmEnabled(bool? enable) {
    if (enable != null) {
      wasmEnabled.value = enable;
    }
  }

  void toggleVerboseLogging(bool? enableVerboseLogging) {
    if (enableVerboseLogging != null) {
      verboseLoggingEnabled.value = enableVerboseLogging;
      if (enableVerboseLogging) {
        setDevToolsLoggingLevel(verboseLoggingLevel);
      } else {
        setDevToolsLoggingLevel(basicLoggingLevel);
      }
    }
  }
}

/// Retrieves a boolean value from the preferences stored in local storage.
///
/// If the value is not present in the stored preferences, this will default to
/// the value specified by [defaultsTo].
Future<bool> boolValueFromStorage(
  String storageKey, {
  required bool defaultsTo,
}) async {
  final value = await storage.getValue(storageKey);
  return defaultsTo ? value != 'false' : value == 'true';
}<|MERGE_RESOLUTION|>--- conflicted
+++ resolved
@@ -29,7 +29,6 @@
 
 const _thirdPartyPathSegment = 'third_party';
 
-<<<<<<< HEAD
 /// DevTools preferences for experimental features.
 enum _ExperimentPreferences {
   wasm;
@@ -39,8 +38,6 @@
   static const storagePrefix = 'experiment';
 }
 
-=======
->>>>>>> f4cb8bec
 /// DevTools preferences for UI-related settings.
 enum _UiPreferences {
   darkMode,
@@ -101,12 +98,9 @@
     // Get the current values and listen for and write back changes.
     await _initDarkMode();
     await _initVmDeveloperMode();
-<<<<<<< HEAD
     if (FeatureFlags.wasmOptInSetting) {
       await _initWasmEnabled();
     }
-=======
->>>>>>> f4cb8bec
     await _initVerboseLogging();
 
     await inspector.init();
@@ -145,7 +139,6 @@
         '${vmDeveloperModeEnabled.value}',
       );
     });
-<<<<<<< HEAD
   }
 
   Future<void> _initWasmEnabled() async {
@@ -210,8 +203,6 @@
     );
     toggleWasmEnabled(enabledFromStorage || enabledFromQueryParams);
     print('_initWasmEnabled - end');
-=======
->>>>>>> f4cb8bec
   }
 
   Future<void> _initVerboseLogging() async {
