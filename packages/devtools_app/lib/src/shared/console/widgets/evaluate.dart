--- conflicted
+++ resolved
@@ -448,17 +448,8 @@
     if (assignment == null) return false;
     const kSuccess = true;
 
-<<<<<<< HEAD
-    final variable =
-        serviceManager.consoleService.itemAt(assignment.consoleItemIndex + 1);
-=======
-    if (!evalService.isScopeSupported(emitWarningToConsole: true)) {
-      return kSuccess;
-    }
-
     final variable = serviceConnection.consoleService
         .itemAt(assignment.consoleItemIndex + 1);
->>>>>>> d3e04701
     final value = variable?.value;
     if (value is! InstanceRef) {
       _emitToConsole(
