--- conflicted
+++ resolved
@@ -10,12 +10,9 @@
 import 'package:flutter/services.dart';
 import 'package:vm_service/vm_service.dart';
 
-<<<<<<< HEAD
-=======
 import '../../analytics/analytics.dart' as ga;
 import '../../analytics/constants.dart' as gac;
 import '../../feature_flags.dart';
->>>>>>> 6cec3413
 import '../../globals.dart';
 import '../../primitives/auto_dispose.dart';
 import '../../theme.dart';
@@ -315,12 +312,8 @@
 
     if (expressionText.isEmpty) return;
 
-<<<<<<< HEAD
     if (expressionText.trim() == '?') {
-=======
-    if (FeatureFlags.evalAndBrowse && expressionText.trim() == '?') {
       ga.select(gac.console, gac.ConsoleEvent.helpInline);
->>>>>>> 6cec3413
       unawaited(
         showDialog(
           context: context,
