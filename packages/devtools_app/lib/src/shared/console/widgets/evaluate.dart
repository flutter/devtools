--- conflicted
+++ resolved
@@ -400,7 +400,6 @@
       );
     });
   }
-<<<<<<< HEAD
 
   bool _tryProcessAssignment(String expressionText) {
     final assignment = ConsoleVariableAssignment.tryParse(expressionText);
@@ -408,349 +407,4 @@
 
     return true;
   }
-}
-
-AppState get _appState => serviceManager.appState;
-
-Future<List<String>> autoCompleteResultsFor(
-  EditingParts parts,
-  EvalService evalService,
-) async {
-  final result = <String>{};
-  if (!parts.isField) {
-    final variables = _appState.variables.value;
-    result.addAll(removeNullValues(variables.map((variable) => variable.name)));
-
-    final thisVariable = variables.firstWhereOrNull(
-      (variable) => variable.name == 'this',
-    );
-    if (thisVariable != null) {
-      // If a variable named `this` is in scope, we should provide autocompletes
-      // for all static and instance members of that class as they are in scope
-      // in Dart. For example, if you evaluate `foo()` that will be equivalent
-      // to `this.foo()` if foo is an instance member and `ThisClass.foo() if
-      // foo is a static member.
-      final thisValue = thisVariable.value;
-      if (thisValue is InstanceRef) {
-        await _addAllInstanceMembersToAutocompleteList(
-          result,
-          thisValue,
-          evalService,
-        );
-        final classRef = thisValue.classRef;
-        if (classRef != null) {
-          result.addAll(
-            await _autoCompleteMembersFor(
-              classRef,
-              evalService,
-              staticContext: true,
-            ),
-          );
-        }
-      }
-    }
-    final frame = _appState.currentFrame.value;
-    if (frame != null) {
-      final function = frame.function;
-      if (function != null) {
-        final libraryRef = await evalService.findOwnerLibrary(function);
-        if (libraryRef != null) {
-          result.addAll(
-            await libraryMemberAndImportsAutocompletes(
-              libraryRef,
-              evalService,
-            ),
-          );
-        }
-      }
-    }
-  } else {
-    var left = parts.leftSide.split(' ').last;
-    // Removing trailing `.`.
-    left = left.substring(0, left.length - 1);
-    try {
-      final response = await evalService.evalAtCurrentFrame(left);
-      if (response is InstanceRef) {
-        final typeClass = response.typeClass;
-        if (typeClass != null) {
-          // Assume we want static members for a type class not members of the
-          // Type object. This is reasonable as Type objects are rarely useful
-          // in Dart and we will end up with accidental Type objects if the user
-          // writes `SomeClass.` in the evaluate window.
-          result.addAll(
-            await _autoCompleteMembersFor(
-              typeClass,
-              evalService,
-              staticContext: true,
-            ),
-          );
-        } else {
-          await _addAllInstanceMembersToAutocompleteList(
-            result,
-            response,
-            evalService,
-          );
-        }
-      }
-    } catch (_) {}
-  }
-  return removeNullValues(result)
-      .where((name) => name.startsWith(parts.activeWord))
-      .toList();
-}
-
-// Due to https://github.com/dart-lang/sdk/issues/46221
-// we cannot tell what the show clause for an export was so it is unsafe to
-// surface exports as if they were library members as there tend to be
-// significant false positives for libraries such as Flutter where all of
-// dart:ui shows up as in scope from flutter:foundation when it should not be.
-bool debugIncludeExports = true;
-
-Future<Set<String>> libraryMemberAndImportsAutocompletes(
-  LibraryRef libraryRef,
-  EvalService evalService,
-) async {
-  final values = removeNullValues(
-    await _appState.cache.libraryMemberAndImportsAutocomplete.putIfAbsent(
-      libraryRef,
-      () => _libraryMemberAndImportsAutocompletes(libraryRef, evalService),
-    ),
-  );
-  return values.toSet();
-}
-
-Future<Set<String>> _libraryMemberAndImportsAutocompletes(
-  LibraryRef libraryRef,
-  EvalService evalService,
-) async {
-  final result = <String>{};
-  try {
-    final List<Future<Set<String>>> futures = <Future<Set<String>>>[];
-    futures.add(
-      libraryMemberAutocompletes(
-        evalService,
-        libraryRef,
-        includePrivates: true,
-      ),
-    );
-
-    final Library library = await evalService.getObject(libraryRef) as Library;
-    final dependencies = library.dependencies;
-
-    if (dependencies != null) {
-      for (var dependency in library.dependencies!) {
-        final prefix = dependency.prefix;
-        final target = dependency.target;
-        if (prefix != null && prefix.isNotEmpty) {
-          // We won't give a list of autocompletes once you enter a prefix
-          // but at least we do include the prefix in the autocompletes list.
-          result.add(prefix);
-        } else if (target != null) {
-          futures.add(
-            libraryMemberAutocompletes(
-              evalService,
-              target,
-              includePrivates: false,
-            ),
-          );
-        }
-      }
-    }
-    (await Future.wait(futures)).forEach(result.addAll);
-  } catch (_) {
-    // Silently skip library completions if there is a failure.
-  }
-  return result;
-}
-
-Future<Set<String>> libraryMemberAutocompletes(
-  EvalService evalService,
-  LibraryRef libraryRef, {
-  required bool includePrivates,
-}) async {
-  var result = removeNullValues(
-    await _appState.cache.libraryMemberAutocomplete.putIfAbsent(
-      libraryRef,
-      () => _libraryMemberAutocompletes(evalService, libraryRef),
-    ),
-  );
-  if (!includePrivates) {
-    result = result.where((name) => !isPrivate(name));
-  }
-  return result.toSet();
-}
-
-Future<Set<String>> _libraryMemberAutocompletes(
-  EvalService evalService,
-  LibraryRef libraryRef,
-) async {
-  final result = <String>{};
-  final Library library = await evalService.getObject(libraryRef) as Library;
-  final variables = library.variables;
-  if (variables != null) {
-    final fields = variables.map((field) => field.name);
-    result.addAll(removeNullValues(fields));
-  }
-  final functions = library.functions;
-  if (functions != null) {
-    // The VM shows setters as `<member>=`.
-    final members =
-        functions.map((funcRef) => funcRef.name!.replaceAll('=', ''));
-    result.addAll(removeNullValues(members));
-  }
-  final classes = library.classes;
-  if (classes != null) {
-    // Autocomplete class names as well
-    final classNames = classes.map((clazz) => clazz.name);
-    result.addAll(removeNullValues(classNames));
-  }
-
-  if (debugIncludeExports) {
-    final List<Future<Set<String>>> futures = <Future<Set<String>>>[];
-    for (var dependency in library.dependencies!) {
-      if (!dependency.isImport!) {
-        final prefix = dependency.prefix;
-        final target = dependency.target;
-        if (prefix != null && prefix.isNotEmpty) {
-          result.add(prefix);
-        } else if (target != null) {
-          futures.add(
-            libraryMemberAutocompletes(
-              evalService,
-              target,
-              includePrivates: false,
-            ),
-          );
-        }
-      }
-    }
-    if (futures.isNotEmpty) {
-      (await Future.wait(futures)).forEach(result.addAll);
-    }
-  }
-  return result;
-}
-
-Future<void> _addAllInstanceMembersToAutocompleteList(
-  Set<String> result,
-  InstanceRef response,
-  EvalService controller,
-) async {
-  final Instance instance = await controller.getObject(response) as Instance;
-  final classRef = instance.classRef;
-  if (classRef == null) return;
-  result.addAll(
-    await _autoCompleteMembersFor(
-      classRef,
-      controller,
-      staticContext: false,
-    ),
-  );
-  // TODO(grouma) - This shouldn't be necessary but package:dwds does
-  // not properly provide superclass information.
-  final fields = instance.fields;
-  if (fields == null) return;
-  final clazz = await controller.classFor(classRef);
-  final fieldNames = fields
-      .where((field) => field.decl?.isStatic != null && !field.decl!.isStatic!)
-      .map((field) => field.decl?.name);
-  result.addAll(
-    removeNullValues(fieldNames).where(
-      (member) => _isAccessible(member, clazz, controller),
-    ),
-  );
-}
-
-Future<Set<String>> _autoCompleteMembersFor(
-  ClassRef classRef,
-  EvalService controller, {
-  required bool staticContext,
-}) async {
-  final result = <String>{};
-  final clazz = await controller.classFor(classRef);
-  if (clazz != null) {
-    final fields = clazz.fields;
-    if (fields != null) {
-      final fieldNames = fields
-          .where((f) => f.isStatic == staticContext)
-          .map((field) => field.name);
-      result.addAll(removeNullValues(fieldNames));
-    }
-
-    final functions = clazz.functions;
-    if (functions != null) {
-      for (var funcRef in functions) {
-        if (_validFunction(funcRef, clazz, staticContext)) {
-          final isConstructor = _isConstructor(funcRef, clazz);
-          final funcName = funcRef.name;
-          if (funcName == null) continue;
-          // The VM shows setters as `<member>=`.
-          var name = funcName.replaceAll('=', '');
-          if (isConstructor) {
-            final clazzName = clazz.name!;
-            assert(name.startsWith(clazzName));
-            if (name.length <= clazzName.length + 1) continue;
-            name = name.substring(clazzName.length + 1);
-          }
-          result.add(name);
-        }
-      }
-    }
-    final superClass = clazz.superClass;
-    if (!staticContext && superClass != null) {
-      result.addAll(
-        await _autoCompleteMembersFor(
-          superClass,
-          controller,
-          staticContext: staticContext,
-        ),
-      );
-    }
-    result.removeWhere((member) => !_isAccessible(member, clazz, controller));
-  }
-  return result;
-}
-
-bool _validFunction(FuncRef funcRef, Class clazz, bool staticContext) {
-  // TODO(jacobr): we should include named constructors in static contexts.
-  return ((_isConstructor(funcRef, clazz) || funcRef.isStatic!) ==
-          staticContext) &&
-      !_isOperator(funcRef);
-}
-
-bool _isOperator(FuncRef funcRef) => const {
-      '==',
-      '+',
-      '-',
-      '*',
-      '/',
-      '&',
-      '~',
-      '|',
-      '>',
-      '<',
-      '>=',
-      '<=',
-      '>>',
-      '<<',
-      '>>>',
-      '^',
-      '%',
-      '~/',
-      'unary-',
-    }.contains(funcRef.name);
-
-bool _isConstructor(FuncRef funcRef, Class clazz) =>
-    funcRef.name == clazz.name || funcRef.name!.startsWith('${clazz.name}.');
-
-bool _isAccessible(
-  String member,
-  Class? clazz,
-  EvalService evalService,
-) {
-  final frame = _appState.currentFrame.value!;
-  final currentScript = frame.location!.script;
-  return !isPrivate(member) || currentScript!.id == clazz?.location?.script?.id;
-=======
->>>>>>> 1cb3930c
 }