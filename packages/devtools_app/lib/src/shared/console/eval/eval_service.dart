// Copyright 2022 The Chromium Authors. All rights reserved.
// Use of this source code is governed by a BSD-style license that can be
// found in the LICENSE file.

import 'dart:async';

import 'package:collection/collection.dart';
import 'package:devtools_app_shared/utils.dart';
import 'package:vm_service/vm_service.dart';

import '../../../service/vm_service_wrapper.dart';
import '../../globals.dart';
import '../../memory/adapted_heap_object.dart';
import '../../vm_utils.dart';
import '../primitives/scope.dart';

class EvalService extends DisposableController with AutoDisposeControllerMixin {
  /// Parameter `scope` for `serviceManager.manager.service!.evaluate(...)`.
  final scope = EvalScope();

  VmServiceWrapper get _service {
    return serviceConnection.serviceManager.service!;
  }

  String? get _isolateRefId {
    return serviceConnection
        .serviceManager.isolateManager.selectedIsolate.value?.id;
  }

  /// Returns the class for the provided [ClassRef].
  ///
  /// May return null.
  Future<Class?> classFor(ClassRef classRef) async {
    try {
      return serviceConnection.appState.cache.classes[classRef] ??=
          await getObject(classRef) as Class;
    } catch (_) {}
    return null;
  }

  /// Find the owner library for a ClassRef, FuncRef, or LibraryRef.
  ///
  /// If Dart had union types, ref would be type ClassRef | FuncRef | LibraryRef
  Future<LibraryRef?> findOwnerLibrary(Object? ref) async {
    if (ref is LibraryRef) {
      return ref;
    }
    if (ref is ClassRef) {
      if (ref.library != null) {
        return ref.library;
      }
      // Fallback for older VMService versions.
      final clazz = await classFor(ref);
      return clazz?.library;
    }
    if (ref is FuncRef) {
      return findOwnerLibrary(ref.owner);
    }
    return null;
  }

  /// Get the populated [Obj] object, given an [ObjRef].
  ///
  /// The return value can be one of [Obj] or [Sentinel].
  Future<Obj?> getObject(ObjRef objRef) async {
    final ref = _isolateRefId;
    if (ref == null) return Future.value();
    return await _service.getObject(ref, objRef.id!);
  }

  /// Evaluates the expression in the isolate's root library.
  Future<Response> evalInRunningApp(
    IsolateRef isolateRef,
    String expressionText,
  ) async {
    final isolate = serviceConnection.serviceManager.isolateManager
        .isolateState(isolateRef);

    final isolateId = isolateRef.id!;

<<<<<<< HEAD
    Future<Response> eval() async => await serviceManager.service!.evaluate(
=======
    final scope = await _scopeIfSupported(isolateId);

    Future<Response> eval() async =>
        await serviceConnection.serviceManager.service!.evaluate(
>>>>>>> d3e04701
          isolateId,
          (await isolate.isolate)!.rootLib!.id!,
          expressionText,
          scope: scope.value(isolateId: isolateId),
        );

    return await _evalWithVariablesRefresh(eval, isolateId);
  }

  Future<Response> _evalWithVariablesRefresh(
    Future<Response> Function() evalFunction,
    String isolateId,
  ) async {
    try {
      return await evalFunction();
    } on RPCError catch (e) {
      const expressionCompilationErrorCode = 113;
      if (e.code != expressionCompilationErrorCode) rethrow;
      final shouldRetry = await scope.refreshRefs(isolateId);
      _showScopeChangeMessageIfNeeded();
      if (shouldRetry) {
        return await evalFunction();
      } else {
        rethrow;
      }
    }
  }

  void _showScopeChangeMessageIfNeeded() {
    if (scope.removedVariables.isEmpty) return;
    final variables = scope.removedVariables.join(', ');
    serviceConnection.consoleService.appendStdio(
      'Garbage collected instances were removed from the scope: $variables. '
      'Pause application (use DevTools > Debugger) to make the variables persistent.\n',
    );
  }

  bool get isStoppedAtDartFrame {
    return serviceConnection.serviceManager.isMainIsolatePaused &&
        serviceConnection.appState.currentFrame.value?.code?.kind ==
            CodeKind.kDart;
  }

  /// Evaluate the given expression in the context of the currently selected
  /// stack frame, or the top frame if there is no current selection.
  ///
  /// This will fail if the application is not currently paused.
  Future<Response> evalAtCurrentFrame(String expression) async {
    final appState = serviceConnection.appState;

    if (!serviceConnection.serviceManager.isMainIsolatePaused) {
      return Future.error(
        RPCError.withDetails(
          'evaluateInFrame',
          RPCErrorKind.kInvalidParams.code,
          'Isolate not paused',
        ),
      );
    }

    final frame = appState.currentFrame.value;

    if (frame == null) {
      return Future.error(
        RPCError.withDetails(
          'evaluateInFrame',
          RPCErrorKind.kInvalidParams.code,
          'No frames available',
        ),
      );
    }

    final isolateRefId = _isolateRefId;

    if (isolateRefId == null) {
      return Future.error(
        RPCError.withDetails(
          'evaluateInFrame',
          RPCErrorKind.kInvalidParams.code,
          'isolateRefId is null',
        ),
      );
    }

    Future<Response> evalFunction() => _service.evaluateInFrame(
          isolateRefId,
          frame.index!,
          expression,
          disableBreakpoints: true,
          scope: scope.value(isolateId: isolateRefId),
        );

    return await _evalWithVariablesRefresh(evalFunction, isolateRefId);
  }

<<<<<<< HEAD
=======
  Future<Map<String, String>?> _scopeIfSupported(String isolateRefId) async {
    if (!isScopeSupported()) return null;

    return scope.value(isolateId: isolateRefId);
  }

  /// If scope is supported, returns true.
  ///
  /// If [emitWarningToConsole] and scope is not supported, emits warning message to console.
  bool isScopeSupported({bool emitWarningToConsole = false}) {
    // Web does not support scopes yet.
    final isWeb =
        serviceConnection.serviceManager.connectedApp?.isDartWebAppNow ?? true;
    if (isWeb && emitWarningToConsole) {
      serviceConnection.consoleService.appendStdio(
        'Scope variables are not supported for web applications.',
      );

      return false;
    }
    return true;
  }

>>>>>>> d3e04701
  Future<InstanceRef?> findObject(
    AdaptedHeapObject object,
    IsolateRef isolateRef,
  ) async {
    final isolateId = isolateRef.id!;

    final theClass = (await serviceConnection.serviceManager.service!
            .getClassList(isolateId))
        .classes!
        .firstWhereOrNull((ref) => object.heapClass.matches(ref));

    return await findInstance(isolateId, theClass?.id, object.code);
  }
}<|MERGE_RESOLUTION|>--- conflicted
+++ resolved
@@ -78,14 +78,8 @@
 
     final isolateId = isolateRef.id!;
 
-<<<<<<< HEAD
-    Future<Response> eval() async => await serviceManager.service!.evaluate(
-=======
-    final scope = await _scopeIfSupported(isolateId);
-
     Future<Response> eval() async =>
         await serviceConnection.serviceManager.service!.evaluate(
->>>>>>> d3e04701
           isolateId,
           (await isolate.isolate)!.rootLib!.id!,
           expressionText,
@@ -181,32 +175,6 @@
     return await _evalWithVariablesRefresh(evalFunction, isolateRefId);
   }
 
-<<<<<<< HEAD
-=======
-  Future<Map<String, String>?> _scopeIfSupported(String isolateRefId) async {
-    if (!isScopeSupported()) return null;
-
-    return scope.value(isolateId: isolateRefId);
-  }
-
-  /// If scope is supported, returns true.
-  ///
-  /// If [emitWarningToConsole] and scope is not supported, emits warning message to console.
-  bool isScopeSupported({bool emitWarningToConsole = false}) {
-    // Web does not support scopes yet.
-    final isWeb =
-        serviceConnection.serviceManager.connectedApp?.isDartWebAppNow ?? true;
-    if (isWeb && emitWarningToConsole) {
-      serviceConnection.consoleService.appendStdio(
-        'Scope variables are not supported for web applications.',
-      );
-
-      return false;
-    }
-    return true;
-  }
-
->>>>>>> d3e04701
   Future<InstanceRef?> findObject(
     AdaptedHeapObject object,
     IsolateRef isolateRef,
