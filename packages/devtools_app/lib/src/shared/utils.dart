// Copyright 2018 The Chromium Authors. All rights reserved.
// Use of this source code is governed by a BSD-style license that can be
// found in the LICENSE file.

// This file contain higher level utils, i.e. utils that depend on
// other libraries in this package.
// Utils, that do not have dependencies, should go to primitives/utils.dart.

import 'dart:async';
import 'dart:math';

import 'package:devtools_app_shared/service.dart';
import 'package:devtools_app_shared/ui.dart';
import 'package:devtools_app_shared/utils.dart';
import 'package:flutter/material.dart';
import 'package:flutter/services.dart';
import 'package:flutter/widgets.dart';
import 'package:logging/logging.dart';
import 'package:provider/provider.dart';
import 'package:vm_service/vm_service.dart';

// ignore: avoid-importing-entrypoint-exports, special case for getting version.
import '../../devtools.dart' as devtools;
import 'common_widgets.dart';
import 'connected_app.dart';
import 'globals.dart';
import 'primitives/simple_items.dart';

final _log = Logger('lib/src/shared/utils');

/// Logging to debug console only in debug runs.
void debugLogger(String message) {
  assert(
    () {
      _log.info(message);
      return true;
    }(),
  );
}

bool isEmbedded() => ideTheme.embedded;

extension VmExtension on VM {
  List<IsolateRef> isolatesForDevToolsMode() {
    final vmDeveloperModeEnabled = preferences.vmDeveloperModeEnabled.value;
    final vmIsolates = isolates ?? <IsolateRef>[];
    return [
      ...vmIsolates,
      if (vmDeveloperModeEnabled || vmIsolates.isEmpty)
        ...systemIsolates ?? <IsolateRef>[],
    ];
  }

  String get deviceDisplay {
    return [
      '$targetCPU',
      if (architectureBits != null && architectureBits != -1)
        '($architectureBits bit)',
      operatingSystem,
    ].join(' ');
  }
}

List<ConnectionDescription> generateDeviceDescription(
  VM vm,
  ConnectedApp connectedApp, {
  bool includeVmServiceConnection = true,
}) {
  var version = vm.version!;
  // Convert '2.9.0-13.0.dev (dev) (Fri May ... +0200) on "macos_x64"' to
  // '2.9.0-13.0.dev'.
  if (version.contains(' ')) {
    version = version.substring(0, version.indexOf(' '));
  }

  final flutterVersion = connectedApp.flutterVersionNow;

  ConnectionDescription? vmServiceConnection;
  if (includeVmServiceConnection &&
      serviceConnection.serviceManager.service != null) {
    final description = serviceConnection.serviceManager.serviceUri!;
    vmServiceConnection = ConnectionDescription(
      title: 'VM Service Connection',
      description: description,
      actions: [
        CopyToClipboardControl(
          dataProvider: () => description,
        ),
      ],
    );
  }

  return [
    ConnectionDescription(title: 'CPU / OS', description: vm.deviceDisplay),
    ConnectionDescription(
      title: 'Connected app type',
      description: connectedApp.display,
    ),
    if (vmServiceConnection != null) vmServiceConnection,
    ConnectionDescription(title: 'Dart Version', description: version),
    if (flutterVersion != null && !flutterVersion.unknown) ...{
      ConnectionDescription(
        title: 'Flutter Version',
        description: '${flutterVersion.version} / ${flutterVersion.channel}',
      ),
      ConnectionDescription(
        title: 'Framework / Engine',
        description: '${flutterVersion.frameworkRevision} / '
            '${flutterVersion.engineRevision}',
      ),
    },
  ];
}

/// This method should be public, because it is used by g3 specific code.
List<String> issueLinkDetails() {
  final ide = ideFromUrl();
  final issueDescriptionItems = [
    '<-- Please describe your problem here. Be sure to include repro steps. -->',
    '___', // This will create a separator in the rendered markdown.
    '**DevTools version**: $devToolsVersion',
    if (ide != null) '**IDE**: $ide',
  ];
  final vm = serviceConnection.serviceManager.vm;
  final connectedApp = serviceConnection.serviceManager.connectedApp;
  if (vm != null && connectedApp != null) {
    final descriptionEntries = generateDeviceDescription(
      vm,
      connectedApp,
      includeVmServiceConnection: false,
    );
    final deviceDescription = descriptionEntries
        .map((entry) => '${entry.title}: ${entry.description}');
    issueDescriptionItems.addAll([
      '**Connected Device**:',
      ...deviceDescription,
    ]);
  }
  return issueDescriptionItems;
}

typedef ProvidedControllerCallback<T> = void Function(T);

/// Mixin that provides a [controller] from package:provider for a State class.
///
/// [initController] must be called from [State.didChangeDependencies]. If
/// [initController] returns false, return early from [didChangeDependencies] to
/// avoid calling any initialization code that should only be called once for a
/// controller. See [initController] documentation below for more details.
mixin ProvidedControllerMixin<T, V extends StatefulWidget> on State<V> {
  T get controller => _controller!;

  T? _controller;

  final _callWhenReady = <ProvidedControllerCallback>[];

  /// Calls the provided [callback] once [_controller] has been initialized.
  ///
  /// The [callback] will be called immediately if [_controller] has already
  /// been initialized.
  void callWhenControllerReady(ProvidedControllerCallback callback) {
    if (_controller != null) {
      callback(_controller!);
    } else {
      _callWhenReady.add(callback);
    }
  }

  /// Initializes [_controller] from package:provider.
  ///
  /// This method should be called in [didChangeDependencies]. Returns whether
  /// or not a new controller was provided upon subsequent calls to
  /// [initController].
  ///
  /// This method will commonly be used to return early from
  /// [didChangeDependencies] when initialization code should not be run again
  /// if the provided controller has not changed.
  ///
  /// E.g. `if (!initController()) return;`
  bool initController() {
    final newController = Provider.of<T>(context);
    if (newController == _controller) return false;
    final firstInitialization = _controller == null;
    _controller = newController;
    if (firstInitialization) {
      for (final callback in _callWhenReady) {
        callback(_controller!);
      }
      _callWhenReady.clear();
    }
    return true;
  }
}

class ConnectionDescription {
  ConnectionDescription({
    required this.title,
    required this.description,
    this.actions = const <Widget>[],
  });

  final String title;

  final String description;

  final List<Widget> actions;
}

String? ideFromUrl() {
  return lookupFromQueryParams('ide');
}

String? lookupFromQueryParams(String key) {
  final queryParameters = loadQueryParams();
  return queryParameters[key];
}

const _google3PathSegment = 'google3';

bool isGoogle3Path(List<String> pathParts) =>
    pathParts.contains(_google3PathSegment);

List<String> stripGoogle3(List<String> pathParts) {
  final google3Index = pathParts.lastIndexOf(_google3PathSegment);
  if (google3Index != -1 && google3Index + 1 < pathParts.length) {
    return pathParts.sublist(google3Index + 1);
  }
  return pathParts;
}

/// An extension on [KeyEvent] to make it simpler to determine if it is a key
/// down event.
extension IsKeyType on KeyEvent {
  bool get isKeyDownOrRepeat => this is KeyDownEvent || this is KeyRepeatEvent;
}

/// A helper class for [Timer] functionality, where the callbacks are debounced.
class DebounceTimer {
  /// A periodic timer that ensures [callback] is only called at most once
  /// per [duration].
  ///
  /// [callback] is triggered once immediately, and then every [duration] the
  /// timer checks to see if the previous [callback] call has finished running.
  /// If it has finished, then then next call to [callback] will begin.
  DebounceTimer.periodic(
    Duration duration,
    Future<void> Function() callback,
  ) : _callback = callback {
    // Start running the first call to the callback.
    _runCallback();

    // Start periodic timer so that the callback will be periodically triggered
    // after the first callback.
    _timer = Timer.periodic(duration, (_) => _runCallback());
  }

  void _runCallback() async {
    // If the previous callback is still running, then don't trigger another
    // callback. (debounce)
    if (_isRunning) {
      return;
    }

    try {
      _isRunning = true;
      await _callback();
    } finally {
      _isRunning = false;
    }
  }

  late final Timer _timer;
  final Future<void> Function() _callback;
  bool _isRunning = false;

  void cancel() {
    _timer.cancel();
  }

  bool get isCancelled => !_timer.isActive;

  void dispose() {
    cancel();
  }
}

/// Current mode of DevTools.
ControllerCreationMode get devToolsMode {
  return offlineDataController.showingOfflineData.value
      ? ControllerCreationMode.offlineData
      : serviceConnection.serviceManager.hasConnection
          ? ControllerCreationMode.connected
          : ControllerCreationMode.disconnected;
}

Future<void> launchUrlWithErrorHandling(String url) async {
  await launchUrl(
    url,
    onError: () => notificationService.push('Unable to open $url.'),
  );
}

<<<<<<< HEAD
/// A worker that will run [callback] in groups of [chunkSize], when [doWork] is called.
///
/// [progressCallback] will be called with 0.0 progress when starting the work and any
/// time a chunk finishes running, with a value that represents the proportion of
/// indices that have been completed so far.
///
/// This class may be helpful when sets of work need to be done over a list, while
/// avoiding blocking the UI thread.
class InterruptableChunkWorker {
  InterruptableChunkWorker({
    int chunkSize = _defaultChunkSize,
    required this.callback,
    required this.progressCallback,
  }) : _chunkSize = chunkSize;

  static const _defaultChunkSize = 50;

  final int _chunkSize;
  int _workId = 0;
  void Function(int) callback;
  void Function(double progress) progressCallback;

  /// Start doing the chunked work.
  ///
  /// [callback] will be called on every index from 0...[length-1], inclusive,
  /// in chunks of [_chunkSize]
  ///
  /// If [doWork] is called again, then [callback] will no longer be called
  /// on any remaining indices from previous [doWork] calls.
  ///
  Future<bool> doWork(int length) {
    final completer = Completer<bool>();
    final localWorkId = ++_workId;

    void doChunkWork(int chunkStartingIndex) {
      if (chunkStartingIndex >= length) {
        return completer.complete(true);
      }

      final chunkUpperIndexLimit = min(length, chunkStartingIndex + _chunkSize);

      for (int indexIterator = chunkStartingIndex;
          indexIterator < chunkUpperIndexLimit;
          indexIterator++) {
        // If our localWorkId is no longer active, then do not continue working
        if (localWorkId != _workId) return completer.complete(false);
        callback(indexIterator);
      }

      progressCallback(chunkUpperIndexLimit / length);
      Future.delayed(Duration.zero, () {
        doChunkWork.call(chunkStartingIndex + _chunkSize);
      });
    }

    if (length <= 0) {
      return Future.value(true);
    }

    progressCallback(0.0);
    doChunkWork(0);

    return completer.future;
  }
}
=======
String get devToolsVersion => devtools.version;
>>>>>>> dcdf4178
<|MERGE_RESOLUTION|>--- conflicted
+++ resolved
@@ -300,7 +300,6 @@
   );
 }
 
-<<<<<<< HEAD
 /// A worker that will run [callback] in groups of [chunkSize], when [doWork] is called.
 ///
 /// [progressCallback] will be called with 0.0 progress when starting the work and any
@@ -366,6 +365,5 @@
     return completer.future;
   }
 }
-=======
-String get devToolsVersion => devtools.version;
->>>>>>> dcdf4178
+
+String get devToolsVersion => devtools.version;