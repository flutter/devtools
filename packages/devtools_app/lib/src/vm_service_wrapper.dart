--- conflicted
+++ resolved
@@ -8,7 +8,6 @@
 import 'package:vm_service/vm_service.dart';
 
 import 'profiler/cpu_profile_model.dart';
-import 'utils.dart';
 import 'version.dart';
 
 class VmServiceWrapper implements VmService {
@@ -631,28 +630,18 @@
     activeFutures.clear();
   }
 
-<<<<<<< HEAD
   Future<bool> isProtocolVersionSupported({
     @required SemanticVersion supportedVersion,
-=======
-  // TODO(kenz): use [isVersionSupported] from utils.dart.
-  Future<bool> isProtocolVersionLessThan({
-    @required int major,
-    @required int minor,
->>>>>>> c44dfe18
   }) async {
     _protocolVersion ??= await getVersion();
     return protocolVersionSupported(supportedVersion: supportedVersion);
   }
 
   bool protocolVersionSupported({@required SemanticVersion supportedVersion}) {
-    return isVersionSupported(
-      SemanticVersion(
-        major: _protocolVersion.major,
-        minor: _protocolVersion.minor,
-      ),
-      supportedVersion: supportedVersion,
-    );
+    return SemanticVersion(
+      major: _protocolVersion.major,
+      minor: _protocolVersion.minor,
+    ).isSupported(supportedVersion: supportedVersion);
   }
 
   /// Gets the name of the service stream for the connected VM service. Pre-v3.22
