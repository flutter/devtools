// Copyright 2018 The Chromium Authors. All rights reserved.
// Use of this source code is governed by a BSD-style license that can be
// found in the LICENSE file.

import 'dart:async';

import 'package:meta/meta.dart';
import 'package:vm_service/vm_service.dart';

import 'profiler/cpu_profile_model.dart';
import 'version.dart';

typedef TrackFuture = Future<T> Function<T>(String, Future<T>);

class VmServiceWrapper implements VmService {
  VmServiceWrapper(
    this._vmService,
    this.connectedUri, {
    this.trackFutures = false,
  }) {
    trackFuture = _trackFuture;
  }

  VmServiceWrapper.fromNewVmService(
    Stream<dynamic> /*String|List<int>*/ inStream,
    void writeMessage(String message),
    this.connectedUri, {
    Log log,
    DisposeHandler disposeHandler,
    this.trackFutures = false,
  }) {
    _vmService = VmService(
      inStream,
      writeMessage,
      log: log,
      disposeHandler: disposeHandler,
    );
    trackFuture = _trackFuture;
  }

  VmService _vmService;
  Version _protocolVersion;
  Version _dartIoVersion;
  final Uri connectedUri;
  final bool trackFutures;
  final Map<String, Future<Success>> _activeStreams = {};

  @visibleForTesting
  TrackFuture trackFuture;
  final Set<TrackedFuture<Object>> activeFutures = {};
  Completer<bool> _allFuturesCompleter = Completer<bool>()
    // Mark the future as completed by default so if we don't track any
    // futures but someone tries to wait on [allFuturesCompleted] they don't
    // hang. The first tracked future will replace this with a new completer.
    ..complete(true);

  Future<void> get allFuturesCompleted => _allFuturesCompleter.future;

  /// Executes `callback` for each isolate, and waiting for all callbacks to
  /// finish before completing.
  Future<void> forEachIsolate(
      Future<void> Function(IsolateRef) callback) async {
    final vm = await _vmService.getVM();
    final futures = <Future>[];
    for (final isolate in vm.isolates) {
      futures.add(callback(isolate));
    }
    await Future.wait(futures);
  }

  @override
  Future<Breakpoint> addBreakpoint(
    String isolateId,
    String scriptId,
    int line, {
    int column,
  }) {
    return trackFuture('addBreakpoint',
        _vmService.addBreakpoint(isolateId, scriptId, line, column: column));
  }

  @override
  Future<Breakpoint> addBreakpointAtEntry(String isolateId, String functionId) {
    return trackFuture('addBreakpointAtEntry',
        _vmService.addBreakpointAtEntry(isolateId, functionId));
  }

  @override
  Future<Breakpoint> addBreakpointWithScriptUri(
    String isolateId,
    String scriptUri,
    int line, {
    int column,
  }) {
    return trackFuture(
        'addBreakpointWithScriptUri',
        _vmService.addBreakpointWithScriptUri(
          isolateId,
          scriptUri,
          line,
          column: column,
        ));
  }

  @override
  Future<Response> callMethod(String method, {String isolateId, Map args}) {
    return trackFuture('callMethod $method',
        _vmService.callMethod(method, isolateId: isolateId, args: args));
  }

  @override
  Future<Response> callServiceExtension(
    String method, {
    String isolateId,
    Map args,
  }) {
    return trackFuture(
        'callServiceExtension $method',
        _vmService.callServiceExtension(
          method,
          isolateId: isolateId,
          args: args,
        ));
  }

  @override
  Future<Success> clearCpuSamples(String isolateId) async {
    if (await isProtocolVersionSupported(
        supportedVersion: SemanticVersion(major: 3, minor: 27))) {
      return trackFuture(
        'clearCpuSamples',
        _vmService.clearCpuSamples(isolateId),
      );
    } else {
      final response = await trackFuture(
        'clearCpuSamples',
        callMethod('_clearCpuProfile', isolateId: isolateId),
      );
      return response as Success;
    }
  }

  @override
  Future<Success> clearVMTimeline() async {
    if (await isProtocolVersionSupported(
        supportedVersion: SemanticVersion(major: 3, minor: 19))) {
      return trackFuture('clearVMTimeline', _vmService.clearVMTimeline());
    } else {
      final response =
          await trackFuture('clearVMTimeline', callMethod('_clearVMTimeline'));
      return response as Success;
    }
  }

  @override
  Future get onDone => _vmService.onDone;

  @override
  void dispose() => _vmService.dispose();

  @override
  Future<Response> evaluate(
    String isolateId,
    String targetId,
    String expression, {
    Map<String, String> scope,
    bool disableBreakpoints,
  }) {
    return trackFuture(
        'evaluate $expression',
        _vmService.evaluate(
          isolateId,
          targetId,
          expression,
          scope: scope,
          disableBreakpoints: disableBreakpoints,
        ));
  }

  @override
  Future<Response> evaluateInFrame(
    String isolateId,
    int frameIndex,
    String expression, {
    Map<String, String> scope,
    bool disableBreakpoints,
  }) {
    return trackFuture(
        'evaluateInFrame $expression',
        _vmService.evaluateInFrame(
          isolateId,
          frameIndex,
          expression,
          scope: scope,
          disableBreakpoints: disableBreakpoints,
        ));
  }

  @override
  Future<AllocationProfile> getAllocationProfile(
    String isolateId, {
    bool reset,
    bool gc,
  }) async {
    if (await isProtocolVersionSupported(
        supportedVersion: SemanticVersion(major: 3, minor: 18))) {
      return trackFuture(
        'getAllocationProfile',
        _vmService.getAllocationProfile(isolateId, reset: reset, gc: gc),
      );
    } else {
      final Map<String, dynamic> args = {};
      if (gc != null && gc) {
        args['gc'] = 'full';
      }
      if (reset != null && reset) {
        args['reset'] = reset;
      }
      final response = await trackFuture(
        'getAllocationProfile',
        callMethod('_getAllocationProfile', isolateId: isolateId, args: args),
      );
      return AllocationProfile.parse(response.json);
    }
  }

  @override
  Future<CpuSamples> getCpuSamples(
      String isolateId, int timeOriginMicros, int timeExtentMicros) async {
    return trackFuture(
        'getCpuSamples',
        _vmService.getCpuSamples(
          isolateId,
          timeOriginMicros,
          timeExtentMicros,
        ));
  }

  Future<CpuProfileData> getCpuProfileTimeline(
      String isolateId, int origin, int extent) async {
    if (await isProtocolVersionSupported(
        supportedVersion: SemanticVersion(major: 3, minor: 27))) {
      // As of service protocol version 3.27 _getCpuProfileTimeline does not exist
      // and has been replaced by getCpuSamples. We need to do some processing to
      // get back to the format we expect.
      final cpuSamples = await getCpuSamples(isolateId, origin, extent);

      // The root ID is associated with an artificial frame / node that is the root
      // of all stacks, regardless of entrypoint. This should never be seen in the
      // final output from this method.
      const int kRootId = 0;
      int nextId = kRootId;
      final traceObject = <String, dynamic>{
        CpuProfileData.sampleCountKey: cpuSamples.sampleCount,
        CpuProfileData.samplePeriodKey: cpuSamples.samplePeriod,
        CpuProfileData.stackDepthKey: cpuSamples.maxStackDepth,
        CpuProfileData.timeOriginKey: cpuSamples.timeOriginMicros,
        CpuProfileData.timeExtentKey: cpuSamples.timeExtentMicros,
        CpuProfileData.stackFramesKey: {},
        CpuProfileData.traceEventsKey: [],
      };

      void processStackFrame({
        @required _CpuProfileTimelineTree current,
        @required _CpuProfileTimelineTree parent,
      }) {
        final id = nextId++;
        current.frameId = id;

        // Skip the root.
        if (id != kRootId) {
          final key = '$isolateId-$id';
          traceObject[CpuProfileData.stackFramesKey][key] = {
            CpuProfileData.categoryKey: 'Dart',
            CpuProfileData.nameKey: current.name,
            CpuProfileData.resolvedUrlKey: current.resolvedUrl,
            if (parent != null && parent.frameId != 0)
              CpuProfileData.parentIdKey: '$isolateId-${parent.frameId}',
          };
        }
        for (final child in current.children) {
          processStackFrame(current: child, parent: current);
        }
      }

      final root = _CpuProfileTimelineTree.fromCpuSamples(cpuSamples);
      processStackFrame(current: root, parent: null);

      // Build the trace events.
      for (final sample in cpuSamples.samples) {
        final tree = _CpuProfileTimelineTree.getTreeFromSample(sample);
        // Skip the root.
        if (tree.frameId == kRootId) {
          continue;
        }
        traceObject[CpuProfileData.traceEventsKey].add({
          'ph': 'P', // kind = sample event
          'name': '', // Blank to keep about:tracing happy
          'pid': cpuSamples.pid,
          'tid': sample.tid,
          'ts': sample.timestamp,
          'cat': 'Dart',
          CpuProfileData.stackFrameIdKey: '$isolateId-${tree.frameId}',
        });
      }
      return CpuProfileData.parse(traceObject);
    } else {
      return trackFuture(
          'getCpuProfileTimeline',
          callMethod(
            '_getCpuProfileTimeline',
            isolateId: isolateId,
            args: {
              'tags': 'None',
              'timeOriginMicros': origin,
              'timeExtentMicros': extent,
            },
          )).then((Response response) => CpuProfileData.parse(response.json));
    }
  }

  @override
  Future<FlagList> getFlagList() =>
      trackFuture('getFlagList', _vmService.getFlagList());

  @override
  Future<InstanceSet> getInstances(
    String isolateId,
    String objectId,
    int limit, {
    String classId,
  }) async {
    if (await isProtocolVersionSupported(
        supportedVersion: SemanticVersion(major: 3, minor: 20))) {
      return trackFuture(
        'getInstances',
        _vmService.getInstances(isolateId, objectId, limit),
      );
    } else {
      final response = await trackFuture(
        'getInstances',
        callMethod('_getInstances', args: {
          'isolateId': isolateId,
          'classId': classId,
          'limit': limit,
        }),
      );
      return InstanceSet.parse(response.json);
    }
  }

  @override
  Future<Isolate> getIsolate(String isolateId) {
    return trackFuture('getIsolate', _vmService.getIsolate(isolateId));
  }

  @override
  Future<IsolateGroup> getIsolateGroup(String isolateGroupId) {
    return trackFuture(
        'getIsolateGroup', _vmService.getIsolateGroup(isolateGroupId));
  }

  @override
  Future<MemoryUsage> getIsolateGroupMemoryUsage(String isolateGroupId) {
    return trackFuture('getIsolateGroupMemoryUsage',
        _vmService.getIsolateGroupMemoryUsage(isolateGroupId));
  }

  @override
  Future<Obj> getObject(
    String isolateId,
    String objectId, {
    int offset,
    int count,
  }) {
    return trackFuture('getObject', _vmService.getObject(isolateId, objectId));
  }

  @override
  Future<ScriptList> getScripts(String isolateId) {
    return trackFuture('getScripts', _vmService.getScripts(isolateId));
  }

  @override
  Future<ClassList> getClassList(String isolateId) {
    return trackFuture('getClassList', _vmService.getClassList(isolateId));
  }

  @override
  Future<SourceReport> getSourceReport(
    String isolateId,
    List<String> reports, {
    String scriptId,
    int tokenPos,
    int endTokenPos,
    bool forceCompile,
  }) {
    return trackFuture(
        'getSourceReport',
        _vmService.getSourceReport(
          isolateId,
          reports,
          scriptId: scriptId,
          tokenPos: tokenPos,
          endTokenPos: endTokenPos,
          forceCompile: forceCompile,
        ));
  }

  @override
  Future<Stack> getStack(String isolateId) {
    return trackFuture('getStack', _vmService.getStack(isolateId));
  }

  @override
  Future<VM> getVM() => trackFuture('getVM', _vmService.getVM());

  @override
  Future<Timeline> getVMTimeline({
    int timeOriginMicros,
    int timeExtentMicros,
  }) async {
    if (await isProtocolVersionSupported(
        supportedVersion: SemanticVersion(major: 3, minor: 19))) {
      return trackFuture(
        'getVMTimeline',
        _vmService.getVMTimeline(
          timeOriginMicros: timeOriginMicros,
          timeExtentMicros: timeExtentMicros,
        ),
      );
    } else {
      final Response response =
          await trackFuture('getVMTimeline', callMethod('_getVMTimeline'));
      return Timeline.parse(response.json);
    }
  }

  // TODO(kenz): move this method to
  // https://github.com/dart-lang/sdk/blob/master/pkg/vm_service/lib/src/dart_io_extensions.dart
  Future<bool> isHttpTimelineLoggingAvailable(String isolateId) async {
    final Isolate isolate = await getIsolate(isolateId);
    if (await isDartIoVersionSupported(
      supportedVersion: SemanticVersion(major: 1, minor: 3),
      isolateId: isolateId,
    )) {
      return isolate.extensionRPCs
          .contains('ext.dart.io.httpEnableTimelineLogging');
    } else {
      return isolate.extensionRPCs
          .contains('ext.dart.io.setHttpEnableTimelineLogging');
    }
  }

  Future<HttpTimelineLoggingState> httpEnableTimelineLogging(
    String isolateId, [
    bool enable,
  ]) async {
    assert(await isHttpTimelineLoggingAvailable(isolateId));
    if (await isDartIoVersionSupported(
      supportedVersion: SemanticVersion(major: 1, minor: 3),
      isolateId: isolateId,
    )) {
      return trackFuture('httpEnableTimelineLogging',
          _vmService.httpEnableTimelineLogging(isolateId, enable));
    } else {
      if (enable == null) {
        return trackFuture(
            'getHttpEnableTimelineLogging',
            // ignore: deprecated_member_use
            _vmService.getHttpEnableTimelineLogging(isolateId));
      } else {
        await trackFuture(
            'setHttpEnableTimelineLogging',
            // ignore: deprecated_member_use
            _vmService.setHttpEnableTimelineLogging(isolateId, enable));
        return HttpTimelineLoggingState(enabled: enable);
      }
    }
  }

  // TODO(kenz): move this method to
  // https://github.com/dart-lang/sdk/blob/master/pkg/vm_service/lib/src/dart_io_extensions.dart
  Future<bool> isSocketProfilingAvailable(String isolateId) async {
    final Isolate isolate = await getIsolate(isolateId);
    return isolate.extensionRPCs.contains('ext.dart.io.getSocketProfile');
  }

  Future<Success> startSocketProfiling(String isolateId) async {
    assert(await isSocketProfilingAvailable(isolateId));
    return trackFuture(
        'startSocketProfiling', _vmService.startSocketProfiling(isolateId));
  }

  Future<Success> pauseSocketProfiling(String isolateId) async {
    assert(await isSocketProfilingAvailable(isolateId));
    return trackFuture(
        'pauseSocketProfiling', _vmService.pauseSocketProfiling(isolateId));
  }

  Future<Success> clearSocketProfile(String isolateId) async {
    assert(await isSocketProfilingAvailable(isolateId));
    return trackFuture(
        'clearSocketProfile', _vmService.clearSocketProfile(isolateId));
  }

  Future<SocketProfile> getSocketProfile(String isolateId) async {
    assert(await isSocketProfilingAvailable(isolateId));
    return trackFuture(
        'getSocketProfile', _vmService.getSocketProfile(isolateId));
  }

  @override
  Future<TimelineFlags> getVMTimelineFlags() {
    return trackFuture('getVMTimelineFlags', _vmService.getVMTimelineFlags());
  }

  @override
  Future<Timestamp> getVMTimelineMicros() async {
    if (await isProtocolVersionSupported(
        supportedVersion: SemanticVersion(major: 3, minor: 21))) {
      return trackFuture(
        'getVMTimelineMicros',
        _vmService.getVMTimelineMicros(),
      );
    } else {
      return null;
    }
  }

  @override
  Future<Version> getVersion() =>
      trackFuture('getVersion', _vmService.getVersion());

<<<<<<< HEAD
  Future<Version> _getDartIOVersion(String isolateId) =>
      trackFuture('_getDartIOVersion', _vmService.getDartIOVersion(isolateId));
=======
  Future<Version> getDartIOVersion(String isolateId) =>
      _trackFuture('_getDartIOVersion', _vmService.getDartIOVersion(isolateId));
>>>>>>> c27f1675

  @override
  Future<MemoryUsage> getMemoryUsage(String isolateId) =>
      trackFuture('getMemoryUsage', _vmService.getMemoryUsage(isolateId));

  @override
  Future<Response> invoke(
    String isolateId,
    String targetId,
    String selector,
    List<String> argumentIds, {
    bool disableBreakpoints,
  }) {
    return trackFuture(
        'invoke $selector',
        _vmService.invoke(
          isolateId,
          targetId,
          selector,
          argumentIds,
          disableBreakpoints: disableBreakpoints,
        ));
  }

  @override
  Future<Success> requestHeapSnapshot(String isolateId) {
    return trackFuture(
      'requestHeapSnapshot',
      _vmService.requestHeapSnapshot(isolateId),
    );
  }

  Future<HeapSnapshotGraph> getHeapSnapshotGraph(IsolateRef isolateRef) async {
    return await HeapSnapshotGraph.getSnapshot(_vmService, isolateRef);
  }

  @override
  Future<Success> kill(String isolateId) {
    return trackFuture('kill', _vmService.kill(isolateId));
  }

  @override
  Stream<Event> get onDebugEvent => _vmService.onDebugEvent;

  @override
  Stream<Event> onEvent(String streamName) => _vmService.onEvent(streamName);

  @override
  Stream<Event> get onExtensionEvent => _vmService.onExtensionEvent;

  @override
  Stream<Event> get onGCEvent => _vmService.onGCEvent;

  @override
  Stream<Event> get onIsolateEvent => _vmService.onIsolateEvent;

  @override
  Stream<Event> get onLoggingEvent => _vmService.onLoggingEvent;

  @override
  Stream<Event> get onTimelineEvent => _vmService.onTimelineEvent;

  @override
  Stream<String> get onReceive => _vmService.onReceive;

  @override
  Stream<String> get onSend => _vmService.onSend;

  @override
  Stream<Event> get onServiceEvent => _vmService.onServiceEvent;

  @override
  Stream<Event> get onStderrEvent => _vmService.onStderrEvent;

  @override
  Stream<Event> get onStdoutEvent => _vmService.onStdoutEvent;

  @override
  Stream<Event> get onVMEvent => _vmService.onVMEvent;

  @override
  Stream<Event> get onHeapSnapshotEvent => _vmService.onHeapSnapshotEvent;

  @override
  Future<Success> pause(String isolateId) {
    return trackFuture('pause', _vmService.pause(isolateId));
  }

  @override
  Future<Success> registerService(String service, String alias) async {
    // Handle registerService method name change based on protocol version.
    final registerServiceMethodName = await isProtocolVersionSupported(
            supportedVersion: SemanticVersion(major: 3, minor: 22))
        ? 'registerService'
        : '_registerService';

    final response = await trackFuture(
      '$registerServiceMethodName $service',
      callMethod(registerServiceMethodName,
          args: {'service': service, 'alias': alias}),
    );

    return response as Success;

    // TODO(dantup): When we no longer need to support clients on older VMs
    // that don't support public registerService (added in July 2019, VM service
    // v3.22) we can replace the above with a direct call to vm_service_lib's
    // registerService (as long as we're pinned to version >= 3.22.0).
    // return trackFuture(
    //     'registerService $service', _vmService.registerService(service, alias));
  }

  @override
  void registerServiceCallback(String service, ServiceCallback cb) {
    return _vmService.registerServiceCallback(service, cb);
  }

  @override
  Future<ReloadReport> reloadSources(
    String isolateId, {
    bool force,
    bool pause,
    String rootLibUri,
    String packagesUri,
  }) {
    return trackFuture(
        'reloadSources',
        _vmService.reloadSources(
          isolateId,
          force: force,
          pause: pause,
          rootLibUri: rootLibUri,
          packagesUri: packagesUri,
        ));
  }

  @override
  Future<Success> removeBreakpoint(String isolateId, String breakpointId) {
    return trackFuture('removeBreakpoint',
        _vmService.removeBreakpoint(isolateId, breakpointId));
  }

  @override
  Future<Success> resume(String isolateId, {String step, int frameIndex}) {
    return trackFuture('resume',
        _vmService.resume(isolateId, step: step, frameIndex: frameIndex));
  }

  @override
  Future<Success> setExceptionPauseMode(String isolateId, String mode) {
    return trackFuture('setExceptionPauseMode',
        _vmService.setExceptionPauseMode(isolateId, mode));
  }

  @override
  Future<Response> setFlag(String name, String value) {
    return trackFuture('setFlag', _vmService.setFlag(name, value));
  }

  @override
  Future<Success> setLibraryDebuggable(
    String isolateId,
    String libraryId,
    bool isDebuggable,
  ) {
    return trackFuture('setLibraryDebuggable',
        _vmService.setLibraryDebuggable(isolateId, libraryId, isDebuggable));
  }

  @override
  Future<Success> setName(String isolateId, String name) {
    return trackFuture('setName', _vmService.setName(isolateId, name));
  }

  @override
  Future<Success> setVMName(String name) {
    return trackFuture('setVMName', _vmService.setVMName(name));
  }

  @override
  Future<Success> setVMTimelineFlags(List<String> recordedStreams) async {
    if (await isProtocolVersionSupported(
        supportedVersion: SemanticVersion(major: 3, minor: 19))) {
      return trackFuture(
        'setVMTimelineFlags',
        _vmService.setVMTimelineFlags(recordedStreams),
      );
    } else {
      final response = await trackFuture(
          'setVMTimelineFlags',
          callMethod(
            '_setVMTimelineFlags',
            args: {'recordedStreams': recordedStreams},
          ));
      return response as Success;
    }
  }

  @override
  Future<Success> streamCancel(String streamId) {
    _activeStreams.remove(streamId);
    return trackFuture('streamCancel', _vmService.streamCancel(streamId));
  }

  // We tweaked this method so that we do not try to listen to the same stream
  // twice. This was causing an issue with the test environment and this change
  // should not affect the run environment.
  @override
  Future<Success> streamListen(String streamId) {
    if (!_activeStreams.containsKey(streamId)) {
      final Future<Success> future =
          trackFuture('streamListen', _vmService.streamListen(streamId));
      _activeStreams[streamId] = future;
      return future;
    } else {
      return _activeStreams[streamId];
    }
  }

  @override
  Future<InboundReferences> getInboundReferences(
    String isolateId,
    String targetId,
    int limit,
  ) async {
    if (await isProtocolVersionSupported(
        supportedVersion: SemanticVersion(major: 3, minor: 25))) {
      return trackFuture(
        'getInboundReferences',
        _vmService.getInboundReferences(isolateId, targetId, limit),
      );
    } else {
      return trackFuture(
        'getInboundReferences',
        _vmService.callMethod(
          '_getInboundReferences',
          isolateId: isolateId,
          args: {'targetId': targetId, 'limit': limit},
        ),
      );
    }
  }

  @override
  Future<RetainingPath> getRetainingPath(
          String isolateId, String targetId, int limit) =>
      trackFuture('getRetainingPath',
          _vmService.getRetainingPath(isolateId, targetId, limit));

  @override
  Future<ProcessMemoryUsage> getProcessMemoryUsage() {
    return trackFuture(
        'getProcessMemoryUsage', _vmService.getProcessMemoryUsage());
  }

  @override
  Future<ProtocolList> getSupportedProtocols() async {
    if (await isProtocolVersionSupported(
        supportedVersion: SemanticVersion(major: 3, minor: 35))) {
      return trackFuture(
        'getSupportedProtocols',
        _vmService.getSupportedProtocols(),
      );
    } else {
      return null;
    }
  }

  /// Testing only method to indicate that we don't really need to await all
  /// currently pending futures.
  ///
  /// If you use this method be sure to indicate why you believe all pending
  /// futures are safe to ignore. Currently the theory is this method should be
  /// used after a hot restart to avoid bugs where we have zombie futures lying
  /// around causing tests to flake.
  void doNotWaitForPendingFuturesBeforeExit() {
    _allFuturesCompleter = Completer<bool>();
    _allFuturesCompleter.complete(true);
    activeFutures.clear();
  }

  Future<bool> isProtocolVersionSupported({
    @required SemanticVersion supportedVersion,
  }) async {
    _protocolVersion ??= await getVersion();
    return isProtocolVersionSupportedNow(supportedVersion: supportedVersion);
  }

  bool isProtocolVersionSupportedNow({
    @required SemanticVersion supportedVersion,
  }) {
    return _versionSupported(
      version: _protocolVersion,
      supportedVersion: supportedVersion,
    );
  }

  bool _versionSupported({
    @required Version version,
    @required SemanticVersion supportedVersion,
  }) {
    return SemanticVersion(
      major: version.major,
      minor: version.minor,
    ).isSupported(supportedVersion: supportedVersion);
  }

  Future<bool> isDartIoVersionSupported({
    @required SemanticVersion supportedVersion,
    @required String isolateId,
  }) async {
    _dartIoVersion ??= await getDartIOVersion(isolateId);
    return _versionSupported(
      version: _dartIoVersion,
      supportedVersion: supportedVersion,
    );
  }

  /// Retrieves the full string value of a [stringRef].
  ///
  /// The string value stored with the [stringRef] is returned unless the value
  /// is truncated, in which an extra getObject call is issued to return the
  /// value. If the [stringRef] has expired so the full string is unavailable,
  /// [onUnavailable] is called to return how the truncated value should be
  /// displayed. If [onUnavailable] is not specified, an exception is thrown
  /// if the full value cannot be retrieved.
  Future<String> retrieveFullStringValue(
    String isolateId,
    InstanceRef stringRef, {
    String onUnavailable(String truncatedValue),
  }) async {
    if (stringRef == null) return null;
    if (stringRef.valueAsStringIsTruncated != true)
      return stringRef.valueAsString;

    final result = await getObject(
      isolateId,
      stringRef.id,
      offset: 0,
      count: stringRef.length,
    );
    if (result is Instance) {
      return result.valueAsString;
    } else if (onUnavailable != null) {
      return onUnavailable(stringRef.valueAsString);
    } else {
      throw Exception(
          'The full string for "{stringRef.valueAsString}..." is unavailable');
    }
  }

  /// Gets the name of the service stream for the connected VM service. Pre-v3.22
  /// this was a private API and named _Service and in v3.22 (July 2019) it was
  /// made public ("Service").
  Future<String> get serviceStreamName async =>
      (await isProtocolVersionSupported(
              supportedVersion: SemanticVersion(major: 3, minor: 22)))
          ? 'Service'
          : '_Service';

  Future<T> _trackFuture<T>(String name, Future<T> future) {
    if (!trackFutures) {
      return future;
    }
    final trackedFuture = TrackedFuture(name, future);
    if (_allFuturesCompleter.isCompleted) {
      _allFuturesCompleter = Completer<bool>();
    }
    activeFutures.add(trackedFuture);

    void futureComplete() {
      activeFutures.remove(trackedFuture);
      if (activeFutures.isEmpty && !_allFuturesCompleter.isCompleted) {
        _allFuturesCompleter.complete(true);
      }
    }

    future.then(
      (value) => futureComplete(),
      onError: (error) => futureComplete(),
    );
    return future;
  }
}

class TrackedFuture<T> {
  TrackedFuture(this.name, this.future);

  final String name;
  final Future<T> future;
}

class _CpuProfileTimelineTree {
  factory _CpuProfileTimelineTree.fromCpuSamples(CpuSamples cpuSamples) {
    final root = _CpuProfileTimelineTree._fromIndex(cpuSamples, kRootIndex);
    _CpuProfileTimelineTree current;
    // TODO(bkonyi): handle truncated?
    for (final sample in cpuSamples.samples) {
      current = root;
      // Build an inclusive trie.
      for (final index in sample.stack.reversed) {
        current = current._getChild(index);
      }
      _timelineTreeExpando[sample] = current;
    }
    return root;
  }

  _CpuProfileTimelineTree._fromIndex(this.samples, this.index);

  static final _timelineTreeExpando = Expando<_CpuProfileTimelineTree>();
  static const kRootIndex = -1;
  static const kNoFrameId = -1;
  final CpuSamples samples;
  final int index;
  int frameId = kNoFrameId;

  String get name => samples.functions[index].function.name;

  String get resolvedUrl => samples.functions[index].resolvedUrl;

  final children = <_CpuProfileTimelineTree>[];

  static _CpuProfileTimelineTree getTreeFromSample(CpuSample sample) =>
      _timelineTreeExpando[sample];

  _CpuProfileTimelineTree _getChild(int index) {
    final length = children.length;
    int i;
    for (i = 0; i < length; ++i) {
      final child = children[i];
      final childIndex = child.index;
      if (childIndex == index) {
        return child;
      }
      if (childIndex > index) {
        break;
      }
    }
    final child = _CpuProfileTimelineTree._fromIndex(samples, index);
    if (i < length) {
      children.insert(i, child);
    } else {
      children.add(child);
    }
    return child;
  }
}

/// Adds support for private VM RPCs that can only be used when VM developer
/// mode is enabled. Not for use outside of VM developer pages.
extension VmServicePrivate on VmServiceWrapper {
  /// Allows callers to invoke extension methods for private RPCs. This should
  /// only be set by [PreferencesController.toggleVmDeveloperMode] or tests.
  static bool enablePrivateRpcs = false;

  Future<T> _privateRpcInvoke<T>(
    String method, {
    @required T Function(Map<String, dynamic>) parser,
    String isolateId,
    Map args,
  }) async {
    if (!enablePrivateRpcs) {
      throw StateError('Attempted to invoke private RPC');
    }
    final result = await trackFuture(
      method,
      callMethod(
        '_$method',
        isolateId: isolateId,
        args: args,
      ),
    );
    return parser(result.json);
  }

  /// Forces the VM to perform a full garbage collection.
  Future<Success> collectAllGarbage() => _privateRpcInvoke(
        'collectAllGarbage',
        parser: Success.parse,
      );
}<|MERGE_RESOLUTION|>--- conflicted
+++ resolved
@@ -532,13 +532,8 @@
   Future<Version> getVersion() =>
       trackFuture('getVersion', _vmService.getVersion());
 
-<<<<<<< HEAD
-  Future<Version> _getDartIOVersion(String isolateId) =>
+  Future<Version> getDartIOVersion(String isolateId) =>
       trackFuture('_getDartIOVersion', _vmService.getDartIOVersion(isolateId));
-=======
-  Future<Version> getDartIOVersion(String isolateId) =>
-      _trackFuture('_getDartIOVersion', _vmService.getDartIOVersion(isolateId));
->>>>>>> c27f1675
 
   @override
   Future<MemoryUsage> getMemoryUsage(String isolateId) =>
