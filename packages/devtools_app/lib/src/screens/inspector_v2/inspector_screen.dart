// Copyright 2024 The Chromium Authors. All rights reserved.
// Use of this source code is governed by a BSD-style license that can be
// found in the LICENSE file.

import 'dart:async';
import 'dart:collection';

import 'package:devtools_app_shared/shared.dart';
import 'package:devtools_app_shared/ui.dart';
import 'package:devtools_app_shared/utils.dart';
import 'package:flutter/material.dart';
import 'package:vm_service/vm_service.dart' hide Stack;

import '../../service/service_extension_widgets.dart';
import '../../service/service_extensions.dart' as extensions;
import '../../shared/analytics/analytics.dart' as ga;
import '../../shared/analytics/constants.dart' as gac;
import '../../shared/common_widgets.dart';
import '../../shared/console/eval/inspector_tree_v2.dart';
import '../../shared/editable_list.dart';
import '../../shared/error_badge_manager.dart';
import '../../shared/globals.dart';
import '../../shared/primitives/blocking_action_mixin.dart';
import '../../shared/primitives/simple_items.dart';
import '../../shared/screen.dart';
import '../../shared/ui/search.dart';
import '../../shared/utils.dart';
import 'inspector_controller.dart';
import 'inspector_screen_details_tab.dart';
import 'inspector_tree_controller.dart';

class InspectorScreen extends Screen {
  InspectorScreen() : super.fromMetaData(ScreenMetaData.inspector);

  static final id = ScreenMetaData.inspector.id;

  // There is not enough room to safely show the console in the embed view of
  // the DevTools and IDEs have their own consoles.
  @override
  bool showConsole(EmbedMode embedMode) => !embedMode.embedded;

  @override
  String get docPageId => screenId;

  @override
  Widget buildScreenBody(BuildContext context) => const InspectorScreenBody();
}

class InspectorScreenBody extends StatefulWidget {
  const InspectorScreenBody({super.key});

  @override
  InspectorScreenBodyState createState() => InspectorScreenBodyState();
}

class InspectorScreenBodyState extends State<InspectorScreenBody>
    with
        BlockingActionMixin,
        AutoDisposeMixin,
        ProvidedControllerMixin<InspectorController, InspectorScreenBody>,
        SearchFieldMixin<InspectorScreenBody> {
  InspectorTreeController get _inspectorTreeController =>
      controller.inspectorTree;

  bool searchVisible = false;

  @override
  SearchControllerMixin get searchController => _inspectorTreeController;

  /// Indicates whether search can be closed. The value is set to true when
  /// search target type dropdown is displayed
  /// TODO(https://github.com/flutter/devtools/issues/3489) use this variable when adding the scope dropdown
  bool searchPreventClose = false;

  SearchTargetType searchTarget = SearchTargetType.widget;

  static const inspectorTreeKey = Key('Inspector Tree');
  static const minScreenWidthForTextBeforeScaling = 900.0;
  static const serviceExtensionButtonsIncludeTextWidth = 1200.0;

  @override
  void dispose() {
<<<<<<< HEAD
    _summaryTreeController.dispose();
=======
    _inspectorTreeController.dispose();
>>>>>>> d71bfb74
    super.dispose();
  }

  @override
  void initState() {
    super.initState();
    ga.screen(InspectorScreen.id);
  }

  @override
  void didChangeDependencies() {
    super.didChangeDependencies();
    if (!initController()) return;

    if (serviceConnection.inspectorService == null) {
      // The app must not be a Flutter app.
      return;
    }

    cancelListeners();
    searchVisible = searchController.search.isNotEmpty;
    addAutoDisposeListener(searchController.searchFieldFocusNode, () {
      // Close the search once focus is lost and following conditions are met:
      //  1. Search string is empty.
      //  2. [searchPreventClose] == false (this is set true when searchTargetType Dropdown is opened).
      if (!searchController.searchFieldFocusNode.hasFocus &&
          searchController.search.isEmpty &&
          !searchPreventClose) {
        setState(() {
          searchVisible = false;
        });
      }

      // Reset [searchPreventClose] state to false after the search field gains focus.
      // Focus is returned automatically once the Dropdown menu is closed.
      if (searchController.searchFieldFocusNode.hasFocus) {
        searchPreventClose = false;
      }
    });
    addAutoDisposeListener(preferences.inspectorV2.pubRootDirectories, () {
      if (serviceConnection.serviceManager.connectedState.value.connected &&
          controller.firstInspectorTreeLoadCompleted) {
        _refreshInspector();
      }
    });

    if (!controller.firstInspectorTreeLoadCompleted) {
      ga.timeStart(InspectorScreen.id, gac.pageReady);
    }

    _inspectorTreeController.setSearchTarget(searchTarget);
  }

  @override
  Widget build(BuildContext context) {
<<<<<<< HEAD
    final summaryTree = _buildSummaryTreeColumn();
=======
    final inspectorTree = _buildInspectorTreeColumn();
>>>>>>> d71bfb74

    final splitAxis = SplitPane.axisFor(context, 0.85);
    final widgetTrees = SplitPane(
      axis: splitAxis,
      initialFractions: const [0.33, 0.67],
      children: [
        inspectorTree,
        InspectorDetails(
          controller: controller,
        ),
      ],
    );
    return Column(
      children: <Widget>[
        Row(
          crossAxisAlignment: CrossAxisAlignment.start,
          children: [
            ValueListenableBuilder<bool>(
              valueListenable: serviceConnection
                  .serviceManager.serviceExtensionManager
                  .hasServiceExtension(
                extensions.toggleSelectWidgetMode.extension,
              ),
              builder: (_, selectModeSupported, __) {
                return ServiceExtensionButtonGroup(
                  extensions: [
                    selectModeSupported
                        ? extensions.toggleSelectWidgetMode
                        : extensions.toggleOnDeviceWidgetInspector,
                  ],
                  minScreenWidthForTextBeforeScaling:
                      minScreenWidthForTextBeforeScaling,
                );
              },
            ),
            const Spacer(),
            Row(children: getServiceExtensionWidgets()),
          ],
        ),
        const SizedBox(height: intermediateSpacing),
        Expanded(
          child: widgetTrees,
        ),
      ],
    );
  }

  Widget _buildInspectorTreeColumn() {
    return LayoutBuilder(
      builder: (context, constraints) {
        return RoundedOutlinedBorder(
          child: Column(
            children: [
              InspectorTreeControls(
                isSearchVisible: searchVisible,
                constraints: constraints,
                onRefreshInspectorPressed: _refreshInspector,
                onSearchVisibleToggle: _onSearchVisibleToggle,
                searchFieldBuilder: () =>
                    StatelessSearchField<InspectorTreeRow>(
                  controller: _inspectorTreeController,
                  searchFieldEnabled: true,
                  shouldRequestFocus: searchVisible,
                  supportsNavigation: true,
                  onClose: _onSearchVisibleToggle,
                ),
              ),
              Expanded(
                child: ValueListenableBuilder(
                  valueListenable: serviceConnection.errorBadgeManager
                      .erroredItemsForPage(InspectorScreen.id),
                  builder:
                      (_, LinkedHashMap<String, DevToolsError> errors, __) {
                    final inspectableErrors = errors.map(
                      (key, value) =>
                          MapEntry(key, value as InspectableWidgetError),
                    ) as LinkedHashMap<String, InspectableWidgetError>;
                    return Stack(
                      children: [
                        InspectorTree(
                          key: inspectorTreeKey,
                          treeController: _inspectorTreeController,
                          widgetErrors: inspectableErrors,
                          screenId: InspectorScreen.id,
                        ),
                        if (errors.isNotEmpty)
                          ValueListenableBuilder<int?>(
                            valueListenable: controller.selectedErrorIndex,
                            builder: (_, selectedErrorIndex, __) => Positioned(
                              top: 0,
                              right: 0,
                              child: ErrorNavigator(
                                errors: inspectableErrors,
                                errorIndex: selectedErrorIndex,
                                onSelectError: controller.selectErrorByIndex,
                              ),
                            ),
                          ),
                      ],
                    );
                  },
                ),
              ),
            ],
          ),
        );
      },
    );
  }

  void _onSearchVisibleToggle() {
    setState(() {
      searchVisible = !searchVisible;
    });
    _inspectorTreeController.resetSearch();
  }

  List<Widget> getServiceExtensionWidgets() {
    return [
      ServiceExtensionButtonGroup(
        minScreenWidthForTextBeforeScaling:
            serviceExtensionButtonsIncludeTextWidth,
        extensions: [
          extensions.slowAnimations,
          extensions.debugPaint,
          extensions.debugPaintBaselines,
          extensions.repaintRainbow,
          extensions.invertOversizedImages,
        ],
      ),
      const SizedBox(width: defaultSpacing),
      SettingsOutlinedButton(
        gaScreen: gac.inspector,
        gaSelection: gac.inspectorSettings,
        tooltip: 'Flutter Inspector Settings',
        onPressed: () {
          unawaited(
            showDialog(
              context: context,
              builder: (context) => const FlutterInspectorSettingsDialog(),
            ),
          );
        },
      ),
      // TODO(jacobr): implement TogglePlatformSelector.
      //  TogglePlatformSelector().selector
    ];
  }

  void _refreshInspector() {
    ga.select(gac.inspector, gac.refresh);
    unawaited(
      blockWhileInProgress(() async {
        // If the user is force refreshing the inspector before the first load has
        // completed, this could indicate a slow load time or that the inspector
        // failed to load the tree once available.
        if (!controller.firstInspectorTreeLoadCompleted) {
          // We do not want to complete this timing operation because the force
          // refresh will skew the results.
          ga.cancelTimingOperation(
            InspectorScreen.id,
            gac.pageReady,
          );
          ga.select(
            gac.inspector,
            gac.refreshEmptyTree,
          );
          controller.firstInspectorTreeLoadCompleted = true;
        }
        await controller.onForceRefresh();
      }),
    );
  }
}

class FlutterInspectorSettingsDialog extends StatelessWidget {
  const FlutterInspectorSettingsDialog({super.key});

  @override
  Widget build(BuildContext context) {
    final theme = Theme.of(context);
    final dialogHeight = scaleByFontFactor(500.0);
    return DevToolsDialog(
      title: const DialogTitleText('Flutter Inspector Settings'),
      content: SizedBox(
        width: defaultDialogWidth,
        height: dialogHeight,
        child: Column(
          mainAxisSize: MainAxisSize.min,
          crossAxisAlignment: CrossAxisAlignment.start,
          children: [
            ...dialogSubHeader(
              theme,
              'General',
            ),
            CheckboxSetting(
              notifier: preferences.inspectorV2.hoverEvalModeEnabled
                  as ValueNotifier<bool?>,
              title: 'Enable hover inspection',
              description:
                  'Hovering over any widget displays its properties and values.',
              gaItem: gac.inspectorHoverEvalMode,
            ),
            const SizedBox(height: denseSpacing),
            ...dialogSubHeader(theme, 'Package Directories'),
            Row(
              mainAxisAlignment: MainAxisAlignment.spaceBetween,
              children: [
                Expanded(
                  child: Text(
                    'Widgets in these directories will be visible by default in your widget tree.',
                    style: theme.subtleTextStyle,
                  ),
                ),
                MoreInfoLink(
                  url: DocLinks.inspectorPackageDirectories.value,
                  gaScreenName: gac.inspector,
                  gaSelectedItemDescription:
                      gac.InspectorDocs.packageDirectoriesDocs.name,
                ),
              ],
            ),
            Text(
              '(e.g. /absolute/path/to/myPackage/)',
              style: theme.subtleTextStyle,
            ),
            const SizedBox(height: denseSpacing),
            const Expanded(
              child: PubRootDirectorySection(),
            ),
          ],
        ),
      ),
      actions: const [
        DialogCloseButton(),
      ],
    );
  }
}

class InspectorTreeControls extends StatelessWidget {
  const InspectorTreeControls({
    super.key,
    required this.constraints,
    required this.isSearchVisible,
    required this.onRefreshInspectorPressed,
    required this.onSearchVisibleToggle,
    required this.searchFieldBuilder,
  });

  static const _searchBreakpoint = 375.0;

  final bool isSearchVisible;
  final BoxConstraints constraints;
  final VoidCallback onRefreshInspectorPressed;
  final VoidCallback onSearchVisibleToggle;
  final Widget Function() searchFieldBuilder;

  @override
  Widget build(BuildContext context) {
    return Column(
      children: [
        _controlsContainer(
          context,
          Row(
            children: <Widget>[
              Padding(
                padding: const EdgeInsets.symmetric(horizontal: denseSpacing),
                child: Text(
                  'Widget Tree 2.0',
                  style: Theme.of(context).textTheme.titleMedium,
                ),
              ),
              ...!isSearchVisible
                  ? [
                      const Spacer(),
                      ToolbarAction(
                        icon: Icons.search,
                        onPressed: onSearchVisibleToggle,
                        tooltip: 'Search Tree',
                      ),
                    ]
                  : [
                      constraints.maxWidth >= _searchBreakpoint
                          ? _buildSearchControls()
                          : const Spacer(),
                    ],
              ToolbarAction(
                icon: Icons.refresh,
                onPressed: onRefreshInspectorPressed,
                tooltip: 'Refresh Tree',
              ),
            ],
          ),
        ),
        if (isSearchVisible && constraints.maxWidth < _searchBreakpoint)
          _controlsContainer(
            context,
            Row(children: [_buildSearchControls()]),
          ),
      ],
    );
  }

  Container _controlsContainer(BuildContext context, Widget child) {
    return Container(
      height: defaultHeaderHeight,
      decoration: BoxDecoration(
        border: Border(
          bottom: defaultBorderSide(Theme.of(context)),
        ),
      ),
      child: child,
    );
  }

  Widget _buildSearchControls() {
    return Expanded(
      child: SizedBox(
        height: defaultTextFieldHeight,
        child: searchFieldBuilder(),
      ),
    );
  }
}

class ErrorNavigator extends StatelessWidget {
  const ErrorNavigator({
    super.key,
    required this.errors,
    required this.errorIndex,
    required this.onSelectError,
  });

  final LinkedHashMap<String, InspectableWidgetError> errors;

  final int? errorIndex;

  final void Function(int) onSelectError;

  @override
  Widget build(BuildContext context) {
    final colorScheme = Theme.of(context).colorScheme;
    final label = errorIndex != null
        ? 'Error ${errorIndex! + 1}/${errors.length}'
        : 'Errors: ${errors.length}';
    return Container(
      color: colorScheme.errorContainer,
      child: Padding(
        padding: const EdgeInsets.symmetric(
          horizontal: defaultSpacing,
          vertical: denseSpacing,
        ),
        child: Row(
          children: [
            Padding(
              padding: const EdgeInsets.only(right: denseSpacing),
              child: Text(
                label,
                style: TextStyle(
                  color: colorScheme.onErrorContainer,
                ),
              ),
            ),
            _ErrorNavigatorButton(
              icon: Icons.keyboard_arrow_up,
              onPressed: _previousError,
            ),
            _ErrorNavigatorButton(
              icon: Icons.keyboard_arrow_down,
              onPressed: _nextError,
            ),
          ],
        ),
      ),
    );
  }

  void _previousError() {
    var newIndex = errorIndex == null ? errors.length - 1 : errorIndex! - 1;
    while (newIndex < 0) {
      newIndex += errors.length;
    }

    onSelectError(newIndex);
  }

  void _nextError() {
    final newIndex = errorIndex == null ? 0 : (errorIndex! + 1) % errors.length;

    onSelectError(newIndex);
  }
}

class _ErrorNavigatorButton extends StatelessWidget {
  const _ErrorNavigatorButton({required this.icon, required this.onPressed});

  final IconData icon;
  final VoidCallback onPressed;

  @override
  Widget build(BuildContext context) {
    return SizedBox(
      // This is required to force the button size.
      height: defaultButtonHeight,
      width: defaultButtonHeight,
      child: IconButton(
        padding: EdgeInsets.zero,
        constraints: const BoxConstraints(),
        splashRadius: defaultIconSize,
        icon: Icon(icon),
        color: Theme.of(context).colorScheme.onErrorContainer,
        onPressed: onPressed,
      ),
    );
  }
}

class PubRootDirectorySection extends StatelessWidget {
  const PubRootDirectorySection({super.key});

  @override
  Widget build(BuildContext context) {
    return ValueListenableBuilder<IsolateRef?>(
      valueListenable:
          serviceConnection.serviceManager.isolateManager.mainIsolate,
      builder: (_, __, ___) {
        return SizedBox(
          height: 200.0,
          child: EditableList(
            gaScreen: gac.inspector,
            gaRefreshSelection: gac.refreshPubRoots,
            entries: preferences.inspectorV2.pubRootDirectories,
            textFieldLabel: 'Enter a new package directory',
            isRefreshing:
                preferences.inspectorV2.isRefreshingPubRootDirectories,
            onEntryAdded: (p0) => unawaited(
              preferences.inspectorV2.addPubRootDirectories(
                [p0],
                shouldCache: true,
              ),
            ),
            onEntryRemoved: (p0) => unawaited(
              preferences.inspectorV2.removePubRootDirectories([p0]),
            ),
            onRefreshTriggered: () =>
                unawaited(preferences.inspectorV2.loadPubRootDirectories()),
          ),
        );
      },
    );
  }
}<|MERGE_RESOLUTION|>--- conflicted
+++ resolved
@@ -80,11 +80,7 @@
 
   @override
   void dispose() {
-<<<<<<< HEAD
-    _summaryTreeController.dispose();
-=======
     _inspectorTreeController.dispose();
->>>>>>> d71bfb74
     super.dispose();
   }
 
@@ -140,11 +136,7 @@
 
   @override
   Widget build(BuildContext context) {
-<<<<<<< HEAD
-    final summaryTree = _buildSummaryTreeColumn();
-=======
     final inspectorTree = _buildInspectorTreeColumn();
->>>>>>> d71bfb74
 
     final splitAxis = SplitPane.axisFor(context, 0.85);
     final widgetTrees = SplitPane(
