--- conflicted
+++ resolved
@@ -767,14 +767,11 @@
 
       applyNewSelection(newSelection);
 
-<<<<<<< HEAD
-=======
       await _maybeShowNotificationForSelectedNode(
         selectedNode: newSelection,
         group: group,
       );
 
->>>>>>> 80bbb544
       // Send an event that a widget was selected on the device.
       ga.select(
         gac.inspector,
