// Copyright 2024 The Chromium Authors. All rights reserved.
// Use of this source code is governed by a BSD-style license that can be
// found in the LICENSE file.

/// This library must not have direct dependencies on dart:html.
///
/// This allows tests of the complicated logic in this class to run on the VM
/// and will help simplify porting this code to work with Hummingbird.
///
/// This code is directly based on
/// src/io/flutter/view/InspectorPanel.java
/// with some refactors to make the code more of a controller than a combination
/// of view and controller. View specific portions of InspectorPanel.java have
/// been moved to inspector.dart.
library;

import 'dart:async';

import 'package:devtools_app_shared/utils.dart';
import 'package:flutter/foundation.dart';
import 'package:flutter/material.dart';
import 'package:logging/logging.dart';
import 'package:vm_service/vm_service.dart';

import '../../service/service_extensions.dart' as extensions;
import '../../shared/analytics/analytics.dart' as ga;
import '../../shared/analytics/constants.dart' as gac;
import '../../shared/console/eval/inspector_tree_v2.dart';
import '../../shared/console/primitives/simple_items.dart';
import '../../shared/diagnostics/diagnostics_node.dart';
import '../../shared/diagnostics/inspector_service.dart';
import '../../shared/diagnostics/primitives/instance_ref.dart';
import '../../shared/globals.dart';
import '../../shared/primitives/query_parameters.dart';
import '../../shared/primitives/utils.dart';
import '../inspector_shared/inspector_screen.dart';
import 'inspector_data_models.dart';
import 'inspector_tree_controller.dart';

final _log = Logger('inspector_controller');

/// Data pattern containing the properties and render properties for a widget
/// tree node.
typedef WidgetTreeNodeProperties =
    ({
      /// Properties defined directly on the widget.
      List<RemoteDiagnosticsNode> widgetProperties,

      /// Properties defined on the widget's render object.
      List<RemoteDiagnosticsNode> renderProperties,

      /// Layout properties for the widget.
      LayoutProperties? layoutProperties,
    });

/// This class is based on the InspectorPanel class from the Flutter IntelliJ
/// plugin with some refactors to make it more of a true controller than a view.
class InspectorController extends DisposableController
    with AutoDisposeControllerMixin
    implements InspectorServiceClient {
  InspectorController({required this.inspectorTree, required this.treeType}) {
    unawaited(_init());
  }

  Future<void> _init() async {
    _refreshRateLimiter = RateLimiter(refreshFramesPerSecond, refresh);

    inspectorTree.config = InspectorTreeConfig(
      onNodeAdded: _onNodeAdded,
      onSelectionChange: selectionChanged,
      onExpand: _onExpand,
      onClientActiveChange: _onClientChange,
    );
    await serviceConnection.serviceManager.onServiceAvailable;

    if (inspectorService is InspectorService) {
      _treeGroups = InspectorObjectGroupManager(
        serviceConnection.inspectorService as InspectorService,
        'tree',
      );
      _selectionGroups = InspectorObjectGroupManager(
        serviceConnection.inspectorService as InspectorService,
        'selection',
      );
      _layoutGroups = InspectorObjectGroupManager(
        serviceConnection.inspectorService as InspectorService,
        'layout',
      );
    }

    addAutoDisposeListener(
      serviceConnection.serviceManager.isolateManager.mainIsolate,
      () {
        final newIsolate =
            serviceConnection.serviceManager.isolateManager.mainIsolate.value;
        if (_mainIsolate == newIsolate) return;
        // First deactivate the current widget tree.
        setActivate(false);
        if (newIsolate != null) {
          // Then reactivate it with the new isolate.
          setActivate(true);
        }
        _mainIsolate = newIsolate;
      },
    );

    // If select mode is available, enable the on device inspector as it
    // won't interfere with users.
    addAutoDisposeListener(_supportsToggleSelectWidgetMode, () {
      if (_supportsToggleSelectWidgetMode.value) {
        serviceConnection.serviceManager.serviceExtensionManager
            .setServiceExtensionState(
              extensions.enableOnDeviceInspector.extension,
              enabled: true,
              value: true,
            );
      }
    });

    addAutoDisposeListener(serviceConnection.serviceManager.connectedState, () {
      if (serviceConnection.serviceManager.connectedState.value.connected) {
        _handleConnectionStart();
      } else {
        _handleConnectionStop();
      }
    });

    if (serviceConnection.serviceManager.connectedAppInitialized) {
      _handleConnectionStart();
    }

    serviceConnection.consoleService.ensureServiceInitialized();

    final vmService = serviceConnection.serviceManager.service;
    if (vmService != null) {
      autoDisposeStreamSubscription(
        vmService.onIsolateEvent.listen(_maybeAutoRefreshInspector),
      );

      autoDisposeStreamSubscription(
        vmService.onExtensionEvent.listen(_maybeAutoRefreshInspector),
      );
    }
  }

  void _handleConnectionStart() {
    // Clear any existing badge/errors for older errors that were collected.
    // Do this in a post frame callback so that we are not trying to clear the
    // error notifiers for this screen while the framework is already in the
    // process of building widgets.
    // TODO(kenz): When this method is called outside  createState(), this post
    // frame callback can be removed.
    WidgetsBinding.instance.addPostFrameCallback((_) {
      serviceConnection.errorBadgeManager.clearErrors(InspectorScreen.id);
    });
    filterErrors();
  }

  void _handleConnectionStop() {
    setActivate(false);
    dispose();
  }

  IsolateRef? _mainIsolate;

  ValueListenable<bool> get _supportsToggleSelectWidgetMode => serviceConnection
      .serviceManager
      .serviceExtensionManager
      .hasServiceExtension(extensions.toggleSelectWidgetMode.extension);

  Future<void> _onClientChange(bool added) async {
    if (!added && _clientCount == 0) {
      // Don't try to remove clients if there are none
      return;
    }

    _clientCount += added ? 1 : -1;
    assert(_clientCount >= 0);
    if (_clientCount == 1) {
      await setVisibleToUser(true);
      setActivate(true);
    } else if (_clientCount == 0) {
      await setVisibleToUser(false);
    }
  }

  int _clientCount = 0;

  /// Maximum frame rate to refresh the inspector at to avoid taxing the
  /// physical device with too many requests to recompute properties and trees.
  ///
  /// A value up to around 30 frames per second could be reasonable for
  /// debugging highly interactive cases particularly when the user is on a
  /// simulator or high powered native device. The frame rate is set low
  /// for now mainly to minimize risk.
  static const refreshFramesPerSecond = 5.0;

  InspectorTreeController inspectorTree;
  final FlutterTreeType treeType;

  bool _disposed = false;

  late RateLimiter _refreshRateLimiter;

  InspectorServiceBase get inspectorService =>
      serviceConnection.inspectorService as InspectorServiceBase;

  /// Groups used to manage and cancel requests to load data to display directly
  /// in the tree.
  InspectorObjectGroupManager? _treeGroups;

  /// Groups used to manage and cancel requests to determine what the current
  /// selection is.
  ///
  /// This group needs to be kept separate from treeGroups as the selection is
  /// shared with the widget details.
  /// TODO(jacobr): is there a way we can unify the selection and tree groups?
  InspectorObjectGroupManager? _selectionGroups;

  InspectorObjectGroupManager? _layoutGroups;

  /// Node being highlighted due to the current hover.
  InspectorTreeNode? get currentShowNode => inspectorTree.hover;

  set currentShowNode(InspectorTreeNode? node) => inspectorTree.hover = node;

  bool flutterAppFrameReady = false;

  bool treeLoadStarted = false;

  RemoteDiagnosticsNode? subtreeRoot;

  bool programmaticSelectionChangeInProgress = false;

  ValueListenable<InspectorTreeNode?> get selectedNode => _selectedNode;
  final _selectedNode = ValueNotifier<InspectorTreeNode?>(null);

  ValueListenable<WidgetTreeNodeProperties> get selectedNodeProperties =>
      _selectedNodeProperties;
  final _selectedNodeProperties = ValueNotifier<WidgetTreeNodeProperties>((
    widgetProperties: [],
    renderProperties: [],
    layoutProperties: null,
  ));

  /// Whether the implementation widgets are hidden in the widget tree.
  ValueListenable<bool> get implementationWidgetsHidden =>
      _implementationWidgetsHidden;
  final _implementationWidgetsHidden = ValueNotifier<bool>(false);

  InspectorTreeNode? lastExpanded;

  bool isActive = false;

  final valueToInspectorTreeNode = <InspectorInstanceRef, InspectorTreeNode>{};

  /// When visibleToUser is false we should dispose all allocated objects and
  /// not perform any actions.
  bool visibleToUser = false;

  bool highlightNodesShownInBothTrees = false;

  RemoteDiagnosticsNode? get selectedDiagnostic =>
      selectedNode.value?.diagnostic;

  final _selectedErrorIndex = ValueNotifier<int?>(null);

  ValueListenable<int?> get selectedErrorIndex => _selectedErrorIndex;

  /// Tracks whether the first load of the inspector tree has been completed.
  ///
  /// This field is used to prevent sending multiple analytics events for
  /// inspector tree load timing.
  bool firstInspectorTreeLoadCompleted = false;

  FlutterTreeType getTreeType() {
    return treeType;
  }

  Future<void> setVisibleToUser(bool visible) async {
    if (visibleToUser == visible) {
      return;
    }
    visibleToUser = visible;

    if (visibleToUser) {
      await refreshInspector();
    } else {
      shutdownTree(false);
    }
  }

  bool hasDiagnosticsValue(InspectorInstanceRef ref) {
    return valueToInspectorTreeNode.containsKey(ref);
  }

  RemoteDiagnosticsNode? findDiagnosticsValue(InspectorInstanceRef ref) {
    return valueToInspectorTreeNode[ref]?.diagnostic;
  }

  void endShowNode() {
    highlightShowNode(null);
  }

  bool highlightShowFromNodeInstanceRef(InspectorInstanceRef ref) {
    return highlightShowNode(valueToInspectorTreeNode[ref]);
  }

  bool highlightShowNode(InspectorTreeNode? node) {
    currentShowNode = node;
    return true;
  }

  InspectorTreeNode? findMatchingInspectorTreeNode(
    RemoteDiagnosticsNode? node,
  ) {
    final valueRef = node?.valueRef;
    if (valueRef == null) {
      return null;
    }
    return valueToInspectorTreeNode[valueRef];
  }

  Future<void> _waitForPendingUpdateDone() async {
    // Wait for the selection to be resolved followed by waiting for the tree to be computed.
    await _selectionGroups?.pendingUpdateDone;
    await _treeGroups?.pendingUpdateDone;
    // TODO(jacobr): are there race conditions we need to think more carefully about here?
  }

  Future<void> refresh() {
    if (!visibleToUser) {
      // We will refresh again once we are visible.
      // There is a risk a refresh got triggered before the view was visble.
      return Future.value();
    }

    return _waitForPendingUpdateDone();
  }

  // Note that this may be called after the controller is disposed.  We need to handle nulls in the fields.
  void shutdownTree(bool isolateStopped) {
    // It is critical we clear all data that is kept alive by inspector object
    // references in this method as that stale data will trigger inspector
    // exceptions.
    programmaticSelectionChangeInProgress = true;
    _treeGroups?.clear(isolateStopped);
    _selectionGroups?.clear(isolateStopped);

    currentShowNode = null;
    _selectedNode.value = null;
    lastExpanded = null;

    subtreeRoot = null;

    inspectorTree.root = inspectorTree.createNode();
    programmaticSelectionChangeInProgress = false;
    valueToInspectorTreeNode.clear();
    // Mark tree as inactive so that it will be re-loaded the next time it is
    // opened:
    isActive = false;
  }

  void onIsolateStopped() {
    flutterAppFrameReady = false;
    treeLoadStarted = false;
    shutdownTree(true);
  }

  @override
  Future<void> onForceRefresh() async {
    assert(!_disposed);
    if (!visibleToUser || _disposed) {
      return;
    }
    await _recomputeTreeRoot(null);
    if (_disposed) {
      return;
    }

    filterErrors();

    return _waitForPendingUpdateDone();
  }

  Future<void> refreshInspector() async {
    // If the user is force refreshing the inspector before the first load has
    // completed, this could indicate a slow load time or that the inspector
    // failed to load the tree once available.
    if (!firstInspectorTreeLoadCompleted) {
      // We do not want to complete this timing operation because the force
      // refresh will skew the results.
      ga.cancelTimingOperation(InspectorScreen.id, gac.pageReady);
      ga.select(gac.inspector, gac.refreshEmptyTree);
      firstInspectorTreeLoadCompleted = true;
    }
    await onForceRefresh();
  }

  void filterErrors() {
    serviceConnection.errorBadgeManager.filterErrors(
      InspectorScreen.id,
      (id) => hasDiagnosticsValue(InspectorInstanceRef(id)),
    );
  }

  void setActivate(bool enabled) {
    if (!enabled) {
      onIsolateStopped();
      isActive = false;
      return;
    }
    if (isActive) {
      // Already activated.
      return;
    }

    isActive = true;
    inspectorService.addClient(this);
    unawaited(maybeLoadUI());
  }

  Future<void> maybeLoadUI() async {
    if (!visibleToUser || !isActive) {
      return;
    }

    if (flutterAppFrameReady) {
      if (_disposed) return;
      // We need to start by querying the inspector service to find out the
      // current state of the UI.
      final inspectorRef = DevToolsQueryParams.load().inspectorRef;
      await updateSelectionFromService(inspectorRef: inspectorRef);
    } else {
      if (_disposed) return;
      if (inspectorService is InspectorService) {
        final widgetTreeReady =
            await (inspectorService as InspectorService).isWidgetTreeReady();
        flutterAppFrameReady = widgetTreeReady;
      }
      if (isActive && flutterAppFrameReady) {
        await maybeLoadUI();
      }
    }
  }

  bool _receivedIsolateReloadEvent = false;

  Future<void> _maybeAutoRefreshInspector(Event event) async {
    if (!preferences.inspector.autoRefreshEnabled.value) return;

    // It is not sufficent to wait for the isolate reload event, because Flutter
    // might not have re-painted the app. Instead, we need to wait for the first
    // frame AFTER the isolate reload event in order to request the new tree.
    if (event.kind == EventKind.kExtension) {
      if (!_receivedIsolateReloadEvent) return;
      if (event.extensionKind == 'Flutter.Frame') {
        _receivedIsolateReloadEvent = false;
        await refreshInspector();
      }
    }

    if (event.kind == EventKind.kIsolateReload) {
      _receivedIsolateReloadEvent = true;
    }
  }

  Future<void> _recomputeTreeRoot(
    RemoteDiagnosticsNode? newSelection, {
    bool? hideImplementationWidgets,
  }) async {
    assert(!_disposed);
    hideImplementationWidgets ??= _implementationWidgetsHidden.value;
    final treeGroups = _treeGroups;
    if (_disposed || treeGroups == null) {
      return;
    }

    treeGroups.cancelNext();
    try {
      final group = treeGroups.next;
      final node = await group.getRoot(
        treeType,
        isSummaryTree: hideImplementationWidgets,
        includeFullDetails: false,
      );
      if (node == null || group.disposed || _disposed) {
        return;
      }
      // TODO(jacobr): as a performance optimization we should check if the
      // new tree is identical to the existing tree in which case we should
      // dispose the new tree and keep the old tree.
      treeGroups.promoteNext();
      _clearValueToInspectorTreeNodeMapping();

      final rootNode = inspectorTree.setupInspectorTreeNode(
        inspectorTree.createNode(),
        node,
        expandChildren: true,
      );
      inspectorTree.root = rootNode;
      final selectedNode = _determineNewSelection(
        newSelection ?? selectedDiagnostic,
      );
      refreshSelection(selectedNode);
      _implementationWidgetsHidden.value = hideImplementationWidgets;
    } catch (error, st) {
      _log.shout(error, error, st);
      treeGroups.cancelNext();
      return;
    }
  }

  RemoteDiagnosticsNode? _determineNewSelection(
    RemoteDiagnosticsNode? previousSelection,
  ) {
    if (previousSelection == null) return null;
    if (valueToInspectorTreeNode.containsKey(previousSelection.valueRef)) {
      return previousSelection;
    }

    // TODO(https://github.com/flutter/devtools/issues/8481): Consider using a
    // variation of a path-finding algorithm to determine the new selection,
    // instead of looking for the first matching descendant.
    final (
      closestUnchangedAncestor,
      distanceToAncestor,
    ) = _findClosestUnchangedAncestor(previousSelection);
    if (closestUnchangedAncestor == null) return inspectorTree.root?.diagnostic;

    const distanceOffset = 3;
    final matchingDescendant = _findMatchingDescendant(
      of: closestUnchangedAncestor,
      matching: previousSelection,
      inRange: Range(
        distanceToAncestor - distanceOffset,
        distanceToAncestor + distanceOffset,
      ),
    );

    return matchingDescendant ?? closestUnchangedAncestor;
  }

  (RemoteDiagnosticsNode?, int) _findClosestUnchangedAncestor(
    RemoteDiagnosticsNode node, [
    int distanceToAncestor = 1,
  ]) {
    final inspectorTreeNode = valueToInspectorTreeNode[node.valueRef];
    if (inspectorTreeNode != null) {
      return (inspectorTreeNode.diagnostic, distanceToAncestor);
    }

    final ancestor = node.parent;
    if (ancestor == null) return (null, distanceToAncestor);
    return _findClosestUnchangedAncestor(ancestor, distanceToAncestor++);
  }

  RemoteDiagnosticsNode? _findMatchingDescendant({
    required RemoteDiagnosticsNode of,
    required RemoteDiagnosticsNode matching,
    required Range inRange,
    int currentDistance = 1,
  }) {
    if (currentDistance > inRange.end) return null;

    if (inRange.contains(currentDistance)) {
      if (of.description == matching.description) {
        return of;
      }
    }

    final children = of.childrenNow;
    final distance = currentDistance++;
    for (final child in children) {
      final matchingDescendant = _findMatchingDescendant(
        of: child,
        matching: matching,
        inRange: inRange,
        currentDistance: distance,
      );
      if (matchingDescendant != null) return matchingDescendant;
    }

    return null;
  }

  Future<void> toggleImplementationWidgetsVisibility() async {
    final root = inspectorTree.root?.diagnostic;
    if (root != null) {
      final currentSelectedNode = selectedNode.value;
      await _recomputeTreeRoot(
        root,
        hideImplementationWidgets: !_implementationWidgetsHidden.value,
      );
      // Persist the selected node after refreshing the widget tree:
      refreshSelection(currentSelectedNode?.diagnostic);

      // If the user is searching the tree, refresh the search matches.
      inspectorTree.refreshSearchMatches();
    }
  }

  void _clearValueToInspectorTreeNodeMapping() {
    valueToInspectorTreeNode.clear();
  }

  void setSubtreeRoot(
    RemoteDiagnosticsNode? node,
    RemoteDiagnosticsNode? selection,
  ) {
    selection ??= node;
    if (node != null && node == subtreeRoot) {
      //  Select the new node in the existing subtree.
      applyNewSelection(selection);
      return;
    }
    subtreeRoot = node;
    if (node == null) {
      // Passing in a null node indicates we should clear the subtree and free any memory allocated.
      shutdownTree(false);
      return;
    }

    // Clear now to eliminate frame of highlighted nodes flicker.
    _clearValueToInspectorTreeNodeMapping();
    unawaited(_recomputeTreeRoot(selection));
  }

  InspectorTreeNode? getSubtreeRootNode() {
    if (subtreeRoot == null) {
      return null;
    }
    return valueToInspectorTreeNode[subtreeRoot!.valueRef];
  }

  void refreshSelection(RemoteDiagnosticsNode? newSelection) {
    newSelection ??= selectedDiagnostic;
    final matchingNode = findMatchingInspectorTreeNode(newSelection);
    if (matchingNode != null) {
      setSelectedNode(matchingNode);
      syncSelectionHelper(selection: matchingNode.diagnostic);

      syncTreeSelection();
    }
  }

  void syncTreeSelection() {
    programmaticSelectionChangeInProgress = true;
    inspectorTree.refreshTree(
      updateTreeAction: () {
        inspectorTree
          ..setSelectedNode(selectedNode.value)
          ..expandPath(selectedNode.value);
        return true;
      },
    );
    programmaticSelectionChangeInProgress = false;
    animateTo(selectedNode.value);
  }

  void selectAndShowNode(RemoteDiagnosticsNode? node) {
    if (node == null) {
      return;
    }
    selectAndShowInspectorInstanceRef(node.valueRef);
  }

  void selectAndShowInspectorInstanceRef(InspectorInstanceRef ref) {
    final node = valueToInspectorTreeNode[ref];
    if (node == null) {
      return;
    }
    setSelectedNode(node);
    syncTreeSelection();
  }

  InspectorTreeNode? getTreeNode(RemoteDiagnosticsNode node) {
    return valueToInspectorTreeNode[node.valueRef];
  }

  @override
  void onFlutterFrame() {
    flutterAppFrameReady = true;
    if (!visibleToUser) {
      return;
    }

    if (!treeLoadStarted) {
      treeLoadStarted = true;
      // This was the first frame.
      unawaited(maybeLoadUI());
    }
    _refreshRateLimiter.scheduleRequest();
  }

  @override
  void onInspectorSelectionChanged() {
    if (!visibleToUser) {
      // Don't do anything. We will update the view once it is visible again.
      return;
    }
    unawaited(updateSelectionFromService());
  }

  Future<void> updateSelectionFromService({String? inspectorRef}) async {
    final selectionGroups = _selectionGroups;
    if (selectionGroups == null) {
      // Already disposed. Ignore this requested to update selection.
      return;
    }
    treeLoadStarted = true;

    selectionGroups.cancelNext();

    final group = selectionGroups.next;

    if (inspectorRef != null) {
      await group.setSelectionInspector(
        InspectorInstanceRef(inspectorRef),
        false,
      );
      if (_disposed) return;
    }
    final pendingSelectionFuture = group.getSelection(
      selectedDiagnostic,
      treeType,
    );

    try {
      final newSelection = await pendingSelectionFuture;

      // Show an error and don't update the selected node in the tree if the
      // user selected an implementation widget in the app while implementation
      // widgets are hidden in the tree.
      if (implementationWidgetsHidden.value && newSelection != null) {
<<<<<<< HEAD
        final isInTree =
            valueToInspectorTreeNode.containsKey(newSelection.valueRef);
=======
        final isInTree = valueToInspectorTreeNode.containsKey(
          newSelection.valueRef,
        );
>>>>>>> a10910a9
        final hasParent = newSelection.parent != null;
        final isImplementationWidget = !isInTree && !hasParent;
        if (isImplementationWidget) {
          notificationService.pushError(
            'Selected an implementation widget. Please toggle "Show Implementation Widgets" and select a widget from the device again.',
            allowDuplicates: true,
            isReportable: false,
          );
          return;
        }
      }

      if (_disposed || group.disposed) return;

      selectionGroups.promoteNext();

      subtreeRoot = newSelection;

      applyNewSelection(newSelection);
    } catch (error, st) {
      if (selectionGroups.next == group) {
        _log.shout(error, error, st);
        selectionGroups.cancelNext();
      }
    }
  }

  void applyNewSelection(RemoteDiagnosticsNode? newSelection) {
    final nodeInTree = findMatchingInspectorTreeNode(newSelection);

    if (nodeInTree == null) {
      // The tree has probably changed since we last updated. Do a full refresh
      // so that the tree includes the new node we care about.
      unawaited(_recomputeTreeRoot(newSelection));
    }

    refreshSelection(newSelection);
  }

  void animateTo(InspectorTreeNode? node) {
    if (node == null) {
      return;
    }

    inspectorTree.animateToTargets([node]);
  }

  void setSelectedNode(InspectorTreeNode? newSelection) {
    if (newSelection == selectedNode.value) {
      return;
    }

    _selectedNode.value = newSelection;

    lastExpanded = null; // New selected node takes precedence.
    endShowNode();

    _updateSelectedErrorFromNode(_selectedNode.value);
    unawaited(_loadPropertiesForNode(_selectedNode.value));

    /// If the user selects a hidden implementation widget, first expand that
    /// widget's hideable group before scrolling.
    final diagnostic = _selectedNode.value?.diagnostic;
    if (diagnostic != null && diagnostic.isHidden) {
      inspectorTree.refreshTree(
        updateTreeAction: () {
          diagnostic.hideableGroupLeader?.toggleHiddenGroup();
          return true;
        },
      );
    }

    animateTo(selectedNode.value);
  }

  Future<void> _loadPropertiesForNode(InspectorTreeNode? node) async {
    final widgetProperties = <RemoteDiagnosticsNode>[];
    final renderProperties = <RemoteDiagnosticsNode>[];
    LayoutProperties? layoutProperties;
    final diagnostic = node?.diagnostic;
    final objectGroupApi = diagnostic?.objectGroupApi;
    if (diagnostic != null && objectGroupApi != null) {
      try {
        // Fetch widget properties:
        final wProperties = await diagnostic.getProperties(objectGroupApi);
        // Check if the selected node has changed, and if so return early:
        if (_selectedNode.value != node) {
          return;
        }
        widgetProperties.addAll(
          wProperties.where((p) => p.propertyType != 'RenderObject'),
        );
        renderProperties.addAll(
          wProperties.where((p) => p.propertyType == 'RenderObject'),
        );
        // Fetch layout properties:
        layoutProperties = await _loadLayoutPropertiesForNode(
          diagnostic,
          forFlexLayout: false,
        );
        // Fetch RenderObject properties:
        for (final renderObject in renderProperties) {
          final rProperties = await renderObject.getProperties(objectGroupApi);
          // Check if the selected node has changed, and if so return early:
          if (_selectedNode.value != node) {
            return;
          }
          renderProperties.addAll(rProperties);
        }
      } catch (e, st) {
        _log.warning(e, st);
      }
    }
    _selectedNodeProperties.value = (
      widgetProperties: widgetProperties,
      renderProperties: renderProperties,
      layoutProperties: layoutProperties,
    );
  }

  Future<LayoutProperties?> _loadLayoutPropertiesForNode(
    RemoteDiagnosticsNode diagnostic, {
    required bool forFlexLayout,
  }) async {
    try {
      _layoutGroups?.cancelNext();
      final manager = _layoutGroups!;
      final nextObjectGroup = manager.next;
      final node = await nextObjectGroup.getLayoutExplorerNode(
        diagnostic.layoutRootNode(forFlexLayout: forFlexLayout),
      );
      if (node == null || node.renderObject == null) return null;

      if (!nextObjectGroup.disposed) {
        assert(manager.next == nextObjectGroup);
        manager.promoteNext();
      }
      return node.computeLayoutProperties(forFlexLayout: forFlexLayout);
    } catch (e, st) {
      _log.warning(e, st);
      return null;
    }
  }

  /// Update the index of the selected error based on a node that has been
  /// selected in the tree.
  void _updateSelectedErrorFromNode(InspectorTreeNode? node) {
    final inspectorRef = node?.diagnostic?.valueRef.id;

    final errors =
        serviceConnection.errorBadgeManager
            .erroredItemsForPage(InspectorScreen.id)
            .value;

    // Check whether the node that was just selected has any errors associated
    // with it.
    var errorIndex =
        inspectorRef != null
            ? errors.keys.toList().indexOf(inspectorRef)
            : null;
    if (errorIndex == -1) {
      errorIndex = null;
    }

    _selectedErrorIndex.value = errorIndex;

    if (errorIndex != null) {
      // Mark the error as "seen" as this will render slightly differently
      // so the user can track which errored nodes they've viewed.
      serviceConnection.errorBadgeManager.markErrorAsRead(
        InspectorScreen.id,
        errors[inspectorRef!]!,
      );
      // Also clear the error badge since new errors may have arrived while
      // the inspector was visible (normally they're cleared when visiting
      // the screen) and visiting an errored node seems an appropriate
      // acknowledgement of the errors.
      serviceConnection.errorBadgeManager.clearErrors(InspectorScreen.id);
    }
  }

  /// Updates the index of the selected error and selects its node in the tree.
  void selectErrorByIndex(int index) {
    _selectedErrorIndex.value = index;

    final errors =
        serviceConnection.errorBadgeManager
            .erroredItemsForPage(InspectorScreen.id)
            .value;

    unawaited(
      updateSelectionFromService(inspectorRef: errors.keys.elementAt(index)),
    );
  }

  void _onExpand(InspectorTreeNode node) {
    unawaited(inspectorTree.maybePopulateChildren(node));
  }

  Future<void> _addNodeToConsole(InspectorTreeNode node) async {
    final valueRef = node.diagnostic!.valueRef;
    final isolateRef = inspectorService.isolateRef;
    final instanceRef = await node.diagnostic!.objectGroupApi
        ?.toObservatoryInstanceRef(valueRef);
    if (_disposed) return;

    if (instanceRef != null) {
      await serviceConnection.consoleService.appendInstanceRef(
        value: instanceRef,
        diagnostic: node.diagnostic,
        isolateRef: isolateRef,
        forceScrollIntoView: true,
      );
    }
  }

  void selectionChanged() {
    if (!visibleToUser) {
      return;
    }

    final node = inspectorTree.selection;
    if (node != null) {
      unawaited(inspectorTree.maybePopulateChildren(node));
    }
    if (programmaticSelectionChangeInProgress) {
      return;
    }
    if (node != null) {
      setSelectedNode(node);
      unawaited(_addNodeToConsole(node));

      syncSelectionHelper(selection: selectedDiagnostic);
    }
  }

  void syncSelectionHelper({required RemoteDiagnosticsNode? selection}) {
    if (selection != null) {
      if (selection.isCreatedByLocalProject) {
        _navigateTo(selection);
      }
    }

    if (selection != null) {
      unawaited(selection.setSelectionInspector(true));
    }
  }

  // TODO(jacobr): implement this method and use the parameter.
  // ignore: avoid-unused-parameters
  void _navigateTo(RemoteDiagnosticsNode diagnostic) {
    // TODO(jacobr): dispatch an event over the inspectorService requesting a
    //  navigate operation.
  }

  @override
  void dispose() {
    assert(!_disposed);
    _disposed = true;
    if (serviceConnection.inspectorService != null) {
      shutdownTree(false);
    }
    _treeGroups?.clear(false);
    _treeGroups = null;
    _selectionGroups?.clear(false);
    _selectionGroups = null;
    super.dispose();
  }

  void _onNodeAdded(
    InspectorTreeNode node,
    RemoteDiagnosticsNode diagnosticsNode,
  ) {
    final valueRef = diagnosticsNode.valueRef;
    // Properties do not have unique values so should not go in the valueToInspectorTreeNode map.
    if (valueRef.id != null && !diagnosticsNode.isProperty) {
      valueToInspectorTreeNode[valueRef] = node;
    }
  }
}<|MERGE_RESOLUTION|>--- conflicted
+++ resolved
@@ -733,14 +733,9 @@
       // user selected an implementation widget in the app while implementation
       // widgets are hidden in the tree.
       if (implementationWidgetsHidden.value && newSelection != null) {
-<<<<<<< HEAD
-        final isInTree =
-            valueToInspectorTreeNode.containsKey(newSelection.valueRef);
-=======
         final isInTree = valueToInspectorTreeNode.containsKey(
           newSelection.valueRef,
         );
->>>>>>> a10910a9
         final hasParent = newSelection.parent != null;
         final isImplementationWidget = !isInTree && !hasParent;
         if (isImplementationWidget) {
