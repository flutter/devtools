// Copyright 2024 The Chromium Authors. All rights reserved.
// Use of this source code is governed by a BSD-style license that can be
// found in the LICENSE file.

import 'dart:async';
import 'dart:collection';
import 'dart:math';

import 'package:devtools_app_shared/ui.dart';
import 'package:devtools_app_shared/utils.dart';
import 'package:flutter/foundation.dart';
import 'package:flutter/material.dart';
import 'package:flutter/services.dart';
import 'package:logging/logging.dart';

import '../../shared/analytics/analytics.dart' as ga;
import '../../shared/analytics/constants.dart' as gac;
import '../../shared/analytics/metrics.dart';
import '../../shared/collapsible_mixin.dart';
import '../../shared/common_widgets.dart';
import '../../shared/console/eval/inspector_tree_v2.dart';
import '../../shared/console/widgets/description.dart';
import '../../shared/diagnostics/diagnostics_node.dart';
import '../../shared/diagnostics_text_styles.dart';
import '../../shared/error_badge_manager.dart';
import '../../shared/globals.dart';
import '../../shared/primitives/utils.dart';
import '../../shared/ui/colors.dart';
import '../../shared/ui/search.dart';
import '../../shared/ui/utils.dart';
import '../../shared/utils.dart';
import 'inspector_controller.dart';

final _log = Logger('inspector_tree_controller');

/// Presents a [TreeNode].
class _InspectorTreeRowWidget extends StatefulWidget {
  /// Constructs a [_InspectorTreeRowWidget] that presents a line in the
  /// Inspector tree.
  const _InspectorTreeRowWidget({
    required super.key,
    required this.row,
    required this.inspectorTreeState,
    this.error,
    required this.scrollControllerX,
    required this.viewportWidth,
  });

  final _InspectorTreeState inspectorTreeState;

  InspectorTreeNode get node => row.node;
  final InspectorTreeRow row;
  final ScrollController scrollControllerX;
  final double viewportWidth;

  /// A [DevToolsError] that applies to the widget in this row.
  ///
  /// This will be null if there is no error for this row.
  final DevToolsError? error;

  @override
  _InspectorTreeRowState createState() => _InspectorTreeRowState();
}

class _InspectorTreeRowState extends State<_InspectorTreeRowWidget>
    with TickerProviderStateMixin, CollapsibleAnimationMixin {
  @override
  Widget build(BuildContext context) {
    return SizedBox(
      height: inspectorRowHeight,
      child: InspectorRowContent(
        row: widget.row,
        error: widget.error,
        expandArrowAnimation: expandArrowAnimation,
        controller: widget.inspectorTreeState.treeController!,
        scrollControllerX: widget.scrollControllerX,
        viewportWidth: widget.viewportWidth,
        onToggle: () {
          setExpanded(!isExpanded);
        },
      ),
    );
  }

  @override
  bool get isExpanded => widget.node.isExpanded;

  @override
  void onExpandChanged(bool expanded) {
    setState(() {
      final row = widget.row;
      final treeController = widget.inspectorTreeState.treeController!;
      treeController.refreshTree(() {
        if (expanded) {
          treeController.onExpandRow(row);
        } else {
          treeController.onCollapseRow(row);
        }
        return true;
      });
    });
  }

  @override
  bool shouldShow() => widget.node.shouldShow;
}

class InspectorTreeController extends DisposableController
    with SearchControllerMixin<InspectorTreeRow> {
  InspectorTreeController({this.gaId}) {
    ga.select(
      gac.inspector,
      gac.inspectorTreeControllerInitialized,
      nonInteraction: true,
      screenMetricsProvider: () => InspectorScreenMetrics.v2(
        inspectorTreeControllerId: gaId,
        rootSetCount: _rootSetCount,
        rowCount: _rowsInTree.value.length,
      ),
    );
  }

  /// Clients the controller notifies to trigger changes to the UI.
  final _clients = <InspectorControllerClient>{};

  /// Identifier used when sending Google Analytics about events in this
  /// [InspectorTreeController].
  final int? gaId;

  InspectorTreeNode createNode() =>
      InspectorTreeNode(whenDirty: _handleDirtyNode);

  SearchTargetType _searchTarget = SearchTargetType.widget;
  int _rootSetCount = 0;

  void addClient(InspectorControllerClient value) {
    final firstClient = _clients.isEmpty;
    _clients.add(value);
    if (firstClient) {
      config.onClientActiveChange?.call(true);
    }
  }

  void removeClient(InspectorControllerClient value) {
    _clients.remove(value);
    if (_clients.isEmpty) {
      config.onClientActiveChange?.call(false);
    }
  }

  void requestFocus() {
    for (final client in _clients) {
      client.requestFocus();
    }
  }

  InspectorTreeNode? get root => _root;
  InspectorTreeNode? _root;

  set root(InspectorTreeNode? node) {
    if (node != null) {
      _updateRows(
        node: node,
        updateSearchableRows: true,
      );
    }
    _root = node;

    ga.select(
      gac.inspector,
      gac.inspectorTreeControllerRootChange,
      nonInteraction: true,
      screenMetricsProvider: () => InspectorScreenMetrics.v2(
        inspectorTreeControllerId: gaId,
        rootSetCount: ++_rootSetCount,
        rowCount: _rowsInTree.value.length,
      ),
    );
  }

  InspectorTreeNode? get selection => _selection;
  InspectorTreeNode? _selection;

  late final InspectorTreeConfig config;

  /// Refreshes the tree's rows if the return value of the [updateTreeAction]
  /// callback is true.
  void refreshTree(bool Function() updateTreeAction) {
    final requiresRefresh = updateTreeAction();
    if (requiresRefresh) {
      _updateRows();
    }
  }

  bool updateSelectedNode(InspectorTreeNode? node) {
    if (node == _selection) return false;

    _selection?.selected = false;
    _selection = node;
    _selection?.selected = true;
    final configLocal = config;
    if (configLocal.onSelectionChange != null) {
      configLocal.onSelectionChange!();
    }
    return true;
  }

  InspectorTreeNode? get hover => _hover;
  InspectorTreeNode? _hover;

  double? lastContentWidth;

  InspectorTreeRow? _cachedSelectedRow;

  /// All cached rows of the tree.
  ///
  /// Similar to [rowsInTree] but:
  /// * contains every row in the tree (including collapsed rows)
  /// * items don't change when nodes are expanded or collapsed
  /// * items are populated only when root is changed
  final _searchableCachedRows = <InspectorTreeRow?>[];

  /// All the rows that should be displayed in the tree.
  ///
  /// The rows can be updated with a call to [_updateRows].
  ValueListenable<List<InspectorTreeRow?>> get rowsInTree => _rowsInTree;
  final _rowsInTree = ValueNotifier<List<InspectorTreeRow>>([]);

  /// Map from node to the index for that node's row in [rowsInTree].
  final _nodeToRowIndex = <InspectorTreeNode, int>{};

  /// Rebuilds the tree and updates [rowsInTree] with the new values.
  ///
  /// If [updateSearchableRows] is true, also updates [_searchableCachedRows]
  /// with the new values.
  void _updateRows({
    InspectorTreeNode? node,
    bool updateSearchableRows = false,
  }) {
    // TODO(elliette): Consider only updating an [InspectorTreeNode]'s branch
    // when it is marked as dirty, instead of the entire tree. See:
    // https://github.com/flutter/devtools/issues/7980
    node ??= root;
    if (node == null) return;

    final rows = _buildRows(node);
    _rowsInTree.value = rows;

    // Build the reverse node-to-index map for faster lookups:
    for (int i = 0; i < _rowsInTree.value.length; i++) {
      final row = _rowsInTree.value[i];
      final node = row.node;
      _nodeToRowIndex[node] = i;
    }

    if (updateSearchableRows) {
      final searchableRows = _buildRows(
        node,
        includeHiddenRows: true,
        includeCollapsedRows: true,
      );

      _searchableCachedRows
        ..clear()
        ..addAll(searchableRows);
    }
  }

  /// Resets the state if the root has been marked as dirty.
  void _handleDirtyNode(InspectorTreeNode node) {
    if (node == root) {
      _cachedSelectedRow = null;
      lastContentWidth = null;
      _updateRows();
    }
  }

  void setSearchTarget(SearchTargetType searchTarget) {
    _searchTarget = searchTarget;
    refreshSearchMatches();
  }

  InspectorTreeRow? rowAtIndex(int index) => _rowsInTree.value.safeGet(index);

  double rowOffset(int index) {
    return (rowAtIndex(index)?.depth ?? 0) * inspectorColumnIndent;
  }

  List<InspectorTreeNode> getPathFromSelectedRowToRoot() {
    final selectedItem = _cachedSelectedRow?.node;
    if (selectedItem == null) return [];

    final pathToRoot = <InspectorTreeNode>[selectedItem];
    InspectorTreeNode? nextParentNode = selectedItem.parent;
    while (nextParentNode != null) {
      pathToRoot.add(nextParentNode);
      nextParentNode = nextParentNode.parent;
    }
    return pathToRoot.reversed.toList();
  }

  set hover(InspectorTreeNode? node) {
    if (node == _hover) {
      return;
    }

    _hover = node;
  }

  void navigateUp() {
    _navigateHelper(-1);
  }

  void navigateDown() {
    _navigateHelper(1);
  }

  void navigateLeft() {
    final selectionLocal = selection;

    // This logic is consistent with how IntelliJ handles tree navigation on
    // on left arrow key press.
    if (selectionLocal == null) {
      _navigateHelper(-1);
      return;
    }

    refreshTree(() {
      if (selectionLocal.isExpanded) {
        selectionLocal.isExpanded = false;
        return true;
      }
      if (selectionLocal.parent != null) {
        return updateSelectedNode(selectionLocal.parent);
      }
      return false;
    });
  }

  void navigateRight() {
    // This logic is consistent with how IntelliJ handles tree navigation on
    // on right arrow key press.

    final selectionLocal = selection;

    if (selectionLocal == null || selectionLocal.isExpanded) {
      _navigateHelper(1);
      return;
    }

    selectionLocal.isExpanded = true;
    _updateRows();
  }

  void _navigateHelper(int indexOffset) {
    if (_numRows == 0) return;

    refreshTree(() {
      if (selection == null) {
        updateSelectedNode(root);
      } else {
        updateSelectedNode(
          rowAtIndex(
            (_rowIndexFromNode(selection!) + indexOffset)
                .clamp(0, _numRows - 1),
          )?.node,
        );
      }
      return true;
    });
  }

  double get horizontalPadding => 10.0;

  /// Returns the indentation of a row at the given [depth] in the inspector.
  ///
  /// This indentation roughly corresponds to the center of the icon next to the
  /// widget name.
  double getDepthIndent(int depth) {
    // Note: depth is 0-based, therefore add 1.
    return (depth + 1) * inspectorColumnIndent + horizontalPadding;
  }

  double rowYTop(int index) {
    return inspectorRowHeight * index;
  }

  void nodeChanged(InspectorTreeNode node) {
    node.isDirty = true;
  }

  void removeNodeFromParent(InspectorTreeNode node) {
    node.parent?.removeChild(node);
  }

  void expandPath(InspectorTreeNode? node) {
    _expandPath(node);
  }

  void _expandPath(InspectorTreeNode? node) {
    while (node != null) {
      if (!node.isExpanded) {
        node.isExpanded = true;
      }
      node = node.parent;
    }
  }

  void toggleHiddenGroup(InspectorTreeNode? node) {
    final diagnostic = node?.diagnostic;
    if (diagnostic != null) {
      diagnostic.toggleHiddenGroup();
    }
  }

  int get _numRows => _rowsInTree.value.length;

  int _rowIndexFromNode(InspectorTreeNode node) => _nodeToRowIndex[node] ?? -1;

  int _rowIndexFromOffset(double y) => max(0, y ~/ inspectorRowHeight);

  List<InspectorTreeRow> _buildRows(
    InspectorTreeNode node, {
    bool includeHiddenRows = false,
    bool includeCollapsedRows = false,
  }) {
    final rows = <InspectorTreeRow>[];

    void buildRowsHelper(
      InspectorTreeNode node, {
      required int depth,
      required List<int> ticks,
    }) {
      final currentIdx = rows.length;
      final isHidden = node.diagnostic?.isHidden ?? false;
      if (!isHidden || includeHiddenRows) {
        rows.add(
          InspectorTreeRow(
            node: node,
            index: currentIdx,
            ticks: ticks,
            depth: depth,
            lineToParent: !node.isProperty &&
                currentIdx != 0 &&
                node.parent!.showLinesToChildren,
            hasSingleChild: node.children.length == 1,
          ),
        );
      }

      final style = node.diagnostic?.style;
      final indented = style != DiagnosticsTreeStyle.flat &&
          style != DiagnosticsTreeStyle.error;

      if (!node.isExpanded && !includeCollapsedRows) return;
      final children = node.children;
      final parentDepth = depth;
      final childrenDepth = children.length > 1 ? parentDepth + 1 : parentDepth;
      for (final child in children) {
        final shouldAddTick = children.length > 1 &&
            children.last != child &&
            !children.last.isProperty &&
            indented;

        buildRowsHelper(
          child,
          depth: childrenDepth,
          ticks: [
            ...ticks,
            if (shouldAddTick) parentDepth,
          ],
        );
      }
    }

    buildRowsHelper(node, depth: 0, ticks: <int>[]);
    return rows;
  }

  InspectorTreeRow? getRowForNode(InspectorTreeNode node) {
    final rootLocal = root;
    if (rootLocal == null) return null;
    return rowAtIndex(_rowIndexFromNode(node));
  }

  InspectorTreeRow? rowForOffset(Offset offset) {
    final rootLocal = root;
    if (rootLocal == null) return null;
    final row = _rowIndexFromOffset(offset.dy);
    return row < _rowsInTree.value.length ? rowAtIndex(row) : null;
  }

  void onExpandRow(InspectorTreeRow row) {
    final onExpand = config.onExpand;
    row.node.isExpanded = true;
    if (onExpand != null) {
      onExpand(row.node);
    }
  }

  void onCollapseRow(InspectorTreeRow row) {
    row.node.isExpanded = false;
  }

  void onSelectRow(InspectorTreeRow row) {
    onSelectNode(row.node);
  }

  void onSelectNode(InspectorTreeNode? node) {
    updateSelectedNode(node);
    ga.select(
      gac.inspector,
      gac.treeNodeSelection,
    );
    final diagnostic = node?.diagnostic;
    if (diagnostic != null && diagnostic.groupIsHidden) {
      diagnostic.hideableGroupLeader?.toggleHiddenGroup();
    }
    expandPath(node);
  }

  Rect getBoundingBox(InspectorTreeRow row) {
    // For future reference: the bounding box likely needs to be in terms of
    // positions after the current animations are complete so that computations
    // to start animations to show specific widget scroll to where the target
    // nodes will be displayed rather than where they are currently displayed.
    final diagnostic = row.node.diagnostic;
    // The node width is approximated since the widgets are not available at the
    // time of calculating the bounding box.
    final approximateNodeWidth =
        DiagnosticsNodeDescription.approximateNodeWidth(diagnostic);
    return Rect.fromLTWH(
      getDepthIndent(row.depth),
      rowYTop(row.index),
      approximateNodeWidth,
      inspectorRowHeight,
    );
  }

  void scrollToRect(Rect targetRect) {
    for (final client in _clients) {
      client.scrollToRect(targetRect);
    }
  }

  /// Width each row in the tree should have ignoring its indent.
  ///
  /// Content in rows should wrap if it exceeds this width.
  final rowWidth = 1200;

  /// Maximum indent of the tree in pixels.
  double? _maxIndent;

  double get maxRowIndent {
    if (lastContentWidth == null) {
      double maxIndent = 0;
      for (int i = 0; i < _numRows; i++) {
        final row = rowAtIndex(i);
        if (row != null) {
          maxIndent = max(maxIndent, getDepthIndent(row.depth));
        }
      }
      lastContentWidth = maxIndent + maxIndent;
      _maxIndent = maxIndent;
    }
    return _maxIndent!;
  }

  void animateToTargets(List<InspectorTreeNode> targets) {
    Rect? targetRect;

    for (final target in targets) {
      final row = getRowForNode(target);
      if (row != null) {
        final rowRect = getBoundingBox(row);
        targetRect =
            targetRect == null ? rowRect : targetRect.expandToInclude(rowRect);
      }
    }

    if (targetRect == null || targetRect.isEmpty) return;

    scrollToRect(targetRect);
  }

  bool expandPropertiesByDefault(DiagnosticsTreeStyle style) {
    // This code matches the text style defaults for which styles are
    //  by default and which aren't.
    switch (style) {
      case DiagnosticsTreeStyle.none:
      case DiagnosticsTreeStyle.singleLine:
      case DiagnosticsTreeStyle.errorProperty:
        return false;

      case DiagnosticsTreeStyle.sparse:
      case DiagnosticsTreeStyle.offstage:
      case DiagnosticsTreeStyle.dense:
      case DiagnosticsTreeStyle.transition:
      case DiagnosticsTreeStyle.error:
      case DiagnosticsTreeStyle.whitespace:
      case DiagnosticsTreeStyle.flat:
      case DiagnosticsTreeStyle.shallow:
      case DiagnosticsTreeStyle.truncateChildren:
        return true;
    }
  }

  InspectorTreeNode setupInspectorTreeNode(
    InspectorTreeNode node,
    RemoteDiagnosticsNode diagnosticsNode, {
    required bool expandChildren,
    RemoteDiagnosticsNode? hideableGroupLeader,
  }) {
    node.diagnostic = diagnosticsNode;
    final configLocal = config;
    if (configLocal.onNodeAdded != null) {
      configLocal.onNodeAdded!(node, diagnosticsNode);
    }
    final inHideableGroup = diagnosticsNode.inHideableGroup;
    if (inHideableGroup && hideableGroupLeader != null) {
      hideableGroupLeader.addHideableGroupSubordinate(diagnosticsNode);
    }

    if (diagnosticsNode.hasChildren ||
        diagnosticsNode.inlineProperties.isNotEmpty) {
      if (diagnosticsNode.childrenReady || !diagnosticsNode.hasChildren) {
        final styleIsMultiline =
            expandPropertiesByDefault(diagnosticsNode.style);
        setupChildren(
          diagnosticsNode,
          node,
          node.diagnostic!.childrenNow,
          expandChildren: expandChildren && styleIsMultiline,
          hideableGroupLeader:
              inHideableGroup ? (hideableGroupLeader ?? diagnosticsNode) : null,
        );
      } else {
        node.clearChildren();
        node.appendChild(createNode());
      }
    }
    return node;
  }

  void setupChildren(
    RemoteDiagnosticsNode parent,
    InspectorTreeNode treeNode,
    List<RemoteDiagnosticsNode>? children, {
    required bool expandChildren,
    RemoteDiagnosticsNode? hideableGroupLeader,
  }) {
    treeNode.isExpanded = expandChildren;
    if (treeNode.children.isNotEmpty) {
      // Only case supported is this is the loading node.
      assert(treeNode.children.length == 1);
      refreshTree(() {
        removeNodeFromParent(treeNode.children.first);
        return true;
      });
    }
    final inlineProperties = parent.inlineProperties;

    for (final property in inlineProperties) {
      treeNode.appendChild(
        setupInspectorTreeNode(
          createNode(),
          property,
          // We are inside a property so only expand children if
          // expandProperties is true.
          expandChildren: false,
        ),
      );
    }
    if (children != null) {
      for (final child in children) {
        treeNode.appendChild(
          setupInspectorTreeNode(
            createNode(),
            child,
            expandChildren: expandChildren,
            hideableGroupLeader:
                child.inHideableGroup ? hideableGroupLeader : null,
          ),
        );
      }
    }
  }

  Future<void> maybePopulateChildren(InspectorTreeNode treeNode) async {
    final diagnostic = treeNode.diagnostic;
    if (diagnostic != null &&
        diagnostic.hasChildren &&
        (treeNode.hasPlaceholderChildren || treeNode.children.isEmpty)) {
      try {
        final children = await diagnostic.children;
        if (treeNode.hasPlaceholderChildren || treeNode.children.isEmpty) {
          setupChildren(
            diagnostic,
            treeNode,
            children,
            expandChildren: true,
          );
          refreshTree(() {
            nodeChanged(treeNode);
            if (treeNode == selection) {
              expandPath(treeNode);
            }
            return true;
          });
        }
      } catch (e, st) {
        _log.shout(e, e, st);
      }
    }
  }

  /* Search support */
  @override
  void onMatchChanged(int index) {
    onSelectRow(searchMatches.value[index]);
  }

  @override
  Duration get debounceDelay => const Duration(milliseconds: 300);

  @override
  List<InspectorTreeRow> matchesForSearch(
    String search, {
    bool searchPreviousMatches = false,
  }) {
    final matches = <InspectorTreeRow>[];

    if (searchPreviousMatches) {
      final previousMatches = searchMatches.value;
      for (final previousMatch in previousMatches) {
        if (previousMatch.node.diagnostic!.searchValue
            .caseInsensitiveContains(search)) {
          matches.add(previousMatch);
        }
      }

      if (matches.isNotEmpty) return matches;
    }

    int debugStatsSearchOps = 0;
    final debugStatsWidgets = _searchableCachedRows.length;

    final inspectorService = serviceConnection.inspectorService;
    if (search.isEmpty ||
        inspectorService == null ||
        inspectorService.isDisposed) {
      assert(
        () {
          debugPrint('Search completed, no search');
          return true;
        }(),
      );
      return matches;
    }

    assert(
      () {
        debugPrint('Search started: $_searchTarget');
        return true;
      }(),
    );

    for (final row in _searchableCachedRows) {
      final diagnostic = row!.node.diagnostic;
      if (diagnostic == null) continue;

      // Widget search begin
      if (_searchTarget == SearchTargetType.widget) {
        debugStatsSearchOps++;
        if (diagnostic.searchValue.caseInsensitiveContains(search)) {
          matches.add(row);
          continue;
        }
      }
      // Widget search end
    }

    assert(
      () {
        debugPrint(
          'Search completed with $debugStatsWidgets widgets, $debugStatsSearchOps ops',
        );
        return true;
      }(),
    );

    return matches;
  }
}

extension RemoteDiagnosticsNodeExtension on RemoteDiagnosticsNode {
  String get searchValue {
    final description = toStringShort();
    final textPreview = json['textPreview'];
    return textPreview is String
        ? '$description ${textPreview.replaceAll('\n', ' ')}'
        : description;
  }
}

abstract class InspectorControllerClient {
  void scrollToRect(Rect rect);

  void requestFocus();
}

class InspectorTree extends StatefulWidget {
  const InspectorTree({
    super.key,
    required this.treeController,
    this.widgetErrors,
    this.screenId,
  });

  final InspectorTreeController? treeController;

  final LinkedHashMap<String, InspectableWidgetError>? widgetErrors;
  final String? screenId;

  @override
  State<InspectorTree> createState() => _InspectorTreeState();
}

// AutomaticKeepAlive is necessary so that the tree does not get recreated when we switch tabs.
class _InspectorTreeState extends State<InspectorTree>
    with
        SingleTickerProviderStateMixin,
        AutomaticKeepAliveClientMixin<InspectorTree>,
        AutoDisposeMixin,
        ProvidedControllerMixin<InspectorController, InspectorTree>
    implements InspectorControllerClient {
  InspectorTreeController? get treeController => widget.treeController;

  late ScrollController _scrollControllerY;
  late ScrollController _scrollControllerX;
  Future<void>? _currentAnimateY;
  Rect? _currentAnimateTarget;

  AnimationController? _constraintDisplayController;
  late FocusNode _focusNode;

  /// When autoscrolling, the number of rows to pad the target location with.
  static const _scrollPadCount = 3;

  @override
  void initState() {
    super.initState();
    _scrollControllerX = ScrollController();
    _scrollControllerY = ScrollController();
    // TODO(devoncarew): Commented out as per flutter/devtools/pull/2001.
    //_scrollControllerY.addListener(_onScrollYChange);
    _constraintDisplayController = longAnimationController(this);
    _focusNode = FocusNode(debugLabel: 'inspector-tree');
    autoDisposeFocusNode(_focusNode);
    final mainIsolateState =
        serviceConnection.serviceManager.isolateManager.mainIsolateState;
    if (mainIsolateState != null) {
      callOnceWhenReady<bool>(
        trigger: mainIsolateState.isPaused,
        callback: _bindToController,
        readyWhen: (triggerValue) => !triggerValue,
      );
    }
  }

  @override
  void didChangeDependencies() {
    super.didChangeDependencies();
    initController();
  }

  @override
  void didUpdateWidget(InspectorTree oldWidget) {
    final oldTreeController = oldWidget.treeController;
    if (oldTreeController != widget.treeController) {
      oldTreeController?.removeClient(this);

      // TODO(elliette): Figure out if we can remove this. See explanation:
      // https://github.com/flutter/devtools/pull/1290/files#r342399899.
      cancelListeners();

      _bindToController();
    }
    super.didUpdateWidget(oldWidget);
  }

  @override
  void dispose() {
    super.dispose();
    treeController?.removeClient(this);
    _scrollControllerX.dispose();
    _scrollControllerY.dispose();
    _constraintDisplayController?.dispose();
  }

  @override
  void requestFocus() {
    _focusNode.requestFocus();
  }

  // TODO(devoncarew): Commented out as per flutter/devtools/pull/2001.
//  void _onScrollYChange() {
//    if (controller == null) return;
//
//    // If the vertical position  is already being animated we should not trigger
//    // a new animation of the horizontal position as a more direct animation of
//    // the horizontal position has already been triggered.
//    if (currentAnimateY != null) return;
//
//    final x = _computeTargetX(_scrollControllerY.offset);
//    _scrollControllerX.animateTo(
//      x,
//      duration: defaultDuration,
//      curve: defaultCurve,
//    );
//  }

  @override
  Future<void> scrollToRect(Rect rect) async {
    if (rect == _currentAnimateTarget) {
      // We are in the middle of an animation to this exact rectangle.
      return;
    }

    final initialX = rect.left;
    final initialY = rect.top;
    final yOffsetAtViewportTop = _scrollControllerY.hasClients
        ? _scrollControllerY.offset
        : _scrollControllerY.initialScrollOffset;
    final xOffsetAtViewportLeft = _scrollControllerX.hasClients
        ? _scrollControllerX.offset
        : _scrollControllerX.initialScrollOffset;

    final viewPortInScrollControllerSpace = Rect.fromLTWH(
      xOffsetAtViewportLeft,
      yOffsetAtViewportTop,
      safeViewportWidth,
      safeViewportHeight,
    );

    final isRectInViewPort =
        viewPortInScrollControllerSpace.contains(rect.topLeft) &&
            viewPortInScrollControllerSpace.contains(rect.bottomRight);
    if (isRectInViewPort) {
      // The rect is already in view, don't scroll
      return;
    }

    _currentAnimateTarget = rect;

    final targetY = _padTargetY(initialY: initialY);
    if (_scrollControllerY.hasClients) {
      _currentAnimateY = _scrollControllerY.animateTo(
        targetY,
        duration: longDuration,
        curve: defaultCurve,
      );
    } else {
      _currentAnimateY = null;
      _scrollControllerY = ScrollController(initialScrollOffset: targetY);
    }

    final targetX = _padTargetX(initialX: initialX);
    if (_scrollControllerX.hasClients) {
      unawaited(
        _scrollControllerX.animateTo(
          targetX,
          duration: longDuration,
          curve: defaultCurve,
        ),
      );
    } else {
      _scrollControllerX = ScrollController(initialScrollOffset: targetX);
    }

    try {
      await _currentAnimateY;
    } catch (e) {
      // Doesn't matter if the animation was cancelled.
    }
    _currentAnimateY = null;
    _currentAnimateTarget = null;
  }

  // TODO(jacobr): resolve cases where we need to know the viewport height
  // before it is available so we don't need this approximation.
  /// Placeholder viewport height to use if we don't yet know the real
  /// viewport height.
  static const _placeholderViewportSize = Size(1000.0, 1000.0);

  double get safeViewportHeight {
    return _scrollControllerY.hasClients
        ? _scrollControllerY.position.viewportDimension
        : _placeholderViewportSize.height;
  }

  double get safeViewportWidth {
    return _scrollControllerX.hasClients
        ? _scrollControllerX.position.viewportDimension
        : _placeholderViewportSize.width;
  }

  /// Pad [initialX] with the horizontal indentation of [padCount] rows.
  double _padTargetX({
    required double initialX,
    int padCount = _scrollPadCount,
  }) {
    return initialX - inspectorColumnIndent * padCount;
  }

  /// Pad [initialY] so that a row would be placed in the vertical center of
  /// the screen.
  double _padTargetY({
    required double initialY,
  }) {
    return initialY - (safeViewportHeight / 2) + inspectorRowHeight / 2;
  }

  /// Handle arrow keys for the InspectorTree. Ignore other key events so that
  /// other widgets have a chance to respond to them.
  KeyEventResult _handleKeyEvent(FocusNode _, KeyEvent event) {
    if (!event.isKeyDownOrRepeat) return KeyEventResult.ignored;

    final treeControllerLocal = treeController!;

    if (event.logicalKey == LogicalKeyboardKey.arrowDown) {
      treeControllerLocal.navigateDown();
      return KeyEventResult.handled;
    } else if (event.logicalKey == LogicalKeyboardKey.arrowUp) {
      treeControllerLocal.navigateUp();
      return KeyEventResult.handled;
    } else if (event.logicalKey == LogicalKeyboardKey.arrowLeft) {
      treeControllerLocal.navigateLeft();
      return KeyEventResult.handled;
    } else if (event.logicalKey == LogicalKeyboardKey.arrowRight) {
      treeControllerLocal.navigateRight();
      return KeyEventResult.handled;
    }

    return KeyEventResult.ignored;
  }

  void _bindToController() {
    treeController?.addClient(this);
  }

  @override
  Widget build(BuildContext context) {
    super.build(context);
    final treeControllerLocal = treeController;
    if (treeControllerLocal == null) {
      // Indicate the tree is loading.
      return const CenteredCircularProgressIndicator();
    }

    return ValueListenableBuilder<List<InspectorTreeRow?>>(
      valueListenable: treeControllerLocal.rowsInTree,
      builder: (context, rows, _) {
        if (rows.isEmpty) {
          // This works around a bug when Scrollbars are present on a short lived
          // widget.
          return const SizedBox();
        }

        if (!controller.firstInspectorTreeLoadCompleted) {
          final screenId = widget.screenId;
          if (screenId != null) {
            ga.timeEnd(screenId, gac.pageReady);
            unawaited(
              serviceConnection.sendDwdsEvent(
                screen: screenId,
                action: gac.pageReady,
              ),
            );
          }
          controller.firstInspectorTreeLoadCompleted = true;
        }

        return LayoutBuilder(
          builder: (context, constraints) {
            final viewportWidth = constraints.maxWidth;
            final tree = Scrollbar(
              thumbVisibility: true,
              controller: _scrollControllerX,
              child: SingleChildScrollView(
                scrollDirection: Axis.horizontal,
                controller: _scrollControllerX,
                child: ConstrainedBox(
                  constraints: BoxConstraints(
                    maxWidth: treeControllerLocal.rowWidth +
                        treeControllerLocal.maxRowIndent,
                  ),
                  // TODO(kenz): this scrollbar needs to be sticky to the right side of
                  // the visible container - right now it is lined up to the right of
                  // the widest row (which is likely not visible). This may require some
                  // refactoring.
                  child: GestureDetector(
                    onTap: _focusNode.requestFocus,
                    child: Focus(
                      onKeyEvent: _handleKeyEvent,
                      autofocus: true,
                      focusNode: _focusNode,
                      child: OffsetScrollbar(
                        isAlwaysShown: true,
                        axis: Axis.vertical,
                        controller: _scrollControllerY,
                        offsetController: _scrollControllerX,
                        offsetControllerViewportDimension: viewportWidth,
                        child: ListView.custom(
                          itemExtent: inspectorRowHeight,
                          childrenDelegate: SliverChildBuilderDelegate(
                            (context, index) {
                              if (index == rows.length) {
                                return SizedBox(height: inspectorRowHeight);
                              }
                              final row =
                                  treeControllerLocal.rowAtIndex(index)!;
                              final inspectorRef =
                                  row.node.diagnostic?.valueRef.id;
                              return _InspectorTreeRowWidget(
                                key: PageStorageKey(row.node),
                                inspectorTreeState: this,
                                row: row,
                                scrollControllerX: _scrollControllerX,
                                viewportWidth: viewportWidth,
                                error: widget.widgetErrors != null &&
                                        inspectorRef != null
                                    ? widget.widgetErrors![inspectorRef]
                                    : null,
                              );
                            },
                            childCount: rows.length + 1,
                          ),
                          controller: _scrollControllerY,
                        ),
                      ),
                    ),
                  ),
                ),
              ),
            );

<<<<<<< HEAD
            final shouldShowBreadcrumbs = !widget.isSummaryTree;
            if (shouldShowBreadcrumbs) {
              final inspectorTreeController = widget.summaryTreeController!;

              final parents =
                  inspectorTreeController.getPathFromSelectedRowToRoot();
              return Column(
                children: [
                  InspectorBreadcrumbNavigator(
                    items: parents,
                    onTap: (node) {
                      inspectorTreeController.refreshTree(() {
                        inspectorTreeController.onSelectNode(node);
                        return true;
                      });
                    },
                  ),
                  Expanded(child: tree),
                ],
              );
            }

=======
>>>>>>> d71bfb74
            return tree;
          },
        );
      },
    );
  }

  @override
  bool get wantKeepAlive => true;
}

Paint _defaultPaint(ColorScheme colorScheme) => Paint()
  ..color = colorScheme.treeGuidelineColor
  ..strokeWidth = chartLineStrokeWidth;

/// The distance (on the x-axis) between the expand/collapse and the start of
/// the row, as determined by a percentage of the [inspectorColumnIndent].
const _expandCollapseToRowStartXDistancePercentage = 0.68;

/// The distance (on the x-axis) between the center of the widget icon and the
/// start of the row, as determined by a percentage of the
/// [inspectorColumnIndent].
const _iconCenterToRowStartXDistancePercentage = 0.15;

/// The distance (on the y-axis) between the bottom of the widget icon and the
/// top of the row, as determined by a percentage of the [inspectorRowHeight].
const _iconBottomToRowTopYDistancePercentage = 0.75;

/// The distance (on the y-axis) between the top of the child widget's icon and
/// the top of the current row, as determined by a percentage of the
/// [inspectorRowHeight].
const _childIconTopToRowTopYDistancePercentage = 1.25;

/// Custom painter that draws lines indicating how parent and child rows are
/// connected to each other.
///
/// Each rows object contains a list of ticks that indicate the x coordinates of
/// vertical lines connecting other rows need to be drawn within the vertical
/// area of the current row. This approach has the advantage that a row contains
/// all information required to render all content within it but has the
/// disadvantage that the x coordinates of each line connecting rows must be
/// computed in advance.
class _RowPainter extends CustomPainter {
  _RowPainter(this.row, this._controller, this.colorScheme);

  final InspectorTreeController _controller;
  final InspectorTreeRow row;
  final ColorScheme colorScheme;

  @override
  void paint(Canvas canvas, Size size) {
    final paint = _defaultPaint(colorScheme);

    final node = row.node;
    final showExpandCollapse = node.showExpandCollapse;
    final distanceFromExpandCollapseToRowStart =
        inspectorColumnIndent * _expandCollapseToRowStartXDistancePercentage;
    for (final tick in row.ticks) {
      final expandCollapseX = _controller.getDepthIndent(tick) -
          distanceFromExpandCollapseToRowStart;
      // Draw a vertical line for each tick identifying a connection between
      // an ancestor of this node and some other node in the tree.
      canvas.drawLine(
        Offset(expandCollapseX, 0.0),
        Offset(expandCollapseX, inspectorRowHeight),
        paint,
      );
    }
    // If this row is itself connected to a parent then draw the L shaped line
    // to make that connection.
    if (row.lineToParent) {
      final parentExpandCollapseX = _controller.getDepthIndent(row.depth - 1) -
          distanceFromExpandCollapseToRowStart;
      final width = showExpandCollapse
          ? inspectorColumnIndent * 0.6
          : inspectorColumnIndent;
      canvas.drawLine(
        Offset(parentExpandCollapseX, 0.0),
        Offset(parentExpandCollapseX, inspectorRowHeight * 0.5),
        paint,
      );
      canvas.drawLine(
        Offset(parentExpandCollapseX, inspectorRowHeight * 0.5),
        Offset(parentExpandCollapseX + width, inspectorRowHeight * 0.5),
        paint,
      );
    }

    // Draw a straight vertical line from current node's icon to the icon below
    // it if either the current node:
    // 1. is expanded (meaning its child is visible) and it only has one child
    //    (because multiple children get indented).
    // 2. is NOT the first node in a hidden group of which the last hidden node
    //    in that group is childless (meaning that last node is at the end of a
    //    branch and therefore has nothing below it).
    final expandedWithSingleChild = row.hasSingleChild && node.isExpanded;
    final subordinates =
        node.diagnostic?.hideableGroupSubordinates ?? <RemoteDiagnosticsNode>[];
    final groupIsHidden = node.diagnostic?.groupIsHidden ?? false;
    final lastHiddenSubordinateHasNoChildren = groupIsHidden &&
        subordinates.isNotEmpty &&
        subordinates.last.childrenNow.isEmpty;
    if (expandedWithSingleChild && !lastHiddenSubordinateHasNoChildren) {
      final distanceFromIconCenterToRowStart =
          inspectorColumnIndent * _iconCenterToRowStartXDistancePercentage;
      final iconCenterX = _controller.getDepthIndent(row.depth) -
          distanceFromIconCenterToRowStart;
      // Draw a line from the bottom of the current row's icon to the top of the
      // child row's icon:
      canvas.drawLine(
        Offset(
          iconCenterX,
          inspectorRowHeight * _iconBottomToRowTopYDistancePercentage,
        ),
        Offset(
          iconCenterX,
          inspectorRowHeight * _childIconTopToRowTopYDistancePercentage,
        ),
        paint,
      );
    }
  }

  @override
  bool shouldRepaint(CustomPainter oldDelegate) {
    if (oldDelegate is _RowPainter) {
      // TODO(jacobr): check whether the row has different ticks.
      return oldDelegate.colorScheme.isLight != colorScheme.isLight;
    }
    return true;
  }
}

/// Widget defining the contents of a single row in the InspectorTree.
///
/// This class defines the scaffolding around the rendering of the actual
/// content of a [RemoteDiagnosticsNode] provided by
/// [DiagnosticsNodeDescription] to provide a tree implementation with lines
/// drawn between parent and child nodes when nodes have multiple children.
///
/// Changes to how the actual content of the node within the row should
/// be implemented by changing [DiagnosticsNodeDescription] instead.
class InspectorRowContent extends StatelessWidget {
  const InspectorRowContent({
    super.key,
    required this.row,
    required this.controller,
    required this.onToggle,
    required this.expandArrowAnimation,
    this.error,
    required this.scrollControllerX,
    required this.viewportWidth,
  });

  final InspectorTreeRow row;
  final InspectorTreeController controller;
  final VoidCallback onToggle;
  final Animation<double> expandArrowAnimation;
  final ScrollController scrollControllerX;
  final double viewportWidth;

  /// A [DevToolsError] that applies to the widget in this row.
  ///
  /// This will be null if there is no error for this row.
  final DevToolsError? error;

  /// Whether this row has any error.
  bool get hasError => error != null;

  @override
  Widget build(BuildContext context) {
    final currentX =
        controller.getDepthIndent(row.depth) - inspectorColumnIndent;
    final theme = Theme.of(context);
    final colorScheme = theme.colorScheme;

    Color? backgroundColor;
    if (row.isSelected) {
      backgroundColor = hasError
          ? colorScheme.errorContainer
          : colorScheme.selectedRowBackgroundColor;
    }

    final node = row.node;
    final diagnostic = node.diagnostic;
    final isHideableGroupLeader = diagnostic?.isHideableGroupLeader ?? false;
    const expandCollapseWidth = 14.0;
    Widget rowWidget = Padding(
      padding: EdgeInsets.only(left: currentX),
      child: ValueListenableBuilder<String>(
        valueListenable: controller.searchNotifier,
        builder: (context, searchValue, _) {
          return Opacity(
            opacity: searchValue.isEmpty || row.isSearchMatch ? 1 : 0.2,
            child: Row(
              mainAxisSize: MainAxisSize.min,
              children: [
                node.showExpandCollapse
                    ? InkWell(
                        onTap: onToggle,
                        child: RotationTransition(
                          turns: expandArrowAnimation,
                          child: Icon(
                            Icons.expand_more,
                            size: defaultIconSize,
                          ),
                        ),
                      )
                    : const SizedBox(
                        width: expandCollapseWidth,
                        height: defaultSpacing,
                      ),
                Expanded(
                  child: Container(
                    color: backgroundColor,
                    child: InkWell(
                      onTap: () {
                        controller.refreshTree(() {
                          controller.onSelectRow(row);
                          // TODO(gmoothart): It may be possible to capture the tap
                          // and request focus directly from the InspectorTree. Then
                          // we wouldn't need this.
                          controller.requestFocus();
                          return true;
                        });
                      },
                      child: SizedBox(
                        height: inspectorRowHeight,
                        child: DiagnosticsNodeDescription(
                          node.diagnostic,
                          isSelected: row.isSelected,
                          searchValue: searchValue,
                          errorText: error?.errorMessage,
                          emphasizeNodesFromLocalProject: true,
                          nodeDescriptionHighlightStyle:
                              searchValue.isEmpty || !row.isSearchMatch
                                  ? DiagnosticsTextStyles.regular(
                                      Theme.of(context).colorScheme,
                                    )
                                  : row.isSelected
                                      ? theme.searchMatchHighlightStyleFocused
                                      : theme.searchMatchHighlightStyle,
                          actionLabel: isHideableGroupLeader
                              ? diagnostic!.groupIsHidden
                                  ? '(expand)'
                                  : '(collapse)'
                              : null,
                          actionCallback: isHideableGroupLeader
                              ? () {
                                  controller.refreshTree(() {
                                    controller.toggleHiddenGroup(node);
                                    return true;
                                  });
                                }
                              : null,
                          customDescription: isHideableGroupLeader &&
                                  diagnostic!.groupIsHidden
                              ? '${diagnostic.hideableGroupSubordinates!.length + 1} more widgets...'
                              : null,
                          customIconName:
                              isHideableGroupLeader && diagnostic!.groupIsHidden
                                  ? 'HiddenGroup'
                                  : null,
                        ),
                      ),
                    ),
                  ),
                ),
              ],
            ),
          );
        },
      ),
    );

    // Wrap with tooltip if there is an error for this node's widget.
    if (hasError) {
      rowWidget =
          DevToolsTooltip(message: error!.errorMessage, child: rowWidget);
    }

    return CustomPaint(
      painter: _RowPainter(row, controller, colorScheme),
      size: Size(currentX, inspectorRowHeight),
      child: Align(
        alignment: Alignment.topLeft,
        child: AnimatedBuilder(
          animation: scrollControllerX,
          builder: (context, child) {
            final rowWidth =
                scrollControllerX.offset + viewportWidth - defaultSpacing;
            return SizedBox(
              width: max(rowWidth, currentX + 100),
              child: rowWidth > currentX ? child : const SizedBox(),
            );
          },
          child: rowWidget,
        ),
      ),
    );
  }
}<|MERGE_RESOLUTION|>--- conflicted
+++ resolved
@@ -1145,31 +1145,6 @@
               ),
             );
 
-<<<<<<< HEAD
-            final shouldShowBreadcrumbs = !widget.isSummaryTree;
-            if (shouldShowBreadcrumbs) {
-              final inspectorTreeController = widget.summaryTreeController!;
-
-              final parents =
-                  inspectorTreeController.getPathFromSelectedRowToRoot();
-              return Column(
-                children: [
-                  InspectorBreadcrumbNavigator(
-                    items: parents,
-                    onTap: (node) {
-                      inspectorTreeController.refreshTree(() {
-                        inspectorTreeController.onSelectNode(node);
-                        return true;
-                      });
-                    },
-                  ),
-                  Expanded(child: tree),
-                ],
-              );
-            }
-
-=======
->>>>>>> d71bfb74
             return tree;
           },
         );
