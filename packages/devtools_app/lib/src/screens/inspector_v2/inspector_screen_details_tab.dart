// Copyright 2024 The Chromium Authors. All rights reserved.
// Use of this source code is governed by a BSD-style license that can be
// found in the LICENSE file.

import 'package:devtools_app_shared/ui.dart';
import 'package:flutter/material.dart';

<<<<<<< HEAD
import '../../shared/analytics/analytics.dart' as ga;
import '../../shared/analytics/constants.dart' as gac;
import '../../shared/common_widgets.dart';
import '../../shared/primitives/blocking_action_mixin.dart';
=======
>>>>>>> d71bfb74
import 'inspector_controller.dart';
import 'layout_explorer/layout_explorer.dart';

class InspectorDetails extends StatelessWidget {
  const InspectorDetails({
    required this.controller,
    super.key,
  });

  final InspectorController controller;

  @override
  Widget build(BuildContext context) {
    return RoundedOutlinedBorder(
      clip: true,
      child: Column(
<<<<<<< HEAD
        children: [
          Expanded(
            child: LayoutExplorerTab(
              controller: controller,
            ),
          ),
        ],
      ),
    );
  }
}

class InspectorExpandCollapseButtons extends StatefulWidget {
  const InspectorExpandCollapseButtons({
    super.key,
    required this.controller,
  });

  final InspectorController controller;

  @override
  State<InspectorExpandCollapseButtons> createState() =>
      _InspectorExpandCollapseButtonsState();
}

class _InspectorExpandCollapseButtonsState
    extends State<InspectorExpandCollapseButtons> with BlockingActionMixin {
  bool get enableButtons => !actionInProgress;

  @override
  Widget build(BuildContext context) {
    return Container(
      alignment: Alignment.centerRight,
      decoration: BoxDecoration(
        border: Border(
          left: defaultBorderSide(Theme.of(context)),
        ),
      ),
      child: Row(
        mainAxisAlignment: MainAxisAlignment.end,
        mainAxisSize: MainAxisSize.min,
=======
>>>>>>> d71bfb74
        children: [
          Expanded(
            child: LayoutExplorerTab(
              controller: controller,
            ),
          ),
        ],
      ),
    );
  }
<<<<<<< HEAD

  void _onExpandClick() {
    unawaited(
      blockWhileInProgress(() async {
        ga.select(gac.inspector, gac.expandAll);
      }),
    );
  }

  void _onCollapseClick() {
    ga.select(
      gac.inspector,
      gac.collapseAll,
    );
  }
=======
>>>>>>> d71bfb74
}<|MERGE_RESOLUTION|>--- conflicted
+++ resolved
@@ -5,13 +5,6 @@
 import 'package:devtools_app_shared/ui.dart';
 import 'package:flutter/material.dart';
 
-<<<<<<< HEAD
-import '../../shared/analytics/analytics.dart' as ga;
-import '../../shared/analytics/constants.dart' as gac;
-import '../../shared/common_widgets.dart';
-import '../../shared/primitives/blocking_action_mixin.dart';
-=======
->>>>>>> d71bfb74
 import 'inspector_controller.dart';
 import 'layout_explorer/layout_explorer.dart';
 
@@ -28,7 +21,6 @@
     return RoundedOutlinedBorder(
       clip: true,
       child: Column(
-<<<<<<< HEAD
         children: [
           Expanded(
             child: LayoutExplorerTab(
@@ -39,65 +31,4 @@
       ),
     );
   }
-}
-
-class InspectorExpandCollapseButtons extends StatefulWidget {
-  const InspectorExpandCollapseButtons({
-    super.key,
-    required this.controller,
-  });
-
-  final InspectorController controller;
-
-  @override
-  State<InspectorExpandCollapseButtons> createState() =>
-      _InspectorExpandCollapseButtonsState();
-}
-
-class _InspectorExpandCollapseButtonsState
-    extends State<InspectorExpandCollapseButtons> with BlockingActionMixin {
-  bool get enableButtons => !actionInProgress;
-
-  @override
-  Widget build(BuildContext context) {
-    return Container(
-      alignment: Alignment.centerRight,
-      decoration: BoxDecoration(
-        border: Border(
-          left: defaultBorderSide(Theme.of(context)),
-        ),
-      ),
-      child: Row(
-        mainAxisAlignment: MainAxisAlignment.end,
-        mainAxisSize: MainAxisSize.min,
-=======
->>>>>>> d71bfb74
-        children: [
-          Expanded(
-            child: LayoutExplorerTab(
-              controller: controller,
-            ),
-          ),
-        ],
-      ),
-    );
-  }
-<<<<<<< HEAD
-
-  void _onExpandClick() {
-    unawaited(
-      blockWhileInProgress(() async {
-        ga.select(gac.inspector, gac.expandAll);
-      }),
-    );
-  }
-
-  void _onCollapseClick() {
-    ga.select(
-      gac.inspector,
-      gac.collapseAll,
-    );
-  }
-=======
->>>>>>> d71bfb74
 }