// Copyright 2024 The Chromium Authors. All rights reserved.
// Use of this source code is governed by a BSD-style license that can be
// found in the LICENSE file.

import 'package:devtools_app_shared/ui.dart';
import 'package:flutter/material.dart';

import '../../../shared/analytics/constants.dart' as gac;
import '../../../shared/console/widgets/description.dart';
import '../../../shared/diagnostics/diagnostics_node.dart';
import '../../../shared/primitives/utils.dart';
import '../../../shared/ui/tab.dart';
import '../inspector_controller.dart';
import '../inspector_data_models.dart';
import '../layout_explorer/box/box.dart';
import '../layout_explorer/flex/flex.dart';

/// Table for the widget's properties, along with its render object and a
/// flex layout explorer if the widget is part of a flex layout.
class DetailsTable extends StatefulWidget {
  const DetailsTable({
    super.key,
    required this.controller,
    required this.node,
    this.extraTabs,
  });

  static const gaPrefix = 'inspectorDetailsTable';

  final InspectorController controller;
  final RemoteDiagnosticsNode node;
  final List<TabAndView>? extraTabs;

  @override
  State<DetailsTable> createState() => _DetailsTableState();
}

class _DetailsTableState extends State<DetailsTable> {
  late ScrollController _widgetPropertiesScrollController;
  late ScrollController _renderPropertiesScrollController;

  RemoteDiagnosticsNode? get selectedNode =>
      widget.controller.selectedDiagnostic;

  LayoutProperties? get layoutProperties =>
      widget.controller.selectedNodeProperties.value.layoutProperties;

  @override
  void initState() {
    super.initState();
    _widgetPropertiesScrollController = ScrollController();
    _renderPropertiesScrollController = ScrollController();
  }

  @override
  void dispose() {
    super.dispose();
    _widgetPropertiesScrollController.dispose();
    _renderPropertiesScrollController.dispose();
  }

  @override
  Widget build(BuildContext context) {
    return ValueListenableBuilder<WidgetTreeNodeProperties>(
      valueListenable: widget.controller.selectedNodeProperties,
      builder: (context, properties, _) {
        final widgetProperties = properties.widgetProperties;
        final renderProperties = properties.renderProperties;
        final layoutProperties = properties.layoutProperties;
        return AnalyticsTabbedView(
          gaScreen: gac.inspector,
          tabs: [
            (
              tab: DevToolsTab.create(
                tabName: 'Widget properties',
                gaPrefix: DetailsTable.gaPrefix,
              ),
              tabView: PropertiesView(
                properties: widgetProperties,
                layoutProperties: layoutProperties,
                controller: widget.controller,
                scrollController: _widgetPropertiesScrollController,
              ),
            ),
            if (renderProperties.isNotEmpty)
              (
                tab: DevToolsTab.create(
                  tabName: 'Render object',
                  gaPrefix: DetailsTable.gaPrefix,
                ),
                tabView: PropertiesTable(
                  properties: renderProperties,
                  scrollController: _renderPropertiesScrollController,
                ),
              ),
            if (selectedNode?.isFlexLayout ?? false)
              (
                tab: DevToolsTab.create(
                  tabName: 'Flex explorer',
                  gaPrefix: DetailsTable.gaPrefix,
                ),
                tabView: FlexLayoutExplorerWidget(widget.controller),
              ),
          ],
        );
      },
    );
  }
}

/// Displays a widget's properties, including the layout properties and a
/// layout visualizer.
class PropertiesView extends StatelessWidget {
  const PropertiesView({
    super.key,
    required this.properties,
    required this.layoutProperties,
    required this.controller,
    required this.scrollController,
  });

  static const layoutExplorerHeight = 150.0;
  static const layoutExplorerWidth = 200.0;
  static const scaleFactorForVerticalLayout = 2.0;

  final List<RemoteDiagnosticsNode> properties;
  final LayoutProperties? layoutProperties;
  final InspectorController controller;
  final ScrollController scrollController;

  RemoteDiagnosticsNode? get selectedNode =>
      controller.selectedNode.value?.diagnostic;

  bool get includeLayoutExplorer => selectedNode?.isBoxLayout ?? false;

  WidgetSizes? get widgetWidths => layoutProperties?.widgetWidths;

  WidgetSizes? get widgetHeights => layoutProperties?.widgetHeights;

  @override
  Widget build(BuildContext context) {
    final layoutExplorerOffset = includeLayoutExplorer ? 1 : 0;

    Widget? propertiesList;
    if (widgetWidths != null && widgetHeights != null) {
      propertiesList = LayoutPropertiesList(
        widgetHeights: widgetHeights,
        widgetWidths: widgetWidths,
      );
    }

    return LayoutBuilder(
      builder: (context, constraints) {
        final horizontalLayout = constraints.maxWidth >
            (PropertiesView.layoutExplorerWidth *
                PropertiesView.scaleFactorForVerticalLayout);

        return Scrollbar(
          controller: scrollController,
          thumbVisibility: true,
          child: ListView.builder(
            controller: scrollController,
            itemCount: properties.length + layoutExplorerOffset,
            itemBuilder: (context, index) {
              if (index == 0 && includeLayoutExplorer) {
                return DecoratedPropertiesTableRow(
                  index: index + layoutExplorerOffset,
                  child: Flex(
                    direction:
                        horizontalLayout ? Axis.horizontal : Axis.vertical,
                    children: [
                      Padding(
                        padding: const EdgeInsets.all(largeSpacing),
                        child: SizedBox(
                          height: PropertiesView.layoutExplorerHeight,
                          width: PropertiesView.layoutExplorerWidth,
                          child: BoxLayoutExplorerWidget(
                            controller,
                            selectedNode: selectedNode,
                            layoutProperties: layoutProperties,
                          ),
                        ),
                      ),
                      if (propertiesList != null)
                        Padding(
                          padding: horizontalLayout
                              ? const EdgeInsets.only(left: largeSpacing)
                              : const EdgeInsets.only(bottom: largeSpacing),
                          child: propertiesList,
                        ),
                    ],
                  ),
                );
              }

              return PropertyItem(
                index: index - layoutExplorerOffset,
                properties: properties,
              );
            },
          ),
        );
      },
    );
  }
}

/// List of the widget's layout properties.
class LayoutPropertiesList extends StatelessWidget {
  const LayoutPropertiesList({
    super.key,
    required this.widgetHeights,
    required this.widgetWidths,
  });

  final WidgetSizes? widgetHeights;
  final WidgetSizes? widgetWidths;

  LayoutWidthsAndHeights? get widthsAndHeights =>
      widgetHeights != null && widgetWidths != null
          ? LayoutWidthsAndHeights(
              widths: widgetWidths!,
              heights: widgetHeights!,
            )
          : null;

  @override
  Widget build(BuildContext context) {
    if (widthsAndHeights == null) return const SizedBox.shrink();

    final LayoutWidthsAndHeights(
      :widgetHeight,
      :widgetWidth,
      :topPadding,
      :bottomPadding,
      :leftPadding,
      :rightPadding,
      :hasTopPadding,
      :hasBottomPadding,
      :hasLeftPadding,
      :hasRightPadding,
    ) = widthsAndHeights!;

    return Column(
      crossAxisAlignment: CrossAxisAlignment.start,
      children: [
        LayoutPropertyItem(
          name: 'height',
          value: widgetHeight,
        ),
        LayoutPropertyItem(
          name: 'width',
          value: widgetWidth,
        ),
        if (hasTopPadding)
          LayoutPropertyItem(
            name: 'top padding',
            value: topPadding,
          ),
        if (hasBottomPadding)
          LayoutPropertyItem(
            name: 'bottom padding',
            value: bottomPadding,
          ),
        if (hasLeftPadding)
          LayoutPropertyItem(
            name: 'left padding',
            value: leftPadding,
          ),
        if (hasRightPadding)
          LayoutPropertyItem(
            name: 'right padding',
            value: rightPadding,
          ),
      ],
    );
  }
}

/// A layout property's name and value displayed in the [LayoutPropertiesList].
class LayoutPropertyItem extends StatelessWidget {
  const LayoutPropertyItem({
    super.key,
    required this.name,
    required this.value,
  });

  final String name;
  final double value;

  @override
  Widget build(BuildContext context) {
    final theme = Theme.of(context);

    return Padding(
      padding: const EdgeInsets.all(densePadding),
      child: RichText(
        text: TextSpan(
          text: '$name: ',
          style: theme.subtleTextStyle,
          children: [
            TextSpan(
              text: toStringAsFixed(value),
              style: theme.fixedFontStyle,
            ),
          ],
        ),
      ),
    );
  }
}

/// Table of widget's properties with property name and value.
class PropertiesTable extends StatelessWidget {
  const PropertiesTable({
    super.key,
    required this.properties,
    required this.scrollController,
  });

  final List<RemoteDiagnosticsNode> properties;
  final ScrollController scrollController;

  @override
  Widget build(BuildContext context) {
    final sortedProperties = _sortPropertiesByLevel(properties);
    return Scrollbar(
      controller: scrollController,
      thumbVisibility: true,
      child: ListView.builder(
        controller: scrollController,
        itemCount: sortedProperties.length,
        itemBuilder: (context, index) {
          return PropertyItem(
            index: index,
            properties: sortedProperties,
          );
        },
      ),
    );
  }

  /// Filters out properties with [DiagnosticLevel.hidden] and sorts properties
  /// with [DiagnosticLevel.fine] behind all others.
  List<RemoteDiagnosticsNode> _sortPropertiesByLevel(
    List<RemoteDiagnosticsNode> properties,
  ) {
    final propertiesWithFineLevel = <RemoteDiagnosticsNode>[];
    final propertiesWithOtherLevels = <RemoteDiagnosticsNode>[];

    for (final property in properties) {
      // Don't include properties that should be hidden:
      if (property.level == DiagnosticLevel.hidden) continue;

      if (property.level == DiagnosticLevel.fine) {
        propertiesWithFineLevel.add(property);
      } else {
        propertiesWithOtherLevels.add(property);
      }
    }

    return [...propertiesWithOtherLevels, ...propertiesWithFineLevel];
  }
}

/// A row in the [PropertiesTable] with the correct decoration for the [index].
class DecoratedPropertiesTableRow extends StatelessWidget {
  const DecoratedPropertiesTableRow({
    super.key,
    required this.index,
    required this.child,
  });

  final int index;
  final Widget child;

  @override
  Widget build(BuildContext context) {
    final theme = Theme.of(context);

    return DecoratedBox(
      decoration: BoxDecoration(
        border: Border(bottom: defaultBorderSide(theme)),
        color: alternatingColorForIndex(index, theme.colorScheme),
      ),
      child: child,
    );
  }
}

/// A widget property's name and value displayed in the [PropertiesTable].
class PropertyItem extends StatelessWidget {
  const PropertyItem({
    super.key,
    required this.properties,
    required this.index,
  });

  final List<RemoteDiagnosticsNode> properties;
  final int index;

  @override
  Widget build(BuildContext context) {
    final property = properties[index];

    return DecoratedPropertiesTableRow(
      index: index,
      child: Row(
        children: [
          Expanded(child: PropertyName(property: property)),
          Expanded(flex: 2, child: PropertyValue(property: property)),
        ],
      ),
    );
  }
}

/// A widget property's name.
class PropertyName extends StatelessWidget {
  const PropertyName({
    super.key,
    required this.property,
  });

  final RemoteDiagnosticsNode property;

  @override
  Widget build(BuildContext context) {
    return Padding(
      padding: const EdgeInsets.all(denseRowSpacing),
      child: Text(
        property.name ?? '',
        style: Theme.of(context).subtleTextStyle,
      ),
    );
  }
}

/// A widget property's value.
class PropertyValue extends StatelessWidget {
  const PropertyValue({
    super.key,
    required this.property,
  });

  final RemoteDiagnosticsNode property;

  @override
  Widget build(BuildContext context) {
    return Padding(
      padding: const EdgeInsets.all(denseRowSpacing),
<<<<<<< HEAD
      child: DiagnosticsNodeDescription(
        property,
        includeName: false,
        overflow: TextOverflow.visible,
=======
      child: Text(
        property.description ?? 'null',
>>>>>>> 9d827444
        style: Theme.of(context).fixedFontStyle,
      ),
    );
  }
}<|MERGE_RESOLUTION|>--- conflicted
+++ resolved
@@ -449,15 +449,10 @@
   Widget build(BuildContext context) {
     return Padding(
       padding: const EdgeInsets.all(denseRowSpacing),
-<<<<<<< HEAD
       child: DiagnosticsNodeDescription(
         property,
         includeName: false,
         overflow: TextOverflow.visible,
-=======
-      child: Text(
-        property.description ?? 'null',
->>>>>>> 9d827444
         style: Theme.of(context).fixedFontStyle,
       ),
     );
