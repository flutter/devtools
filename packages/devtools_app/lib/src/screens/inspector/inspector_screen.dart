// Copyright 2019 The Chromium Authors. All rights reserved.
// Use of this source code is governed by a BSD-style license that can be
// found in the LICENSE file.

// ignore_for_file: import_of_legacy_library_into_null_safe

import 'dart:collection';

import 'package:flutter/material.dart';
import 'package:provider/provider.dart';

import '../../analytics/analytics.dart' as ga;
import '../../analytics/constants.dart' as analytics_constants;
import '../../primitives/auto_dispose_mixin.dart';
import '../../primitives/blocking_action_mixin.dart';
import '../../service/service_extensions.dart' as extensions;
import '../../shared/common_widgets.dart';
import '../../shared/connected_app.dart';
import '../../shared/error_badge_manager.dart';
import '../../shared/globals.dart';
import '../../shared/screen.dart';
import '../../shared/split.dart';
import '../../shared/theme.dart';
import '../../shared/utils.dart';
import '../../ui/icons.dart';
import '../../ui/search.dart';
import '../../ui/service_extension_widgets.dart';
import '../debugger/debugger_controller.dart';
import 'inspector_controller.dart';
import 'inspector_screen_details_tab.dart';
import 'inspector_service.dart';
import 'inspector_tree.dart';
import 'inspector_tree_controller.dart';

class InspectorScreen extends Screen {
  const InspectorScreen()
      : super.conditional(
          id: id,
          requiresLibrary: flutterLibraryUri,
          requiresDebugBuild: true,
          title: 'Flutter Inspector',
          icon: Octicons.deviceMobile,
        );

  static const id = 'inspector';

  // There is not enough room to safely show the console in the embed view of
  // the DevTools and IDEs have their own consoles.
  @override
  bool showConsole(bool embed) => !embed;

  @override
  String get docPageId => screenId;

  @override
  Widget build(BuildContext context) => const InspectorScreenBody();
}

class InspectorScreenBody extends StatefulWidget {
  const InspectorScreenBody();

  @override
  InspectorScreenBodyState createState() => InspectorScreenBodyState();
}

class InspectorScreenBodyState extends State<InspectorScreenBody>
    with
        BlockingActionMixin,
        AutoDisposeMixin,
        SearchFieldMixin<InspectorScreenBody> {
  late InspectorController inspectorController;

  InspectorTreeController get _summaryTreeController =>
      inspectorController.inspectorTree;

  InspectorTreeController get _detailsTreeController =>
      inspectorController.details!.inspectorTree;

  late DebuggerController _debuggerController;
  bool _isDebuggerControllerInitialized = false;

  bool searchVisible = false;

  /// Indicates whether search can be closed. The value is set to true when
  /// search target type dropdown is displayed
  /// TODO(https://github.com/flutter/devtools/issues/3489) use this variable when adding the scope dropdown
  bool searchPreventClose = false;

  SearchTargetType searchTarget = SearchTargetType.widget;

  static const summaryTreeKey = Key('Summary Tree');
  static const detailsTreeKey = Key('Details Tree');
  static const minScreenWidthForTextBeforeScaling = 900.0;
  static const unscaledIncludeRefreshTreeWidth = 1255.0;
  static const serviceExtensionButtonsIncludeTextWidth = 1160.0;

  @override
  void dispose() {
    inspectorController.inspectorTree.dispose();
    if (inspectorController.isSummaryTree &&
        inspectorController.details != null) {
      inspectorController.details!.inspectorTree.dispose();
    }
    super.dispose();
  }

  @override
  void initState() {
    super.initState();
    ga.screen(InspectorScreen.id);

    if (serviceManager.inspectorService == null) {
      // The app must not be a Flutter app.
      return;
    }
    final inspectorTreeController = InspectorTreeController();
    final detailsTree = InspectorTreeController();
    inspectorController = InspectorController(
      inspectorTree: inspectorTreeController,
      detailsTree: detailsTree,
      treeType: FlutterTreeType.widget,
    );

<<<<<<< HEAD
    if (!inspectorController.firstLoadCompleted) {
      ga.timeStart(InspectorScreen.id, analytics_constants.pageReady);
    }

    summaryTreeController.setSearchTarget(searchTarget);
=======
    _summaryTreeController.setSearchTarget(searchTarget);
>>>>>>> cd1edf1e

    addAutoDisposeListener(searchFieldFocusNode, () {
      // Close the search once focus is lost and following conditions are met:
      //  1. Search string is empty.
      //  2. [searchPreventClose] == false (this is set true when searchTargetType Dropdown is opened).
      if (!searchFieldFocusNode.hasFocus &&
          _summaryTreeController.search.isEmpty &&
          !searchPreventClose) {
        setState(() {
          searchVisible = false;
        });
      }

      // Reset [searchPreventClose] state to false after the search field gains focus.
      // Focus is returned automatically once the Dropdown menu is closed.
      if (searchFieldFocusNode.hasFocus) {
        searchPreventClose = false;
      }
    });
  }

  @override
  void didChangeDependencies() {
    super.didChangeDependencies();

    final newDebuggerController = Provider.of<DebuggerController>(context);
    if (_isDebuggerControllerInitialized &&
        _debuggerController == newDebuggerController) return;
    _isDebuggerControllerInitialized = true;
    _debuggerController = newDebuggerController;
  }

  @override
  Widget build(BuildContext context) {
    final summaryTree = _buildSummaryTreeColumn(_debuggerController);

    final detailsTree = InspectorTree(
      key: detailsTreeKey,
      controller: _detailsTreeController,
      debuggerController: _debuggerController,
      inspectorTreeController: _summaryTreeController,
    );

    final splitAxis = Split.axisFor(context, 0.85);
    final widgetTrees = Split(
      axis: splitAxis,
      initialFractions: const [0.33, 0.67],
      children: [
        summaryTree,
        InspectorDetails(
          detailsTree: detailsTree,
          controller: inspectorController,
        ),
      ],
    );
    return Column(
      children: <Widget>[
        Row(
          crossAxisAlignment: CrossAxisAlignment.start,
          children: [
            ValueListenableBuilder<bool>(
              valueListenable:
                  serviceManager.serviceExtensionManager.hasServiceExtension(
                extensions.toggleSelectWidgetMode.extension,
              ),
              builder: (_, selectModeSupported, __) {
                return ServiceExtensionButtonGroup(
                  extensions: [
                    selectModeSupported
                        ? extensions.toggleSelectWidgetMode
                        : extensions.toggleOnDeviceWidgetInspector
                  ],
                  minScreenWidthForTextBeforeScaling:
                      minScreenWidthForTextBeforeScaling,
                );
              },
            ),
            const Spacer(),
            Row(children: getServiceExtensionWidgets()),
          ],
        ),
        const SizedBox(height: denseRowSpacing),
        Expanded(
          child: widgetTrees,
        ),
      ],
    );
  }

  Widget _buildSummaryTreeColumn(
    DebuggerController debuggerController,
  ) {
    return LayoutBuilder(
      builder: (context, constraints) {
        return OutlineDecoration(
          child: Column(
            children: [
              InspectorSummaryTreeControls(
                isSearchVisible: searchVisible,
                constraints: constraints,
                onRefreshInspectorPressed: _refreshInspector,
                onSearchVisibleToggle: _onSearchVisibleToggle,
                searchFieldBuilder: () => buildSearchField(
                  controller: _summaryTreeController,
                  searchFieldKey: GlobalKey(
                    debugLabel: 'inspectorScreenSearch',
                  ),
                  searchFieldEnabled: true,
                  shouldRequestFocus: searchVisible,
                  supportsNavigation: true,
                  onClose: _onSearchVisibleToggle,
                ),
              ),
              Expanded(
                child: ValueListenableBuilder(
                  valueListenable: serviceManager.errorBadgeManager
                      .erroredItemsForPage(InspectorScreen.id),
                  builder:
                      (_, LinkedHashMap<String, DevToolsError> errors, __) {
                    final inspectableErrors = errors.map(
                      (key, value) =>
                          MapEntry(key, value as InspectableWidgetError),
                    ) as LinkedHashMap<String, InspectableWidgetError>;
                    return Stack(
                      children: [
                        InspectorTree(
                          key: summaryTreeKey,
                          controller: _summaryTreeController,
                          isSummaryTree: true,
                          widgetErrors: inspectableErrors,
                          debuggerController: debuggerController,
                        ),
                        if (errors.isNotEmpty)
                          ValueListenableBuilder<int?>(
                            valueListenable:
                                inspectorController.selectedErrorIndex,
                            builder: (_, selectedErrorIndex, __) => Positioned(
                              top: 0,
                              right: 0,
                              child: ErrorNavigator(
                                errors: inspectableErrors,
                                errorIndex: selectedErrorIndex,
                                onSelectError:
                                    inspectorController.selectErrorByIndex,
                              ),
                            ),
                          ),
                      ],
                    );
                  },
                ),
              )
            ],
          ),
        );
      },
    );
  }

  void _onSearchVisibleToggle() {
    setState(() {
      searchVisible = !searchVisible;
    });
    _summaryTreeController.resetSearch();
    searchTextFieldController.clear();
  }

  List<Widget> getServiceExtensionWidgets() {
    return [
      ServiceExtensionButtonGroup(
        minScreenWidthForTextBeforeScaling:
            serviceExtensionButtonsIncludeTextWidth,
        extensions: [
          extensions.slowAnimations,
          extensions.debugPaint,
          extensions.debugPaintBaselines,
          extensions.repaintRainbow,
          extensions.invertOversizedImages,
        ],
      ),
      // TODO(jacobr): implement TogglePlatformSelector.
      //  TogglePlatformSelector().selector
    ];
  }

  void _refreshInspector() {
    ga.select(analytics_constants.inspector, analytics_constants.refresh);
    blockWhileInProgress(() async {
<<<<<<< HEAD
      // If the user is force refreshing the inspector before the first load has
      // completed, this could indicate a slow load time or that the inspector
      // failed to load the tree once available.
      if (!inspectorController.firstLoadCompleted) {
        // We do not want to complete this timing operation because the force
        // refresh will skew the results.
        ga.cancelTimingOperation(
          InspectorScreen.id,
          analytics_constants.pageReady,
        );
        ga.select(
          analytics_constants.inspector,
          analytics_constants.refreshEmptyTree,
        );
        inspectorController.firstLoadCompleted = true;
      }
      await inspectorController?.onForceRefresh();
=======
      await inspectorController.onForceRefresh();
>>>>>>> cd1edf1e
    });
  }
}

class InspectorSummaryTreeControls extends StatelessWidget {
  const InspectorSummaryTreeControls({
    Key? key,
    required this.constraints,
    required this.isSearchVisible,
    required this.onRefreshInspectorPressed,
    required this.onSearchVisibleToggle,
    required this.searchFieldBuilder,
  }) : super(key: key);

  static const _searchBreakpoint = 375.0;

  final bool isSearchVisible;
  final BoxConstraints constraints;
  final VoidCallback onRefreshInspectorPressed;
  final VoidCallback onSearchVisibleToggle;
  final Widget Function() searchFieldBuilder;

  @override
  Widget build(BuildContext context) {
    return Column(
      children: [
        _controlsContainer(
          context,
          Row(
            children: <Widget>[
              const Padding(
                padding: EdgeInsets.symmetric(horizontal: denseSpacing),
                child: Text('Widget Tree'),
              ),
              ...!isSearchVisible
                  ? [
                      const Spacer(),
                      ToolbarAction(
                        icon: Icons.search,
                        onPressed: onSearchVisibleToggle,
                        tooltip: 'Search Tree',
                      ),
                    ]
                  : [
                      constraints.maxWidth >= _searchBreakpoint
                          ? _buildSearchControls()
                          : const Spacer()
                    ],
              ToolbarAction(
                icon: Icons.refresh,
                onPressed: onRefreshInspectorPressed,
                tooltip: 'Refresh Tree',
              ),
            ],
          ),
        ),
        if (isSearchVisible && constraints.maxWidth < _searchBreakpoint)
          _controlsContainer(
            context,
            Row(children: [_buildSearchControls()]),
          ),
      ],
    );
  }

  Container _controlsContainer(BuildContext context, Widget child) {
    return Container(
      height: defaultButtonHeight +
          (isDense() ? denseModeDenseSpacing : denseSpacing),
      decoration: BoxDecoration(
        border: Border(
          bottom: defaultBorderSide(Theme.of(context)),
        ),
      ),
      child: child,
    );
  }

  Widget _buildSearchControls() {
    return Expanded(
      child: Container(
        height: defaultTextFieldHeight,
        child: searchFieldBuilder(),
      ),
    );
  }
}

class ErrorNavigator extends StatelessWidget {
  const ErrorNavigator({
    Key? key,
    required this.errors,
    required this.errorIndex,
    required this.onSelectError,
  }) : super(key: key);

  final LinkedHashMap<String, InspectableWidgetError> errors;

  final int? errorIndex;

  final Function(int) onSelectError;

  @override
  Widget build(BuildContext context) {
    final label = errorIndex != null
        ? 'Error ${errorIndex! + 1}/${errors.length}'
        : 'Errors: ${errors.length}';
    return Container(
      color: devtoolsError,
      child: Padding(
        padding: const EdgeInsets.symmetric(
          horizontal: defaultSpacing,
          vertical: denseSpacing,
        ),
        child: Row(
          children: [
            Padding(
              padding: const EdgeInsets.only(right: denseSpacing),
              child: Text(label),
            ),
            IconButton(
              padding: EdgeInsets.zero,
              constraints: const BoxConstraints(),
              splashRadius: defaultIconSize,
              icon: const Icon(Icons.keyboard_arrow_up),
              onPressed: _previousError,
            ),
            IconButton(
              padding: EdgeInsets.zero,
              constraints: const BoxConstraints(),
              splashRadius: defaultIconSize,
              icon: const Icon(Icons.keyboard_arrow_down),
              onPressed: _nextError,
            ),
          ],
        ),
      ),
    );
  }

  void _previousError() {
    var newIndex = errorIndex == null ? errors.length - 1 : errorIndex! - 1;
    while (newIndex < 0) {
      newIndex += errors.length;
    }

    onSelectError(newIndex);
  }

  void _nextError() {
    final newIndex = errorIndex == null ? 0 : (errorIndex! + 1) % errors.length;

    onSelectError(newIndex);
  }
}<|MERGE_RESOLUTION|>--- conflicted
+++ resolved
@@ -121,15 +121,11 @@
       treeType: FlutterTreeType.widget,
     );
 
-<<<<<<< HEAD
     if (!inspectorController.firstLoadCompleted) {
       ga.timeStart(InspectorScreen.id, analytics_constants.pageReady);
     }
 
-    summaryTreeController.setSearchTarget(searchTarget);
-=======
     _summaryTreeController.setSearchTarget(searchTarget);
->>>>>>> cd1edf1e
 
     addAutoDisposeListener(searchFieldFocusNode, () {
       // Close the search once focus is lost and following conditions are met:
@@ -318,7 +314,6 @@
   void _refreshInspector() {
     ga.select(analytics_constants.inspector, analytics_constants.refresh);
     blockWhileInProgress(() async {
-<<<<<<< HEAD
       // If the user is force refreshing the inspector before the first load has
       // completed, this could indicate a slow load time or that the inspector
       // failed to load the tree once available.
@@ -335,10 +330,7 @@
         );
         inspectorController.firstLoadCompleted = true;
       }
-      await inspectorController?.onForceRefresh();
-=======
       await inspectorController.onForceRefresh();
->>>>>>> cd1edf1e
     });
   }
 }
