// Copyright 2019 The Chromium Authors. All rights reserved.
// Use of this source code is governed by a BSD-style license that can be
// found in the LICENSE file.

/// This library must not have direct dependencies on dart:html.
///
/// This allows tests of the complicated logic in this class to run on the VM
/// and will help simplify porting this code to work with Hummingbird.
///
/// This code is directly based on
/// src/io/flutter/view/InspectorPanel.java
/// with some refactors to make the code more of a controller than a combination
/// of view and controller. View specific portions of InspectorPanel.java have
/// been moved to inspector.dart.

library inspector_controller;

import 'dart:async';

import 'package:flutter/foundation.dart';
import 'package:flutter/material.dart';
import 'package:vm_service/vm_service.dart';

import '../../analytics/constants.dart' as analytics_constants;
import '../../config_specific/logger/logger.dart';
import '../../config_specific/url/url.dart';
import '../../primitives/auto_dispose.dart';
import '../../primitives/utils.dart';
import '../../service/service_extensions.dart' as extensions;
import '../../shared/globals.dart';
import 'diagnostics_node.dart';
import 'inspector_screen.dart';
import 'inspector_service.dart';
import 'inspector_text_styles.dart' as inspector_text_styles;
import 'inspector_tree.dart';
import 'inspector_tree_controller.dart';

const inspectorRefQueryParam = 'inspectorRef';

TextStyle textStyleForLevel(DiagnosticLevel level, ColorScheme colorScheme) {
  switch (level) {
    case DiagnosticLevel.hidden:
      return inspector_text_styles.unimportant(colorScheme);
    case DiagnosticLevel.warning:
      return inspector_text_styles.warning(colorScheme);
    case DiagnosticLevel.error:
      return inspector_text_styles.error(colorScheme);
    case DiagnosticLevel.debug:
    case DiagnosticLevel.info:
    case DiagnosticLevel.fine:
    default:
      return inspector_text_styles.regular;
  }
}

class InspectorSettingsController {
  /// Whether to only show user defined widgets in the summary tree.
  final ValueNotifier<bool> showOnlyUserDefined = ValueNotifier(false);

  /// Whether to automatically show all widgets in the current build method even
  /// if they would otherwise be filtered.
  final ValueNotifier<bool> expandSelectedBuildMethod = ValueNotifier(true);
}

/// This class is based on the InspectorPanel class from the Flutter IntelliJ
/// plugin with some refactors to make it more of a true controller than a view.
class InspectorController extends DisposableController
    with AutoDisposeControllerMixin
    implements InspectorServiceClient {
  InspectorController({
    required this.inspectorTree,
    InspectorTreeController? detailsTree,
    required this.treeType,
    this.parent,
    this.isSummaryTree = true,
  })  : assert((detailsTree != null) == isSummaryTree),
        _treeGroups = InspectorObjectGroupManager(
          serviceManager.inspectorService as InspectorService,
          'tree',
        ),
        _selectionGroups = InspectorObjectGroupManager(
          serviceManager.inspectorService as InspectorService,
          'selection',
        ) {
    _refreshRateLimiter = RateLimiter(refreshFramesPerSecond, refresh);

<<<<<<< HEAD
    inspectorTree.inspectorController = this;
    detailsTree?.inspectorController = this;

    assert(inspectorTree != null);
=======
>>>>>>> cd1edf1e
    inspectorTree.config = InspectorTreeConfig(
      summaryTree: isSummaryTree,
      treeType: treeType,
      onNodeAdded: _onNodeAdded,
      onHover: highlightShowNode,
      onSelectionChange: selectionChanged,
      onExpand: _onExpand,
      onClientActiveChange: _onClientChange,
    );
    if (isSummaryTree) {
      details = InspectorController(
        inspectorTree: detailsTree!,
        treeType: treeType,
        parent: this,
        isSummaryTree: false,
      );
    } else {
      details = null;
    }

    addAutoDisposeListener(serviceManager.isolateManager.mainIsolate, () {
      final isolate = serviceManager.isolateManager.mainIsolate.value;
      if (isolate != _mainIsolate) {
        onIsolateStopped();
      }
      _mainIsolate = isolate;
    });

    // This logic only needs to be run once so run it in the outermost
    // controller.
    if (parent == null) {
      // If select mode is available, enable the on device inspector as it
      // won't interfere with users.
      addAutoDisposeListener(_supportsToggleSelectWidgetMode, () {
        if (_supportsToggleSelectWidgetMode.value) {
          serviceManager.serviceExtensionManager.setServiceExtensionState(
            extensions.enableOnDeviceInspector.extension,
            enabled: true,
            value: true,
          );
        }
      });
    }

    autoDisposeStreamSubscription(
      serviceManager.onConnectionAvailable.listen(_handleConnectionStart),
    );
    if (serviceManager.connectedAppInitialized) {
      _handleConnectionStart(serviceManager.service!);
    }
    autoDisposeStreamSubscription(
      serviceManager.onConnectionClosed.listen(_handleConnectionStop),
    );

    serviceManager.consoleService.ensureServiceInitialized();
  }

  void _handleConnectionStart(VmService service) {
    // Clear any existing badge/errors for older errors that were collected.
    // Do this in a post frame callback so that we are not trying to clear the
    // error notifiers for this screen while the framework is already in the
    // process of building widgets.
    // TODO(kenz): When this method is called outside  createState(), this post
    // frame callback can be removed.
    WidgetsBinding.instance.addPostFrameCallback((_) {
      serviceManager.errorBadgeManager.clearErrors(InspectorScreen.id);
    });
    filterErrors();
  }

  void _handleConnectionStop(dynamic event) {
    setActivate(false);
    if (isSummaryTree) {
      dispose();
    }
  }

<<<<<<< HEAD
  /// Tracks whether the first load of the inspector tree has been completed.
  ///
  /// This field is used to prevent sending multiple analytics events for
  /// inspector tree load timing.
  bool firstLoadCompleted = false;

  IsolateRef _mainIsolate;
=======
  IsolateRef? _mainIsolate;
>>>>>>> cd1edf1e

  ValueListenable<bool> get _supportsToggleSelectWidgetMode =>
      serviceManager.serviceExtensionManager
          .hasServiceExtension(extensions.toggleSelectWidgetMode.extension);

  void _onClientChange(bool added) {
    _clientCount += added ? 1 : -1;
    assert(_clientCount >= 0);
    if (_clientCount == 1) {
      setVisibleToUser(true);
      setActivate(true);
    } else if (_clientCount == 0) {
      setVisibleToUser(false);
    }
  }

  int _clientCount = 0;

  /// Maximum frame rate to refresh the inspector at to avoid taxing the
  /// physical device with too many requests to recompute properties and trees.
  ///
  /// A value up to around 30 frames per second could be reasonable for
  /// debugging highly interactive cases particularly when the user is on a
  /// simulator or high powered native device. The frame rate is set low
  /// for now mainly to minimize risk.
  static const double refreshFramesPerSecond = 5.0;

  final bool isSummaryTree;

  /// Parent InspectorController if this is a details subtree.
  InspectorController? parent;

  InspectorController? details;

  InspectorTreeController inspectorTree;
  final FlutterTreeType treeType;

  bool _disposed = false;

  late RateLimiter _refreshRateLimiter;

  /// Groups used to manage and cancel requests to load data to display directly
  /// in the tree.
  InspectorObjectGroupManager? _treeGroups;

  InspectorObjectGroupManager get treeGroups => _treeGroups!;

  /// Groups used to manage and cancel requests to determine what the current
  /// selection is.
  ///
  /// This group needs to be kept separate from treeGroups as the selection is
  /// shared more with the details subtree.
  /// TODO(jacobr): is there a way we can unify the selection and tree groups?
  InspectorObjectGroupManager? _selectionGroups;

  InspectorObjectGroupManager get selectionGroups => _selectionGroups!;

  /// Node being highlighted due to the current hover.
  InspectorTreeNode? get currentShowNode => inspectorTree.hover;

  set currentShowNode(InspectorTreeNode? node) => inspectorTree.hover = node;

  bool flutterAppFrameReady = false;

  bool treeLoadStarted = false;

  RemoteDiagnosticsNode? subtreeRoot;

  bool programaticSelectionChangeInProgress = false;

  ValueListenable<InspectorTreeNode?> get selectedNode => _selectedNode;
  final ValueNotifier<InspectorTreeNode?> _selectedNode = ValueNotifier(null);

  InspectorTreeNode? lastExpanded;

  bool isActive = false;

  final Map<InspectorInstanceRef, InspectorTreeNode> valueToInspectorTreeNode =
      {};

  /// When visibleToUser is false we should dispose all allocated objects and
  /// not perform any actions.
  bool visibleToUser = false;

  bool highlightNodesShownInBothTrees = false;

  bool get detailsSubtree => parent != null;

  RemoteDiagnosticsNode? get selectedDiagnostic =>
      selectedNode.value?.diagnostic;

  final ValueNotifier<int?> _selectedErrorIndex = ValueNotifier<int?>(null);

  ValueListenable<int?> get selectedErrorIndex => _selectedErrorIndex;

  FlutterTreeType getTreeType() {
    return treeType;
  }

  void setVisibleToUser(bool visible) {
    if (visibleToUser == visible) {
      return;
    }
    visibleToUser = visible;

    if (visibleToUser) {
      if (parent == null) {
        maybeLoadUI();
      }
    } else {
      shutdownTree(false);
    }
  }

  bool hasDiagnosticsValue(InspectorInstanceRef ref) {
    return valueToInspectorTreeNode.containsKey(ref);
  }

  RemoteDiagnosticsNode? findDiagnosticsValue(InspectorInstanceRef ref) {
    return valueToInspectorTreeNode[ref]?.diagnostic;
  }

  void endShowNode() {
    highlightShowNode(null);
  }

  bool highlightShowFromNodeInstanceRef(InspectorInstanceRef ref) {
    return highlightShowNode(valueToInspectorTreeNode[ref]);
  }

  bool highlightShowNode(InspectorTreeNode? node) {
    if (node == null && parent != null) {
      // If nothing is highlighted, highlight the node selected in the parent
      // tree so user has context of where the node selected in the parent is
      // in the details tree.
      node = findMatchingInspectorTreeNode(parent?.selectedDiagnostic);
    }

    currentShowNode = node;
    return true;
  }

  InspectorTreeNode? findMatchingInspectorTreeNode(
    RemoteDiagnosticsNode? node,
  ) {
    final valueRef = node?.valueRef;
    if (valueRef == null) {
      return null;
    }
    return valueToInspectorTreeNode[valueRef];
  }

  Future<void> _waitForPendingUpdateDone() async {
    // Wait for the selection to be resolved followed by waiting for the tree to be computed.
    await _selectionGroups?.pendingUpdateDone;
    await _treeGroups?.pendingUpdateDone;
    // TODO(jacobr): are there race conditions we need to think mroe carefully about here?
  }

  Future<void> refresh() {
    if (!visibleToUser) {
      // We will refresh again once we are visible.
      // There is a risk a refresh got triggered before the view was visble.
      return Future.value();
    }

    // TODO(jacobr): refresh the tree as well as just the properties.
    final detailsLocal = details;
    if (detailsLocal == null) return _waitForPendingUpdateDone();

    return Future.wait([
      _waitForPendingUpdateDone(),
      detailsLocal._waitForPendingUpdateDone()
    ]);
  }

  // Note that this may be called after the controller is disposed.  We need to handle nulls in the fields.
  void shutdownTree(bool isolateStopped) {
    // It is critical we clear all data that is kept alive by inspector object
    // references in this method as that stale data will trigger inspector
    // exceptions.
    programaticSelectionChangeInProgress = true;
    _treeGroups?.clear(isolateStopped);
    _selectionGroups?.clear(isolateStopped);

    currentShowNode = null;
    _selectedNode.value = null;
    lastExpanded = null;

    subtreeRoot = null;

    inspectorTree.root = inspectorTree.createNode();
    programaticSelectionChangeInProgress = false;
    valueToInspectorTreeNode.clear();
  }

  void onIsolateStopped() {
    flutterAppFrameReady = false;
    treeLoadStarted = false;
    shutdownTree(true);
  }

  @override
  Future<void> onForceRefresh() async {
    assert(!_disposed);
    if (!visibleToUser || _disposed) {
      return;
    }
    await _recomputeTreeRoot(null, null, false);
    if (_disposed) {
      return;
    }

    filterErrors();

    return _waitForPendingUpdateDone();
  }

  void filterErrors() {
    if (isSummaryTree) {
      serviceManager.errorBadgeManager.filterErrors(
        InspectorScreen.id,
        (id) => hasDiagnosticsValue(InspectorInstanceRef(id)),
      );
    }
  }

  void setActivate(bool enabled) {
    if (!enabled) {
      onIsolateStopped();
      isActive = false;
      return;
    }
    if (isActive) {
      // Already activated.
      return;
    }

    isActive = true;
    inspectorService.addClient(this);
    maybeLoadUI();
  }

  InspectorService get inspectorService =>
      serviceManager.inspectorService as InspectorService;

  Future<void> maybeLoadUI() async {
    if (parent != null) {
      // The parent controller will drive loading the UI.
      return;
    }
    if (!visibleToUser || !isActive) {
      return;
    }

    if (flutterAppFrameReady) {
      await serviceManager.sendDwdsEvent(
        screen: InspectorScreen.id,
        action: analytics_constants.pageReady,
      );
      if (_disposed) return;
      // We need to start by querying the inspector service to find out the
      // current state of the UI.

      final queryParams = loadQueryParams();
      final inspectorRef = queryParams.containsKey(inspectorRefQueryParam)
          ? queryParams[inspectorRefQueryParam]
          : null;
      await updateSelectionFromService(
        firstFrame: true,
        inspectorRef: inspectorRef,
      );
    } else {
      final ready = await inspectorService.isWidgetTreeReady();
      if (_disposed) return;
      flutterAppFrameReady = ready;
      if (isActive && ready) {
        await maybeLoadUI();
      }
    }
  }

  Future<void> _recomputeTreeRoot(
    RemoteDiagnosticsNode? newSelection,
    RemoteDiagnosticsNode? detailsSelection,
    bool setSubtreeRoot, {
    int subtreeDepth = 2,
  }) async {
    assert(!_disposed);
    if (_disposed) {
      return;
    }

    treeGroups.cancelNext();
    try {
      final group = treeGroups.next;
      final node = await (detailsSubtree
          ? group.getDetailsSubtree(subtreeRoot, subtreeDepth: subtreeDepth)
          : group.getRoot(treeType));
      if (node == null || group.disposed || _disposed) {
        return;
      }
      // TODO(jacobr): as a performance optimization we should check if the
      // new tree is identical to the existing tree in which case we should
      // dispose the new tree and keep the old tree.
      treeGroups.promoteNext();
      _clearValueToInspectorTreeNodeMapping();

      final InspectorTreeNode rootNode = inspectorTree.setupInspectorTreeNode(
        inspectorTree.createNode(),
        node,
        expandChildren: true,
        expandProperties: false,
      );
      inspectorTree.root = rootNode;

      refreshSelection(newSelection, detailsSelection, setSubtreeRoot);
    } catch (error) {
      log(error.toString(), LogLevel.error);
      treeGroups.cancelNext();
      return;
    }
  }

  void _clearValueToInspectorTreeNodeMapping() {
    valueToInspectorTreeNode.clear();
  }

  /// Show the details subtree starting with node subtreeRoot highlighting
  /// node subtreeSelection.
  void _showDetailSubtrees(
    RemoteDiagnosticsNode? subtreeRoot,
    RemoteDiagnosticsNode? subtreeSelection,
  ) {
    this.subtreeRoot = subtreeRoot;
    details?.setSubtreeRoot(subtreeRoot, subtreeSelection);
  }

  InspectorInstanceRef? getSubtreeRootValue() {
    return subtreeRoot?.valueRef;
  }

  void setSubtreeRoot(
    RemoteDiagnosticsNode? node,
    RemoteDiagnosticsNode? selection,
  ) {
    assert(detailsSubtree);
    selection ??= node;
    if (node != null && node == subtreeRoot) {
      //  Select the new node in the existing subtree.
      applyNewSelection(selection, null, false);
      return;
    }
    subtreeRoot = node;
    if (node == null) {
      // Passing in a null node indicates we should clear the subtree and free any memory allocated.
      shutdownTree(false);
      return;
    }

    // Clear now to eliminate frame of highlighted nodes flicker.
    _clearValueToInspectorTreeNodeMapping();
    _recomputeTreeRoot(selection, null, false);
  }

  InspectorTreeNode? getSubtreeRootNode() {
    if (subtreeRoot == null) {
      return null;
    }
    return valueToInspectorTreeNode[subtreeRoot!.valueRef];
  }

  void refreshSelection(
    RemoteDiagnosticsNode? newSelection,
    RemoteDiagnosticsNode? detailsSelection,
    bool setSubtreeRoot,
  ) {
    newSelection ??= selectedDiagnostic;
    setSelectedNode(findMatchingInspectorTreeNode(newSelection));
    syncSelectionHelper(
      maybeRerootDetailsTree: setSubtreeRoot,
      selection: newSelection,
      detailsSelection: detailsSelection,
    );

    final detailsLocal = details;
    if (detailsLocal != null) {
      if (subtreeRoot != null && getSubtreeRootNode() == null) {
        subtreeRoot = newSelection;
        detailsLocal.setSubtreeRoot(newSelection, detailsSelection);
      }
    }
    syncTreeSelection();
  }

  void syncTreeSelection() {
    programaticSelectionChangeInProgress = true;
    inspectorTree.selection = selectedNode.value;
    inspectorTree.expandPath(selectedNode.value);
    programaticSelectionChangeInProgress = false;
    animateTo(selectedNode.value);
  }

  void selectAndShowNode(RemoteDiagnosticsNode? node) {
    if (node == null) {
      return;
    }
    selectAndShowInspectorInstanceRef(node.valueRef);
  }

  void selectAndShowInspectorInstanceRef(InspectorInstanceRef ref) {
    final node = valueToInspectorTreeNode[ref];
    if (node == null) {
      return;
    }
    setSelectedNode(node);
    syncTreeSelection();
  }

  InspectorTreeNode? getTreeNode(RemoteDiagnosticsNode node) {
    return valueToInspectorTreeNode[node.valueRef];
  }

  void maybeUpdateValueUI(InspectorInstanceRef valueRef) {
    final node = valueToInspectorTreeNode[valueRef];
    if (node == null) {
      // The value isn't shown in the parent tree. Nothing to do.
      return;
    }
    inspectorTree.nodeChanged(node);
  }

  @override
  void onFlutterFrame() {
    flutterAppFrameReady = true;
    if (!visibleToUser) {
      return;
    }

    if (!treeLoadStarted) {
      treeLoadStarted = true;
      // This was the first frame.
      maybeLoadUI();
    }
    _refreshRateLimiter.scheduleRequest();
  }

  bool identicalDiagnosticsNodes(
    RemoteDiagnosticsNode a,
    RemoteDiagnosticsNode b,
  ) {
    if (a == b) {
      return true;
    }
    return a.dartDiagnosticRef == b.dartDiagnosticRef;
  }

  @override
  void onInspectorSelectionChanged() {
    if (!visibleToUser) {
      // Don't do anything. We will update the view once it is visible again.
      return;
    }
    if (detailsSubtree) {
      // Wait for the master to update.
      return;
    }
    updateSelectionFromService(firstFrame: false);
  }

  Future<void> updateSelectionFromService({
<<<<<<< HEAD
    @required bool firstFrame,
    String inspectorRef,
=======
    required bool firstFrame,
    String? inspectorRef,
>>>>>>> cd1edf1e
  }) async {
    if (parent != null) {
      // If we have a parent controller we should wait for the parent to update
      // our selection rather than updating it our self.
      return;
    }
    if (_selectionGroups == null) {
      // Already disposed. Ignore this requested to update selection.
      return;
    }
    treeLoadStarted = true;

    selectionGroups.cancelNext();

    final group = selectionGroups.next;

    if (inspectorRef != null) {
      await group.setSelectionInspector(
        InspectorInstanceRef(inspectorRef),
        false,
      );
      if (_disposed) return;
    }
    final pendingSelectionFuture = group.getSelection(
      selectedDiagnostic,
      treeType,
      isSummaryTree: isSummaryTree,
    );

    final Future<RemoteDiagnosticsNode?>? pendingDetailsFuture = isSummaryTree
        ? group.getSelection(selectedDiagnostic, treeType, isSummaryTree: false)
        : null;

    try {
      final RemoteDiagnosticsNode? newSelection = await pendingSelectionFuture;
      if (_disposed || group.disposed) return;
      RemoteDiagnosticsNode? detailsSelection;

      if (pendingDetailsFuture != null) {
        detailsSelection = await pendingDetailsFuture;
        if (_disposed || group.disposed) return;
      }

      if (!firstFrame &&
          detailsSelection?.valueRef == details?.selectedDiagnostic?.valueRef &&
          newSelection?.valueRef == selectedDiagnostic?.valueRef) {
        // No need to change the selection as it didn't actually change.
        selectionGroups.cancelNext();
        return;
      }
      selectionGroups.promoteNext();

      subtreeRoot = newSelection;

      applyNewSelection(newSelection, detailsSelection, true);
    } catch (error) {
      if (selectionGroups.next == group) {
        log(error.toString(), LogLevel.error);
        selectionGroups.cancelNext();
      }
    }
  }

  void applyNewSelection(
    RemoteDiagnosticsNode? newSelection,
    RemoteDiagnosticsNode? detailsSelection,
    bool setSubtreeRoot,
  ) {
    final InspectorTreeNode? nodeInTree =
        findMatchingInspectorTreeNode(newSelection);

    if (nodeInTree == null) {
      // The tree has probably changed since we last updated. Do a full refresh
      // so that the tree includes the new node we care about.
      _recomputeTreeRoot(newSelection, detailsSelection, setSubtreeRoot);
    }

    refreshSelection(newSelection, detailsSelection, setSubtreeRoot);
  }

  void animateTo(InspectorTreeNode? node) {
    if (node == null) {
      return;
    }
    final List<InspectorTreeNode> targets = [node];

    // Backtrack to the the first non-property parent so that all properties
    // for the node are visible if one property is animated to. This is helpful
    // as typically users want to view the properties of a node as a chunk.
    while (node!.parent != null && node.diagnostic?.isProperty == true) {
      node = node.parent;
    }
    // Make sure we scroll so that immediate un-expanded children
    // are also in view. There is no risk in including these children as
    // the amount of space they take up is bounded. This also ensures that if
    // a node is selected, its properties will also be selected as by
    // convention properties are the first children of a node and properties
    // typically do not have children and are never expanded by default.
    for (InspectorTreeNode child in node.children) {
      final RemoteDiagnosticsNode? diagnosticsNode = child.diagnostic;
      targets.add(child);
      if (!child.isLeaf && child.isExpanded) {
        // Stop if we get to expanded children as they might be too large
        // to try to scroll into view.
        break;
      }
      if (diagnosticsNode != null && !diagnosticsNode.isProperty) {
        break;
      }
    }
    inspectorTree.animateToTargets(targets);
  }

  void setSelectedNode(InspectorTreeNode? newSelection) {
    if (newSelection == selectedNode.value) {
      return;
    }

    _selectedNode.value = newSelection;

    lastExpanded = null; // New selected node takes precedence.
    endShowNode();
    final detailsLocal = details;
    final parantLocal = parent;
    if (detailsLocal != null) {
      detailsLocal.endShowNode();
    } else if (parantLocal != null) {
      parantLocal.endShowNode();
    }

    _updateSelectedErrorFromNode(_selectedNode.value);
    animateTo(selectedNode.value);
  }

  /// Update the index of the selected error based on a node that has been
  /// selected in the tree.
  void _updateSelectedErrorFromNode(InspectorTreeNode? node) {
    final inspectorRef = node?.diagnostic?.valueRef.id;

    final errors = serviceManager.errorBadgeManager
        .erroredItemsForPage(InspectorScreen.id)
        .value;

    // Check whether the node that was just selected has any errors associated
    // with it.
    var errorIndex = inspectorRef != null
        ? errors.keys.toList().indexOf(inspectorRef)
        : null;
    if (errorIndex == -1) {
      errorIndex = null;
    }

    _selectedErrorIndex.value = errorIndex;

    if (errorIndex != null) {
      // Mark the error as "seen" as this will render slightly differently
      // so the user can track which errored nodes they've viewed.
      serviceManager.errorBadgeManager
          .markErrorAsRead(InspectorScreen.id, errors[inspectorRef!]!);
      // Also clear the error badge since new errors may have arrived while
      // the inspector was visible (normally they're cleared when visiting
      // the screen) and visiting an errored node seems an appropriate
      // acknowledgement of the errors.
      serviceManager.errorBadgeManager.clearErrors(InspectorScreen.id);
    }
  }

  /// Updates the index of the selected error and selects its node in the tree.
  void selectErrorByIndex(int index) {
    _selectedErrorIndex.value = index;

    final errors = serviceManager.errorBadgeManager
        .erroredItemsForPage(InspectorScreen.id)
        .value;

    updateSelectionFromService(
      firstFrame: false,
      inspectorRef: errors.keys.elementAt(index),
    );
  }

  void _onExpand(InspectorTreeNode node) {
    inspectorTree.maybePopulateChildren(node);
  }

  Future<void> _addNodeToConsole(InspectorTreeNode node) async {
    final valueRef = node.diagnostic!.valueRef;
    final isolateRef = inspectorService.isolateRef;
    final instanceRef = await node.diagnostic!.inspectorService
        ?.toObservatoryInstanceRef(valueRef);
    if (_disposed) return;

    if (instanceRef != null) {
      serviceManager.consoleService.appendInstanceRef(
        value: instanceRef,
        diagnostic: node.diagnostic,
        isolateRef: isolateRef,
        forceScrollIntoView: true,
      );
    }
  }

  void selectionChanged() {
    if (visibleToUser == false) {
      return;
    }

    final InspectorTreeNode? node = inspectorTree.selection;
    if (node != null) {
      inspectorTree.maybePopulateChildren(node);
    }
    if (programaticSelectionChangeInProgress) {
      return;
    }
    if (node != null) {
      setSelectedNode(node);
      unawaited(_addNodeToConsole(node));

      // Don't reroot if the selected value is already visible in the details tree.
      final bool maybeReroot = isSummaryTree &&
          details != null &&
          selectedDiagnostic != null &&
          !details!.hasDiagnosticsValue(selectedDiagnostic!.valueRef);
      syncSelectionHelper(
        maybeRerootDetailsTree: maybeReroot,
        selection: selectedDiagnostic,
        detailsSelection: selectedDiagnostic,
      );

      if (!maybeReroot) {
        final parantLocal = parent;
        final detailsLocal = details;

        if (isSummaryTree && detailsLocal != null) {
          detailsLocal.selectAndShowNode(selectedDiagnostic);
        } else if (parantLocal != null) {
          parantLocal
              .selectAndShowNode(firstAncestorInParentTree(selectedNode.value));
        }
      }
    }
  }

  RemoteDiagnosticsNode? firstAncestorInParentTree(InspectorTreeNode? node) {
    final parentLocal = parent;

    if (parentLocal == null) {
      return node?.diagnostic;
    }
    while (node != null) {
      final diagnostic = node.diagnostic;
      if (diagnostic != null &&
          parentLocal.hasDiagnosticsValue(diagnostic.valueRef)) {
        return parentLocal.findDiagnosticsValue(diagnostic.valueRef);
      }
      node = node.parent;
    }
    return null;
  }

  void syncSelectionHelper({
    required bool maybeRerootDetailsTree,
    required RemoteDiagnosticsNode? selection,
    required RemoteDiagnosticsNode? detailsSelection,
  }) {
    if (selection != null) {
      if (selection.isCreatedByLocalProject) {
        _navigateTo(selection);
      }
    }
    if (detailsSubtree || details == null) {
      if (selection != null) {
        var toSelect = selectedNode.value;

        while (toSelect != null && toSelect.diagnostic!.isProperty) {
          toSelect = toSelect.parent;
        }

        if (toSelect != null) {
          final diagnosticToSelect = toSelect.diagnostic!;
          diagnosticToSelect.setSelectionInspector(true);
        }
      }
    }

    if (maybeRerootDetailsTree) {
      _showDetailSubtrees(selection, detailsSelection);
    } else if (selection != null) {
      // We can't rely on the details tree to update the selection on the server in this case.
      selection.setSelectionInspector(true);
    }
  }

  void _navigateTo(RemoteDiagnosticsNode diagnostic) {
    // TODO(jacobr): dispatch an event over the inspectorService requesting a
    //  navigate operation.
  }

  @override
  void dispose() {
    assert(!_disposed);
    _disposed = true;
    if (serviceManager.inspectorService != null) {
      shutdownTree(false);
    }
    _treeGroups?.clear(false);
    _treeGroups = null;
    _selectionGroups?.clear(false);
    _selectionGroups = null;
    details?.dispose();
    super.dispose();
  }

  static String treeTypeDisplayName(FlutterTreeType treeType) {
    switch (treeType) {
      case FlutterTreeType.widget:
        return 'Widget';
      case FlutterTreeType.renderObject:
        return 'Render Objects';
    }
  }

  void _onNodeAdded(
    InspectorTreeNode node,
    RemoteDiagnosticsNode diagnosticsNode,
  ) {
    final InspectorInstanceRef valueRef = diagnosticsNode.valueRef;
    // Properties do not have unique values so should not go in the valueToInspectorTreeNode map.
    if (valueRef.id != null && !diagnosticsNode.isProperty) {
      valueToInspectorTreeNode[valueRef] = node;
    }
  }

  Future<void> expandAllNodesInDetailsTree() async {
    final detailsLocal = details!;
    await detailsLocal._recomputeTreeRoot(
      inspectorTree.selection?.diagnostic,
      detailsLocal.inspectorTree.selection?.diagnostic ??
          detailsLocal.inspectorTree.root?.diagnostic,
      false,
      subtreeDepth: maxJsInt,
    );
  }

  Future<void> collapseDetailsToSelected() async {
    final detailsLocal = details!;
    detailsLocal.inspectorTree.collapseToSelected();
    detailsLocal.animateTo(detailsLocal.inspectorTree.selection);
  }
}<|MERGE_RESOLUTION|>--- conflicted
+++ resolved
@@ -84,13 +84,9 @@
         ) {
     _refreshRateLimiter = RateLimiter(refreshFramesPerSecond, refresh);
 
-<<<<<<< HEAD
     inspectorTree.inspectorController = this;
     detailsTree?.inspectorController = this;
 
-    assert(inspectorTree != null);
-=======
->>>>>>> cd1edf1e
     inspectorTree.config = InspectorTreeConfig(
       summaryTree: isSummaryTree,
       treeType: treeType,
@@ -168,17 +164,13 @@
     }
   }
 
-<<<<<<< HEAD
   /// Tracks whether the first load of the inspector tree has been completed.
   ///
   /// This field is used to prevent sending multiple analytics events for
   /// inspector tree load timing.
   bool firstLoadCompleted = false;
 
-  IsolateRef _mainIsolate;
-=======
   IsolateRef? _mainIsolate;
->>>>>>> cd1edf1e
 
   ValueListenable<bool> get _supportsToggleSelectWidgetMode =>
       serviceManager.serviceExtensionManager
@@ -650,13 +642,8 @@
   }
 
   Future<void> updateSelectionFromService({
-<<<<<<< HEAD
-    @required bool firstFrame,
-    String inspectorRef,
-=======
     required bool firstFrame,
     String? inspectorRef,
->>>>>>> cd1edf1e
   }) async {
     if (parent != null) {
       // If we have a parent controller we should wait for the parent to update
