// Copyright 2022 The Chromium Authors. All rights reserved.
// Use of this source code is governed by a BSD-style license that can be
// found in the LICENSE file.

import 'package:flutter/material.dart';
import 'package:vm_service/vm_service.dart';

import '../../../shared/common_widgets.dart';
import '../../../shared/history_viewport.dart';
import '../../../shared/primitives/history_manager.dart';
import 'object_inspector_view_controller.dart';
import 'vm_class_display.dart';
import 'vm_code_display.dart';
import 'vm_field_display.dart';
import 'vm_function_display.dart';
import 'vm_ic_data_display.dart';
import 'vm_instance_display.dart';
import 'vm_library_display.dart';
import 'vm_object_model.dart';
import 'vm_object_pool_display.dart';
import 'vm_script_display.dart';

/// Displays the VM information for the currently selected object in the
/// program explorer.
class ObjectViewport extends StatelessWidget {
  const ObjectViewport({
    Key? key,
    required this.controller,
  }) : super(key: key);

  final ObjectInspectorViewController controller;

  @override
  Widget build(BuildContext context) {
    return HistoryViewport<VmObject>(
      history: controller.objectHistory,
      controls: [
        ToolbarRefresh(onPressed: controller.refreshObject),
      ],
      generateTitle: viewportTitle,
      contentBuilder: (context, _) {
        return ValueListenableBuilder<bool>(
          valueListenable: controller.refreshing,
          builder: (context, refreshing, _) {
            late Widget child;

            if (refreshing) {
              child = const CenteredCircularProgressIndicator();
            } else {
              final currentObject = controller.objectHistory.current.value;
              child = currentObject == null
                  ? const SizedBox.shrink()
                  : buildObjectDisplay(currentObject);
            }

            return Expanded(child: child);
          },
        );
      },
    );
  }

  @visibleForTesting
  static String viewportTitle(VmObject? object) {
    if (object == null) {
      return 'No object selected.';
    }

    if (object.obj is Instance) {
      final instance = object.obj as Instance;
      return 'Instance of ${instance.classRef!.name}';
    }

    return '${object.obj.type} ${object.name ?? ''}';
  }

  /// Calls the object VM statistics card builder according to the VM Object type.
  @visibleForTesting
  Widget buildObjectDisplay(VmObject obj) {
    if (obj is ClassObject) {
      return VmClassDisplay(
        controller: controller,
        clazz: obj,
      );
    }
    if (obj is FuncObject) {
      return VmFuncDisplay(
        controller: controller,
        function: obj,
      );
    }
    if (obj is FieldObject) {
      return VmFieldDisplay(
        controller: controller,
        field: obj,
      );
    }
    if (obj is LibraryObject) {
      return VmLibraryDisplay(
        controller: controller,
        library: obj,
      );
    }
    if (obj is ScriptObject) {
      return VmScriptDisplay(
        controller: controller,
        script: obj,
      );
    }
    if (obj is InstanceObject) {
      return VmInstanceDisplay(
        controller: controller,
        instance: obj,
      );
    }
    if (obj is CodeObject) {
      return VmCodeDisplay(
        controller: controller,
        code: obj,
      );
    }
<<<<<<< HEAD
    if (obj is ObjectPoolObject) {
      return VmObjectPoolDisplay(
        controller: controller,
        objectPool: obj,
=======
    if (obj is ICDataObject) {
      return VmICDataDisplay(
        controller: controller,
        icData: obj,
>>>>>>> e1468741
      );
    }
    return const SizedBox.shrink();
  }
}

@visibleForTesting
String viewportTitle(VmObject? object) {
  if (object == null) {
    return 'No object selected.';
  }

  return '${object.obj.type} ${object.name ?? ''}';
}

/// Manages the history of selected ObjRefs to make them accessible on a
/// HistoryViewport.
class ObjectHistory extends HistoryManager<VmObject> {
  void pushEntry(VmObject object) {
    if (object.obj == current.value?.obj) return;
    while (hasNext) {
      pop();
    }
    push(object);
  }
}<|MERGE_RESOLUTION|>--- conflicted
+++ resolved
@@ -119,17 +119,16 @@
         code: obj,
       );
     }
-<<<<<<< HEAD
     if (obj is ObjectPoolObject) {
       return VmObjectPoolDisplay(
         controller: controller,
         objectPool: obj,
-=======
+      );
+    }
     if (obj is ICDataObject) {
       return VmICDataDisplay(
         controller: controller,
         icData: obj,
->>>>>>> e1468741
       );
     }
     return const SizedBox.shrink();
