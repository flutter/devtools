--- conflicted
+++ resolved
@@ -214,15 +214,7 @@
               }
               return null;
             },
-<<<<<<< HEAD
-            onTap: (object) async {
-              if (object is ObjRef) {
-                await controller.findAndSelectNodeForObject(context, object);
-              }
-            },
-=======
             onTap: controller.findAndSelectNodeForObject,
->>>>>>> a12ffafd
           )
         else
           Text(
