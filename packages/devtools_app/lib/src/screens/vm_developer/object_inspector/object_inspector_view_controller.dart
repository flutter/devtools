--- conflicted
+++ resolved
@@ -3,10 +3,7 @@
 // found in the LICENSE file.
 
 import 'dart:async';
-<<<<<<< HEAD
 import 'dart:convert';
-=======
->>>>>>> a12ffafd
 
 import 'package:collection/collection.dart';
 import 'package:flutter/foundation.dart';
@@ -15,6 +12,7 @@
 
 import '../../../shared/globals.dart';
 import '../../../shared/primitives/auto_dispose.dart';
+import '../../../shared/primitives/utils.dart';
 import '../../../shared/routing.dart';
 import '../../debugger/codeview_controller.dart';
 import '../../debugger/program_explorer_controller.dart';
@@ -52,22 +50,17 @@
   ValueListenable<bool> get refreshing => _refreshing;
   final _refreshing = ValueNotifier<bool>(false);
 
+  Reporter get routingEventReporter => _routingEventReporter;
+  final _routingEventReporter = Reporter(); 
+  void Function()? _routingEventCallback;
+
   bool _initialized = false;
 
-<<<<<<< HEAD
-  void init(BuildContext context) {
-    if (!_initialized) {
-      programExplorerController
-        ..initialize()
-        ..initListeners();
-      initializeForCurrentIsolate(context);
-=======
   Future<void> init() async {
     if (!_initialized) {
       await programExplorerController.initialize();
       programExplorerController.initListeners();
-      _initializeForCurrentIsolate();
->>>>>>> a12ffafd
+      initializeForCurrentIsolate();
       _initialized = true;
     }
   }
@@ -160,13 +153,11 @@
   }
 
   Future<void> pushObject(
-    BuildContext context,
     ObjRef objRef, {
     ScriptRef? scriptRef,
   }) async {
     _refreshing.value = true;
-
-    Router.navigate(context, () async {
+    _routingEventCallback = () async {
       final object = await createVmObject(objRef, scriptRef: scriptRef);
       if (object != null) {
         objectHistory.pushEntry(object);
@@ -177,8 +168,13 @@
           ),
         );
       }
-    });
-
+    };
+    _routingEventReporter.notify();
+  }
+
+  void handleRoutingEvent(BuildContext context) {
+    Router.navigate(context, _routingEventCallback!);
+    _routingEventCallback = null;
     _refreshing.value = false;
   }
 
@@ -245,7 +241,7 @@
 
   /// Re-initializes the object inspector's state when building it for the
   /// first time or when the selected isolate is updated.
-  void initializeForCurrentIsolate(BuildContext context) async {
+  void initializeForCurrentIsolate() async {
     objectHistory.clear();
     await objectStoreController.refresh();
     await classHierarchyController.refresh();
@@ -269,16 +265,15 @@
       if (parts.isEmpty) {
         for (final lib in libraries) {
           if (lib.uri == mainScriptRef.uri) {
-            return await pushObject(context, lib, scriptRef: mainScriptRef);
+            return await pushObject(lib, scriptRef: mainScriptRef);
           }
         }
       }
-      await pushObject(context, mainScriptRef, scriptRef: mainScriptRef);
+      await pushObject(mainScriptRef, scriptRef: mainScriptRef);
     }
   }
 
   Future<void> findAndSelectNodeForObject(
-    BuildContext context,
     ObjRef obj,
   ) async {
     codeViewController.clearState();
@@ -291,7 +286,7 @@
       // the object store.
       programExplorerController.clearSelection();
     }
-    await pushObject(context, obj, scriptRef: script);
+    await pushObject(obj, scriptRef: script);
   }
 }
 
