--- conflicted
+++ resolved
@@ -166,13 +166,12 @@
       object = CodeObject(
         ref: objRef,
       );
-<<<<<<< HEAD
     } else if (objRef.isObjectPool) {
       object = ObjectPoolObject(
-=======
+        ref: objRef,
+      );
     } else if (objRef.isICData) {
       object = ICDataObject(
->>>>>>> e1468741
         ref: objRef,
       );
     }
