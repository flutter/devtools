--- conflicted
+++ resolved
@@ -8,12 +8,9 @@
 import 'package:provider/provider.dart';
 
 import '../../../shared/analytics/constants.dart' as gac;
-<<<<<<< HEAD
+import '../../../shared/common_widgets.dart';
 import '../../../shared/globals.dart';
 import '../../../shared/primitives/auto_dispose.dart';
-=======
-import '../../../shared/common_widgets.dart';
->>>>>>> a12ffafd
 import '../../../shared/split.dart';
 import '../../../shared/ui/drop_down_button.dart';
 import '../../debugger/program_explorer.dart';
@@ -53,27 +50,22 @@
   late ObjectInspectorViewController controller;
 
   @override
-  void initState() {
-    super.initState();
-
-    addAutoDisposeListener(
-      scriptManager.sortedScripts,
-      () => controller.initializeForCurrentIsolate(context),
-    );
-  }
-
-  @override
   void didChangeDependencies() {
     super.didChangeDependencies();
     final vmDeveloperToolsController =
         Provider.of<VMDeveloperToolsController>(context);
-<<<<<<< HEAD
-    controller = vmDeveloperToolsController.objectInspectorViewController
-      ..init(context);
-=======
     controller = vmDeveloperToolsController.objectInspectorViewController;
     unawaited(controller.init());
->>>>>>> a12ffafd
+
+    addAutoDisposeListener(
+      controller.routingEventReporter,
+      () => controller.handleRoutingEvent(context),
+    );
+
+    addAutoDisposeListener(
+      scriptManager.sortedScripts,
+      controller.initializeForCurrentIsolate,
+    );
   }
 
   @override
@@ -143,31 +135,9 @@
               ObjectInspectorSelector.kObjectStore,
               gac.objectStore,
             ),
-<<<<<<< HEAD
-            DevToolsTab.create(
-              tabName: 'Class Hierarchy',
-              gaPrefix: gac.classHierarchy,
-            )
-          ],
-          tabViews: [
-            ProgramExplorer(
-              controller: controller.programExplorerController,
-              onNodeSelected: _onNodeSelected,
-              displayHeader: false,
-            ),
-            ObjectStoreViewer(
-              controller: controller.objectStoreController,
-              onLinkTapped: (objRef) => unawaited(
-                controller.findAndSelectNodeForObject(context, objRef),
-              ),
-            ),
-            ClassHierarchyExplorer(
-              controller: controller,
-=======
             _buildMenuItem(
               ObjectInspectorSelector.kClassHierarchy,
               gac.classHierarchy,
->>>>>>> a12ffafd
             ),
           ],
           onChanged: (newValue) => setState(() {
@@ -227,7 +197,6 @@
         objRef != controller.objectHistory.current.value?.ref) {
       unawaited(
         controller.pushObject(
-          context,
           objRef,
           scriptRef: location?.scriptRef,
         ),
