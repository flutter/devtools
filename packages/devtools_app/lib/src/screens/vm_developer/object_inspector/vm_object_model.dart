// Copyright 2022 The Chromium Authors. All rights reserved.
// Use of this source code is governed by a BSD-style license that can be
// found in the LICENSE file.

import 'package:collection/collection.dart';
import 'package:flutter/foundation.dart';
import 'package:vm_service/vm_service.dart';

import '../../../service/vm_service_wrapper.dart';
import '../../../shared/diagnostics/primitives/source_location.dart';
import '../../../shared/globals.dart';
import '../../../shared/primitives/utils.dart';
import '../vm_service_private_extensions.dart';

/// Wrapper class for storing Dart VM objects with their relevant VM
/// information.
abstract class VmObject {
  VmObject({required this.ref, this.scriptRef});

  final ObjRef ref;

  /// The script node selected on the FileExplorer of the ProgramExplorer
  /// corresponding to this VM object.
  final ScriptRef? scriptRef;

  VmServiceWrapper get _service => serviceManager.service!;

  IsolateRef? _isolate;

  Obj get obj;
  late Obj _obj;

  String? get name;

  SourceLocation? get _sourceLocation;

  Script? get script => _sourceScript;
  Script? _sourceScript;

  SourcePosition? get pos => _pos;
  SourcePosition? _pos;

  ValueListenable<bool> get fetchingReachableSize => _fetchingReachableSize;
  final _fetchingReachableSize = ValueNotifier<bool>(false);

  InstanceRef? get reachableSize => _reachableSize;
  InstanceRef? _reachableSize;

  ValueListenable<bool> get fetchingRetainedSize => _fetchingRetainedSize;
  final _fetchingRetainedSize = ValueNotifier<bool>(false);

  InstanceRef? get retainedSize => _retainedSize;
  InstanceRef? _retainedSize;

  ValueListenable<RetainingPath?> get retainingPath => _retainingPath;
  final _retainingPath = ValueNotifier<RetainingPath?>(null);

  ValueListenable<InboundReferences?> get inboundReferences =>
      _inboundReferences;
  final _inboundReferences = ValueNotifier<InboundReferences?>(null);

  @mustCallSuper
  Future<void> initialize() async {
    _isolate = serviceManager.isolateManager.selectedIsolate.value!;

    _obj = ref is Obj
        ? ref as Obj
        : await _service.getObject(_isolate!.id!, ref.id!);

    if (_sourceLocation != null) {
      _sourceScript = await _service.getObject(
        _isolate!.id!,
        scriptRef?.id ?? _sourceLocation!.script!.id!,
      ) as Script;

      final token = _sourceLocation!.tokenPos!;

      _pos = SourcePosition.calculatePosition(
        _sourceScript!,
        token,
      );
    }
  }

  Future<void> requestReachableSize() async {
    _fetchingReachableSize.value = true;
    _reachableSize = await _service.getReachableSize(_isolate!.id!, ref.id!);
    _fetchingReachableSize.value = false;
  }

  Future<void> requestRetainedSize() async {
    _fetchingRetainedSize.value = true;
    _retainedSize = await _service.getRetainedSize(_isolate!.id!, ref.id!);
    _fetchingRetainedSize.value = false;
  }

  Future<void> requestRetainingPath() async {
    _retainingPath.value =
        await _service.getRetainingPath(_isolate!.id!, ref.id!, 100);
  }

  Future<void> requestInboundsRefs() async {
    _inboundReferences.value =
        await _service.getInboundReferences(_isolate!.id!, ref.id!, 100);
  }
}

/// Stores a 'Class' VM object and provides an interface for obtaining the
/// Dart VM information related to this object.
class ClassObject extends VmObject {
  ClassObject({required super.ref, super.scriptRef});

  @override
  Class get obj => _obj as Class;

  @override
  String? get name => obj.name;

  InstanceSet? get instances => _instances;
  InstanceSet? _instances;

  @override
  SourceLocation? get _sourceLocation => obj.location;

  @override
  Future<void> initialize() async {
    await super.initialize();
    _instances = await _service.getInstances(_isolate!.id!, ref.id!, 100);
  }
}

/// Stores a function (Func type) VM object and provides an interface for
/// obtaining the Dart VM information related to this object.
class FuncObject extends VmObject {
  FuncObject({required super.ref, super.scriptRef});

  @override
  Func get obj => _obj as Func;

  @override
  String? get name => obj.name;

  @override
  SourceLocation? get _sourceLocation => obj.location;

  FunctionKind? get kind {
    final funcKind = obj.kind;
    return funcKind == null
        ? null
        : FunctionKind.values
            .firstWhereOrNull((element) => element.kind() == funcKind);
  }

  int? get deoptimizations => obj.deoptimizations;

  bool? get isOptimizable => obj.optimizable;

  bool? get isInlinable => obj.inlinable;

  bool? get hasIntrinsic => obj.intrinsic;

  bool? get isRecognized => obj.recognized;

  bool? get isNative => obj.native;

  String? get vmName => obj.vmName;

  late final Instance? icDataArray;

  @override
  Future<void> initialize() async {
    await super.initialize();

    icDataArray = await obj.icDataArray;
  }
}

/// Stores a 'Field' VM object and provides an interface for obtaining the
/// Dart VM information related to this object.
class FieldObject extends VmObject {
  FieldObject({required super.ref, super.scriptRef});

  @override
  Field get obj => _obj as Field;

  @override
  String? get name => obj.name;

  @override
  SourceLocation? get _sourceLocation => obj.location;

  bool? get guardNullable => obj.guardNullable;

  late final Class? guardClass;

  late final GuardClassKind? guardClassKind;

  @override
  Future<void> initialize() async {
    await super.initialize();

    guardClassKind = obj.guardClassKind();

    guardClass =
        guardClassKind == GuardClassKind.single ? await obj.guardClass : null;
  }
}

/// Stores a 'Library' VM object and provides an interface for obtaining the
/// Dart VM information related to this object.
class LibraryObject extends VmObject {
  LibraryObject({required super.ref, super.scriptRef});

  @override
  Library get obj => _obj as Library;

  @override
  SourceLocation? get _sourceLocation => null;

  @override
  String? get name => obj.name;

  String? get vmName => obj.vmName;
}

/// Stores a 'Script' VM object and provides an interface for obtaining the
/// Dart VM information related to this object.
class ScriptObject extends VmObject {
  ScriptObject({required super.ref, super.scriptRef});

  @override
  Script get obj => _obj as Script;

  @override
  SourceLocation? get _sourceLocation => null;

  @override
  String? get name => fileNameFromUri(obj.uri ?? scriptRef?.uri);

  DateTime get loadTime => DateTime.fromMillisecondsSinceEpoch(obj.loadTime);
}

//TODO(mtaylee): finish class implementation.
class InstanceObject extends VmObject {
  InstanceObject({required super.ref, super.scriptRef});

  @override
  Instance get obj => _obj as Instance;

  @override
  SourceLocation? get _sourceLocation => null;

  @override
  String? get name => obj.name;
}

class CodeObject extends VmObject {
  CodeObject({required super.ref, super.scriptRef});

  @override
  Code get obj => _obj as Code;

  @override
  SourceLocation? get _sourceLocation => null;

  @override
  String? get name => obj.name;
}

<<<<<<< HEAD
class ObjectPoolObject extends VmObject {
  ObjectPoolObject({required super.ref, super.scriptRef});

  @override
  ObjectPool get obj => _obj.asObjectPool;

  @override
  SourceLocation? get _sourceLocation => null;

  @override
  String? get name => null;
=======
/// Stores an 'ICData' VM object and provides an interface for obtaining the
/// Dart VM information related to this object.
class ICDataObject extends VmObject {
  ICDataObject({required super.ref});

  @override
  SourceLocation? get _sourceLocation => null;

  @override
  String? get name => '(${obj.selector})';

  @override
  ICData get obj => _obj.asICData;
>>>>>>> e1468741
}<|MERGE_RESOLUTION|>--- conflicted
+++ resolved
@@ -267,7 +267,8 @@
   String? get name => obj.name;
 }
 
-<<<<<<< HEAD
+/// Stores an 'ObjectPool' VM object and provides an interface for obtaining
+/// then Dart VM information related to this object.
 class ObjectPoolObject extends VmObject {
   ObjectPoolObject({required super.ref, super.scriptRef});
 
@@ -275,11 +276,12 @@
   ObjectPool get obj => _obj.asObjectPool;
 
   @override
-  SourceLocation? get _sourceLocation => null;
-
-  @override
   String? get name => null;
-=======
+  
+  @override
+  SourceLocation? get _sourceLocation => null;
+}
+
 /// Stores an 'ICData' VM object and provides an interface for obtaining the
 /// Dart VM information related to this object.
 class ICDataObject extends VmObject {
@@ -293,5 +295,4 @@
 
   @override
   ICData get obj => _obj.asICData;
->>>>>>> e1468741
 }