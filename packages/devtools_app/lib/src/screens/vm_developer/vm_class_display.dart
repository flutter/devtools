--- conflicted
+++ resolved
@@ -51,46 +51,7 @@
   ClassObject clazz,
 ) {
   return [
-<<<<<<< HEAD
-    selectableTextBuilderMapEntry('Object Class', clazz.obj.type),
-    selectableTextBuilderMapEntry(
-      'Shallow Size',
-      prettyPrintBytes(
-        clazz.obj.size ?? 0,
-        includeUnit: true,
-        kbFractionDigits: 1,
-        maxBytes: 512,
-      ),
-    ),
-    MapEntry(
-      'Reachable Size',
-      (context) => RequestableSizeWidget(
-        fetching: clazz.fetchingReachableSize,
-        requestedSize: clazz.reachableSize,
-        requestFunction: clazz.requestReachableSize,
-      ),
-    ),
-    MapEntry(
-      'Retained Size',
-      (context) => RequestableSizeWidget(
-        fetching: clazz.fetchingRetainedSize,
-        requestedSize: clazz.retainedSize,
-        requestFunction: clazz.requestRetainedSize,
-      ),
-    ),
-    selectableTextBuilderMapEntry(
-      'Library',
-      clazz.obj.library?.name?.isEmpty ?? false
-          ? clazz.script?.uri
-          : clazz.obj.library?.name,
-    ),
-    selectableTextBuilderMapEntry(
-      'Script',
-      '${fileNameFromUri(clazz.script?.uri) ?? ''}:${clazz.pos?.toString() ?? ''}',
-    ),
-=======
     ...vmObjectGeneralDataRows(clazz),
->>>>>>> a68fa4de
     selectableTextBuilderMapEntry('Superclass', clazz.obj.superClass?.name),
     selectableTextBuilderMapEntry('SuperType', clazz.obj.superType?.name),
     selectableTextBuilderMapEntry(
