--- conflicted
+++ resolved
@@ -41,109 +41,19 @@
       ],
     );
   }
-<<<<<<< HEAD
 }
 
 // TODO(mtaylee): Delete 'Currently allocated instances' row when
 // ClassInstancesWidget implementation is completed.
 /// Generates a list of key-value pairs (map entries) containing the general
 /// information of the class object [clazz].
-List<MapEntry<String, Object?>> _classDataRows(ClassObject clazz) {
+List<MapEntry<String, Widget Function(BuildContext)>> _classDataRows(
+    ClassObject clazz) {
   return [
     ...vmObjectGeneralDataRows(clazz),
-    MapEntry('Superclass', clazz.obj.superClass?.name),
-    MapEntry('SuperType', clazz.obj.superType?.name),
-    MapEntry(
-=======
-
-  void _onExpandRetainingPath(bool expanded) {
-    if (clazz.retainingPath.value == null) clazz.requestRetainingPath();
-  }
-
-  void _onExpandInboundRefs(bool expanded) {
-    if (clazz.inboundReferences.value == null) clazz.requestInboundsRefs();
-  }
-}
-
-/// Displays general VM information of the Class Object.
-class ClassInfoWidget extends StatelessWidget implements PreferredSizeWidget {
-  const ClassInfoWidget({
-    required this.classDataRows,
-  });
-
-  final List<MapEntry<String, Widget Function(BuildContext)>> classDataRows;
-
-  @override
-  Widget build(BuildContext context) {
-    return SizedBox.fromSize(
-      size: preferredSize,
-      child: VMInfoCard(
-        title: 'General Information',
-        rowKeyValues: classDataRows,
-      ),
-    );
-  }
-
-  @override
-  Size get preferredSize => Size.fromHeight(
-        areaPaneHeaderHeight +
-            classDataRows.length * defaultRowHeight +
-            defaultSpacing,
-      );
-}
-
-List<MapEntry<String, Widget Function(BuildContext)>> _classDataRows(
-  ClassObject clazz,
-) {
-  return [
-    selectableTextBuilderMapEntry('Object Class', clazz.obj.type),
-    selectableTextBuilderMapEntry(
-      'Shallow Size',
-      prettyPrintBytes(
-        clazz.obj.size ?? 0,
-        includeUnit: true,
-        kbFractionDigits: 1,
-        maxBytes: 512,
-      ),
-    ),
-    MapEntry(
-      'Reachable Size',
-      (context) => ValueListenableBuilder<bool>(
-        valueListenable: clazz.fetchingReachableSize,
-        builder: (context, fetching, _) => fetching
-            ? const CircularProgressIndicator()
-            : RequestableSizeWidget(
-                requestedSize: clazz.reachableSize,
-                requestFunction: clazz.requestReachableSize,
-              ),
-      ),
-    ),
-    MapEntry(
-      'Retained Size',
-      (context) => ValueListenableBuilder<bool>(
-        valueListenable: clazz.fetchingRetainedSize,
-        builder: (context, fetching, _) => fetching
-            ? const CircularProgressIndicator()
-            : RequestableSizeWidget(
-                requestedSize: clazz.retainedSize,
-                requestFunction: clazz.requestRetainedSize,
-              ),
-      ),
-    ),
-    selectableTextBuilderMapEntry(
-      'Library',
-      clazz.obj.library?.name?.isEmpty ?? false
-          ? clazz.script?.uri
-          : clazz.obj.library?.name,
-    ),
-    selectableTextBuilderMapEntry(
-      'Script',
-      '${fileNameFromUri(clazz.script?.uri) ?? ''}:${clazz.pos?.toString() ?? ''}',
-    ),
     selectableTextBuilderMapEntry('Superclass', clazz.obj.superClass?.name),
     selectableTextBuilderMapEntry('SuperType', clazz.obj.superType?.name),
     selectableTextBuilderMapEntry(
->>>>>>> 13ab6ed9
       'Currently allocated instances',
       clazz.instances?.totalCount?.toString(),
     ),
