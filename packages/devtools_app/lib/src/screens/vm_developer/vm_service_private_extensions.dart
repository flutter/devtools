--- conflicted
+++ resolved
@@ -167,9 +167,9 @@
   /// `true` if this object is an instance of [ICDataRef].
   bool get isICData => vmType == _icDataType;
 
-<<<<<<< HEAD
-  /// Casts the current [ObjRef] into an instance of [ICData].
-  ICData get asICData => ICData.parse(json!);
+
+  /// Casts the current [ObjRef] into an instance of [ICDataRef].
+  ICDataRef get asICData => ICDataRef.parse(json!)!;
 
   /// `true` if this object is an instance of [ObjectPool].
   bool get isObjectPool => vmType == _objectPoolType;
@@ -178,17 +178,11 @@
   ObjectPoolRef get asObjectPool => ObjectPoolRef.parse(json!);
 }
 
+/// An extension on [Obj] which allows for access to VM internal fields.
 extension ObjPrivateViewExtension on Obj {
   /// Casts the current [Obj] into an instance of [ObjectPool].
   ObjectPool get asObjectPool => ObjectPool.parse(json!);
-=======
-  /// Casts the current [ObjRef] into an instance of [ICDataRef].
-  ICDataRef get asICData => ICDataRef.parse(json!)!;
->>>>>>> e1468741
-}
-
-/// An extension on [Obj] which allows for access to VM internal fields.
-extension ObjPrivateViewExtension on Obj {
+
   /// Casts the current [Obj] into an instance of [ICData].
   ICData get asICData => ICData.parse(json!)!;
 }
