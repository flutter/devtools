--- conflicted
+++ resolved
@@ -37,7 +37,6 @@
   String get vmName => json!['_vmName'];
 }
 
-<<<<<<< HEAD
 /// An extension on [InboundReferences] which allows for access to
 /// VM internal fields.
 extension InboundReferenceExtension on InboundReferences {
@@ -47,7 +46,8 @@
   int? parentWordOffset(int inboundReferenceIndex) {
     return json![referencesKey]?[inboundReferenceIndex]?[parentWordOffsetKey];
   }
-=======
+}
+
 class HeapStats {
   const HeapStats({
     required this.count,
@@ -80,5 +80,4 @@
   HeapStats get oldSpace => json!.containsKey(oldSpaceKey)
       ? HeapStats.parse(json![oldSpaceKey].cast<int>())
       : const HeapStats.empty();
->>>>>>> 8738a5d2
 }