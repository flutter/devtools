--- conflicted
+++ resolved
@@ -565,15 +565,6 @@
   }
 }
 
-<<<<<<< HEAD
-=======
-String? _fileNameFromUri(String? uri) {
-  if (uri == null) return null;
-  final parts = uri.split('/');
-  return parts[parts.length - 1];
-}
-
->>>>>>> 7dba4d68
 /// A widget for the object inspector historyViewport containing the main
 /// layout of information widgets related to VM object types.
 class VmObjectDisplayBasicLayout extends StatelessWidget {
