--- conflicted
+++ resolved
@@ -230,7 +230,7 @@
     objectRefName =
         (objectRef.name?.isEmpty ?? false) ? objectRef.uri : objectRef.name;
   } else if (objectRef is ScriptRef) {
-    objectRefName = _fileNameFromUri(objectRef.uri);
+    objectRefName = fileNameFromUri(objectRef.uri);
   } else if (objectRef is InstanceRef) {
     objectRefName = objectRef.name ??
         'Instance of ${objectRef.classRef?.name ?? '<Class>'}';
@@ -595,16 +595,6 @@
     return description.toString();
   }
 }
-
-<<<<<<< HEAD
-String? _fileNameFromUri(String? uri) => uri?.split('/').last;
-=======
-String? _fileNameFromUri(String? uri) {
-  if (uri == null) return null;
-  final parts = uri.split('/');
-  return parts[parts.length - 1];
-}
->>>>>>> 7dba4d68
 
 /// A widget for the object inspector historyViewport containing the main
 /// layout of information widgets related to VM object types.
@@ -724,7 +714,7 @@
     if (object is! ScriptObject && object is! LibraryObject)
       selectableTextBuilderMapEntry(
         'Script',
-        '${_fileNameFromUri(object.script?.uri) ?? ''}:${object.pos?.toString() ?? ''}',
+        '${fileNameFromUri(object.script?.uri) ?? ''}:${object.pos?.toString() ?? ''}',
       ),
   ];
 }