--- conflicted
+++ resolved
@@ -28,7 +28,8 @@
     );
   }
 
-  final programExplorerController = ProgramExplorerController();
+  final programExplorerController =
+      ProgramExplorerController(showCodeNodes: true);
 
   final objectHistory = ObjectHistory();
 
@@ -129,15 +130,11 @@
         scriptRef: _currentScriptRef,
       );
     } else if (objRef is InstanceRef) {
-<<<<<<< HEAD
       object = InstanceObject(
         ref: objRef,
       );
-=======
-      object = InstanceObject(ref: objRef);
     } else if (objRef is CodeRef) {
       object = CodeObject(ref: objRef);
->>>>>>> b677d7e5
     }
 
     await object?.initialize();
