// Copyright 2019 The Chromium Authors. All rights reserved.
// Use of this source code is governed by a BSD-style license that can be
// found in the LICENSE file.

import 'package:flutter/material.dart';

import '../../shared/analytics/constants.dart' as gac;
import '../../shared/common_widgets.dart';
import '../../shared/http/http_request_data.dart';
import '../../shared/ui/tab.dart';
import 'network_controller.dart';
import 'network_model.dart';
import 'network_request_inspector_views.dart';

/// A [Widget] which displays information about a network request.
class NetworkRequestInspector extends StatelessWidget {
  const NetworkRequestInspector(this.controller, {super.key});

  static const _overviewTabTitle = 'Overview';
  static const _headersTabTitle = 'Headers';
  static const _requestTabTitle = 'Request';
  static const _responseTabTitle = 'Response';
  static const _cookiesTabTitle = 'Cookies';

  // TODO(kenz): remove these keys and use a text finder to lookup widgets in test.

  @visibleForTesting
  static const overviewTabKey = Key(_overviewTabTitle);
  @visibleForTesting
  static const headersTabKey = Key(_headersTabTitle);
  @visibleForTesting
  static const responseTabKey = Key(_responseTabTitle);
  @visibleForTesting
  static const cookiesTabKey = Key(_cookiesTabTitle);
  @visibleForTesting
  static const noRequestSelectedKey = Key('No Request Selected');

  final NetworkController controller;

  DevToolsTab _buildTab({required String tabName, Widget? trailing}) {
    return DevToolsTab.create(
      tabName: tabName,
      gaPrefix: 'requestInspectorTab',
      trailing: trailing,
    );
  }

  @override
  Widget build(BuildContext context) {
    return ValueListenableBuilder<NetworkRequest?>(
      valueListenable: controller.selectedRequest,
      builder: (context, data, _) {
<<<<<<< HEAD
        late final tabs = <DevToolsTab>[
          _buildTab(tabName: NetworkRequestInspector._overviewTabTitle),
          if (data is DartIOHttpRequestData) ...[
            _buildTab(tabName: NetworkRequestInspector._headersTabTitle),
            if (data.requestBody != null)
              _buildTab(
                tabName: NetworkRequestInspector._requestTabTitle,
                trailing: HttpViewTrailingCopyButton(
                  data,
                  (data) => data.requestBody,
                ),
              ),
            if (data.responseBody != null)
              _buildTab(
                tabName: NetworkRequestInspector._responseTabTitle,
                trailing: Row(
                  children: [
                    HttpResponseTrailingDropDown(
                      data,
                      currentResponseViewType: controller.currentResponseViewType,
                      onChanged: (value) =>
                          controller.setResponseViewType = value,
                    ),
                    HttpViewTrailingCopyButton(
                      data,
                      (data) => data.responseBody,
                    ),
                  ],
                ),
              ),
            if (data.hasCookies)
              _buildTab(tabName: NetworkRequestInspector._cookiesTabTitle),
          ],
        ];
        late final tabViews = [
          if (data != null) ...[
            NetworkRequestOverviewView(data),
            if (data is DartIOHttpRequestData) ...[
              HttpRequestHeadersView(data),
              if (data.requestBody != null) HttpRequestView(data),
              if (data.responseBody != null)
                HttpResponseView(
                  data,
                  currentResponseViewType: controller.currentResponseViewType,
                ),
              if (data.hasCookies) HttpRequestCookiesView(data),
            ],
          ],
        ].map((e) => OutlineDecoration.onlyTop(child: e)).toList();

=======
>>>>>>> 4bdf6e70
        return RoundedOutlinedBorder(
          child: (data == null)
              ? Center(
                  child: Text(
                    'No request selected',
                    key: NetworkRequestInspector.noRequestSelectedKey,
                    style: Theme.of(context).textTheme.titleLarge,
                  ),
                )
              : AnalyticsTabbedView(
                  tabs: _generateTabs(data),
                  gaScreen: gac.network,
                ),
        );
      },
    );
  }

  List<({DevToolsTab tab, Widget tabView})> _generateTabs(
    NetworkRequest data,
  ) =>
      [
        (
          tab: _buildTab(tabName: NetworkRequestInspector._overviewTabTitle),
          tabView: NetworkRequestOverviewView(data),
        ),
        if (data is DartIOHttpRequestData) ...[
          (
            tab: _buildTab(tabName: NetworkRequestInspector._headersTabTitle),
            tabView: HttpRequestHeadersView(data),
          ),
          if (data.requestBody != null)
            (
              tab: _buildTab(
                tabName: NetworkRequestInspector._requestTabTitle,
                trailing: HttpViewTrailingCopyButton(
                  data,
                  (data) => data.requestBody,
                ),
              ),
              tabView: HttpRequestView(data),
            ),
          if (data.responseBody != null)
            (
              tab: _buildTab(
                tabName: NetworkRequestInspector._responseTabTitle,
                trailing: HttpViewTrailingCopyButton(
                  data,
                  (data) => data.responseBody,
                ),
              ),
              tabView: HttpResponseView(data),
            ),
          if (data.hasCookies)
            (
              tab: _buildTab(
                tabName: NetworkRequestInspector._cookiesTabTitle,
              ),
              tabView: HttpRequestCookiesView(data),
            ),
        ],
      ]
          .map(
            (t) => (
              tab: t.tab,
              tabView: OutlineDecoration.onlyTop(child: t.tabView)
            ),
          )
          .toList();
}<|MERGE_RESOLUTION|>--- conflicted
+++ resolved
@@ -50,59 +50,6 @@
     return ValueListenableBuilder<NetworkRequest?>(
       valueListenable: controller.selectedRequest,
       builder: (context, data, _) {
-<<<<<<< HEAD
-        late final tabs = <DevToolsTab>[
-          _buildTab(tabName: NetworkRequestInspector._overviewTabTitle),
-          if (data is DartIOHttpRequestData) ...[
-            _buildTab(tabName: NetworkRequestInspector._headersTabTitle),
-            if (data.requestBody != null)
-              _buildTab(
-                tabName: NetworkRequestInspector._requestTabTitle,
-                trailing: HttpViewTrailingCopyButton(
-                  data,
-                  (data) => data.requestBody,
-                ),
-              ),
-            if (data.responseBody != null)
-              _buildTab(
-                tabName: NetworkRequestInspector._responseTabTitle,
-                trailing: Row(
-                  children: [
-                    HttpResponseTrailingDropDown(
-                      data,
-                      currentResponseViewType: controller.currentResponseViewType,
-                      onChanged: (value) =>
-                          controller.setResponseViewType = value,
-                    ),
-                    HttpViewTrailingCopyButton(
-                      data,
-                      (data) => data.responseBody,
-                    ),
-                  ],
-                ),
-              ),
-            if (data.hasCookies)
-              _buildTab(tabName: NetworkRequestInspector._cookiesTabTitle),
-          ],
-        ];
-        late final tabViews = [
-          if (data != null) ...[
-            NetworkRequestOverviewView(data),
-            if (data is DartIOHttpRequestData) ...[
-              HttpRequestHeadersView(data),
-              if (data.requestBody != null) HttpRequestView(data),
-              if (data.responseBody != null)
-                HttpResponseView(
-                  data,
-                  currentResponseViewType: controller.currentResponseViewType,
-                ),
-              if (data.hasCookies) HttpRequestCookiesView(data),
-            ],
-          ],
-        ].map((e) => OutlineDecoration.onlyTop(child: e)).toList();
-
-=======
->>>>>>> 4bdf6e70
         return RoundedOutlinedBorder(
           child: (data == null)
               ? Center(
@@ -149,12 +96,26 @@
             (
               tab: _buildTab(
                 tabName: NetworkRequestInspector._responseTabTitle,
-                trailing: HttpViewTrailingCopyButton(
-                  data,
-                  (data) => data.responseBody,
+                trailing: Row(
+                  children: [
+                    HttpResponseTrailingDropDown(
+                      data,
+                      currentResponseViewType:
+                          controller.currentResponseViewType,
+                      onChanged: (value) =>
+                          controller.setResponseViewType = value,
+                    ),
+                    HttpViewTrailingCopyButton(
+                      data,
+                      (data) => data.responseBody,
+                    ),
+                  ],
                 ),
               ),
-              tabView: HttpResponseView(data),
+              tabView: HttpResponseView(
+                data,
+                currentResponseViewType: controller.currentResponseViewType,
+              ),
             ),
           if (data.hasCookies)
             (
