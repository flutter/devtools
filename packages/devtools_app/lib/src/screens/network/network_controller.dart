// Copyright 2019 The Chromium Authors. All rights reserved.
// Use of this source code is governed by a BSD-style license that can be
// found in the LICENSE file.

import 'dart:async';

import 'package:flutter/foundation.dart';
import 'package:vm_service/vm_service.dart';

import '../../shared/config_specific/logger/allowed_error.dart';
import '../../shared/globals.dart';
import '../../shared/http/http_request_data.dart';
import '../../shared/http/http_service.dart' as http_service;
import '../../shared/primitives/auto_dispose.dart';
import '../../shared/primitives/utils.dart';
import '../../shared/ui/filter.dart';
import '../../shared/ui/search.dart';
import 'network_model.dart';
import 'network_screen.dart';
import 'network_service.dart';

class NetworkController extends DisposableController
    with
        SearchControllerMixin<NetworkRequest>,
        FilterControllerMixin<NetworkRequest>,
        AutoDisposeControllerMixin {
  NetworkController() {
    _networkService = NetworkService(this);
<<<<<<< HEAD
    _currentNetworkRequests = CurrentNetworkRequests(onDataUpdate: _updateData);
=======
    subscribeToFilterChanges();
>>>>>>> e56d5b4b
  }

  static const methodFilterId = 'network-method-filter';

  static const statusFilterId = 'network-status-filter';

  static const typeFilterId = 'network-type-filter';

  @override
  Map<String, QueryFilterArgument> createQueryFilterArgs() => {
        methodFilterId: QueryFilterArgument(keys: ['method', 'm']),
        statusFilterId: QueryFilterArgument(keys: ['status', 's']),
        typeFilterId: QueryFilterArgument(keys: ['type', 't']),
      };

  /// Notifies that new Network requests have been processed.
  ValueListenable<NetworkRequests> get requests => _requests;

  final _requests = ValueNotifier<NetworkRequests>(NetworkRequests());

  final selectedRequest = ValueNotifier<NetworkRequest?>(null);
  late CurrentNetworkRequests _currentNetworkRequests;

  /// Notifies that the timeline is currently being recorded.
  ValueListenable<bool> get recordingNotifier => _recordingNotifier;
  final _recordingNotifier = ValueNotifier<bool>(false);

  @visibleForTesting
  NetworkService get networkService => _networkService;
  late NetworkService _networkService;

  /// The timeline timestamps are relative to when the VM started.
  ///
  /// This value is equal to
  /// `DateTime.now().microsecondsSinceEpoch - _profileStartMicros` when
  /// recording is started is used to calculate the correct wall-time for
  /// timeline events.
  late int _timelineMicrosOffset;

  /// The last timestamp at which HTTP and Socket information was refreshed.
  int lastRefreshMicros = 0;

  Timer? _pollingTimer;

  @visibleForTesting
  bool get isPolling => _pollingTimer != null;

  void _processHttpProfileRequests({
    required int timelineMicrosOffset,
    required List<HttpProfileRequest> httpRequests,
    required CurrentNetworkRequests currentRequests,
  }) {
    for (final request in httpRequests) {
      currentRequests.updateOrAdd(request, timelineMicrosOffset);
    }
  }

  @visibleForTesting
  NetworkRequests processNetworkTrafficHelper(
    List<SocketStatistic> sockets,
    List<HttpProfileRequest>? httpRequests,
    int timelineMicrosOffset, {
    required CurrentNetworkRequests currentRequests,
    required List<DartIOHttpRequestData> invalidRequests,
  }) {
    currentRequests.updateWebSocketRequests(sockets, timelineMicrosOffset);

    // If we have updated data for the selected web socket, we need to update
    // the value.
    final currentSelectedRequestId = selectedRequest.value?.id;
    if (currentSelectedRequestId != null) {
      selectedRequest.value ??=
          currentRequests.requestsMapping[currentSelectedRequestId];
    }

    _processHttpProfileRequests(
      timelineMicrosOffset: timelineMicrosOffset,
      httpRequests: httpRequests!,
      currentRequests: currentRequests,
    );

    return NetworkRequests(
      requests: currentRequests.requestsMapping.values.toList(),
      invalidHttpRequests: invalidRequests,
    );
  }

  void processNetworkTraffic({
    required List<SocketStatistic> sockets,
    required List<HttpProfileRequest>? httpRequests,
  }) {
    // Trigger refresh.
    _requests.value = processNetworkTrafficHelper(
      sockets,
      httpRequests,
      _timelineMicrosOffset,
      currentRequests: _currentNetworkRequests,
      invalidRequests: [],
    );
    _updateData();
    _updateSelection();
  }

  void _updatePollingState(bool recording) {
    if (recording) {
      _pollingTimer ??= Timer.periodic(
        // TODO(kenz): look into improving performance by caching more data.
        // Polling less frequently helps performance.
        const Duration(milliseconds: 2000),
        (_) => unawaited(_networkService.refreshNetworkData()),
      );
    } else {
      _pollingTimer?.cancel();
      _pollingTimer = null;
    }
  }

  Future<void> startRecording() async {
    await _startRecording(alreadyRecordingHttp: await recordingHttpTraffic());
  }

  /// Enables network traffic recording on all isolates and starts polling for
  /// HTTP and Socket information.
  ///
  /// If `alreadyRecording` is true, the last refresh time will be assumed to
  /// be the beginning of the process (time 0).
  Future<void> _startRecording({
    bool alreadyRecordingHttp = false,
  }) async {
    // Cancel existing polling timer before starting recording.
    _updatePollingState(false);

    final timestamp = await _networkService.updateLastRefreshTime(
      alreadyRecordingHttp: alreadyRecordingHttp,
    );

    // Determine the offset that we'll use to calculate the approximate
    // wall-time a request was made. This won't be 100% accurate, but it should
    // easily be within a second.
    _timelineMicrosOffset = DateTime.now().microsecondsSinceEpoch - timestamp;
    // TODO(jacobr): add an intermediate manager class to track which flags are
    // set. We are setting more flags than we probably need to here but setting
    // fewer flags risks breaking functionality on the timeline view that
    // assumes that all flags are set.
    await allowedError(
      serviceManager.service!.setVMTimelineFlags(['GC', 'Dart', 'Embedder']),
    );

    // TODO(kenz): only call these if http logging and socket profiling are not
    // already enabled. Listen to service manager streams for this info.
    await Future.wait([
      http_service.toggleHttpRequestLogging(true),
      networkService.toggleSocketProfiling(true),
    ]);
    togglePolling(true);
  }

  void stopRecording() {
    togglePolling(false);
  }

  void togglePolling(bool state) {
    // Do not toggle the vm recording state - just enable or disable polling.
    _updatePollingState(state);
    _recordingNotifier.value = state;
  }

  Future<bool> recordingHttpTraffic() async {
    bool enabled = true;
    final service = serviceManager.service!;
    await service.forEachIsolate(
      (isolate) async {
        final httpFuture = service.httpEnableTimelineLogging(isolate.id!);
        // The above call won't complete immediately if the isolate is paused,
        // so give up waiting after 500ms.
        final state = await timeout(httpFuture, 500);
        if (state?.enabled != true) {
          enabled = false;
        }
      },
    );
    return enabled;
  }

  /// Clears the HTTP profile and socket profile from the vm, and resets the
  /// last refresh timestamp to the current time.
  Future<void> clear() async {
    await _networkService.clearData();
    _requests.value = NetworkRequests();
    _currentNetworkRequests.clear();
    resetFilter();
    _updateData();
    _updateSelection();
  }

  void _updateData() {
    filterData(activeFilter.value);
    refreshSearchMatches();
  }

  void _updateSelection() {
    final selected = selectedRequest.value;
    if (selected != null) {
      final requests = filteredData.value;
      if (!requests.contains(selected)) {
        selectedRequest.value = null;
      }
    }
  }

  @override
  List<NetworkRequest> matchesForSearch(
    String search, {
    bool searchPreviousMatches = false,
  }) {
    if (search.isEmpty) return [];
    final matches = <NetworkRequest>[];
    if (searchPreviousMatches) {
      final previousMatches = searchMatches.value;
      for (final previousMatch in previousMatches) {
        if (previousMatch.uri.caseInsensitiveContains(search)) {
          matches.add(previousMatch);
        }
      }
    } else {
      final currentRequests = filteredData.value;
      for (final request in currentRequests) {
        if (request.uri.caseInsensitiveContains(search)) {
          matches.add(request);
        }
      }
    }
    return matches;
  }

  @override
  void filterData(Filter<NetworkRequest> filter) {
    super.filterData(filter);
    serviceManager.errorBadgeManager.clearErrors(NetworkScreen.id);
    final queryFilter = filter.queryFilter;
    if (queryFilter.isEmpty) {
      _requests.value.requests.forEach(_checkForError);
      filteredData
        ..clear()
        ..addAll(_requests.value.requests);
      return;
    }
    filteredData
      ..clear()
      ..addAll(
        _requests.value.requests.where((NetworkRequest r) {
          final methodArg = queryFilter.filterArguments[methodFilterId];
          if (methodArg != null && !methodArg.matchesValue(r.method)) {
            return false;
          }

          final statusArg = queryFilter.filterArguments[statusFilterId];
          if (statusArg != null && !statusArg.matchesValue(r.status)) {
            return false;
          }

          final typeArg = queryFilter.filterArguments[typeFilterId];
          if (typeArg != null && !typeArg.matchesValue(r.type)) {
            return false;
          }

          if (queryFilter.substrings.isNotEmpty) {
            for (final substring in queryFilter.substrings) {
              bool matches(String? stringToMatch) {
                if (stringToMatch?.caseInsensitiveContains(substring) == true) {
                  _checkForError(r);
                  return true;
                }
                return false;
              }

              if (matches(r.uri)) return true;
              if (matches(r.method)) return true;
              if (matches(r.status)) return true;
              if (matches(r.type)) return true;
            }
            return false;
          }
          _checkForError(r);
          return true;
        }).toList(),
      );
  }

  void _checkForError(NetworkRequest r) {
    if (r.didFail) {
      serviceManager.errorBadgeManager.incrementBadgeCount(NetworkScreen.id);
    }
  }
}

class CurrentNetworkRequests {
  CurrentNetworkRequests({required this.onDataUpdate});

  Map<String, NetworkRequest> requestsMapping = <String, NetworkRequest>{};
  VoidCallback onDataUpdate; // TODO: Callback naming rules

  void updateOrAdd(
    HttpProfileRequest request,
    int timelineMicrosOffset,
  ) {
    final wrapped = DartIOHttpRequestData(
      timelineMicrosOffset,
      request,
      requestFullDataFromVmService: false,
    );
    if (!requestsMapping.containsKey(request.id)) {
      requestsMapping[wrapped.id] = wrapped;
    } else {
      (requestsMapping[request.id] as DartIOHttpRequestData).merge(wrapped);
    }
  }

  void updateWebSocketRequests(
    List<SocketStatistic> sockets,
    int timelineMicrosOffset,
  ) {
    for (final socket in sockets) {
      final webSocket = WebSocket(socket, timelineMicrosOffset);

      if (requestsMapping.containsKey(webSocket.id)) {
        // If we override an entry that is not a Websocket then that means
        // the ids of the requestMapping entries may collide with other types
        // of requests.
        assert(requestsMapping[webSocket.id] is WebSocket);
      }

      requestsMapping[webSocket.id] = webSocket;
    }
  }

  void clear() {
    requestsMapping.clear();
  }
}<|MERGE_RESOLUTION|>--- conflicted
+++ resolved
@@ -26,11 +26,8 @@
         AutoDisposeControllerMixin {
   NetworkController() {
     _networkService = NetworkService(this);
-<<<<<<< HEAD
     _currentNetworkRequests = CurrentNetworkRequests(onDataUpdate: _updateData);
-=======
     subscribeToFilterChanges();
->>>>>>> e56d5b4b
   }
 
   static const methodFilterId = 'network-method-filter';
