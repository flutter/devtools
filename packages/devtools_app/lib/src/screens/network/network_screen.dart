// Copyright 2019 The Chromium Authors. All rights reserved.
// Use of this source code is governed by a BSD-style license that can be
// found in the LICENSE file.

import 'dart:async';

import 'package:flutter/foundation.dart';
import 'package:flutter/material.dart';
import 'package:provider/provider.dart';

import '../../shared/analytics/analytics.dart' as ga;
import '../../shared/analytics/constants.dart' as gac;
import '../../shared/common_widgets.dart';
import '../../shared/globals.dart';
import '../../shared/http/curl_command.dart';
import '../../shared/http/http_request_data.dart';
import '../../shared/primitives/auto_dispose.dart';
import '../../shared/primitives/simple_items.dart';
import '../../shared/primitives/utils.dart';
import '../../shared/screen.dart';
import '../../shared/split.dart';
import '../../shared/table/table.dart';
import '../../shared/table/table_data.dart';
import '../../shared/theme.dart';
import '../../shared/ui/filter.dart';
import '../../shared/ui/search.dart';
import '../../shared/utils.dart';
import 'network_controller.dart';
import 'network_model.dart';
import 'network_request_inspector.dart';

class NetworkScreen extends Screen {
  NetworkScreen()
      : super.conditional(
          id: id,
          requiresDartVm: true,
          title: ScreenMetaData.network.title,
          icon: Icons.network_check,
        );

  static final id = ScreenMetaData.network.id;

  @override
  String get docPageId => screenId;

  @override
  Widget build(BuildContext context) => const NetworkScreenBody();

  @override
  Widget buildStatus(BuildContext context) {
    final networkController = Provider.of<NetworkController>(context);
    final color = Theme.of(context).textTheme.bodyMedium!.color!;

    return DualValueListenableBuilder<NetworkRequests, List<NetworkRequest>>(
      firstListenable: networkController.requests,
      secondListenable: networkController.filteredData,
      builder: (context, networkRequests, filteredRequests, child) {
        final filteredCount = filteredRequests.length;
        final totalCount = networkRequests.requests.length;
        return Row(
          mainAxisSize: MainAxisSize.min,
          children: [
            Text(
              'Showing ${nf.format(filteredCount)} of '
              '${nf.format(totalCount)} '
              '${pluralize('request', totalCount)}',
            ),
            const SizedBox(width: denseSpacing),
            child!,
          ],
        );
      },
      child: ValueListenableBuilder<bool>(
        valueListenable: networkController.recordingNotifier,
        builder: (context, recording, _) {
          return SizedBox(
            width: smallProgressSize,
            height: smallProgressSize,
            child: recording
                ? SmallCircularProgressIndicator(
                    valueColor: AlwaysStoppedAnimation<Color>(color),
                  )
                : const SizedBox(),
          );
        },
      ),
    );
  }
}

class NetworkScreenBody extends StatefulWidget {
  const NetworkScreenBody();

  static const filterQueryInstructions = '''
Type a filter query to show or hide specific requests.

Any text that is not paired with an available filter key below will be queried against all categories (method, uri, status, type).

Available filters:
    'method', 'm'       (e.g. 'm:get', '-m:put,patch')
    'status', 's'           (e.g. 's:200', '-s:404')
    'type', 't'               (e.g. 't:json', '-t:ws')

Example queries:
    'my-endpoint method:put,post -status:404 type:json'
    'example.com -m:get s:200,201 t:htm,html,json'
    'http s:404'
    'POST'
''';

  @override
  State<StatefulWidget> createState() => _NetworkScreenBodyState();
}

class _NetworkScreenBodyState extends State<NetworkScreenBody>
    with
        AutoDisposeMixin,
        ProvidedControllerMixin<NetworkController, NetworkScreenBody> {
  @override
  void initState() {
    super.initState();
    ga.screen(NetworkScreen.id);
  }

  @override
  void didChangeDependencies() {
    super.didChangeDependencies();
    if (!initController()) return;
    unawaited(controller.startRecording());

    cancelListeners();

    addAutoDisposeListener(serviceManager.isolateManager.mainIsolate, () {
      if (serviceManager.isolateManager.mainIsolate.value != null) {
        unawaited(controller.startRecording());
      }
    });
  }

  @override
  void dispose() {
    // TODO(kenz): this won't work well if we eventually have multiple clients
    // that want to listen to network data.
    controller.stopRecording();
    super.dispose();
  }

  @override
  Widget build(BuildContext context) {
    return Column(
      children: [
        _NetworkProfilerControls(controller: controller),
        const SizedBox(height: intermediateSpacing),
        Expanded(
          child: _NetworkProfilerBody(controller: controller),
        ),
      ],
    );
  }
}

/// The row of controls that control the Network profiler (e.g., record, pause,
/// clear, search, filter, etc.).
class _NetworkProfilerControls extends StatefulWidget {
  const _NetworkProfilerControls({
    Key? key,
    required this.controller,
  }) : super(key: key);

  static const _includeTextWidth = 810.0;

  final NetworkController controller;

  @override
  State<_NetworkProfilerControls> createState() =>
      _NetworkProfilerControlsState();
}

class _NetworkProfilerControlsState extends State<_NetworkProfilerControls>
    with AutoDisposeMixin, SearchFieldMixin<_NetworkProfilerControls> {
  late NetworkRequests _requests;

  late List<NetworkRequest> _filteredRequests;

  bool _recording = false;

  @override
  SearchControllerMixin get searchController => widget.controller;

  @override
  void initState() {
    super.initState();

    _recording = widget.controller.recordingNotifier.value;
    addAutoDisposeListener(widget.controller.recordingNotifier, () {
      setState(() {
        _recording = widget.controller.recordingNotifier.value;
      });
    });
    _requests = widget.controller.requests.value;
    addAutoDisposeListener(widget.controller.requests, () {
      setState(() {
        _requests = widget.controller.requests.value;
      });
    });
    _filteredRequests = widget.controller.filteredData.value;
    addAutoDisposeListener(widget.controller.filteredData, () {
      setState(() {
        _filteredRequests = widget.controller.filteredData.value;
      });
    });
  }

  @override
  Widget build(BuildContext context) {
    final hasRequests = _filteredRequests.isNotEmpty;
    return Row(
      children: [
        PauseButton(
          minScreenWidthForTextBeforeScaling:
              _NetworkProfilerControls._includeTextWidth,
          tooltip: 'Pause recording network traffic',
          gaScreen: gac.network,
          gaSelection: gac.pause,
          onPressed:
              _recording ? () => widget.controller.togglePolling(false) : null,
        ),
        const SizedBox(width: denseSpacing),
        ResumeButton(
          minScreenWidthForTextBeforeScaling:
              _NetworkProfilerControls._includeTextWidth,
          tooltip: 'Resume recording network traffic',
          gaScreen: gac.network,
          gaSelection: gac.resume,
          onPressed:
              _recording ? null : () => widget.controller.togglePolling(true),
        ),
        const SizedBox(width: denseSpacing),
        ClearButton(
          minScreenWidthForTextBeforeScaling:
              _NetworkProfilerControls._includeTextWidth,
          gaScreen: gac.network,
          gaSelection: gac.clear,
          onPressed: widget.controller.clear,
        ),
        const SizedBox(width: defaultSpacing),
        const Expanded(child: SizedBox()),
        // TODO(kenz): fix focus issue when state is refreshed
        Container(
          width: wideSearchTextWidth,
          height: defaultTextFieldHeight,
          child: SearchField<NetworkRequest>(
            controller: widget.controller,
            searchFieldEnabled: hasRequests,
            shouldRequestFocus: false,
            supportsNavigation: true,
          ),
        ),
        const SizedBox(width: denseSpacing),
        FilterButton(
          onPressed: _showFilterDialog,
          isFilterActive: _filteredRequests.length != _requests.requests.length,
        ),
      ],
    );
  }

  void _showFilterDialog() {
    unawaited(
      showDialog(
        context: context,
        builder: (context) => FilterDialog<NetworkRequest>(
          controller: widget.controller,
          queryInstructions: NetworkScreenBody.filterQueryInstructions,
        ),
      ),
    );
  }
}

class _NetworkProfilerBody extends StatelessWidget {
  const _NetworkProfilerBody({Key? key, required this.controller})
      : super(key: key);

  final NetworkController controller;

  @override
  Widget build(BuildContext context) {
    return GestureDetector(
      onTap: () => FocusScope.of(context).unfocus(),
      child: Split(
        initialFractions: const [0.5, 0.5],
        minSizes: const [200, 200],
        axis: Axis.horizontal,
        children: [
          ValueListenableBuilder<List<NetworkRequest>>(
            valueListenable: controller.filteredData,
            builder: (context, filteredRequests, _) {
              return NetworkRequestsTable(
                networkController: controller,
                requests: filteredRequests,
                searchMatchesNotifier: controller.searchMatches,
                activeSearchMatchNotifier: controller.activeSearchMatch,
              );
            },
          ),
          NetworkRequestInspector(controller),
        ],
      ),
    );
  }
}

class NetworkRequestsTable extends StatelessWidget {
  const NetworkRequestsTable({
    Key? key,
    required this.networkController,
    required this.requests,
    required this.searchMatchesNotifier,
    required this.activeSearchMatchNotifier,
  }) : super(key: key);

  static final methodColumn = MethodColumn();
  static final addressColumn = UriColumn();
  static final statusColumn = StatusColumn();
  static final typeColumn = TypeColumn();
  static final durationColumn = DurationColumn();
  static final timestampColumn = TimestampColumn();
  static final actionsColumn = ActionsColumn();
  static final columns = <ColumnData<NetworkRequest>>[
    methodColumn,
    addressColumn,
    statusColumn,
    typeColumn,
    durationColumn,
    timestampColumn,
    actionsColumn,
  ];

  final NetworkController networkController;
  final List<NetworkRequest> requests;
  final ValueListenable<List<NetworkRequest>> searchMatchesNotifier;
  final ValueListenable<NetworkRequest?> activeSearchMatchNotifier;

  @override
  Widget build(BuildContext context) {
<<<<<<< HEAD
    return OutlineDecoration(
      // TODO(kenz): use SearchableFlatTable instead.
=======
    return RoundedOutlinedBorder(
      clip: true,
>>>>>>> 682ec583
      child: FlatTable<NetworkRequest?>(
        keyFactory: (NetworkRequest? data) => ValueKey<NetworkRequest?>(data),
        data: requests,
        dataKey: 'network-requests',
        searchMatchesNotifier: searchMatchesNotifier,
        activeSearchMatchNotifier: activeSearchMatchNotifier,
        autoScrollContent: true,
        columns: columns,
        selectionNotifier: networkController.selectedRequest,
        defaultSortColumn: timestampColumn,
        defaultSortDirection: SortDirection.ascending,
        onItemSelected: (item) {
          if (item is DartIOHttpRequestData) {
            unawaited(item.getFullRequestData());
          }
        },
      ),
    );
  }
}

class UriColumn extends ColumnData<NetworkRequest>
    implements ColumnRenderer<NetworkRequest> {
  UriColumn()
      : super.wide(
          'Uri',
          minWidthPx: scaleByFontFactor(100.0),
        );

  @override
  String getValue(NetworkRequest dataObject) {
    return dataObject.uri;
  }

  @override
  Widget build(
    BuildContext context,
    NetworkRequest data, {
    bool isRowSelected = false,
    VoidCallback? onPressed,
  }) {
    final value = getDisplayValue(data);

    return SelectableText(
      value,
      maxLines: 1,
      style: const TextStyle(overflow: TextOverflow.ellipsis),
      // [onPressed] needs to be passed along to [SelectableText] so that a
      // click on the text will still trigger the [onPressed] action for the
      // row.
      onTap: onPressed,
    );
  }
}

class MethodColumn extends ColumnData<NetworkRequest> {
  MethodColumn() : super('Method', fixedWidthPx: scaleByFontFactor(70));

  @override
  String getValue(NetworkRequest dataObject) {
    return dataObject.method;
  }
}

class ActionsColumn extends ColumnData<NetworkRequest>
    implements ColumnRenderer<NetworkRequest> {
  ActionsColumn()
      : super(
          '',
          fixedWidthPx: scaleByFontFactor(32),
          alignment: ColumnAlignment.right,
        );

  static const _actionSplashRadius = 16.0;

  @override
  bool get supportsSorting => false;

  @override
  bool get includeHeader => false;

  @override
  String getValue(NetworkRequest dataObject) {
    return '';
  }

  List<PopupMenuItem> _buildOptions(NetworkRequest data) {
    return [
      if (data is DartIOHttpRequestData) ...[
        PopupMenuItem(
          child: const Text('Copy as URL'),
          onTap: () {
            unawaited(
              copyToClipboard(
                data.uri,
                'Copied the URL to the clipboard',
              ),
            );
          },
        ),
        PopupMenuItem(
          child: const Text('Copy as cURL'),
          onTap: () {
            unawaited(
              copyToClipboard(
                CurlCommand.from(data).toString(),
                'Copied the cURL command to the clipboard',
              ),
            );
          },
        ),
      ],
    ];
  }

  @override
  Widget build(
    BuildContext context,
    NetworkRequest data, {
    bool isRowSelected = false,
    VoidCallback? onPressed,
  }) {
    final options = _buildOptions(data);

    // Only show the actions button when there are options and the row is
    // currently selected.
    if (options.isEmpty || !isRowSelected) return const SizedBox.shrink();

    return PopupMenuButton(
      icon: const Icon(Icons.more_vert),
      padding: const EdgeInsets.symmetric(horizontal: densePadding),
      splashRadius: _actionSplashRadius,
      tooltip: '',
      itemBuilder: (context) => options,
    );
  }
}

class StatusColumn extends ColumnData<NetworkRequest>
    implements ColumnRenderer<NetworkRequest> {
  StatusColumn()
      : super(
          'Status',
          alignment: ColumnAlignment.right,
          fixedWidthPx: scaleByFontFactor(62),
        );

  @override
  String? getValue(NetworkRequest dataObject) {
    return dataObject.status;
  }

  @override
  String getDisplayValue(NetworkRequest dataObject) {
    return dataObject.status == null ? '--' : dataObject.status.toString();
  }

  @override
  Widget build(
    BuildContext context,
    NetworkRequest data, {
    bool isRowSelected = false,
    VoidCallback? onPressed,
  }) {
    final theme = Theme.of(context);
    return Text(
      getDisplayValue(data),
      style: data.didFail
          ? TextStyle(color: theme.colorScheme.error)
          : theme.regularTextStyle,
    );
  }
}

class TypeColumn extends ColumnData<NetworkRequest> {
  TypeColumn()
      : super(
          'Type',
          alignment: ColumnAlignment.right,
          fixedWidthPx: scaleByFontFactor(62),
        );

  @override
  String getValue(NetworkRequest dataObject) {
    return dataObject.type;
  }

  @override
  String getDisplayValue(NetworkRequest dataObject) {
    return dataObject.type;
  }
}

class DurationColumn extends ColumnData<NetworkRequest> {
  DurationColumn()
      : super(
          'Duration',
          alignment: ColumnAlignment.right,
          fixedWidthPx: scaleByFontFactor(80),
        );

  @override
  int? getValue(NetworkRequest dataObject) {
    return dataObject.duration?.inMilliseconds;
  }

  @override
  String getDisplayValue(NetworkRequest dataObject) {
    final ms = getValue(dataObject);
    return ms == null
        ? 'Pending'
        : msText(
            Duration(milliseconds: ms),
            fractionDigits: 0,
          );
  }
}

class TimestampColumn extends ColumnData<NetworkRequest> {
  TimestampColumn()
      : super(
          'Timestamp',
          alignment: ColumnAlignment.right,
          fixedWidthPx: scaleByFontFactor(135),
        );

  @override
  DateTime? getValue(NetworkRequest dataObject) {
    return dataObject.startTimestamp;
  }

  @override
  String getDisplayValue(NetworkRequest dataObject) {
    return formatDateTime(dataObject.startTimestamp!);
  }
}<|MERGE_RESOLUTION|>--- conflicted
+++ resolved
@@ -344,13 +344,9 @@
 
   @override
   Widget build(BuildContext context) {
-<<<<<<< HEAD
-    return OutlineDecoration(
-      // TODO(kenz): use SearchableFlatTable instead.
-=======
     return RoundedOutlinedBorder(
       clip: true,
->>>>>>> 682ec583
+      // TODO(kenz): use SearchableFlatTable instead.
       child: FlatTable<NetworkRequest?>(
         keyFactory: (NetworkRequest? data) => ValueKey<NetworkRequest?>(data),
         data: requests,
