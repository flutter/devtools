--- conflicted
+++ resolved
@@ -177,40 +177,8 @@
     final hasRequests = widget.controller.filteredData.value.isNotEmpty;
     return Row(
       children: [
-<<<<<<< HEAD
         if (!widget.offline) ...[
           StartStopRecordingButton(
-            recording: _recording,
-            onPressed: () async =>
-                await widget.controller.togglePolling(!_recording),
-            tooltipOverride: _recording
-                ? 'Stop recording network traffic'
-                : 'Resume recording network traffic',
-            minScreenWidthForTextBeforeScaling: double.infinity,
-            gaScreen: gac.network,
-            gaSelection: _recording ? gac.pause : gac.resume,
-          ),
-          const SizedBox(width: denseSpacing),
-          ClearButton(
-            minScreenWidthForTextBeforeScaling:
-                _NetworkProfilerControls._includeTextWidth,
-            gaScreen: gac.network,
-            gaSelection: gac.clear,
-            onPressed: widget.controller.clear,
-          ),
-          const SizedBox(width: defaultSpacing),
-          DownloadButton(
-            minScreenWidthForTextBeforeScaling:
-                _NetworkProfilerControls._includeTextWidth,
-            onPressed: widget.controller.exportAsHarFile,
-            gaScreen: gac.network,
-            gaSelection: gac.NetworkEvent.downloadAsHar.name,
-          ),
-          const SizedBox(width: defaultSpacing),
-        ],
-        const Spacer(),
-=======
-        StartStopRecordingButton(
           recording: _recording,
           onPressed: () async =>
               await widget.controller.togglePolling(!_recording),
@@ -238,8 +206,7 @@
           gaScreen: gac.network,
           gaSelection: gac.NetworkEvent.downloadAsHar.name,
         ),
-        const SizedBox(width: defaultSpacing),
->>>>>>> 0f1efc03
+        const Spacer(),
         // TODO(kenz): fix focus issue when state is refreshed
         Expanded(
           child: SearchField<NetworkController>(
