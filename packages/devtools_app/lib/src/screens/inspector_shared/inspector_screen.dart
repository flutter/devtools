--- conflicted
+++ resolved
@@ -10,12 +10,7 @@
 import '../../shared/feature_flags.dart';
 import '../../shared/framework/screen.dart';
 import '../../shared/globals.dart';
-<<<<<<< HEAD
-import '../../shared/screen.dart';
-import '../../shared/utils.dart';
-=======
 import '../../shared/utils/utils.dart';
->>>>>>> a10910a9
 import '../inspector/inspector_screen_body.dart' as legacy;
 import '../inspector_v2/inspector_screen_body.dart' as v2;
 import 'inspector_screen_controller.dart';
@@ -51,15 +46,10 @@
 class _InspectorScreenSwitcherState extends State<InspectorScreenSwitcher>
     with
         AutoDisposeMixin,
-<<<<<<< HEAD
-        ProvidedControllerMixin<InspectorScreenController,
-            InspectorScreenSwitcher> {
-=======
         ProvidedControllerMixin<
           InspectorScreenController,
           InspectorScreenSwitcher
         > {
->>>>>>> a10910a9
   bool get shouldShowInspectorV2 =>
       FeatureFlags.inspectorV2 &&
       preferences.inspector.inspectorV2Enabled.value;
@@ -70,19 +60,12 @@
     if (!initController()) return;
 
     addAutoDisposeListener(preferences.inspector.inspectorV2Enabled, () async {
-<<<<<<< HEAD
-      controller.legacyInspectorController
-          .setVisibleToUser(!shouldShowInspectorV2);
-      await controller.v2InspectorController
-          .setVisibleToUser(shouldShowInspectorV2);
-=======
       controller.legacyInspectorController.setVisibleToUser(
         !shouldShowInspectorV2,
       );
       await controller.v2InspectorController.setVisibleToUser(
         shouldShowInspectorV2,
       );
->>>>>>> a10910a9
     });
   }
 
