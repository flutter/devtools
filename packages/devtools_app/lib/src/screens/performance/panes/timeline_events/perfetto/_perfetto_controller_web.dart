--- conflicted
+++ resolved
@@ -118,13 +118,8 @@
       return _debugPerfettoUrl;
     }
     final basePath = devtoolsAssetsBasePath(
-<<<<<<< HEAD
-      origin: html.window.location.origin,
-      path: html.window.location.pathname ?? '',
-=======
       origin: window.location.origin,
       path: window.location.pathname,
->>>>>>> 226af813
     );
     final indexFilePath = ui_web.assetManager
         .getAssetUrl(devToolsExtensionPoints.perfettoIndexLocation);
