--- conflicted
+++ resolved
@@ -61,16 +61,11 @@
 class PerformanceController extends DisposableController
     with SearchControllerMixin<TimelineEvent>, AutoDisposeControllerMixin {
   PerformanceController() {
-<<<<<<< HEAD
     legacyProcessor = TimelineEventProcessor(this);
     perfettoProcessor = PerfettoEventProcessor(this);
-    _init();
-=======
-    processor = TimelineEventProcessor(this);
     // See https://github.com/dart-lang/linter/issues/3801
     // ignore: discarded_futures
     unawaited(_init());
->>>>>>> e179d58a
   }
 
   final cpuProfilerController =
