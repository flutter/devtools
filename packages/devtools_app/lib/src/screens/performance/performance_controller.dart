--- conflicted
+++ resolved
@@ -147,24 +147,13 @@
         }),
       );
     } else {
-<<<<<<< HEAD
       await maybeLoadOfflineData(
         PerformanceScreen.id,
+        // TODO(kenz): make sure DevTools exports can be loaded into the full
+        // Perfetto trace viewer (ui.perfetto.dev).
         createData: (json) => OfflinePerformanceData.parse(json),
         shouldLoad: (data) => !data.isEmpty,
       );
-=======
-      if (offlineController.shouldLoadOfflineData(PerformanceScreen.id)) {
-        // TODO(kenz): make sure DevTools exports can be loaded into the full
-        // Perfetto trace viewer (ui.perfetto.dev).
-        final offlinePerformanceData = OfflinePerformanceData.parse(
-          offlineController.offlineDataJson[PerformanceScreen.id],
-        );
-        if (!offlinePerformanceData.isEmpty) {
-          await loadOfflineData(offlinePerformanceData);
-        }
-      }
->>>>>>> a65273f1
     }
   }
 
