// Copyright 2020 The Chromium Authors. All rights reserved.
// Use of this source code is governed by a BSD-style license that can be
// found in the LICENSE file.

import 'dart:async';
import 'dart:math' as math;

import 'package:collection/collection.dart' show IterableExtension;
import 'package:flutter/foundation.dart';
import 'package:pedantic/pedantic.dart';
import 'package:vm_service/vm_service.dart' show Event;

import '../../analytics/analytics.dart' as ga;
import '../../analytics/constants.dart' as analytics_constants;
import '../../config_specific/import_export/import_export.dart';
import '../../config_specific/logger/allowed_error.dart';
import '../../config_specific/logger/logger.dart';
import '../../http/http_service.dart';
import '../../primitives/auto_dispose.dart';
import '../../primitives/feature_flags.dart';
import '../../primitives/trace_event.dart';
import '../../primitives/trees.dart';
import '../../primitives/utils.dart';
import '../../service/service_manager.dart';
import '../../shared/globals.dart';
import '../../ui/search.dart';
import '../profiler/cpu_profile_controller.dart';
import '../profiler/cpu_profile_model.dart';
import '../profiler/cpu_profile_service.dart';
import '../profiler/cpu_profile_transformer.dart';
import '../profiler/profile_granularity.dart';
import 'panes/controls/enhance_tracing/enhance_tracing_controller.dart';
import 'panes/raster_stats/raster_stats_controller.dart';
import 'panes/timeline_events/perfetto/perfetto.dart';
import 'panes/timeline_events/perfetto/trace_event_processor.dart';
import 'performance_model.dart';
import 'performance_screen.dart';
import 'performance_utils.dart';
import 'rebuild_counts.dart';
import 'simple_trace_example.dart';
import 'timeline_event_processor.dart';

/// Debugging flag to load sample trace events from [simple_trace_example.dart].
bool debugSimpleTrace = false;

/// Flag to hide the frame analysis feature while it is under development.
bool frameAnalysisSupported = true;

/// Flag to hide the raster stats feature while it is under development.
bool rasterStatsSupported = true;

/// This class contains the business logic for [performance_screen.dart].
///
/// The controller manages the timeline data model and communicates with the
/// view to give and receive data updates. It also manages data processing via
/// [LegacyTimelineEventProcessor] and [CpuProfileTransformer].
///
/// This class must not have direct dependencies on dart:html. This allows tests
/// of the complicated logic in this class to run on the VM and will help
/// simplify porting this code to work with Hummingbird.
class PerformanceController extends DisposableController
    with SearchControllerMixin<TimelineEvent>, AutoDisposeControllerMixin {
  PerformanceController() {
    legacyProcessor = LegacyTimelineEventProcessor(this);
    perfettoProcessor = PerfettoEventProcessor(this);
    // See https://github.com/dart-lang/linter/issues/3801
    // ignore: discarded_futures
    unawaited(_init());
  }

  final cpuProfilerController =
      CpuProfilerController(analyticsScreenId: analytics_constants.performance);

  final enhanceTracingController = EnhanceTracingController();

  final rasterStatsController = RasterStatsController();

  final perfettoController = createPerfettoController();

  final useLegacyTraceViewer =
      ValueNotifier<bool>(!FeatureFlags.embeddedPerfetto || !kIsWeb);

  final _exportController = ExportController();

  /// The currently selected timeline event.
  ValueListenable<TimelineEvent?> get selectedTimelineEvent =>
      _selectedTimelineEventNotifier;
  final _selectedTimelineEventNotifier = ValueNotifier<TimelineEvent?>(null);

  /// The currently selected timeline frame.
  ValueListenable<FlutterFrame?> get selectedFrame => _selectedFrameNotifier;
  final _selectedFrameNotifier = ValueNotifier<FlutterFrame?>(null);

  /// The flutter frames in the current timeline.
  ValueListenable<List<FlutterFrame>> get flutterFrames => _flutterFrames;
  final _flutterFrames = ListValueNotifier<FlutterFrame>([]);

  /// Whether the recorded timeline data is currently being processed.
  ValueListenable<bool> get processing => _processing;
  final _processing = ValueNotifier<bool>(false);

  // TODO(jacobr): this isn't accurate. Another page of DevTools
  // or a different instance of DevTools could change this value. We need to
  // sync the value with the server like we do for other vm service extensions
  // that we track with the vm service extension manager.
  // See https://github.com/dart-lang/sdk/issues/41823.
  /// Whether http timeline logging is enabled.
  ValueListenable<bool> get httpTimelineLoggingEnabled =>
      _httpTimelineLoggingEnabled;
  final _httpTimelineLoggingEnabled = ValueNotifier<bool>(false);

  ValueListenable<bool> get badgeTabForJankyFrames => _badgeTabForJankyFrames;
  final _badgeTabForJankyFrames = ValueNotifier<bool>(false);

  final threadNamesById = <int, String>{};

  /// Active timeline data.
  ///
  /// This is the true source of data for the UI. In the case of an offline
  /// import, this will begin as a copy of [offlinePerformanceData] (the original
  /// data from the imported file). If any modifications are made while the data
  /// is displayed (e.g. change in selected timeline event, selected frame,
  /// etc.), those changes will be tracked here.
  PerformanceData? data;

  /// Timeline data loaded via import.
  ///
  /// This is expected to be null when we are not in [offlineController.offlineMode].
  ///
  /// This will contain the original data from the imported file, regardless of
  /// any selection modifications that occur while the data is displayed. [data]
  /// will start as a copy of offlineTimelineData in this case, and will track
  /// any data modifications that occur while the data is displayed (e.g. change
  /// in selected timeline event, selected frame, etc.).
  PerformanceData? offlinePerformanceData;

  late final LegacyTimelineEventProcessor legacyProcessor;

  late final PerfettoEventProcessor perfettoProcessor;

  /// Trace events in the current timeline.
  ///
  /// This list is cleared and repopulated each time "Refresh" is clicked.
  final allTraceEvents = <TraceEventWrapper>[];

  /// The tracking index for the first unprocessed trace event collected.
  int _nextTraceIndexToProcess = 0;

  /// The tracking index for the first unprocessed [TimelineEvent] that needs to
  /// be processed and added to the timeline events flame chart.
  int _nextTimelineEventIndexToProcess = 0;

  /// Whether we should show the Flutter frames chart.
  ValueListenable<bool> get showFlutterFramesChart => _showFlutterFramesChart;
  final _showFlutterFramesChart = ValueNotifier<bool>(true);
  void toggleShowFlutterFrames(bool value) =>
      _showFlutterFramesChart.value = value;

  /// Whether flutter frames are currently being recorded.
  ValueListenable<bool> get recordingFrames => _recordingFrames;
  final _recordingFrames = ValueNotifier<bool>(true);

  /// Frames that have been recorded but not shown because the flutter frame
  /// recording has been paused.
  final _pendingFlutterFrames = <FlutterFrame>[];

  /// The collection of [TimelineEvent]s that should be linked to
  /// [FlutterFrame]s but have not yet been assigned.
  ///
  /// These timeline events are keyed by the [FlutterFrame] ID specified in the
  /// event arguments, which matches the ID for the corresponding
  /// [FlutterFrame].
  final _unassignedFlutterFrameEvents = <int, FrameTimelineEventData>{};

  /// The collection of Flutter frames that have not yet been linked to their
  /// respective [TimelineEvent]s for the UI and Raster thread.
  ///
  /// These [FlutterFrame]s are keyed by the Flutter frame ID that matches the
  /// frame id in the corresponding [TimelineEvent]s.
  final _unassignedFlutterFrames = <int, FlutterFrame>{};

  final RebuildCountModel rebuildCountModel = RebuildCountModel();

  Timer? _pollingTimer;

  int _nextPollStartMicros = 0;

  static const timelinePollingRateLimit = 5.0;

  static const timelinePollingInterval = Duration(seconds: 1);

  RateLimiter? _timelinePollingRateLimiter;

  late final Future<void> _initialized;

  Future<void> get initialized => _initialized;

  Future<void> _init() {
    return _initialized = _initHelper();
  }

  Future<void> _initHelper() async {
    if (FeatureFlags.embeddedPerfetto) {
      perfettoController.init();
    }

    if (!offlineController.offlineMode.value) {
      await serviceManager.onServiceAvailable;
      await _initData();

      // Default to true for profile builds only.
      _badgeTabForJankyFrames.value =
          await serviceManager.connectedApp!.isProfileBuild;

      unawaited(
        allowedError(
          serviceManager.service!.setProfilePeriod(mediumProfilePeriod),
          logError: false,
        ),
      );
      await serviceManager.timelineStreamManager.setDefaultTimelineStreams();
      await toggleHttpRequestLogging(true);

      // Initialize displayRefreshRate.
      _displayRefreshRate.value =
          await serviceManager.queryDisplayRefreshRate ?? defaultRefreshRate;
      data?.displayRefreshRate = _displayRefreshRate.value;

      enhanceTracingController.init();

      // Listen for the first 'Flutter.Frame' event we receive from this point
      // on so that we know the start id for frames that we can assign the
      // current [FlutterFrame.enhanceTracingState].
      _listenForFirstLiveFrame();

      // Listen for Flutter.Frame events with frame timing data.
      // Listen for Flutter.RebuiltWidgets events.
      autoDisposeStreamSubscription(
        serviceManager.service!.onExtensionEventWithHistory.listen((event) {
          if (event.extensionKind == 'Flutter.Frame') {
            final frame = FlutterFrame.parse(event.extensionData!.data);
            // We can only assign [FlutterFrame.enhanceTracingState] for frames
            // with ids after [_firstLiveFrameId].
            if (_firstLiveFrameId != null && frame.id >= _firstLiveFrameId!) {
              frame.enhanceTracingState = enhanceTracingController.tracingState;
            }
            addFrame(frame);
          } else if (event.extensionKind == 'Flutter.RebuiltWidgets') {
            rebuildCountModel.processRebuildEvent(event.extensionData!.data);
          }
        }),
      );

      autoDisposeStreamSubscription(
        serviceManager.onConnectionClosed.listen((_) {
          _pollingTimer?.cancel();
          _timelinePollingRateLimiter?.dispose();
        }),
      );

      // Load available timeline events.
      await _pullTraceEventsFromVmTimeline(isInitialPull: true);

      _processing.value = true;
      await processTraceEvents(allTraceEvents);
      _processing.value = false;

      _timelinePollingRateLimiter = RateLimiter(
        timelinePollingRateLimit,
        _pullTraceEventsFromVmTimeline,
      );

      // Poll for new timeline events.
      // We are polling here instead of listening to the timeline event stream
      // because the event stream is sending out of order and duplicate events.
      // See https://github.com/dart-lang/sdk/issues/46605.
      _pollingTimer = Timer.periodic(timelinePollingInterval, (_) {
        _timelinePollingRateLimiter!.scheduleRequest();
      });
    }
  }

  Future<void> _initData() async {
    final connectedApp = serviceManager.connectedApp!;
    await connectedApp.initialized.future;
    data = connectedApp.isFlutterAppNow!
        ? PerformanceData(
            displayRefreshRate: await serviceManager.queryDisplayRefreshRate,
          )
        : PerformanceData();
  }

  /// The id of the first 'Flutter.Frame' event that occurs after the DevTools
  /// performance page is opened.
  ///
  /// For frames with this id and greater, we can assign
  /// [FlutterFrame.enhanceTracingState]. For frames with an earlier id, we
  /// do not know the value of [FlutterFrame.enhanceTracingState], and we will
  /// use other heuristics.
  int? _firstLiveFrameId;

  /// Stream subscription on the 'Extension' stream that listens for the first
  /// 'Flutter.Frame' event.
  ///
  /// This stream should be initialized and cancelled in
  /// [_listenForFirstLiveFrame], unless we never receive any 'Flutter.Frame'
  /// events, in which case the subscription will be canceled in [dispose].
  StreamSubscription<Event>? _firstFrameEventSubscription;

  /// Listens on the 'Extension' stream (without history) for 'Flutter.Frame'
  /// events.
  ///
  /// This method assigns [_firstLiveFrameId] when the first 'Flutter.Frame'
  /// event is received, and then cancels the stream subscription.
  void _listenForFirstLiveFrame() {
    _firstFrameEventSubscription =
        serviceManager.service!.onExtensionEvent.listen(
      (event) {
        if (event.extensionKind == 'Flutter.Frame' &&
            _firstLiveFrameId == null) {
          _firstLiveFrameId = FlutterFrame.parse(event.extensionData!.data).id;
          // See https://github.com/dart-lang/linter/issues/3801
          // ignore: discarded_futures
          unawaited(_firstFrameEventSubscription!.cancel());
          _firstFrameEventSubscription = null;
        }
      },
    );
  }

  Future<void> _pullTraceEventsFromVmTimeline({
    bool isInitialPull = false,
  }) async {
    final service = serviceManager.service!;
    final currentVmTime = await service.getVMTimelineMicros();
    debugTraceEventCallback(
      () => log(
        'pulling trace events from '
        '[$_nextPollStartMicros - ${currentVmTime.timestamp}]',
      ),
    );
    final timeline = await service.getVMTimeline(
      timeOriginMicros: _nextPollStartMicros,
      timeExtentMicros: currentVmTime.timestamp! - _nextPollStartMicros,
    );
    _nextPollStartMicros = currentVmTime.timestamp! + 1;

    final threadNameEvents = <TraceEvent>[];
    for (final event in timeline.traceEvents ?? []) {
      final traceEvent = TraceEvent(event.json!);
      final eventWrapper = TraceEventWrapper(
        traceEvent,
        DateTime.now().millisecondsSinceEpoch,
      );
      if (traceEvent.phase == 'M' && traceEvent.name == 'thread_name') {
        threadNameEvents.add(traceEvent);
      }
      allTraceEvents.add(eventWrapper);
      debugTraceEventCallback(() => log(eventWrapper.event.json));
    }

    updateThreadIds(threadNameEvents, isInitialUpdate: isInitialPull);
  }

  FutureOr<void> processAvailableEvents() async {
    assert(!_processing.value);
    _processing.value = true;
    await processTraceEvents(allTraceEvents);
    _processing.value = false;
  }

  Future<void> selectTimelineEvent(
    TimelineEvent? event, {
    bool updateProfiler = true,
  }) async {
    final _data = data!;
    if (event == null || _data.selectedEvent == event) return;

    _data.selectedEvent = event;
    _selectedTimelineEventNotifier.value = event;

    if (event.isUiEvent && updateProfiler) {
      final storedProfile = cpuProfilerController.cpuProfileStore.lookupProfile(
        time: event.time,
      );
      if (storedProfile != null) {
        await cpuProfilerController.processAndSetData(
          storedProfile,
          processId: 'Stored profile for ${event.time}',
          storeAsUserTagNone: true,
          shouldApplyFilters: true,
          shouldRefreshSearchMatches: true,
        );
        _data.cpuProfileData = cpuProfilerController.dataNotifier.value;
      } else if ((!offlineController.offlineMode.value ||
              offlinePerformanceData == null) &&
          cpuProfilerController.profilerEnabled) {
        // Fetch a profile if not in offline mode and if the profiler is enabled
        cpuProfilerController.reset();
        await cpuProfilerController.pullAndProcessProfile(
          startMicros: event.time.start!.inMicroseconds,
          extentMicros: event.time.duration.inMicroseconds,
          processId: '${event.traceEvents.first.wrapperId}',
        );
        _data.cpuProfileData = cpuProfilerController.dataNotifier.value;
      }
    }
  }

  ValueListenable<double> get displayRefreshRate => _displayRefreshRate;
  final _displayRefreshRate = ValueNotifier<double>(defaultRefreshRate);

  /// Tracks the current frame undergoing selection so that we can equality
  /// check after async operations and bail out early if another frame has been
  /// selected during awaits.
  FlutterFrame? _currentFrameBeingSelected;

  Future<void> toggleSelectedFrame(FlutterFrame frame) async {
    if (data == null) return;
    final _data = data!;

    _currentFrameBeingSelected = frame;

    // Unselect [frame] if is already selected.
    if (_data.selectedFrame == frame) {
      _data.selectedFrame = null;
      _selectedFrameNotifier.value = null;
      return;
    }

    _data.selectedFrame = frame;
    _selectedFrameNotifier.value = frame;

    if (useLegacyTraceViewer.value) {
      await _legacyToggleFrame(frame, _data);
    } else if (FeatureFlags.embeddedPerfetto) {
      // TODO(kenz): hook up scroll to frame for Perfetto viewer.
    }

    debugTraceEventCallback(() {
      final buf = StringBuffer();
      buf.writeln('UI timeline event for frame ${frame.id}:');
      frame.timelineEventData.uiEvent?.format(buf, '  ');
      buf.writeln('\nUI trace for frame ${frame.id}');
      frame.timelineEventData.uiEvent?.writeTraceToBuffer(buf);
      buf.writeln('\Raster timeline event frame ${frame.id}:');
      frame.timelineEventData.rasterEvent?.format(buf, '  ');
      buf.writeln('\nRaster trace for frame ${frame.id}');
      frame.timelineEventData.rasterEvent?.writeTraceToBuffer(buf);
      log(buf.toString());
    });
  }

  Future<void> _legacyToggleFrame(
    FlutterFrame frame,
    PerformanceData data,
  ) async {
    if (!offlineController.offlineMode.value) {
      if (useLegacyTraceViewer.value) {
        await _legacyToggleFrame(frame, _data);
      } else if (FeatureFlags.embeddedPerfetto) {
        await _toggleFrame(frame);
      }
    }

    debugTraceEventCallback(() {
      final buf = StringBuffer();
      buf.writeln('UI timeline event for frame ${frame.id}:');
      frame.timelineEventData.uiEvent?.format(buf, '  ');
      buf.writeln('\nUI trace for frame ${frame.id}');
      frame.timelineEventData.uiEvent?.writeTraceToBuffer(buf);
      buf.writeln('\Raster timeline event frame ${frame.id}:');
      frame.timelineEventData.rasterEvent?.format(buf, '  ');
      buf.writeln('\nRaster trace for frame ${frame.id}');
      frame.timelineEventData.rasterEvent?.writeTraceToBuffer(buf);
      log(buf.toString());
    });
  }

  Future<void> _legacyToggleFrame(
    FlutterFrame frame,
    PerformanceData data,
  ) async {
    final bool frameBeforeFirstWellFormedFrame =
        firstWellFormedFrameMicros != null &&
            frame.timeFromFrameTiming.start!.inMicroseconds <
                firstWellFormedFrameMicros!;
    if (!frame.isWellFormed && !frameBeforeFirstWellFormedFrame) {
      // Only try to pull timeline events for frames that are after the first
      // well formed frame. Timeline events that occurred before this frame will
      // have already fallen out of the buffer.
      await processAvailableEvents();
    }

    if (_currentFrameBeingSelected != frame) return;

    // If the frame is still not well formed after processing all available
    // events, wait a short delay and try to process events again after the
    // VM has been polled one more time.
    if (!frame.isWellFormed && !frameBeforeFirstWellFormedFrame) {
      assert(!_processing.value);
      _processing.value = true;
      await Future.delayed(timelinePollingInterval, () async {
        if (_currentFrameBeingSelected != frame) return;
        await processTraceEvents(allTraceEvents);
        _processing.value = false;
      });
    }

    if (_currentFrameBeingSelected != frame) return;

    // We do not need to pull the CPU profile because we will pull the profile
    // for the entire frame. The order of selecting the timeline event and
    // pulling the CPU profile for the frame (directly below) matters here.
    // If the selected timeline event is null, the event details section will
    // not show the progress bar while we are processing the CPU profile.
    await selectTimelineEvent(
      frame.timelineEventData.uiEvent,
      updateProfiler: false,
    );

    if (_currentFrameBeingSelected != frame) return;

    final storedProfileForFrame = cpuProfilerController.cpuProfileStore
        .lookupProfile(time: frame.timeFromEventFlows);
    if (storedProfileForFrame == null) {
      cpuProfilerController.reset();
      if (!offlineController.offlineMode.value &&
          frame.timeFromEventFlows.isWellFormed) {
        await cpuProfilerController.pullAndProcessProfile(
          startMicros: frame.timeFromEventFlows.start!.inMicroseconds,
          extentMicros: frame.timeFromEventFlows.duration.inMicroseconds,
          processId: 'Flutter frame ${frame.id}',
        );
      }
      if (_currentFrameBeingSelected != frame) return;
      data.cpuProfileData = cpuProfilerController.dataNotifier.value;
    } else {
      if (!storedProfileForFrame.processed) {
        await storedProfileForFrame.process(
          transformer: cpuProfilerController.transformer,
          processId: 'Flutter frame ${frame.id} - stored profile ',
        );
      }
      if (_currentFrameBeingSelected != frame) return;
      data.cpuProfileData = storedProfileForFrame.getActive(
        cpuProfilerController.viewType.value,
      );
      cpuProfilerController.loadProcessedData(
        storedProfileForFrame,
        storeAsUserTagNone: true,
      );
    }
<<<<<<< HEAD
  }

  Future<void> _toggleFrame(FlutterFrame frame) async {
    bool hasProcessedTimelineEventsForFrame =
        perfettoProcessor.hasProcessedEventsForFrame(frame.id);
    if (!hasProcessedTimelineEventsForFrame) {
      await processAvailableEvents();
    }

    // If we still have not processed the timeline events for this frame,
    // wait a short delay and try to process events again after the
    // VM has been polled one more time.
    hasProcessedTimelineEventsForFrame =
        perfettoProcessor.hasProcessedEventsForFrame(frame.id);
    if (!hasProcessedTimelineEventsForFrame) {
      await Future.delayed(timelinePollingInterval, () async {
        if (_currentFrameBeingSelected != frame) return;
        await processAvailableEvents();
      });
    }

    assert(perfettoProcessor.clockOffsetMicros != null);
    final timeRange = TimeRange.offset(
      original: frame.timeFromFrameTiming,
      offset: perfettoProcessor.clockOffsetMicros!,
    );
    await perfettoController.scrollToTimeRange(timeRange);
=======
>>>>>>> 42bfd3e4
  }

  void addFrame(FlutterFrame frame) {
    _assignEventsToFrame(frame);
    if (_recordingFrames.value) {
      if (_pendingFlutterFrames.isNotEmpty) {
        _addPendingFlutterFrames();
      }
      _maybeBadgeTabForJankyFrame(frame);
      data!.frames.add(frame);
      _flutterFrames.add(frame);
    } else {
      _pendingFlutterFrames.add(frame);
    }
  }

  /// Timestamp in micros of the first well formed frame, or in other words,
  /// the first frame for which we have timeline event data.
  int? firstWellFormedFrameMicros;

  void _updateFirstWellFormedFrameMicros(FlutterFrame frame) {
    assert(frame.isWellFormed);
    firstWellFormedFrameMicros = math.min(
      firstWellFormedFrameMicros ?? maxJsInt,
      frame.timeFromFrameTiming.start!.inMicroseconds,
    );
  }

  void _assignEventsToFrame(FlutterFrame frame) {
    if (_unassignedFlutterFrameEvents.containsKey(frame.id)) {
      _maybeAddUnassignedEventsToFrame(frame);
    }
    if (frame.isWellFormed) {
      _updateFirstWellFormedFrameMicros(frame);
    } else {
      _unassignedFlutterFrames[frame.id] = frame;
    }
  }

  void _maybeAddUnassignedEventsToFrame(FlutterFrame frame) {
    _maybeAddUnassignedEventToFrame(frame, TimelineEventType.ui);
    _maybeAddUnassignedEventToFrame(frame, TimelineEventType.raster);
    if (frame.isWellFormed) {
      _unassignedFlutterFrameEvents.remove(frame.id);
    }
  }

  void _maybeAddUnassignedEventToFrame(
    FlutterFrame frame,
    TimelineEventType type,
  ) {
    final event = _unassignedFlutterFrameEvents[frame.id]!.eventByType(type);
    if (event != null) {
      frame.setEventFlow(event, type: type);
    }
  }

  void _maybeAddEventToUnassignedFrame(
    int? frameNumber,
    SyncTimelineEvent event,
    TimelineEventType type,
  ) {
    if (frameNumber != null && (event.isUiEvent || event.isRasterEvent)) {
      if (_unassignedFlutterFrames.containsKey(frameNumber)) {
        final frame = _unassignedFlutterFrames[frameNumber]!;
        frame.setEventFlow(event, type: type);
        if (frame.isWellFormed) {
          _unassignedFlutterFrames.remove(frameNumber);
          _updateFirstWellFormedFrameMicros(frame);
        }
      } else {
        final unassignedEventsForFrame =
            _unassignedFlutterFrameEvents.putIfAbsent(
          frameNumber,
          () => FrameTimelineEventData(),
        );
        unassignedEventsForFrame.setEventFlow(
          event: event,
          type: event.type,
          setTimeData: false,
        );
      }
    }
  }

  void _addPendingFlutterFrames() {
    _pendingFlutterFrames.forEach(_maybeBadgeTabForJankyFrame);
    data!.frames.addAll(_pendingFlutterFrames);
    _flutterFrames.addAll(_pendingFlutterFrames);
    _pendingFlutterFrames.clear();
  }

  void _maybeBadgeTabForJankyFrame(FlutterFrame frame) {
    if (_badgeTabForJankyFrames.value) {
      if (frame.isJanky(_displayRefreshRate.value)) {
        serviceManager.errorBadgeManager
            .incrementBadgeCount(PerformanceScreen.id);
      }
    }
  }

  void toggleRecordingFrames(bool recording) {
    _recordingFrames.value = recording;
    if (recording) {
      _addPendingFlutterFrames();
    }
  }

  void updateThreadIds(
    List<TraceEvent> threadNameEvents, {
    bool isInitialUpdate = false,
  }) {
    // This can happen if there is a race between this method being called and
    // losing connection to the app.
    if (serviceManager.connectedApp == null) return;

    final isFlutterApp = offlineController.offlineMode.value
        ? offlinePerformanceData != null &&
            offlinePerformanceData!.frames.isNotEmpty
        : serviceManager.connectedApp!.isFlutterAppNow!;

    // TODO(kenz): Remove this logic once ui/raster distinction changes are
    // available in the engine.
    int? uiThreadId;
    int? rasterThreadId;
    for (TraceEvent event in threadNameEvents) {
      final name = event.args!['name'];

      if (isFlutterApp && isInitialUpdate) {
        // Android: "1.ui (12652)"
        // iOS: "io.flutter.1.ui (12652)"
        // MacOS, Linux, Windows, Dream (g3): "io.flutter.ui (225695)"
        if (name.contains('.ui')) {
          uiThreadId = event.threadId;
        }

        // Android: "1.raster (12651)"
        // iOS: "io.flutter.1.raster (12651)"
        // Linux, Windows, Dream (g3): "io.flutter.raster (12651)"
        // MacOS: Does not exist
        // Also look for .gpu here for older versions of Flutter.
        // TODO(kenz): remove check for .gpu name in April 2021.
        if (name.contains('.raster') || name.contains('.gpu')) {
          rasterThreadId = event.threadId;
        }

        // Android: "1.platform (22585)"
        // iOS: "io.flutter.1.platform (22585)"
        // MacOS, Linux, Windows, Dream (g3): "io.flutter.platform (22596)"
        if (name.contains('.platform')) {
          // MacOS and Flutter apps with platform views do not have a .gpu
          // thread. In these cases, the "Raster" events will come on the
          // .platform thread instead.
          rasterThreadId ??= event.threadId;
        }
      }

      threadNamesById[event.threadId!] = name;
    }

    if (isFlutterApp && isInitialUpdate) {
      if (uiThreadId == null || rasterThreadId == null) {
        log(
          'Could not find UI thread and / or Raster thread from names: '
          '${threadNamesById.values}',
        );
      }

      legacyProcessor.primeThreadIds(
        uiThreadId: uiThreadId,
        rasterThreadId: rasterThreadId,
      );
    }
  }

  void addTimelineEvent(TimelineEvent event) {
    data!.addTimelineEvent(event);
    _linkEventToFlutterFrame(event);
  }

  void _linkEventToFlutterFrame(TimelineEvent event) {
    if (event is SyncTimelineEvent) {
      // TODO(kenz): audit this to make sure we are actually linking events to
      // flutter frames for offline mode.
      if (!offlineController.offlineMode.value &&
          serviceManager.hasConnection &&
          !serviceManager.connectedApp!.isFlutterAppNow!) {
        return;
      }

      for (final frameEvent in event.uiFrameEvents) {
        _maybeAddEventToUnassignedFrame(
          frameEvent.flutterFrameNumber,
          frameEvent,
          TimelineEventType.ui,
        );
      }
      for (final frameEvent in event.rasterFrameEvents) {
        _maybeAddEventToUnassignedFrame(
          frameEvent.flutterFrameNumber,
          frameEvent,
          TimelineEventType.raster,
        );
      }
    }
  }

  FutureOr<void> processTraceEvents(List<TraceEventWrapper> traceEvents) async {
    if (FeatureFlags.embeddedPerfetto && !useLegacyTraceViewer.value) {
      await _processTraceEventsPerfetto(traceEvents);
    } else {
      await _processTraceEventsLegacy(traceEvents);
    }
  }

  Future<void> _processTraceEventsPerfetto(
    List<TraceEventWrapper> traceEvents,
  ) async {
    perfettoProcessor.processTraceEvents(traceEvents);
    await perfettoController.loadTrace(traceEvents);
  }

  FutureOr<void> _processTraceEventsLegacy(
    List<TraceEventWrapper> traceEvents,
  ) async {
    if (debugSimpleTrace) {
      traceEvents = simpleTraceEvents['traceEvents']!
          .where(
            (json) => json.containsKey(TraceEvent.timestampKey),
          ) // thread_name events
          .map(
            (e) => TraceEventWrapper(
              TraceEvent(e),
              DateTime.now().microsecondsSinceEpoch,
            ),
          )
          .toList();
    }

    if (data == null) {
      await _initData();
    }
    final _data = data!;
    final traceEventCount = traceEvents.length;

    debugTraceEventCallback(
      () => log(
        'processing traceEvents at startIndex '
        '$_nextTraceIndexToProcess',
      ),
    );

    final processingTraceCount = traceEventCount - _nextTraceIndexToProcess;

    Future<void> processHelper() async {
      await legacyProcessor.processTraceEvents(
        traceEvents,
        startIndex: _nextTraceIndexToProcess,
      );
      debugTraceEventCallback(
        () => log(
          'after processing traceEvents at startIndex $_nextTraceIndexToProcess, '
          'and now _nextTraceIndexToProcess = $traceEventCount',
        ),
      );
      _nextTraceIndexToProcess = traceEventCount;

      debugTraceEventCallback(
        () => log(
          'initializing event groups at startIndex '
          '$_nextTimelineEventIndexToProcess',
        ),
      );
      _data.initializeEventGroups(
        threadNamesById,
        startIndex: _nextTimelineEventIndexToProcess,
      );
      debugTraceEventCallback(
        () => log(
          'after initializing event groups at startIndex '
          '$_nextTimelineEventIndexToProcess and now '
          '_nextTimelineEventIndexToProcess = ${_data.timelineEvents.length}',
        ),
      );
      _nextTimelineEventIndexToProcess = _data.timelineEvents.length;
    }

    // Process trace events [processTraceEventsHelper] and time the operation
    // for analytics.
    await ga.timeAsync(
      analytics_constants.performance,
      analytics_constants.traceEventProcessingTime,
      asyncOperation: processHelper,
      screenMetricsProvider: () => PerformanceScreenMetrics(
        traceEventCount: processingTraceCount,
      ),
    );
  }

  Future<void> collectRasterStats() async {
    await rasterStatsController.collectRasterStats();
    data!.rasterStats = rasterStatsController.rasterStats.value;
  }

  FutureOr<void> processOfflineData(OfflinePerformanceData offlineData) async {
    await clearData();
    final traceEvents = [
      for (var trace in offlineData.traceEvents)
        TraceEventWrapper(
          TraceEvent(trace),
          DateTime.now().microsecondsSinceEpoch,
        )
    ];

    // TODO(kenz): once each trace event has a ui/raster distinction bit added to
    // the trace, we will not need to infer thread ids. This is not robust.
    final uiThreadId = _threadIdForEvents({uiEventName}, traceEvents);
    final rasterThreadId = _threadIdForEvents({rasterEventName}, traceEvents);

    offlinePerformanceData = offlineData.shallowClone();
    data = offlineData.shallowClone();

    // Process offline data.
    if (useLegacyTraceViewer.value) {
      legacyProcessor.primeThreadIds(
        uiThreadId: uiThreadId,
        rasterThreadId: rasterThreadId,
      );
    }
    await processTraceEvents(traceEvents);
    if (data!.cpuProfileData != null) {
      await cpuProfilerController.transformer.processData(
        offlinePerformanceData!.cpuProfileData!,
        processId: 'process offline data',
      );
    }

    offlinePerformanceData!.frames.forEach(_assignEventsToFrame);

    // Set offline data.
    setOfflineData();
  }

  int _threadIdForEvents(
    Set<String> targetEventNames,
    List<TraceEventWrapper> traceEvents,
  ) {
    const invalidThreadId = -1;
    return traceEvents
            .firstWhereOrNull(
              (trace) => targetEventNames.contains(trace.event.name),
            )
            ?.event
            .threadId ??
        invalidThreadId;
  }

  void setOfflineData() {
    final _data = data!;
    final _offlineData = offlinePerformanceData!;
    _flutterFrames
      ..clear()
      ..addAll(_offlineData.frames);
    final frameToSelect = _offlineData.frames.firstWhereOrNull(
      (frame) => frame.id == _offlineData.selectedFrameId,
    );
    if (frameToSelect != null) {
      _data.selectedFrame = frameToSelect;
      _selectedFrameNotifier.value = frameToSelect;
    }
    if (_offlineData.selectedEvent != null) {
      for (var timelineEvent in _data.timelineEvents) {
        final eventToSelect = timelineEvent.firstChildWithCondition((event) {
          return event.name == _offlineData.selectedEvent!.name &&
              event.time == _offlineData.selectedEvent!.time;
        });
        if (eventToSelect != null) {
          _data
            ..selectedEvent = eventToSelect
            ..cpuProfileData = _offlineData.cpuProfileData;
          _selectedTimelineEventNotifier.value = eventToSelect;
          break;
        }
      }
    }

    final offlineCpuProfileData = _offlineData.cpuProfileData;
    if (offlineCpuProfileData != null) {
      cpuProfilerController.loadProcessedData(
        CpuProfilePair(
          functionProfile: offlineCpuProfileData,
          // TODO(bkonyi): do we care about offline code profiles?
          codeProfile: null,
        ),
        storeAsUserTagNone: true,
      );
    }

    final offlineRasterStats = _offlineData.rasterStats;
    if (offlineRasterStats != null) {
      _data.rasterStats = offlineRasterStats;
      rasterStatsController.setNotifiersForRasterStats(offlineRasterStats);
    }

    _displayRefreshRate.value = _offlineData.displayRefreshRate;
  }

  /// Exports the current performance screen data to a .json file.
  ///
  /// This method returns the name of the file that was downloaded.
  String exportData() {
    final encodedData =
        _exportController.encode(PerformanceScreen.id, data!.json);
    return _exportController.downloadFile(encodedData);
  }

  @override
  List<TimelineEvent> matchesForSearch(
    String search, {
    bool searchPreviousMatches = false,
  }) {
    if (search.isEmpty) return <TimelineEvent>[];
    final matches = <TimelineEvent>[];
    if (searchPreviousMatches) {
      final List<TimelineEvent> previousMatches = searchMatches.value;
      for (final previousMatch in previousMatches) {
        if (previousMatch.name!.caseInsensitiveContains(search)) {
          matches.add(previousMatch);
        }
      }
    } else {
      final events = List<TimelineEvent>.from(data!.timelineEvents);
      for (final event in events) {
        breadthFirstTraversal<TimelineEvent>(
          event,
          action: (TimelineEvent e) {
            if (e.name!.caseInsensitiveContains(search)) {
              matches.add(e);
            }
          },
        );
      }
    }
    return matches;
  }

  Future<void> toggleHttpRequestLogging(bool state) async {
    await HttpService.toggleHttpRequestLogging(state);
    _httpTimelineLoggingEnabled.value = state;
  }

  void toggleUseLegacyTraceViewer(bool? value) {
    useLegacyTraceViewer.value = value ?? false;
    // `unawaited` does not work for FutureOr
    // ignore: discarded_futures
    processAvailableEvents();
  }

  /// Clears the timeline data currently stored by the controller as well the
  /// VM timeline if a connected app is present.
  Future<void> clearData() async {
    if (serviceManager.connectedAppInitialized) {
      await serviceManager.service!.clearVMTimeline();
    }
    allTraceEvents.clear();
    offlinePerformanceData = null;
    cpuProfilerController.reset();
    threadNamesById.clear();
    data?.clear();
    legacyProcessor.reset();
    perfettoProcessor.reset();
    _flutterFrames.clear();
    _nextTraceIndexToProcess = 0;
    _nextTimelineEventIndexToProcess = 0;
    _unassignedFlutterFrameEvents.clear();
    _unassignedFlutterFrames.clear();
    firstWellFormedFrameMicros = null;
    _selectedTimelineEventNotifier.value = null;
    _selectedFrameNotifier.value = null;
    _processing.value = false;
    serviceManager.errorBadgeManager.clearErrors(PerformanceScreen.id);
    if (FeatureFlags.embeddedPerfetto) {
      await perfettoController.clear();
    }
  }

  void recordTrace(Map<String, dynamic> trace) {
    data!.traceEvents.add(trace);
  }

  @override
  void dispose() {
    _pollingTimer?.cancel();
    _timelinePollingRateLimiter?.dispose();
    cpuProfilerController.dispose();
    if (FeatureFlags.embeddedPerfetto) {
      perfettoController.dispose();
    }
    enhanceTracingController.dispose();
    // See https://github.com/dart-lang/linter/issues/3801
    // ignore: discarded_futures
    unawaited(_firstFrameEventSubscription?.cancel());
    super.dispose();
  }
}<|MERGE_RESOLUTION|>--- conflicted
+++ resolved
@@ -456,58 +456,23 @@
     PerformanceData data,
   ) async {
     if (!offlineController.offlineMode.value) {
-      if (useLegacyTraceViewer.value) {
-        await _legacyToggleFrame(frame, _data);
-      } else if (FeatureFlags.embeddedPerfetto) {
-        await _toggleFrame(frame);
-      }
-    }
-
-    debugTraceEventCallback(() {
-      final buf = StringBuffer();
-      buf.writeln('UI timeline event for frame ${frame.id}:');
-      frame.timelineEventData.uiEvent?.format(buf, '  ');
-      buf.writeln('\nUI trace for frame ${frame.id}');
-      frame.timelineEventData.uiEvent?.writeTraceToBuffer(buf);
-      buf.writeln('\Raster timeline event frame ${frame.id}:');
-      frame.timelineEventData.rasterEvent?.format(buf, '  ');
-      buf.writeln('\nRaster trace for frame ${frame.id}');
-      frame.timelineEventData.rasterEvent?.writeTraceToBuffer(buf);
-      log(buf.toString());
-    });
-  }
-
-  Future<void> _legacyToggleFrame(
-    FlutterFrame frame,
-    PerformanceData data,
-  ) async {
-    final bool frameBeforeFirstWellFormedFrame =
-        firstWellFormedFrameMicros != null &&
-            frame.timeFromFrameTiming.start!.inMicroseconds <
-                firstWellFormedFrameMicros!;
-    if (!frame.isWellFormed && !frameBeforeFirstWellFormedFrame) {
-      // Only try to pull timeline events for frames that are after the first
-      // well formed frame. Timeline events that occurred before this frame will
-      // have already fallen out of the buffer.
-      await processAvailableEvents();
-    }
-
-    if (_currentFrameBeingSelected != frame) return;
-
-    // If the frame is still not well formed after processing all available
-    // events, wait a short delay and try to process events again after the
-    // VM has been polled one more time.
-    if (!frame.isWellFormed && !frameBeforeFirstWellFormedFrame) {
-      assert(!_processing.value);
-      _processing.value = true;
-      await Future.delayed(timelinePollingInterval, () async {
-        if (_currentFrameBeingSelected != frame) return;
-        await processTraceEvents(allTraceEvents);
-        _processing.value = false;
-      });
-    }
-
-    if (_currentFrameBeingSelected != frame) return;
+      if (_currentFrameBeingSelected != frame) return;
+
+      // If the frame is still not well formed after processing all available
+      // events, wait a short delay and try to process events again after the
+      // VM has been polled one more time.
+      if (!frame.isWellFormed && !frameBeforeFirstWellFormedFrame) {
+        assert(!_processing.value);
+        _processing.value = true;
+        await Future.delayed(timelinePollingInterval, () async {
+          if (_currentFrameBeingSelected != frame) return;
+          await processTraceEvents(allTraceEvents);
+          _processing.value = false;
+        });
+      }
+
+      if (_currentFrameBeingSelected != frame) return;
+    }
 
     // We do not need to pull the CPU profile because we will pull the profile
     // for the entire frame. The order of selecting the timeline event and
@@ -521,8 +486,10 @@
 
     if (_currentFrameBeingSelected != frame) return;
 
-    final storedProfileForFrame = cpuProfilerController.cpuProfileStore
-        .lookupProfile(time: frame.timeFromEventFlows);
+    final storedProfileForFrame =
+        cpuProfilerController.cpuProfileStore.lookupProfile(
+      time: frame.timeFromEventFlows,
+    );
     if (storedProfileForFrame == null) {
       cpuProfilerController.reset();
       if (!offlineController.offlineMode.value &&
@@ -551,7 +518,6 @@
         storeAsUserTagNone: true,
       );
     }
-<<<<<<< HEAD
   }
 
   Future<void> _toggleFrame(FlutterFrame frame) async {
@@ -579,8 +545,6 @@
       offset: perfettoProcessor.clockOffsetMicros!,
     );
     await perfettoController.scrollToTimeRange(timeRange);
-=======
->>>>>>> 42bfd3e4
   }
 
   void addFrame(FlutterFrame frame) {
