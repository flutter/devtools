// Copyright 2023 The Chromium Authors. All rights reserved.
// Use of this source code is governed by a BSD-style license that can be
// found in the LICENSE file.

import 'package:devtools_app_shared/ui.dart';
import 'package:devtools_app_shared/utils.dart';
import 'package:flutter/material.dart';

import '../../shared/common_widgets.dart';
<<<<<<< HEAD
import '../../shared/primitives/auto_dispose.dart';
=======
>>>>>>> 3ed453b5
import '../../shared/primitives/utils.dart';
import '../../shared/screen.dart';
import '../../shared/table/table.dart';
import '../../shared/table/table_data.dart';
<<<<<<< HEAD
import '../../shared/theme.dart';
=======
import '../../shared/ui/colors.dart';
>>>>>>> 3ed453b5
import '../../shared/utils.dart';
import 'deep_links_controller.dart';
import 'deep_links_model.dart';

<<<<<<< HEAD
const double _kNotificationCardWidth = 475;

=======
>>>>>>> 3ed453b5
enum TableViewType {
  domainView,
  pathView,
  singleUrlView,
}

class DeepLinksScreen extends Screen {
  DeepLinksScreen() : super.fromMetaData(ScreenMetaData.deepLinks);

  static final id = ScreenMetaData.deepLinks.id;

  // TODO(https://github.com/flutter/devtools/issues/6013): write documentation.
  // @override
  // String get docPageId => id;

  @override
  Widget build(BuildContext context) {
    return const DeepLinkPage();
  }
}

class DeepLinkPage extends StatefulWidget {
  const DeepLinkPage({super.key});

  @override
  State<DeepLinkPage> createState() => _DeepLinkPageState();
}

class _DeepLinkPageState extends State<DeepLinkPage>
    with
        AutoDisposeMixin,
        SingleTickerProviderStateMixin,
        ProvidedControllerMixin<DeepLinksController, DeepLinkPage> {
  @override
  void didChangeDependencies() {
    super.didChangeDependencies();
    if (!initController()) return;
  }

  @override
  Widget build(BuildContext context) {
    return DefaultTabController(
      length: TableViewType.values.length,
      child: Column(
        crossAxisAlignment: CrossAxisAlignment.start,
        children: [
          AreaPaneHeader(
            title: Text(
<<<<<<< HEAD
              'Validate and fix',
              style: Theme.of(context).textTheme.bodyLarge,
            ),
          ),
          ValueListenableBuilder<int>(
            valueListenable: controller.domainErrorCountNotifier,
            builder: (context, domainErrorCount, _) =>
                _NotificationCard(domainErrorCount: domainErrorCount),
          ),
          Row(
            children: [
              Expanded(
                child: Text(
                  'All deep links',
                  style: Theme.of(context).textTheme.bodyLarge,
                ),
              ),
              const SizedBox(width: denseSpacing),
=======
              'All deep links',
              style: Theme.of(context).textTheme.bodyLarge,
            ),
            actions: [
>>>>>>> 3ed453b5
              SizedBox(
                width: wideSearchFieldWidth,
                child: DevToolsClearableTextField(
                  labelText: '',
                  hintText: 'Search a URL, domain or path',
                  prefixIcon: const Icon(Icons.search),
                  onChanged: (value) {
                    controller.searchContent = value;
                  },
                ),
              ),
            ],
          ),
          const SizedBox(height: denseSpacing),
          const TabBar(
            tabs: [
              Text('Domain view'),
              Text('Path view'),
              Text('Single URL view'),
            ],
            tabAlignment: TabAlignment.start,
            isScrollable: true,
          ),
          Expanded(
            child: ValueListenableBuilder<List<LinkData>>(
              valueListenable: controller.linkDatasNotifier,
              builder: (context, linkDatas, _) => ValueListenableBuilder<bool>(
                valueListenable: controller.showSpitScreenNotifier,
                builder: (context, showSpitScreen, _) => TabBarView(
                  children: [
                    _DataTableWithValidationDetails(
                      tableView: TableViewType.domainView,
                      linkDatas: controller.getLinkDatasByDomain,
                      controller: controller,
                      showSpitScreen: showSpitScreen,
                    ),
                    _DataTableWithValidationDetails(
                      tableView: TableViewType.pathView,
                      linkDatas: controller.getLinkDatasByPath,
                      controller: controller,
                      showSpitScreen: showSpitScreen,
                    ),
                    _DataTableWithValidationDetails(
                      tableView: TableViewType.singleUrlView,
                      linkDatas: linkDatas,
                      controller: controller,
                      showSpitScreen: showSpitScreen,
                    ),
                  ],
                ),
              ),
            ),
          ),
        ],
      ),
    );
  }
}

class _DataTableWithValidationDetails extends StatelessWidget {
  const _DataTableWithValidationDetails({
    required this.linkDatas,
    required this.tableView,
    required this.controller,
    required this.showSpitScreen,
  });
  final List<LinkData> linkDatas;
  final TableViewType tableView;
  final DeepLinksController controller;
  final bool showSpitScreen;

  @override
  Widget build(BuildContext context) {
    return Row(
      children: [
        Expanded(
          child: _DataTable(
            tableView: tableView,
            linkDatas: linkDatas,
            controller: controller,
          ),
        ),
        if (showSpitScreen)
          Expanded(
            child: ValueListenableBuilder<LinkData?>(
              valueListenable: controller.selectedLink,
              builder: (context, selectedLink, _) => _ValidationDetailScreen(
                tableView: tableView,
                linkData: selectedLink!,
                controller: controller,
              ),
            ),
          ),
      ],
    );
  }
}

class _DataTable extends StatelessWidget {
  const _DataTable({
    required this.linkDatas,
    required this.tableView,
    required this.controller,
  });
  final List<LinkData> linkDatas;
  final TableViewType tableView;
  final DeepLinksController controller;

  @override
  Widget build(BuildContext context) {
    final ColumnData<LinkData> domain = DomainColumn();
    final ColumnData<LinkData> path = PathColumn();

    return FlatTable(
      keyFactory: (node) => ValueKey(node.toString),
      data: linkDatas,
      dataKey: 'deep-links',
      autoScrollContent: true,
      columns: <ColumnData>[
<<<<<<< HEAD
        if (tableView == TableViewType.domainView) ...[
          domain,
          NumberOfAssociatedPathColumn(),
        ],
        if (tableView == TableViewType.pathView) ...[
          path,
          NumberOfAssociatedDomainColumn(),
        ],
        if (tableView == TableViewType.singleUrlView) ...[domain, path],
=======
        if (tableView != TableViewType.pathView) domain,
        if (tableView != TableViewType.domainView) path,
>>>>>>> 3ed453b5
        SchemeColumn(),
        OSColumn(),
        if (!controller.showSpitScreen) ...[
          StatusColumn(),
          NavigationColumn(),
        ],
      ],
      selectionNotifier: controller.selectedLink,
      defaultSortColumn: tableView == TableViewType.pathView ? path : domain,
      defaultSortDirection: SortDirection.ascending,
      onItemSelected: (item) => controller.showSpitScreenNotifier.value = true,
    );
  }
}

class _ValidationDetailScreen extends StatelessWidget {
  const _ValidationDetailScreen({
    required this.linkData,
    required this.tableView,
    required this.controller,
  });

  final LinkData linkData;
  final TableViewType tableView;
  final DeepLinksController controller;

  @override
  Widget build(BuildContext context) {
    return Padding(
      padding: const EdgeInsets.symmetric(horizontal: largeSpacing),
      child: Column(
        crossAxisAlignment: CrossAxisAlignment.start,
        children: [
          Row(
            mainAxisAlignment: MainAxisAlignment.spaceBetween,
            children: [
              const Text('Selected Deep link validation details'),
              IconButton(
                onPressed: () =>
                    controller.showSpitScreenNotifier.value = false,
                icon: const Icon(Icons.close),
              ),
            ],
          ),
          Text(
            'This tool assistants helps you diagnose Universal Links, App Links,'
            ' and Custom Schemes in your app. Web check are done for the web association'
            ' file on your website. App checks are done for the intent filters in'
            ' the manifest and info.plist file, routing issues, URL format, etc.',
            style: Theme.of(context).textTheme.bodySmall,
          ),
          const Text('Domain check'),
          Expanded(child: _DomainCheckTable(linkData: linkData)),
        ],
      ),
    );
  }
}

class _DomainCheckTable extends StatelessWidget {
  const _DomainCheckTable({
    required this.linkData,
  });

  final LinkData linkData;

  @override
  Widget build(BuildContext context) {
    return DataTable(
      columns: const [
        DataColumn(label: Text('OS')),
        DataColumn(label: Text('Issue type')),
        DataColumn(label: Text('Status')),
      ],
      rows: [
        if (linkData.os.contains('Android'))
          DataRow(
            cells: [
              const DataCell(Text('Android')),
              const DataCell(Text('Digital assets link file')),
              DataCell(
                linkData.domainError
                    ? Text(
                        'Check failed',
                        style: TextStyle(
                          color: Theme.of(context).colorScheme.error,
                        ),
                      )
                    : Text(
                        'No issues found',
                        style: TextStyle(
                          color: Theme.of(context).colorScheme.green,
                        ),
                      ),
              ),
            ],
          ),
        if (linkData.os.contains('iOS'))
          DataRow(
            cells: [
              const DataCell(Text('iOS')),
              const DataCell(Text('Apple-App-Site-Association file')),
              DataCell(
                Text(
                  'No issues found',
                  style: TextStyle(color: Theme.of(context).colorScheme.green),
                ),
              ),
            ],
          ),
      ],
<<<<<<< HEAD
    );
  }
}

class _NotificationCard extends StatelessWidget {
  const _NotificationCard({
    required this.domainErrorCount,
  });

  final int domainErrorCount;

  @override
  Widget build(BuildContext context) {
    final colorScheme = Theme.of(context).colorScheme;
    final textTheme = Theme.of(context).textTheme;
    return SizedBox(
      width: _kNotificationCardWidth,
      child: Card(
        child: Padding(
          padding: const EdgeInsets.all(defaultSpacing),
          child: Wrap(
            children: [
              Icon(Icons.error, color: colorScheme.error),
              const SizedBox(width: denseSpacing),
              Column(
                crossAxisAlignment: CrossAxisAlignment.start,
                children: [
                  Text('$domainErrorCount domain not verified'),
                  Text(
                    '(Placeholder) This affects all deep links. Fix issues to make users go directly to your app.',
                    style: textTheme.bodyMedium,
                  ),
                  TextButton(
                    // TODO: Implement this.
                    onPressed: () {},
                    child: const Text('Fix domain'),
                  ),
                ],
              ),
            ],
          ),
        ),
      ),
=======
>>>>>>> 3ed453b5
    );
  }
}<|MERGE_RESOLUTION|>--- conflicted
+++ resolved
@@ -7,28 +7,16 @@
 import 'package:flutter/material.dart';
 
 import '../../shared/common_widgets.dart';
-<<<<<<< HEAD
-import '../../shared/primitives/auto_dispose.dart';
-=======
->>>>>>> 3ed453b5
 import '../../shared/primitives/utils.dart';
 import '../../shared/screen.dart';
 import '../../shared/table/table.dart';
 import '../../shared/table/table_data.dart';
-<<<<<<< HEAD
-import '../../shared/theme.dart';
-=======
-import '../../shared/ui/colors.dart';
->>>>>>> 3ed453b5
 import '../../shared/utils.dart';
 import 'deep_links_controller.dart';
 import 'deep_links_model.dart';
 
-<<<<<<< HEAD
 const double _kNotificationCardWidth = 475;
 
-=======
->>>>>>> 3ed453b5
 enum TableViewType {
   domainView,
   pathView,
@@ -77,7 +65,6 @@
         children: [
           AreaPaneHeader(
             title: Text(
-<<<<<<< HEAD
               'Validate and fix',
               style: Theme.of(context).textTheme.bodyLarge,
             ),
@@ -96,12 +83,6 @@
                 ),
               ),
               const SizedBox(width: denseSpacing),
-=======
-              'All deep links',
-              style: Theme.of(context).textTheme.bodyLarge,
-            ),
-            actions: [
->>>>>>> 3ed453b5
               SizedBox(
                 width: wideSearchFieldWidth,
                 child: DevToolsClearableTextField(
@@ -221,7 +202,6 @@
       dataKey: 'deep-links',
       autoScrollContent: true,
       columns: <ColumnData>[
-<<<<<<< HEAD
         if (tableView == TableViewType.domainView) ...[
           domain,
           NumberOfAssociatedPathColumn(),
@@ -231,10 +211,6 @@
           NumberOfAssociatedDomainColumn(),
         ],
         if (tableView == TableViewType.singleUrlView) ...[domain, path],
-=======
-        if (tableView != TableViewType.pathView) domain,
-        if (tableView != TableViewType.domainView) path,
->>>>>>> 3ed453b5
         SchemeColumn(),
         OSColumn(),
         if (!controller.showSpitScreen) ...[
@@ -346,7 +322,6 @@
             ],
           ),
       ],
-<<<<<<< HEAD
     );
   }
 }
@@ -390,8 +365,6 @@
           ),
         ),
       ),
-=======
->>>>>>> 3ed453b5
     );
   }
 }