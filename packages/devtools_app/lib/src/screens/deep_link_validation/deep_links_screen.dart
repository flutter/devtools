// Copyright 2023 The Chromium Authors. All rights reserved.
// Use of this source code is governed by a BSD-style license that can be
// found in the LICENSE file.

import 'package:flutter/material.dart';

import '../../shared/analytics/analytics.dart' as ga;
import '../../shared/analytics/constants.dart' as gac;
import '../../shared/screen.dart';
import '../../shared/utils.dart';
import 'deep_link_list_view.dart';
import 'deep_links_controller.dart';
import 'deep_links_model.dart';
import 'select_project_view.dart';

const _kNotificationCardSize = Size(475, 132);

enum TableViewType {
  domainView,
  pathView,
  singleUrlView,
}

class DeepLinksScreen extends Screen {
  DeepLinksScreen() : super.fromMetaData(ScreenMetaData.deepLinks);

  static final id = ScreenMetaData.deepLinks.id;

  // TODO(https://github.com/flutter/devtools/issues/6013): write documentation.
  // @override
  // String get docPageId => id;

  @override
  Widget build(BuildContext context) {
    return const DeepLinkPage();
  }
}

class DeepLinkPage extends StatefulWidget {
  const DeepLinkPage({super.key});

  @override
  State<DeepLinkPage> createState() => _DeepLinkPageState();
}

class _DeepLinkPageState extends State<DeepLinkPage>
    with ProvidedControllerMixin<DeepLinksController, DeepLinkPage> {
  @override
<<<<<<< HEAD
  void didChangeDependencies() {
    super.didChangeDependencies();
    if (!initController()) return;
    controller.initLinkDatas();
  }

  @override
  Widget build(BuildContext context) {
    final theme = Theme.of(context);
    final textTheme = theme.textTheme;
    return ValueListenableBuilder<DisplayOptions>(
      valueListenable: controller.displayOptionsNotifier,
      builder: (context, displayOptions, _) => DefaultTabController(
        length: TableViewType.values.length,
        child: RoundedOutlinedBorder(
          child: Column(
            crossAxisAlignment: CrossAxisAlignment.start,
            children: [
              AreaPaneHeader(
                title: Text('Validate and fix', style: textTheme.bodyLarge),
              ),
              displayOptions.showSplitScreen
                  ? const SizedBox.shrink()
                  : _NotificationCardSection(
                      domainErrorCount: displayOptions.domainErrorCount,
                      pathErrorCount: displayOptions.pathErrorCount,
                      controller: controller,
                    ),
              Expanded(
                child: Row(
                  children: [
                    Expanded(
                      child: _AllDeepLinkDataTable(controller: controller),
                    ),
                    if (displayOptions.showSplitScreen)
                      Expanded(
                        child: ValueListenableBuilder<LinkData?>(
                          valueListenable: controller.selectedLink,
                          builder: (context, selectedLink, _) => TabBarView(
                            children: [
                              _ValidationDetailScreen(
                                linkData: selectedLink!,
                                controller: controller,
                                tableView: TableViewType.domainView,
                              ),
                              _ValidationDetailScreen(
                                linkData: selectedLink,
                                controller: controller,
                                tableView: TableViewType.pathView,
                              ),
                              _ValidationDetailScreen(
                                linkData: selectedLink,
                                controller: controller,
                                tableView: TableViewType.singleUrlView,
                              ),
                            ],
                          ),
                        ),
                      ),
                  ],
                ),
              ),
            ],
          ),
        ),
      ),
    );
  }
}

class _AllDeepLinkDataTable extends StatelessWidget {
  const _AllDeepLinkDataTable({
    required this.controller,
  });
  final DeepLinksController controller;

  @override
  Widget build(BuildContext context) {
    final theme = Theme.of(context);
    final textTheme = theme.textTheme;
    return Column(
      children: <Widget>[
        OutlineDecoration(
          child: Padding(
            padding: const EdgeInsets.fromLTRB(
              defaultSpacing,
              denseSpacing,
              denseSpacing,
              denseSpacing,
            ),
            child: Row(
              children: [
                Expanded(
                  child: Text(
                    'All deep links',
                    style: textTheme.bodyLarge,
                  ),
                ),
                const SizedBox(width: denseSpacing),
                SizedBox(
                  width: wideSearchFieldWidth,
                  child: DevToolsClearableTextField(
                    labelText: '',
                    hintText: 'Search a URL, domain or path',
                    prefixIcon: const Icon(Icons.search),
                    onChanged: (value) {
                      controller.searchContent = value;
                    },
                  ),
                ),
              ],
            ),
          ),
        ),
        Row(
          children: [
            TabBar(
              tabs: [
                Text(
                  'Domain view',
                  style: textTheme.bodyLarge,
                ),
                Text(
                  'Path view',
                  style: textTheme.bodyLarge,
                ),
                Text(
                  'Single URL view',
                  style: textTheme.bodyLarge,
                ),
              ],
              tabAlignment: TabAlignment.start,
              isScrollable: true,
            ),
            const Spacer(),

            // TODO: Add functions to these icons.
            IconButton(
              onPressed: () {},
              icon: Icon(Icons.restart_alt, size: actionsIconSize),
            ),
            IconButton(
              onPressed: () {},
              icon: Icon(Icons.settings, size: actionsIconSize),
            ),
            IconButton(
              onPressed: () {},
              icon: Icon(Icons.help_outline, size: actionsIconSize),
            ),
          ],
        ),
        Expanded(
          child: ValueListenableBuilder<List<LinkData>>(
            valueListenable: controller.linkDatasNotifier,
            builder: (context, linkDatas, _) => TabBarView(
              children: [
                _DataTable(
                  tableView: TableViewType.domainView,
                  linkDatas: controller.getLinkDatasByDomain,
                  controller: controller,
                ),
                _DataTable(
                  tableView: TableViewType.pathView,
                  linkDatas: controller.getLinkDatasByPath,
                  controller: controller,
                ),
                _DataTable(
                  tableView: TableViewType.singleUrlView,
                  linkDatas: linkDatas,
                  controller: controller,
                ),
              ],
            ),
          ),
        ),
      ],
    );
  }
}

class _DataTable extends StatelessWidget {
  const _DataTable({
    required this.linkDatas,
    required this.tableView,
    required this.controller,
  });
  final List<LinkData> linkDatas;
  final TableViewType tableView;
  final DeepLinksController controller;

  @override
  Widget build(BuildContext context) {
    final ColumnData<LinkData> domain = DomainColumn();
    final ColumnData<LinkData> path = PathColumn();

    return Padding(
      padding: const EdgeInsets.only(top: denseSpacing),
      child: FlatTable(
        keyFactory: (node) => ValueKey(node.toString),
        data: linkDatas,
        dataKey: 'deep-links',
        autoScrollContent: true,
        headerColor: Theme.of(context).colorScheme.deeplinkTableHeaderColor,
        columns: <ColumnData>[
          if (tableView == TableViewType.domainView) ...[
            domain,
            NumberOfAssociatedPathColumn(),
          ],
          if (tableView == TableViewType.pathView) ...[
            path,
            NumberOfAssociatedDomainColumn(),
          ],
          if (tableView == TableViewType.singleUrlView) ...[domain, path],
          SchemeColumn(controller),
          OSColumn(controller),
          if (!controller.displayOptionsNotifier.value.showSplitScreen) ...[
            StatusColumn(controller, tableView),
            NavigationColumn(),
          ],
        ],
        selectionNotifier: controller.selectedLink,
        defaultSortColumn: tableView == TableViewType.pathView ? path : domain,
        defaultSortDirection: SortDirection.ascending,
        onItemSelected: (item) =>
            controller.updateDisplayOptions(showSplitScreen: true),
      ),
    );
=======
  void initState() {
    super.initState();
    ga.screen(gac.deeplink);
>>>>>>> 08d2a54b
  }

  @override
<<<<<<< HEAD
  Widget build(BuildContext context) {
    final colorScheme = Theme.of(context).colorScheme;
    final textTheme = Theme.of(context).textTheme;
    return Column(
      crossAxisAlignment: CrossAxisAlignment.start,
      children: [
        OutlineDecoration(
          child: Padding(
            padding: const EdgeInsets.symmetric(horizontal: largeSpacing),
            child: Row(
              mainAxisAlignment: MainAxisAlignment.spaceBetween,
              children: [
                Text(
                  tableView == TableViewType.domainView
                      ? 'Selected domain validation details'
                      : 'Selected Deep link validation details',
                  style: textTheme.titleSmall,
                ),
                IconButton(
                  onPressed: () =>
                      controller.updateDisplayOptions(showSplitScreen: false),
                  icon: const Icon(Icons.close),
                ),
              ],
            ),
          ),
        ),
        Padding(
          padding: const EdgeInsets.symmetric(
            horizontal: largeSpacing,
            vertical: defaultSpacing,
          ),
          child: Column(
            crossAxisAlignment: CrossAxisAlignment.start,
            children: [
              Text(
                'This tool assistants helps you diagnose Universal Links, App Links,'
                ' and Custom Schemes in your app. Web check are done for the web association'
                ' file on your website. App checks are done for the intent filters in'
                ' the manifest and info.plist file, routing issues, URL format, etc.',
                style: Theme.of(context).subtleTextStyle,
              ),
              if (tableView != TableViewType.pathView) ...[
                const SizedBox(height: intermediateSpacing),
                Text('Domain check', style: textTheme.titleSmall),
                _DomainCheckTable(linkData: linkData),
              ],
              if (tableView != TableViewType.domainView) ...[
                const SizedBox(height: intermediateSpacing),
                Text('Path check (coming soon)', style: textTheme.titleSmall),
                _PathCheckTable(),
              ],
              Align(
                alignment: Alignment.bottomRight,
                child: FilledButton(
                  onPressed: () {
                    controller.initLinkDatas();
                  },
                  child: const Text('Recheck all'),
                ),
              ),
              if (tableView == TableViewType.domainView) ...[
                Text('Associated deep link URL', style: textTheme.titleSmall),
                Card(
                  color: colorScheme.surface,
                  shape: const RoundedRectangleBorder(),
                  child: Padding(
                    padding: const EdgeInsets.all(denseSpacing),
                    child: Column(
                      crossAxisAlignment: CrossAxisAlignment.start,
                      children: linkData.path
                          .map(
                            (path) => Padding(
                              padding: const EdgeInsets.symmetric(
                                vertical: denseRowSpacing,
                              ),
                              child: Row(
                                children: <Widget>[
                                  Icon(
                                    Icons.error,
                                    color: colorScheme.error,
                                    size: defaultIconSize,
                                  ),
                                  const SizedBox(width: denseSpacing),
                                  Text(path),
                                ],
                              ),
                            ),
                          )
                          .toList(),
                    ),
                  ),
                ),
              ],
            ],
          ),
        ),
      ],
    );
=======
  void didChangeDependencies() {
    super.didChangeDependencies();
    if (!initController()) return;
>>>>>>> 08d2a54b
  }

  @override
  Widget build(BuildContext context) {
<<<<<<< HEAD
    return DataTable(
      headingRowColor: MaterialStateProperty.all(
        Theme.of(context).colorScheme.deeplinkTableHeaderColor,
      ),
      dataRowColor: MaterialStateProperty.all(
        Theme.of(context).colorScheme.alternatingBackgroundColor2,
      ),
      columns: const [
        DataColumn(label: Text('OS')),
        DataColumn(label: Text('Issue type')),
        DataColumn(label: Text('Status')),
      ],
      rows: [
        if (linkData.os.contains('Android'))
          DataRow(
            cells: [
              const DataCell(Text('Android')),
              const DataCell(Text('Digital assets link file')),
              DataCell(
                linkData.domainError
                    ? Text(
                        'Check failed',
                        style: TextStyle(
                          color: Theme.of(context).colorScheme.error,
                        ),
                      )
                    : Text(
                        'No issues found',
                        style: TextStyle(
                          color: Theme.of(context).colorScheme.green,
                        ),
                      ),
              ),
            ],
          ),
        if (linkData.os.contains('iOS'))
          DataRow(
            cells: [
              const DataCell(Text('iOS')),
              const DataCell(Text('Apple-App-Site-Association file')),
              DataCell(
                Text(
                  'No issues found',
                  style: TextStyle(color: Theme.of(context).colorScheme.green),
                ),
              ),
            ],
          ),
      ],
=======
    return ValueListenableBuilder(
      valueListenable: controller.selectedProject,
      builder: (_, FlutterProject? project, __) {
        return project == null
            ? const SelectProjectView()
            : const DeepLinkListView();
      },
>>>>>>> 08d2a54b
    );
  }
}

class _PathCheckTable extends StatelessWidget {
  @override
  Widget build(BuildContext context) {
    final notAvailableCell = DataCell(
      Text(
        'Not available',
        style: TextStyle(
          color: Theme.of(context).colorScheme.deeplinkUnavailableColor,
        ),
      ),
    );
    return Opacity(
      opacity: 0.5,
      child: DataTable(
        headingRowColor: MaterialStateProperty.all(
          Theme.of(context).colorScheme.deeplinkTableHeaderColor,
        ),
        dataRowColor: MaterialStateProperty.all(
          Theme.of(context).colorScheme.alternatingBackgroundColor2,
        ),
        columns: const [
          DataColumn(label: Text('OS')),
          DataColumn(label: Text('Issue type')),
          DataColumn(label: Text('Status')),
        ],
        rows: [
          DataRow(
            cells: [
              const DataCell(Text('Android')),
              const DataCell(Text('Intent filter')),
              notAvailableCell,
            ],
          ),
          DataRow(
            cells: [
              const DataCell(Text('iOS')),
              const DataCell(Text('Associated domain')),
              notAvailableCell,
            ],
          ),
          DataRow(
            cells: [
              const DataCell(Text('Android, iOS')),
              const DataCell(Text('URL format')),
              notAvailableCell,
            ],
          ),
          DataRow(
            cells: [
              const DataCell(Text('Android, iOS')),
              const DataCell(Text('Routing')),
              notAvailableCell,
            ],
          ),
        ],
      ),
    );
  }
}

class _NotificationCardSection extends StatelessWidget {
  const _NotificationCardSection({
    required this.domainErrorCount,
    required this.pathErrorCount,
    required this.controller,
  });

  final int domainErrorCount;
  final int pathErrorCount;
  final DeepLinksController controller;
  @override
  Widget build(BuildContext context) {
    if (domainErrorCount == 0 && domainErrorCount == 0) {
      return const SizedBox.shrink();
    }
    return OutlineDecoration(
      child: Padding(
        padding: const EdgeInsets.all(defaultSpacing),
        child: Row(
          children: [
            if (domainErrorCount > 0)
              _NotificationCard(
                title: '$domainErrorCount domain not verified',
                description:
                    'This affects all deep links. Fix issues to make users go directly to your app.',
                actionButton: TextButton(
                  onPressed: () {
                    // Switch to the domain view. Select the first link with domain error and show the split screen.
                    DefaultTabController.of(context).index = 0;
                    controller.selectedLink.value = controller
                        .getLinkDatasByDomain
                        .where((element) => element.domainError)
                        .first;
                    controller.updateDisplayOptions(showSplitScreen: true);
                  },
                  child: const Text('Fix domain'),
                ),
              ),
            if (domainErrorCount > 0 && pathErrorCount > 0)
              const SizedBox(width: defaultSpacing),
            if (pathErrorCount > 0)
              _NotificationCard(
                title: '$pathErrorCount path not working',
                description:
                    'Fix these path to make sure users are directed to your app',
                actionButton: TextButton(
                  onPressed: () {
                    // Switch to the path view. Select the first link with path error and show the split screen.
                    DefaultTabController.of(context).index = 1;
                    controller.selectedLink.value = controller
                        .getLinkDatasByPath
                        .where((element) => element.pathError)
                        .first;
                    controller.updateDisplayOptions(showSplitScreen: true);
                  },
                  child: const Text('Fix path'),
                ),
              ),
          ],
        ),
      ),
    );
  }
}

class _NotificationCard extends StatelessWidget {
  const _NotificationCard({
    required this.title,
    required this.description,
    required this.actionButton,
  });

  final String title;
  final String description;
  final Widget actionButton;

  @override
  Widget build(BuildContext context) {
    final colorScheme = Theme.of(context).colorScheme;
    final textTheme = Theme.of(context).textTheme;
    return SizedBox.fromSize(
      size: _kNotificationCardSize,
      child: Card(
        color: colorScheme.surface,
        child: Padding(
          padding: const EdgeInsets.fromLTRB(
            defaultSpacing,
            defaultSpacing,
            defaultSpacing,
            0,
          ),
          child: Row(
            crossAxisAlignment: CrossAxisAlignment.start,
            children: [
              Icon(Icons.error, color: colorScheme.error),
              const SizedBox(width: denseSpacing),
              Flexible(
                child: Column(
                  crossAxisAlignment: CrossAxisAlignment.start,
                  children: [
                    Text(
                      title,
                      style: textTheme.bodyMedium!
                          .copyWith(color: colorScheme.onSurface),
                    ),
                    Text(
                      description,
                      style: Theme.of(context).subtleTextStyle,
                    ),
                    Expanded(
                      child: Align(
                        alignment: Alignment.bottomRight,
                        child: actionButton,
                      ),
                    ),
                  ],
                ),
              ),
            ],
          ),
        ),
      ),
    );
  }
}<|MERGE_RESOLUTION|>--- conflicted
+++ resolved
@@ -7,11 +7,13 @@
 import '../../shared/analytics/analytics.dart' as ga;
 import '../../shared/analytics/constants.dart' as gac;
 import '../../shared/screen.dart';
+import '../../shared/ui/colors.dart';
 import '../../shared/utils.dart';
 import 'deep_link_list_view.dart';
 import 'deep_links_controller.dart';
 import 'deep_links_model.dart';
 import 'select_project_view.dart';
+import 'package:devtools_app_shared/ui.dart';
 
 const _kNotificationCardSize = Size(475, 132);
 
@@ -46,7 +48,12 @@
 class _DeepLinkPageState extends State<DeepLinkPage>
     with ProvidedControllerMixin<DeepLinksController, DeepLinkPage> {
   @override
-<<<<<<< HEAD
+  void initState() {
+    super.initState();
+    ga.screen(gac.deeplink);
+  }
+
+  @override
   void didChangeDependencies() {
     super.didChangeDependencies();
     if (!initController()) return;
@@ -55,393 +62,7 @@
 
   @override
   Widget build(BuildContext context) {
-    final theme = Theme.of(context);
-    final textTheme = theme.textTheme;
-    return ValueListenableBuilder<DisplayOptions>(
-      valueListenable: controller.displayOptionsNotifier,
-      builder: (context, displayOptions, _) => DefaultTabController(
-        length: TableViewType.values.length,
-        child: RoundedOutlinedBorder(
-          child: Column(
-            crossAxisAlignment: CrossAxisAlignment.start,
-            children: [
-              AreaPaneHeader(
-                title: Text('Validate and fix', style: textTheme.bodyLarge),
-              ),
-              displayOptions.showSplitScreen
-                  ? const SizedBox.shrink()
-                  : _NotificationCardSection(
-                      domainErrorCount: displayOptions.domainErrorCount,
-                      pathErrorCount: displayOptions.pathErrorCount,
-                      controller: controller,
-                    ),
-              Expanded(
-                child: Row(
-                  children: [
-                    Expanded(
-                      child: _AllDeepLinkDataTable(controller: controller),
-                    ),
-                    if (displayOptions.showSplitScreen)
-                      Expanded(
-                        child: ValueListenableBuilder<LinkData?>(
-                          valueListenable: controller.selectedLink,
-                          builder: (context, selectedLink, _) => TabBarView(
-                            children: [
-                              _ValidationDetailScreen(
-                                linkData: selectedLink!,
-                                controller: controller,
-                                tableView: TableViewType.domainView,
-                              ),
-                              _ValidationDetailScreen(
-                                linkData: selectedLink,
-                                controller: controller,
-                                tableView: TableViewType.pathView,
-                              ),
-                              _ValidationDetailScreen(
-                                linkData: selectedLink,
-                                controller: controller,
-                                tableView: TableViewType.singleUrlView,
-                              ),
-                            ],
-                          ),
-                        ),
-                      ),
-                  ],
-                ),
-              ),
-            ],
-          ),
-        ),
-      ),
-    );
-  }
-}
-
-class _AllDeepLinkDataTable extends StatelessWidget {
-  const _AllDeepLinkDataTable({
-    required this.controller,
-  });
-  final DeepLinksController controller;
-
-  @override
-  Widget build(BuildContext context) {
-    final theme = Theme.of(context);
-    final textTheme = theme.textTheme;
-    return Column(
-      children: <Widget>[
-        OutlineDecoration(
-          child: Padding(
-            padding: const EdgeInsets.fromLTRB(
-              defaultSpacing,
-              denseSpacing,
-              denseSpacing,
-              denseSpacing,
-            ),
-            child: Row(
-              children: [
-                Expanded(
-                  child: Text(
-                    'All deep links',
-                    style: textTheme.bodyLarge,
-                  ),
-                ),
-                const SizedBox(width: denseSpacing),
-                SizedBox(
-                  width: wideSearchFieldWidth,
-                  child: DevToolsClearableTextField(
-                    labelText: '',
-                    hintText: 'Search a URL, domain or path',
-                    prefixIcon: const Icon(Icons.search),
-                    onChanged: (value) {
-                      controller.searchContent = value;
-                    },
-                  ),
-                ),
-              ],
-            ),
-          ),
-        ),
-        Row(
-          children: [
-            TabBar(
-              tabs: [
-                Text(
-                  'Domain view',
-                  style: textTheme.bodyLarge,
-                ),
-                Text(
-                  'Path view',
-                  style: textTheme.bodyLarge,
-                ),
-                Text(
-                  'Single URL view',
-                  style: textTheme.bodyLarge,
-                ),
-              ],
-              tabAlignment: TabAlignment.start,
-              isScrollable: true,
-            ),
-            const Spacer(),
-
-            // TODO: Add functions to these icons.
-            IconButton(
-              onPressed: () {},
-              icon: Icon(Icons.restart_alt, size: actionsIconSize),
-            ),
-            IconButton(
-              onPressed: () {},
-              icon: Icon(Icons.settings, size: actionsIconSize),
-            ),
-            IconButton(
-              onPressed: () {},
-              icon: Icon(Icons.help_outline, size: actionsIconSize),
-            ),
-          ],
-        ),
-        Expanded(
-          child: ValueListenableBuilder<List<LinkData>>(
-            valueListenable: controller.linkDatasNotifier,
-            builder: (context, linkDatas, _) => TabBarView(
-              children: [
-                _DataTable(
-                  tableView: TableViewType.domainView,
-                  linkDatas: controller.getLinkDatasByDomain,
-                  controller: controller,
-                ),
-                _DataTable(
-                  tableView: TableViewType.pathView,
-                  linkDatas: controller.getLinkDatasByPath,
-                  controller: controller,
-                ),
-                _DataTable(
-                  tableView: TableViewType.singleUrlView,
-                  linkDatas: linkDatas,
-                  controller: controller,
-                ),
-              ],
-            ),
-          ),
-        ),
-      ],
-    );
-  }
-}
-
-class _DataTable extends StatelessWidget {
-  const _DataTable({
-    required this.linkDatas,
-    required this.tableView,
-    required this.controller,
-  });
-  final List<LinkData> linkDatas;
-  final TableViewType tableView;
-  final DeepLinksController controller;
-
-  @override
-  Widget build(BuildContext context) {
-    final ColumnData<LinkData> domain = DomainColumn();
-    final ColumnData<LinkData> path = PathColumn();
-
-    return Padding(
-      padding: const EdgeInsets.only(top: denseSpacing),
-      child: FlatTable(
-        keyFactory: (node) => ValueKey(node.toString),
-        data: linkDatas,
-        dataKey: 'deep-links',
-        autoScrollContent: true,
-        headerColor: Theme.of(context).colorScheme.deeplinkTableHeaderColor,
-        columns: <ColumnData>[
-          if (tableView == TableViewType.domainView) ...[
-            domain,
-            NumberOfAssociatedPathColumn(),
-          ],
-          if (tableView == TableViewType.pathView) ...[
-            path,
-            NumberOfAssociatedDomainColumn(),
-          ],
-          if (tableView == TableViewType.singleUrlView) ...[domain, path],
-          SchemeColumn(controller),
-          OSColumn(controller),
-          if (!controller.displayOptionsNotifier.value.showSplitScreen) ...[
-            StatusColumn(controller, tableView),
-            NavigationColumn(),
-          ],
-        ],
-        selectionNotifier: controller.selectedLink,
-        defaultSortColumn: tableView == TableViewType.pathView ? path : domain,
-        defaultSortDirection: SortDirection.ascending,
-        onItemSelected: (item) =>
-            controller.updateDisplayOptions(showSplitScreen: true),
-      ),
-    );
-=======
-  void initState() {
-    super.initState();
-    ga.screen(gac.deeplink);
->>>>>>> 08d2a54b
-  }
-
-  @override
-<<<<<<< HEAD
-  Widget build(BuildContext context) {
-    final colorScheme = Theme.of(context).colorScheme;
-    final textTheme = Theme.of(context).textTheme;
-    return Column(
-      crossAxisAlignment: CrossAxisAlignment.start,
-      children: [
-        OutlineDecoration(
-          child: Padding(
-            padding: const EdgeInsets.symmetric(horizontal: largeSpacing),
-            child: Row(
-              mainAxisAlignment: MainAxisAlignment.spaceBetween,
-              children: [
-                Text(
-                  tableView == TableViewType.domainView
-                      ? 'Selected domain validation details'
-                      : 'Selected Deep link validation details',
-                  style: textTheme.titleSmall,
-                ),
-                IconButton(
-                  onPressed: () =>
-                      controller.updateDisplayOptions(showSplitScreen: false),
-                  icon: const Icon(Icons.close),
-                ),
-              ],
-            ),
-          ),
-        ),
-        Padding(
-          padding: const EdgeInsets.symmetric(
-            horizontal: largeSpacing,
-            vertical: defaultSpacing,
-          ),
-          child: Column(
-            crossAxisAlignment: CrossAxisAlignment.start,
-            children: [
-              Text(
-                'This tool assistants helps you diagnose Universal Links, App Links,'
-                ' and Custom Schemes in your app. Web check are done for the web association'
-                ' file on your website. App checks are done for the intent filters in'
-                ' the manifest and info.plist file, routing issues, URL format, etc.',
-                style: Theme.of(context).subtleTextStyle,
-              ),
-              if (tableView != TableViewType.pathView) ...[
-                const SizedBox(height: intermediateSpacing),
-                Text('Domain check', style: textTheme.titleSmall),
-                _DomainCheckTable(linkData: linkData),
-              ],
-              if (tableView != TableViewType.domainView) ...[
-                const SizedBox(height: intermediateSpacing),
-                Text('Path check (coming soon)', style: textTheme.titleSmall),
-                _PathCheckTable(),
-              ],
-              Align(
-                alignment: Alignment.bottomRight,
-                child: FilledButton(
-                  onPressed: () {
-                    controller.initLinkDatas();
-                  },
-                  child: const Text('Recheck all'),
-                ),
-              ),
-              if (tableView == TableViewType.domainView) ...[
-                Text('Associated deep link URL', style: textTheme.titleSmall),
-                Card(
-                  color: colorScheme.surface,
-                  shape: const RoundedRectangleBorder(),
-                  child: Padding(
-                    padding: const EdgeInsets.all(denseSpacing),
-                    child: Column(
-                      crossAxisAlignment: CrossAxisAlignment.start,
-                      children: linkData.path
-                          .map(
-                            (path) => Padding(
-                              padding: const EdgeInsets.symmetric(
-                                vertical: denseRowSpacing,
-                              ),
-                              child: Row(
-                                children: <Widget>[
-                                  Icon(
-                                    Icons.error,
-                                    color: colorScheme.error,
-                                    size: defaultIconSize,
-                                  ),
-                                  const SizedBox(width: denseSpacing),
-                                  Text(path),
-                                ],
-                              ),
-                            ),
-                          )
-                          .toList(),
-                    ),
-                  ),
-                ),
-              ],
-            ],
-          ),
-        ),
-      ],
-    );
-=======
-  void didChangeDependencies() {
-    super.didChangeDependencies();
-    if (!initController()) return;
->>>>>>> 08d2a54b
-  }
-
-  @override
-  Widget build(BuildContext context) {
-<<<<<<< HEAD
-    return DataTable(
-      headingRowColor: MaterialStateProperty.all(
-        Theme.of(context).colorScheme.deeplinkTableHeaderColor,
-      ),
-      dataRowColor: MaterialStateProperty.all(
-        Theme.of(context).colorScheme.alternatingBackgroundColor2,
-      ),
-      columns: const [
-        DataColumn(label: Text('OS')),
-        DataColumn(label: Text('Issue type')),
-        DataColumn(label: Text('Status')),
-      ],
-      rows: [
-        if (linkData.os.contains('Android'))
-          DataRow(
-            cells: [
-              const DataCell(Text('Android')),
-              const DataCell(Text('Digital assets link file')),
-              DataCell(
-                linkData.domainError
-                    ? Text(
-                        'Check failed',
-                        style: TextStyle(
-                          color: Theme.of(context).colorScheme.error,
-                        ),
-                      )
-                    : Text(
-                        'No issues found',
-                        style: TextStyle(
-                          color: Theme.of(context).colorScheme.green,
-                        ),
-                      ),
-              ),
-            ],
-          ),
-        if (linkData.os.contains('iOS'))
-          DataRow(
-            cells: [
-              const DataCell(Text('iOS')),
-              const DataCell(Text('Apple-App-Site-Association file')),
-              DataCell(
-                Text(
-                  'No issues found',
-                  style: TextStyle(color: Theme.of(context).colorScheme.green),
-                ),
-              ),
-            ],
-          ),
-      ],
-=======
+
     return ValueListenableBuilder(
       valueListenable: controller.selectedProject,
       builder: (_, FlutterProject? project, __) {
@@ -449,7 +70,6 @@
             ? const SelectProjectView()
             : const DeepLinkListView();
       },
->>>>>>> 08d2a54b
     );
   }
 }
