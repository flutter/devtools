// Copyright 2023 The Chromium Authors. All rights reserved.
// Use of this source code is governed by a BSD-style license that can be
// found in the LICENSE file.

import 'package:devtools_app_shared/ui.dart';
import 'package:flutter/material.dart';

import '../../shared/primitives/utils.dart';
import '../../shared/table/table.dart';
import '../../shared/table/table_data.dart';
import '../../shared/ui/colors.dart';
import '../../shared/ui/search.dart';

import 'deep_links_controller.dart';
import 'deep_links_screen.dart';

const kDeeplinkTableCellDefaultWidth = 200.0;

/// Contains all data relevant to a deep link.
class LinkData with SearchableDataMixin {
  LinkData({
    required this.domain,
    required this.path,
    required this.os,
    this.scheme = const <String>['Http://', 'Https://'],
    this.domainError = false,
    this.pathError = false,
  });

  final List<String> path;
  final List<String> domain;
  final List<String> os;
  final List<String> scheme;
  final bool domainError;
  final bool pathError;

  @override
  bool matchesSearchToken(RegExp regExpSearch) {
<<<<<<< HEAD
    return (domain.join().caseInsensitiveContains(regExpSearch) == true) ||
        (path.join().caseInsensitiveContains(regExpSearch) == true);
=======
    return domain.caseInsensitiveContains(regExpSearch) ||
        path.caseInsensitiveContains(regExpSearch);
>>>>>>> 8f059a06
  }

  @override
  String toString() => 'LinkData($domain $path)';

  // Used for [TableViewType.pathView].
  LinkData mergebyPath(LinkData? linkdata) {
    if (linkdata == null) return this;
    assert(path.single == linkdata.path.single);
    return LinkData(
      domain: [...domain, ...linkdata.domain],
      path: path,
      os: os,
      pathError: pathError,
    );
  }

  // Used for [TableViewType.domainView].
  LinkData mergebyDomain(LinkData? linkdata) {
    if (linkdata == null) return this;
    assert(domain.single == linkdata.domain.single);
    return LinkData(
      domain: domain,
      path: [...path, ...linkdata.path],
      os: os,
      domainError: domainError,
    );
  }
}

class _ErrorAwareText extends StatelessWidget {
  const _ErrorAwareText({
    required this.text,
    required this.isError,
  });
  final String text;
  final bool isError;

  @override
  Widget build(BuildContext context) {
    return Row(
      children: [
        if (isError)
          Padding(
            padding: const EdgeInsets.only(right: denseSpacing),
            child: Icon(
              Icons.error,
              color: Theme.of(context).colorScheme.error,
              size: defaultIconSize,
            ),
          ),
        const SizedBox(width: denseSpacing),
        Text(
          text,
          overflow: TextOverflow.ellipsis,
        ),
      ],
    );
  }
}

class DomainColumn extends ColumnData<LinkData>
    implements ColumnRenderer<LinkData> {
  DomainColumn()
      : super(
          'Domain',
          fixedWidthPx: scaleByFontFactor(kDeeplinkTableCellDefaultWidth),
        );

  @override
  bool get supportsSorting => true;

  @override
  String getValue(LinkData dataObject) => dataObject.domain.single;

  @override
  Widget build(
    BuildContext context,
    LinkData dataObject, {
    bool isRowSelected = false,
    VoidCallback? onPressed,
  }) {
    return _ErrorAwareText(
      isError: dataObject.domainError,
      text: dataObject.domain.single,
    );
  }

  // Shows result with error first.
  @override
  int compare(LinkData a, LinkData b) {
    if (a.domainError) return -1;
    if (b.domainError) return 1;
    return getValue(a).compareTo(getValue(b));
  }
}

class PathColumn extends ColumnData<LinkData>
    implements ColumnRenderer<LinkData> {
  PathColumn()
      : super(
          'Path',
          fixedWidthPx: scaleByFontFactor(kDeeplinkTableCellDefaultWidth),
        );

  @override
  bool get supportsSorting => true;

  @override
  String getValue(LinkData dataObject) => dataObject.path.first;

  @override
  Widget build(
    BuildContext context,
    LinkData dataObject, {
    bool isRowSelected = false,
    VoidCallback? onPressed,
  }) {
    return _ErrorAwareText(
      isError: dataObject.pathError,
      text: dataObject.path.first,
    );
  }

  // Shows result with error first.
  @override
  int compare(LinkData a, LinkData b) {
    if (a.pathError) return -1;
    if (b.pathError) return 1;
    return getValue(a).compareTo(getValue(b));
  }
}

class NumberOfAssociatedPathColumn extends ColumnData<LinkData> {
  NumberOfAssociatedPathColumn()
      : super(
          'Number of associated path',
          fixedWidthPx: scaleByFontFactor(kDeeplinkTableCellDefaultWidth),
        );

  @override
  String getValue(LinkData dataObject) => dataObject.path.length.toString();
}

class NumberOfAssociatedDomainColumn extends ColumnData<LinkData> {
  NumberOfAssociatedDomainColumn()
      : super(
          'Number of associated domain',
          fixedWidthPx: scaleByFontFactor(kDeeplinkTableCellDefaultWidth),
        );

  @override
  String getValue(LinkData dataObject) => dataObject.domain.length.toString();
}

class SchemeColumn extends ColumnData<LinkData>
    implements ColumnHeaderRenderer<LinkData> {
  SchemeColumn(this.controller)
      : super(
          'Scheme',
          fixedWidthPx: scaleByFontFactor(kDeeplinkTableCellDefaultWidth),
        );

  DeepLinksController controller;

  @override
  Widget? buildHeader(
    BuildContext context,
    Widget Function() defaultHeaderRenderer,
  ) {
    return Row(
      mainAxisAlignment: MainAxisAlignment.spaceBetween,
      children: [
        const Text('Scheme'),
        PopupMenuButton<SchemeFilterOption>(
          onSelected: (option) {
            controller.updateFilterOptions(schemeOption: option);
          },
          itemBuilder: (BuildContext context) {
            return [SchemeFilterOption.http, SchemeFilterOption.custom]
                .map(
                  (value) => PopupMenuItem<SchemeFilterOption>(
                    value: value,
                    child: Row(
                      children: [
                        ValueListenableBuilder<SchemeFilterOption>(
                          valueListenable:
                              controller.schemeFilterOptionNotifier,
                          builder: (context, option, _) => Checkbox(
                            value: option == value,
                            onChanged: (bool? checked) {
                              if (checked!) {
                                controller.updateFilterOptions(
                                    schemeOption: value);
                              } else {
                                controller.updateFilterOptions(
                                  schemeOption: SchemeFilterOption.showAll,
                                );
                              }
                            },
                          ),
                        ),
                        if (value == SchemeFilterOption.http)
                          const Text('Http://, https://'),
                        if (value == SchemeFilterOption.custom)
                          const Text('Custom scheme'),
                      ],
                    ),
                  ),
                )
                .toList();
          },
          child: Icon(
            Icons.arrow_drop_down,
            size: actionsIconSize,
          ),
        ),
      ],
    );
  }

  @override
  String getValue(LinkData dataObject) => dataObject.scheme.join(',');
}

class OSColumn extends ColumnData<LinkData>
    implements ColumnHeaderRenderer<LinkData> {
  OSColumn(this.controller)
      : super(
          'OS',
          fixedWidthPx: scaleByFontFactor(kDeeplinkTableCellDefaultWidth),
        );

  DeepLinksController controller;

  @override
  Widget? buildHeader(
    BuildContext context,
    Widget Function() defaultHeaderRenderer,
  ) {
    return Row(
      mainAxisAlignment: MainAxisAlignment.spaceBetween,
      children: [
        const Text('OS'),
        PopupMenuButton<OsFilterOption>(
          onSelected: (option) {
            controller.updateFilterOptions(osOption: option);
          },
          itemBuilder: (BuildContext context) {
            return OsFilterOption.values
                .map(
                  (value) => PopupMenuItem<OsFilterOption>(
                    value: value,
                    child: Row(
                      children: [
                        ValueListenableBuilder<OsFilterOption>(
                          valueListenable: controller.osFilterOptionNotifier,
                          builder: (context, option, _) => Checkbox(
                            value: option == value,
                            onChanged: (bool? checked) {
                              if (checked!) {
                                controller.updateFilterOptions(osOption: value);
                              } else {
                                controller.updateFilterOptions(
                                  osOption: OsFilterOption.showAll,
                                );
                              }
                            },
                          ),
                        ),
                        if (value == OsFilterOption.showAll)
                          const Text('Android, iOS'),
                        if (value == OsFilterOption.android)
                          const Text('Android'),
                        if (value == OsFilterOption.ios) const Text('iOS'),
                      ],
                    ),
                  ),
                )
                .toList();
          },
          child: Icon(
            Icons.arrow_drop_down,
            size: actionsIconSize,
          ),
        ),
      ],
    );
  }

  @override
  String getValue(LinkData dataObject) => dataObject.os.join(',');
}

class StatusColumn extends ColumnData<LinkData>
    implements ColumnRenderer<LinkData>, ColumnHeaderRenderer<LinkData> {
  StatusColumn(this.controller, this.tableViewType)
      : super(
          'Status',
          fixedWidthPx: scaleByFontFactor(kDeeplinkTableCellDefaultWidth),
        );
  DeepLinksController controller;
  TableViewType tableViewType;
  @override
  String getValue(LinkData dataObject) {
    if (dataObject.domainError) {
      return 'Failed domain checks';
    } else if (dataObject.pathError) {
      return 'Failed path checks';
    } else {
      return 'No issues found';
    }
  }

  @override
  Widget? buildHeader(
    BuildContext context,
    Widget Function() defaultHeaderRenderer,
  ) {
    return Row(
      mainAxisAlignment: MainAxisAlignment.spaceBetween,
      children: [
        const Text('Status'),
        PopupMenuButton<StatusFilterOption>(
          onSelected: (option) {
            controller.updateFilterOptions(statusOption: option);
          },
          itemBuilder: (BuildContext context) {
            var statusFilterOptions = <StatusFilterOption>[];
            switch (tableViewType) {
              case TableViewType.singleUrlView:
                statusFilterOptions = [
                  StatusFilterOption.failedAllCheck,
                  StatusFilterOption.failedDomainCheck,
                  StatusFilterOption.failedPathCheck,
                  StatusFilterOption.noIssue,
                ];
                break;
              case TableViewType.domainView:
                statusFilterOptions = [
                  StatusFilterOption.failedDomainCheck,
                  StatusFilterOption.noIssue,
                ];
                break;
              case TableViewType.pathView:
                statusFilterOptions = [
                  StatusFilterOption.failedPathCheck,
                  StatusFilterOption.noIssue,
                ];
                break;
            }
            return statusFilterOptions
                .map(
                  (value) => PopupMenuItem<StatusFilterOption>(
                    value: value,
                    child: Row(
                      children: [
                        ValueListenableBuilder<StatusFilterOption>(
                          valueListenable:
                              controller.statusFilterOptionNotifier,
                          builder: (context, option, _) => Checkbox(
                            value: option == value,
                            onChanged: (bool? checked) {
                              if (checked!) {
                                controller.updateFilterOptions(
                                  statusOption: value,
                                );
                              } else {
                                controller.updateFilterOptions(
                                  statusOption: StatusFilterOption.showAll,
                                );
                              }
                            },
                          ),
                        ),
                        if (value == StatusFilterOption.failedAllCheck)
                          const Text('Failed domain and path checks'),
                        if (value == StatusFilterOption.failedDomainCheck)
                          const Text('Failed domain checks'),
                        if (value == StatusFilterOption.failedPathCheck)
                          const Text('Failed path checks'),
                        if (value == StatusFilterOption.noIssue)
                          const Text('No issues found'),
                      ],
                    ),
                  ),
                )
                .toList();
          },
          child: Icon(
            Icons.arrow_drop_down,
            size: actionsIconSize,
          ),
        ),
      ],
    );
  }

  @override
  Widget build(
    BuildContext context,
    LinkData dataObject, {
    bool isRowSelected = false,
    VoidCallback? onPressed,
  }) {
    if (dataObject.domainError || dataObject.pathError) {
      return Text(
        getValue(dataObject),
        overflow: TextOverflow.ellipsis,
        style: TextStyle(color: Theme.of(context).colorScheme.error),
      );
    } else {
      return Text(
        'No issues found',
        style: TextStyle(color: Theme.of(context).colorScheme.green),
        overflow: TextOverflow.ellipsis,
      );
    }
  }
}

// TODO: Implement this column.
class NavigationColumn extends ColumnData<LinkData>
    implements ColumnRenderer<LinkData> {
  NavigationColumn()
      : super(
          '',
          fixedWidthPx: scaleByFontFactor(40),
        );

  @override
  String getValue(LinkData dataObject) => '';

  @override
  Widget build(
    BuildContext context,
    LinkData dataObject, {
    bool isRowSelected = false,
    VoidCallback? onPressed,
  }) {
    return const Icon(Icons.arrow_forward);
  }
}<|MERGE_RESOLUTION|>--- conflicted
+++ resolved
@@ -36,13 +36,8 @@
 
   @override
   bool matchesSearchToken(RegExp regExpSearch) {
-<<<<<<< HEAD
-    return (domain.join().caseInsensitiveContains(regExpSearch) == true) ||
-        (path.join().caseInsensitiveContains(regExpSearch) == true);
-=======
-    return domain.caseInsensitiveContains(regExpSearch) ||
-        path.caseInsensitiveContains(regExpSearch);
->>>>>>> 8f059a06
+    return domain.join().caseInsensitiveContains(regExpSearch) ||
+        path.join().caseInsensitiveContains(regExpSearch);
   }
 
   @override
