--- conflicted
+++ resolved
@@ -17,42 +17,24 @@
 final allLinkDatas = <LinkData>[
   for (var path in paths)
     LinkData(
-<<<<<<< HEAD
-      os: ['Android', 'iOS'],
-      domain: ['m.shopping.com'],
-      path: [path],
-=======
       os: [PlatformOS.android, PlatformOS.ios],
       domain: 'm.shopping.com',
       path: path,
->>>>>>> 08d2a54b
       domainError: true,
       pathError: path.contains('shoe'),
     ),
   for (var path in paths)
     LinkData(
-<<<<<<< HEAD
-      os: ['iOS'],
-      domain: ['m.french.shopping.com'],
-      path: [path],
-=======
       os: [PlatformOS.ios],
       domain: 'm.french.shopping.com',
       path: path,
->>>>>>> 08d2a54b
       pathError: path.contains('shoe'),
     ),
   for (var path in paths)
     LinkData(
-<<<<<<< HEAD
-      os: ['Android'],
-      domain: ['m.chinese.shopping.com'],
-      path: [path],
-=======
       os: [PlatformOS.android],
       domain: 'm.chinese.shopping.com',
       path: path,
->>>>>>> 08d2a54b
       pathError: path.contains('shoe'),
     ),
 ];