--- conflicted
+++ resolved
@@ -11,10 +11,6 @@
 
 import '../../shared/common_widgets.dart';
 import '../../shared/config_specific/launch_url/launch_url.dart';
-<<<<<<< HEAD
-import '../../shared/table/table.dart';
-=======
->>>>>>> 5eebcc42
 import '../../shared/ui/colors.dart';
 import 'deep_link_list_view.dart';
 import 'deep_links_controller.dart';
@@ -61,11 +57,7 @@
               if (viewType == TableViewType.pathView ||
                   viewType == TableViewType.singleUrlView)
                 _PathCheckTable(),
-<<<<<<< HEAD
-              const SizedBox(height: largeSpacing),
-=======
               const SizedBox(height: extraLargeSpacing),
->>>>>>> 5eebcc42
               if (linkData.domainErrors.isNotEmpty)
                 Align(
                   alignment: Alignment.bottomRight,
