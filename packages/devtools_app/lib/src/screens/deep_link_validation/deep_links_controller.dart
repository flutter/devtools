// Copyright 2023 The Chromium Authors. All rights reserved.
// Use of this source code is governed by a BSD-style license that can be
// found in the LICENSE file.

import 'dart:async';

import 'package:devtools_shared/devtools_deeplink.dart';
import 'package:flutter/foundation.dart';

import '../../shared/analytics/analytics.dart' as ga;
import '../../shared/analytics/constants.dart' as gac;
import '../../shared/config_specific/server/server.dart' as server;
import 'deep_links_model.dart';

typedef _DomainAndPath = ({String domain, String path});

<<<<<<< HEAD
enum FilterOption {
  http('http://, https://'),
  custom('Custom scheme'),
  android('Android'),
  ios('iOS'),
  noIssue('No issues found'),
  failedDomainCheck('Failed domain checks '),
  failedPathCheck('Failed path checks');

  const FilterOption(this.description);
  final String description;
}

class DisplayOptions {
  DisplayOptions({
    this.domainErrorCount = 0,
    this.pathErrorCount = 0,
    this.showSplitScreen = false,
    this.filters = const {
      FilterOption.http: true,
      FilterOption.custom: true,
      FilterOption.android: true,
      FilterOption.ios: true,
      FilterOption.noIssue: true,
      FilterOption.failedDomainCheck: true,
      FilterOption.failedPathCheck: true,
    },
  });

  int domainErrorCount = 0;
  int pathErrorCount = 0;
  bool showSplitScreen = false;

  Map<FilterOption, bool> filters = {
    for (var item in FilterOption.values) item: true,
  };

  DisplayOptions updateFilter(FilterOption option, bool value) {
    filters[option] = value;
    return DisplayOptions(
      domainErrorCount: domainErrorCount,
      pathErrorCount: pathErrorCount,
      showSplitScreen: showSplitScreen,
      filters: filters,
    );
  }

  DisplayOptions copyWith({
    int? domainErrorCount,
    int? pathErrorCount,
    bool? showSplitScreen,
  }) {
    return DisplayOptions(
      domainErrorCount: domainErrorCount ?? this.domainErrorCount,
      pathErrorCount: pathErrorCount ?? this.pathErrorCount,
      showSplitScreen: showSplitScreen ?? this.showSplitScreen,
      filters: filters,
    );
=======
class DeepLinksController {
  DeepLinksController() {
    selectedVariantIndex.addListener(_handleSelectedVariantIndexChanged);
  }

  bool get showSpitScreen => showSpitScreenNotifier.value;

  List<LinkData> get getLinkDatasByPath {
    final linkDatasByPath = <String, LinkData>{};
    for (var linkData in linkDatasNotifier.value!) {
      linkDatasByPath[linkData.path] = linkData;
    }
    return linkDatasByPath.values.toList();
  }

  List<LinkData> get getLinkDatasByDomain {
    final linkDatasByDomain = <String, LinkData>{};
    for (var linkData in linkDatasNotifier.value!) {
      linkDatasByDomain[linkData.domain] = linkData;
    }
    return linkDatasByDomain.values.toList();
>>>>>>> 08d2a54b
  }
}

class DeepLinksController {
  List<LinkData> get getLinkDatasByPath =>
      _getFilterredLinks(linkDatasByPath, _searchContentNotifier.value);
  List<LinkData> get getLinkDatasByDomain =>
      _getFilterredLinks(linkDatasByDomain, _searchContentNotifier.value);

  DisplayOptions get displayOptions => displayOptionsNotifier.value;

  final Map<int, AppLinkSettings> _androidAppLinks = <int, AppLinkSettings>{};

  late final selectedVariantIndex = ValueNotifier<int>(0);
  void _handleSelectedVariantIndexChanged() {
    linkDatasNotifier.value = null;
    unawaited(_loadAndroidAppLinks());
  }

  Future<void> _loadAndroidAppLinks() async {
    if (!_androidAppLinks.containsKey(selectedVariantIndex.value)) {
      final variant =
          selectedProject.value!.androidVariants[selectedVariantIndex.value];
      await ga.timeAsync(
        gac.deeplink,
        gac.AnalyzeFlutterProject.loadAppLinks.name,
        asyncOperation: () async {
          final result = await server.requestAndroidAppLinkSettings(
            selectedProject.value!.path,
            buildVariant: variant,
          );
          _androidAppLinks[selectedVariantIndex.value] = result;
        },
      );
    }
    _updateLinks();
  }

  List<LinkData> get _allLinkDatas {
    final appLinks = _androidAppLinks[selectedVariantIndex.value]?.deeplinks;
    if (appLinks == null) {
      return const <LinkData>[];
    }
    final domainPathToScheme = <_DomainAndPath, Set<String>>{};
    for (final appLink in appLinks) {
      final schemes = domainPathToScheme.putIfAbsent(
        (domain: appLink.host, path: appLink.path),
        () => <String>{},
      );
      schemes.add(appLink.scheme);
    }
    return domainPathToScheme.entries
        .map(
          (entry) => LinkData(
            domain: entry.key.domain,
            path: entry.key.path,
            os: [PlatformOS.android],
            scheme: entry.value.toList(),
          ),
        )
        .toList();
  }

  final selectedProject = ValueNotifier<FlutterProject?>(null);
  final selectedLink = ValueNotifier<LinkData?>(null);
<<<<<<< HEAD
  final linkDatasNotifier = ValueNotifier<List<LinkData>>(allLinkDatas);

  final displayOptionsNotifier =
      ValueNotifier<DisplayOptions>(DisplayOptions());

  final _searchContentNotifier = ValueNotifier<String>('');

  var linkDatasByDomain = <LinkData>[];
  var linkDatasByPath = <LinkData>[];

  void initLinkDatas() {
    linkDatasNotifier.value = allLinkDatas;
    final linkDatasByDomainMap = <String, LinkData>{};
    for (var linkData in allLinkDatas) {
      linkDatasByDomainMap[linkData.domain.single] =
          linkData.mergebyDomain(linkDatasByDomainMap[linkData.domain.single]);
    }
    final List<LinkData> linkDatasByDomainValues =
        linkDatasByDomainMap.values.toList();
    linkDatasByDomain = linkDatasByDomainValues;

    final linkDatasByPathMap = <String, LinkData>{};
    for (var linkData in allLinkDatas) {
      linkDatasByPathMap[linkData.path.single] =
          linkData.mergebyPath(linkDatasByPathMap[linkData.path.single]);
    }
    final List<LinkData> linkDatasByPathValues =
        linkDatasByPathMap.values.toList();
    linkDatasByPath = linkDatasByPathValues;

    displayOptionsNotifier.value = displayOptionsNotifier.value.copyWith(
      domainErrorCount: linkDatasByDomainValues
          .where((element) => element.domainError)
          .length,
      pathErrorCount:
          linkDatasByPathValues.where((element) => element.pathError).length,
    );
=======
  final linkDatasNotifier = ValueNotifier<List<LinkData>?>(null);
  final showSpitScreenNotifier = ValueNotifier<bool>(false);

  final _searchContentNotifier = ValueNotifier<String>('');

  void _updateLinks() {
    final searchContent = _searchContentNotifier.value;
    final List<LinkData> linkDatas = searchContent.isNotEmpty
        ? _allLinkDatas
            .where(
              (linkData) => linkData.matchesSearchToken(
                RegExp(
                  searchContent,
                  caseSensitive: false,
                ),
              ),
            )
            .toList()
        : _allLinkDatas;
    linkDatasNotifier.value = linkDatas;
>>>>>>> 08d2a54b
  }

  set searchContent(String content) {
    _searchContentNotifier.value = content;
    linkDatasNotifier.value =
        _getFilterredLinks(allLinkDatas, _searchContentNotifier.value);
  }

  void updateFilterOptions({
    required FilterOption option,
    required bool value,
  }) {
    displayOptionsNotifier.value =
        displayOptionsNotifier.value.updateFilter(option, value);

    linkDatasNotifier.value =
        _getFilterredLinks(allLinkDatas, _searchContentNotifier.value);
  }

  void updateDisplayOptions({
    int? domainErrorCount,
    int? pathErrorCount,
    bool? showSplitScreen,
  }) {
    displayOptionsNotifier.value = displayOptionsNotifier.value.copyWith(
      domainErrorCount: domainErrorCount,
      pathErrorCount: pathErrorCount,
      showSplitScreen: showSplitScreen,
    );
    linkDatasNotifier.value =
        _getFilterredLinks(allLinkDatas, _searchContentNotifier.value);
  }

  List<LinkData> _getFilterredLinks(
    List<LinkData> linkDatas,
    String searchContent,
  ) {
    linkDatas = linkDatas.where((linkData) {
      if (searchContent.isNotEmpty &&
          !linkData.matchesSearchToken(
            RegExp(
              searchContent,
              caseSensitive: false,
            ),
          )) {
        return false;
      }

      if (!((linkData.os.contains('Android') &&
              displayOptions.filters[FilterOption.android]!) ||
          (linkData.os.contains('iOS') &&
              displayOptions.filters[FilterOption.ios]!))) {
        return false;
      }

      if (!((linkData.domainError &&
              displayOptions.filters[FilterOption.failedDomainCheck]!) ||
          (linkData.pathError &&
              displayOptions.filters[FilterOption.failedPathCheck]!) ||
          (!linkData.domainError &&
              !linkData.pathError &&
              displayOptions.filters[FilterOption.noIssue]!))) {
        return false;
      }

      return true;
    }).toList();

    return linkDatas;
  }
}<|MERGE_RESOLUTION|>--- conflicted
+++ resolved
@@ -14,7 +14,6 @@
 
 typedef _DomainAndPath = ({String domain, String path});
 
-<<<<<<< HEAD
 enum FilterOption {
   http('http://, https://'),
   custom('Custom scheme'),
@@ -73,13 +72,15 @@
       showSplitScreen: showSplitScreen ?? this.showSplitScreen,
       filters: filters,
     );
-=======
+  }
+}
+
 class DeepLinksController {
   DeepLinksController() {
     selectedVariantIndex.addListener(_handleSelectedVariantIndexChanged);
   }
 
-  bool get showSpitScreen => showSpitScreenNotifier.value;
+  DisplayOptions get displayOptions => displayOptionsNotifier.value;
 
   List<LinkData> get getLinkDatasByPath {
     final linkDatasByPath = <String, LinkData>{};
@@ -95,17 +96,7 @@
       linkDatasByDomain[linkData.domain] = linkData;
     }
     return linkDatasByDomain.values.toList();
->>>>>>> 08d2a54b
-  }
-}
-
-class DeepLinksController {
-  List<LinkData> get getLinkDatasByPath =>
-      _getFilterredLinks(linkDatasByPath, _searchContentNotifier.value);
-  List<LinkData> get getLinkDatasByDomain =>
-      _getFilterredLinks(linkDatasByDomain, _searchContentNotifier.value);
-
-  DisplayOptions get displayOptions => displayOptionsNotifier.value;
+  }
 
   final Map<int, AppLinkSettings> _androidAppLinks = <int, AppLinkSettings>{};
 
@@ -161,72 +152,33 @@
 
   final selectedProject = ValueNotifier<FlutterProject?>(null);
   final selectedLink = ValueNotifier<LinkData?>(null);
-<<<<<<< HEAD
-  final linkDatasNotifier = ValueNotifier<List<LinkData>>(allLinkDatas);
+  final linkDatasNotifier = ValueNotifier<List<LinkData>?>();
 
   final displayOptionsNotifier =
       ValueNotifier<DisplayOptions>(DisplayOptions());
 
   final _searchContentNotifier = ValueNotifier<String>('');
 
-  var linkDatasByDomain = <LinkData>[];
-  var linkDatasByPath = <LinkData>[];
-
   void initLinkDatas() {
-    linkDatasNotifier.value = allLinkDatas;
-    final linkDatasByDomainMap = <String, LinkData>{};
-    for (var linkData in allLinkDatas) {
-      linkDatasByDomainMap[linkData.domain.single] =
-          linkData.mergebyDomain(linkDatasByDomainMap[linkData.domain.single]);
-    }
-    final List<LinkData> linkDatasByDomainValues =
-        linkDatasByDomainMap.values.toList();
-    linkDatasByDomain = linkDatasByDomainValues;
-
-    final linkDatasByPathMap = <String, LinkData>{};
-    for (var linkData in allLinkDatas) {
-      linkDatasByPathMap[linkData.path.single] =
-          linkData.mergebyPath(linkDatasByPathMap[linkData.path.single]);
-    }
-    final List<LinkData> linkDatasByPathValues =
-        linkDatasByPathMap.values.toList();
-    linkDatasByPath = linkDatasByPathValues;
+    linkDatasNotifier.value = _allLinkDatas;
 
     displayOptionsNotifier.value = displayOptionsNotifier.value.copyWith(
-      domainErrorCount: linkDatasByDomainValues
-          .where((element) => element.domainError)
-          .length,
+      domainErrorCount:
+          getLinkDatasByDomain.where((element) => element.domainError).length,
       pathErrorCount:
-          linkDatasByPathValues.where((element) => element.pathError).length,
-    );
-=======
-  final linkDatasNotifier = ValueNotifier<List<LinkData>?>(null);
-  final showSpitScreenNotifier = ValueNotifier<bool>(false);
-
-  final _searchContentNotifier = ValueNotifier<String>('');
+          getLinkDatasByPath.where((element) => element.pathError).length,
+    );
+  }
 
   void _updateLinks() {
     final searchContent = _searchContentNotifier.value;
-    final List<LinkData> linkDatas = searchContent.isNotEmpty
-        ? _allLinkDatas
-            .where(
-              (linkData) => linkData.matchesSearchToken(
-                RegExp(
-                  searchContent,
-                  caseSensitive: false,
-                ),
-              ),
-            )
-            .toList()
-        : _allLinkDatas;
-    linkDatasNotifier.value = linkDatas;
->>>>>>> 08d2a54b
+    linkDatasNotifier.value = _getFilterredLinks(_allLinkDatas, searchContent);
   }
 
   set searchContent(String content) {
     _searchContentNotifier.value = content;
     linkDatasNotifier.value =
-        _getFilterredLinks(allLinkDatas, _searchContentNotifier.value);
+        _getFilterredLinks(_allLinkDatas, _searchContentNotifier.value);
   }
 
   void updateFilterOptions({
@@ -237,7 +189,7 @@
         displayOptionsNotifier.value.updateFilter(option, value);
 
     linkDatasNotifier.value =
-        _getFilterredLinks(allLinkDatas, _searchContentNotifier.value);
+        _getFilterredLinks(_allLinkDatas, _searchContentNotifier.value);
   }
 
   void updateDisplayOptions({
@@ -251,7 +203,7 @@
       showSplitScreen: showSplitScreen,
     );
     linkDatasNotifier.value =
-        _getFilterredLinks(allLinkDatas, _searchContentNotifier.value);
+        _getFilterredLinks(_allLinkDatas, _searchContentNotifier.value);
   }
 
   List<LinkData> _getFilterredLinks(
@@ -269,9 +221,9 @@
         return false;
       }
 
-      if (!((linkData.os.contains('Android') &&
+      if (!((linkData.os.contains(PlatformOS.android) &&
               displayOptions.filters[FilterOption.android]!) ||
-          (linkData.os.contains('iOS') &&
+          (linkData.os.contains(PlatformOS.ios) &&
               displayOptions.filters[FilterOption.ios]!))) {
         return false;
       }
