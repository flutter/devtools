--- conflicted
+++ resolved
@@ -16,14 +16,6 @@
 
 typedef _DomainAndPath = ({String domain, String path});
 
-<<<<<<< HEAD
-enum PagePhase {
-  emptyState,
-  linksLoading,
-  noLinks, // No links to validate
-  linksValidating,
-  linksValidated,
-=======
 /// The phase of the deep link page.
 enum PagePhase {
   // The empty state.
@@ -37,7 +29,6 @@
   // Links are validated.
   linksValidated,
   // Error page.
->>>>>>> 8922a02e
   errorPage,
 }
 
@@ -229,11 +220,7 @@
     await validateLinks();
   }
 
-<<<<<<< HEAD
-// Get all unverified link data.
-=======
   /// Get all unverified link data.
->>>>>>> 8922a02e
   List<LinkData> get _allRawLinkDatas {
     final appLinks = _androidAppLinks[selectedVariantIndex.value]?.deeplinks;
     if (appLinks == null) {
