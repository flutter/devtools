--- conflicted
+++ resolved
@@ -42,7 +42,6 @@
 @visibleForTesting
 final memorySearchFieldKey = GlobalKey(debugLabel: memorySearchFieldKeyName);
 
-<<<<<<< HEAD
 class HeapTreeView extends StatefulWidget {
   const HeapTreeView(
     this.controller,
@@ -54,8 +53,6 @@
   HeapTreeViewState createState() => HeapTreeViewState();
 }
 
-=======
->>>>>>> 3aca42bf
 enum SnapshotStatus {
   none,
   streaming,
@@ -136,9 +133,6 @@
 
 final String knownClassesRegExs = buildRegExs(knowClassesToAnalyzeForImages);
 
-<<<<<<< HEAD
-class HeapTreeViewState extends State<HeapTreeView>
-=======
 @visibleForTesting
 class MemoryScreenKeys {
   static const searchButton = Key('Snapshot Search');
@@ -164,7 +158,6 @@
 }
 
 class _HeapTreeViewState extends State<HeapTreeView>
->>>>>>> 3aca42bf
     with
         AutoDisposeMixin,
         ProvidedControllerMixin<MemoryController, HeapTreeView>,
@@ -489,7 +482,6 @@
                 _buildSearchFilterControls(),
             ],
           ),
-<<<<<<< HEAD
         ),
         const Divider(),
         Expanded(
@@ -499,30 +491,11 @@
             children: [
               // Profile Tab
               if (FeatureFlags.newAllocationProfileTable) ...[
-=======
-          const Divider(),
-          Expanded(
-            child: TabBarView(
-              physics: defaultTabBarViewPhysics,
-              controller: _tabController,
-              children: [
-                // Profile Tab
                 KeepAliveWrapper(
                   child: AllocationProfileTableView(
                     controller: controller.allocationProfileController,
                   ),
                 ),
-                const KeepAliveWrapper(
-                  child: AllocationProfileTracingView(),
-                ),
-                // Analysis Tab
->>>>>>> 3aca42bf
-                KeepAliveWrapper(
-                  child: AllocationProfileTableView(
-                    controller: controller.allocationProfileController,
-                  ),
-                ),
-<<<<<<< HEAD
                 const KeepAliveWrapper(
                   child: AllocationProfileTracingView(),
                 ),
@@ -547,13 +520,6 @@
                     const SizedBox(height: denseRowSpacing),
                     const Expanded(
                       child: AllocationTableView(),
-=======
-                // Diff tab.
-                if (FeatureFlags.memoryDiffing)
-                  KeepAliveWrapper(
-                    child: DiffPane(
-                      controller: controller.diffPaneController,
->>>>>>> 3aca42bf
                     ),
                   ],
                 ),
