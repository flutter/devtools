--- conflicted
+++ resolved
@@ -34,23 +34,6 @@
   return null;
 }
 
-<<<<<<< HEAD
-// /// ???
-// Future<InboundReferences?> getInboundReferences(
-//   String objectRef,
-//   int maxInstances,
-// ) async {
-//   // TODO(terry): Expose a stream to reduce stalls querying 1000s of instances.
-//   final Response response = await serviceManager.service!
-//       .getInboundReferences(_isolateId!, objectRef, maxInstances);
-//
-//   if (response.type == 'Sentinel') return null;
-//
-//   return InboundReferences(response.json!);
-// }
-
-=======
->>>>>>> 7806334d
 class InboundReferences extends Response {
   InboundReferences(Map<String, dynamic> json) {
     elements = json['references']
