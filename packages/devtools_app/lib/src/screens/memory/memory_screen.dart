// Copyright 2019 The Chromium Authors. All rights reserved.
// Use of this source code is governed by a BSD-style license that can be
// found in the LICENSE file.

import 'package:flutter/foundation.dart';
import 'package:flutter/material.dart';

import '../../analytics/analytics.dart' as ga;
import '../../primitives/auto_dispose_mixin.dart';
import '../../primitives/listenable.dart';
import '../../shared/banner_messages.dart';
import '../../shared/screen.dart';
import '../../shared/theme.dart';
import '../../shared/utils.dart';
import '../../ui/icons.dart';
import 'memory_controller.dart';
import 'memory_heap_tree_view.dart';
import 'panes/chart/chart_pane.dart';
import 'panes/chart/chart_pane_controller.dart';
import 'panes/chart/memory_android_chart.dart';
import 'panes/chart/memory_events_pane.dart';
import 'panes/chart/memory_vm_chart.dart';
import 'panes/control/control_pane.dart';

class MemoryScreen extends Screen {
  const MemoryScreen()
      : super.conditional(
          id: id,
          requiresDartVm: true,
          title: 'Memory',
          icon: Octicons.package,
        );

  static const id = 'memory';

  @override
  ValueListenable<bool> get showIsolateSelector =>
      const FixedValueListenable<bool>(true);

  @override
  String get docPageId => id;

  @override
  Widget build(BuildContext context) => const MemoryBody();
}

class MemoryBody extends StatefulWidget {
  const MemoryBody();

  @override
  MemoryBodyState createState() => MemoryBodyState();
}

class MemoryBodyState extends State<MemoryBody>
    with
        AutoDisposeMixin,
        SingleTickerProviderStateMixin,
        ProvidedControllerMixin<MemoryController, MemoryBody> {
  MemoryController get memoryController => controller;

  late MemoryChartPaneController _chartController;

  final _focusNode = FocusNode(debugLabel: 'memory');

  @override
  void initState() {
    super.initState();
    ga.screen(MemoryScreen.id);
    autoDisposeFocusNode(_focusNode);
  }

  @override
  void didChangeDependencies() {
    super.didChangeDependencies();
    maybePushDebugModeMemoryMessage(context, MemoryScreen.id);
    if (!initController()) return;

    final vmChartController = VMChartController(controller);
    _chartController = MemoryChartPaneController(
      event: EventChartController(controller),
      vm: vmChartController,
      android: AndroidChartController(
        controller,
        sharedLabels: vmChartController.labelTimestamps,
      ),
    );

    // Update the chart when the memorySource changes.
    addAutoDisposeListener(memoryController.selectedSnapshotNotifier, () {
      setState(() {
        // TODO(terry): Create the snapshot data to display by Library,
        //              by Class or by Objects.
        // Create the snapshot data by Library.
        memoryController.createSnapshotByLibrary();
      });
    });
  }

  @override
  Widget build(BuildContext context) {
    return Column(
      key: MemoryChartPane.hoverKey,
      children: [
<<<<<<< HEAD
        MemoryControlPane(chartController: _chartController),
=======
        MemoryControlPane(
          chartController: _chartController,
          controller: controller,
        ),
>>>>>>> 3aca42bf
        const SizedBox(height: defaultSpacing),
        MemoryChartPane(
          chartController: _chartController,
          keyFocusNode: _focusNode,
        ),
        Expanded(
          child: HeapTreeView(memoryController),
        ),
      ],
    );
  }
}<|MERGE_RESOLUTION|>--- conflicted
+++ resolved
@@ -101,14 +101,10 @@
     return Column(
       key: MemoryChartPane.hoverKey,
       children: [
-<<<<<<< HEAD
-        MemoryControlPane(chartController: _chartController),
-=======
         MemoryControlPane(
           chartController: _chartController,
           controller: controller,
         ),
->>>>>>> 3aca42bf
         const SizedBox(height: defaultSpacing),
         MemoryChartPane(
           chartController: _chartController,
