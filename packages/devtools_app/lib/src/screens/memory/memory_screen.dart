// Copyright 2019 The Chromium Authors. All rights reserved.
// Use of this source code is governed by a BSD-style license that can be
// found in the LICENSE file.

import 'package:flutter/foundation.dart';
import 'package:flutter/material.dart';

import '../../shared/analytics/analytics.dart' as ga;
import '../../shared/banner_messages.dart';
import '../../shared/primitives/auto_dispose.dart';
import '../../shared/primitives/listenable.dart';
import '../../shared/primitives/simple_items.dart';
import '../../shared/screen.dart';
import '../../shared/theme.dart';
import '../../shared/ui/icons.dart';
import '../../shared/utils.dart';
import 'memory_controller.dart';
import 'memory_tabs.dart';
import 'panes/chart/chart_pane.dart';
import 'panes/chart/chart_pane_controller.dart';
import 'panes/chart/memory_android_chart.dart';
import 'panes/chart/memory_events_pane.dart';
import 'panes/chart/memory_vm_chart.dart';
import 'panes/control/control_pane.dart';

class MemoryScreen extends Screen {
  MemoryScreen()
      : super.conditional(
          id: id,
          requiresDartVm: true,
          title: ScreenMetaData.memory.title,
          icon: Octicons.package,
        );

  static final id = ScreenMetaData.memory.id;

  @override
  ValueListenable<bool> get showIsolateSelector =>
      const FixedValueListenable<bool>(true);

  @override
  String get docPageId => id;

  @override
  Widget build(BuildContext context) => const MemoryBody();

  // TODO(polina-c): when embedded and console features should be in native console in VSCode
  @override
  bool showConsole(bool embed) => true;
}

class MemoryBody extends StatefulWidget {
  const MemoryBody();

  @override
  MemoryBodyState createState() => MemoryBodyState();
}

class MemoryBodyState extends State<MemoryBody>
    with
        AutoDisposeMixin,
        SingleTickerProviderStateMixin,
        ProvidedControllerMixin<MemoryController, MemoryBody> {
  MemoryController get memoryController => controller;

  late MemoryChartPaneController _chartController;

  final _focusNode = FocusNode(debugLabel: 'memory');

  @override
  void initState() {
    super.initState();
    ga.screen(MemoryScreen.id);
    autoDisposeFocusNode(_focusNode);
  }

  @override
  void didChangeDependencies() {
    super.didChangeDependencies();
    maybePushDebugModeMemoryMessage(context, MemoryScreen.id);
    if (!initController()) return;

    final vmChartController = VMChartController(controller);
    _chartController = MemoryChartPaneController(
      event: EventChartController(controller),
      vm: vmChartController,
      android: AndroidChartController(
        controller,
        sharedLabels: vmChartController.labelTimestamps,
      ),
    );
  }

  @override
  Widget build(BuildContext context) {
    return Column(
      key: MemoryChartPane.hoverKey,
      children: [
<<<<<<< HEAD
        MemoryControlPane(
          chartController: _chartController,
          controller: controller,
        ),
        const SizedBox(height: intermediateSpacing),
=======
        MemoryControlPane(controller: controller),
        const SizedBox(height: denseRowSpacing),
>>>>>>> ae1a7cda
        MemoryChartPane(
          chartController: _chartController,
          keyFocusNode: _focusNode,
        ),
        Expanded(
          child: MemoryTabView(memoryController),
        ),
      ],
    );
  }
}<|MERGE_RESOLUTION|>--- conflicted
+++ resolved
@@ -96,16 +96,8 @@
     return Column(
       key: MemoryChartPane.hoverKey,
       children: [
-<<<<<<< HEAD
-        MemoryControlPane(
-          chartController: _chartController,
-          controller: controller,
-        ),
+        MemoryControlPane(controller: controller),
         const SizedBox(height: intermediateSpacing),
-=======
-        MemoryControlPane(controller: controller),
-        const SizedBox(height: denseRowSpacing),
->>>>>>> ae1a7cda
         MemoryChartPane(
           chartController: _chartController,
           keyFocusNode: _focusNode,
