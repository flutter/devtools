// Copyright 2019 The Chromium Authors. All rights reserved.
// Use of this source code is governed by a BSD-style license that can be
// found in the LICENSE file.

import 'package:flutter/material.dart';
import 'package:flutter/services.dart';

import '../../analytics/analytics.dart' as ga;
import '../../charts/chart_controller.dart';
import '../../primitives/auto_dispose_mixin.dart';
import '../../primitives/utils.dart';
import '../../shared/banner_messages.dart';
import '../../shared/common_widgets.dart';
import '../../shared/globals.dart';
import '../../shared/notifications.dart';
import '../../shared/screen.dart';
import '../../shared/theme.dart';
import '../../shared/utils.dart';
import '../../ui/icons.dart';
import 'memory_android_chart.dart' as android;
import 'memory_charts.dart';
import 'memory_controller.dart';
import 'memory_events_pane.dart' as events;
import 'memory_heap_tree_view.dart';
import 'memory_vm_chart.dart' as vm;
import 'panes/control/control_pane.dart';
import 'primitives/painting.dart';

class MemoryScreen extends Screen {
  const MemoryScreen()
      : super.conditional(
          id: id,
          requiresDartVm: true,
          title: 'Memory',
          icon: Octicons.package,
        );

  @visibleForTesting
  static const isDebugging = isDebuggingEnabled;

  /// Do not checkin with field set to true, only for local debugging.
  static const isDebuggingEnabled = false;

  static const id = 'memory';

  static const hoverKeyName = 'Chart Hover';

  @override
  String get docPageId => id;

  @override
  Widget build(BuildContext context) => const MemoryBody();
}

class MemoryBody extends StatefulWidget {
  const MemoryBody();

  @override
  MemoryBodyState createState() => MemoryBodyState();
}

class MemoryBodyState extends State<MemoryBody>
    with
        AutoDisposeMixin,
        SingleTickerProviderStateMixin,
        MemoryControllerMixin {
  late ChartControllers _chartControllers;

  late bool _isAndroidChartVisible;

  OverlayEntry? _hoverOverlayEntry;

  final _focusNode = FocusNode(debugLabel: 'memory');

  @override
  void initState() {
    super.initState();
    ga.screen(MemoryScreen.id);
    autoDisposeFocusNode(_focusNode);
  }

  @override
  void didChangeDependencies() {
    super.didChangeDependencies();
    maybePushDebugModeMemoryMessage(context, MemoryScreen.id);

    if (!initMemoryController()) return;

    _isAndroidChartVisible = memoryController.isAndroidChartVisible;

    final vmChartController = vm.VMChartController(memoryController);

    _chartControllers = ChartControllers(
      event: events.EventChartController(memoryController),
      vm: vmChartController,
      android: android.AndroidChartController(
        memoryController,
        sharedLabels: vmChartController.labelTimestamps,
      ),
    );

    // Update the chart when the memorySource changes.
    addAutoDisposeListener(memoryController.selectedSnapshotNotifier, () {
      setState(() {
        // TODO(terry): Create the snapshot data to display by Library,
        //              by Class or by Objects.
        // Create the snapshot data by Library.
        memoryController.createSnapshotByLibrary();
      });
    });

    // Update the chart when the memorySource changes.
    addAutoDisposeListener(memoryController.memorySourceNotifier, () async {
      try {
        await memoryController.updatedMemorySource();
      } catch (e) {
        final errorMessage = '$e';
        memoryController.memorySource = MemoryController.liveFeed;
        // Display toast, unable to load the saved memory JSON payload.
        final notificationsState = Notifications.of(context);
        if (notificationsState != null) {
          notificationsState.push(errorMessage);
        } else {
          // Running in test harness, unexpected error.
          throw OfflineFileException(errorMessage);
        }
        return;
      }

      memoryController.refreshAllCharts();
    });

    addAutoDisposeListener(_chartControllers.event.tapLocation, () {
      if (_chartControllers.event.tapLocation.value != null) {
        if (_hoverOverlayEntry != null) {
          hideHover();
        }
        final tapLocation = _chartControllers.event.tapLocation.value;
        if (tapLocation?.tapDownDetails != null) {
          final tapData = tapLocation!;
          final index = tapData.index;
          final timestamp = tapData.timestamp!;

          final copied = TapLocation.copy(tapLocation);
          _chartControllers.vm.tapLocation.value = copied;
          _chartControllers.android.tapLocation.value = copied;

          final allValues = ChartsValues(memoryController, index, timestamp);
          if (MemoryScreen.isDebuggingEnabled) {
            debugLogger(
              'Event Chart TapLocation '
              '${allValues.toJson().prettyPrint()}',
            );
          }
          showHover(context, allValues, tapData.tapDownDetails!.globalPosition);
        }
      }
    });

    addAutoDisposeListener(_chartControllers.vm.tapLocation, () {
      if (_chartControllers.vm.tapLocation.value != null) {
        if (_hoverOverlayEntry != null) {
          hideHover();
        }
        final tapLocation = _chartControllers.vm.tapLocation.value;
        if (tapLocation?.tapDownDetails != null) {
          final tapData = tapLocation!;
          final index = tapData.index;
          final timestamp = tapData.timestamp!;

          final copied = TapLocation.copy(tapLocation);
          _chartControllers.event.tapLocation.value = copied;
          _chartControllers.android.tapLocation.value = copied;

          final allValues = ChartsValues(memoryController, index, timestamp);
          if (MemoryScreen.isDebuggingEnabled) {
            debugLogger(
              'VM Chart TapLocation '
              '${allValues.toJson().prettyPrint()}',
            );
          }
          showHover(context, allValues, tapData.tapDownDetails!.globalPosition);
        }
      }
    });

    addAutoDisposeListener(_chartControllers.android.tapLocation, () {
      if (_chartControllers.android.tapLocation.value != null) {
        if (_hoverOverlayEntry != null) {
          hideHover();
        }
        final tapLocation = _chartControllers.android.tapLocation.value;
        if (tapLocation?.tapDownDetails != null) {
          final tapData = tapLocation!;
          final index = tapData.index;
          final timestamp = tapData.timestamp!;

          final copied = TapLocation.copy(tapLocation);
          _chartControllers.event.tapLocation.value = copied;
          _chartControllers.vm.tapLocation.value = copied;

          final allValues = ChartsValues(memoryController, index, timestamp);
          if (MemoryScreen.isDebuggingEnabled) {
            debugLogger(
              'Android Chart TapLocation '
              '${allValues.toJson().prettyPrint()}',
            );
          }
          showHover(context, allValues, tapData.tapDownDetails!.globalPosition);
        }
      }
    });

    addAutoDisposeListener(memoryController.refreshCharts, () {
      setState(() {
        _refreshCharts();
      });
    });

    addAutoDisposeListener(memoryController.androidChartVisibleNotifier, () {
      setState(() {
        _isAndroidChartVisible = memoryController.isAndroidChartVisible;
      });
    });

    _updateListeningState();
  }

  @override
  Widget build(BuildContext context) {
    // TODO(terry): Can Flutter's focus system be used instead of listening to keyboard?
    return RawKeyboardListener(
      focusNode: _focusNode,
      onKey: (RawKeyEvent event) {
        if (event.isKeyPressed(LogicalKeyboardKey.escape)) {
          hideHover();
        }
      },
      autofocus: true,
      child: Column(
        key: hoverKey,
        children: [
          MemoryControlPane(chartControllers: _chartControllers),
          const SizedBox(height: denseRowSpacing),
          SizedBox(
            height: scaleByFontFactor(70),
            child: events.MemoryEventsPane(_chartControllers.event),
          ),
          SizedBox(
            child: vm.MemoryVMChart(_chartControllers.vm),
          ),
          _isAndroidChartVisible
              ? SizedBox(
                  height: defaultChartHeight,
                  child: android.MemoryAndroidChart(_chartControllers.android),
                )
              : const SizedBox(),
          const SizedBox(width: defaultSpacing),
          Expanded(
            child: HeapTree(memoryController),
          ),
        ],
      ),
    );
  }

  @override
  void dispose() {
    hideHover(); // hover will leak if not hide
    super.dispose();
  }

  void _refreshCharts() {
    // Remove history of all plotted data in all charts.
    _chartControllers.event.reset();
    _chartControllers.vm.reset();
    _chartControllers.android.reset();

    _recomputeChartData();
  }

  /// Recompute (attach data to the chart) for either live or offline data source.
  void _recomputeChartData() {
    _chartControllers.event.setupData();
    _chartControllers.event.dirty = true;
    _chartControllers.vm.setupData();
    _chartControllers.vm.dirty = true;
    _chartControllers.android.setupData();
    _chartControllers.android.dirty = true;
  }

  void _updateListeningState() async {
    await serviceManager.onServiceAvailable;

    if (memoryController.hasStarted) return;

    await memoryController.startTimeline();

    // TODO(terry): Need to set the initial state of buttons.
/*
      pauseButton.disabled = false;
      resumeButton.disabled = true;

      vmMemorySnapshotButton.disabled = false;
      resetAccumulatorsButton.disabled = false;
      gcNowButton.disabled = false;

      memoryChart.disabled = false;
*/
  }

<<<<<<< HEAD
  Widget _buildPrimaryStateControls(TextTheme textTheme) {
    return ValueListenableBuilder<bool>(
      valueListenable: _controller.paused,
      builder: (context, paused, _) {
        return Row(
          mainAxisSize: MainAxisSize.min,
          children: [
            PauseButton(
              minScreenWidthForTextBeforeScaling:
                  _primaryControlsMinVerboseWidth,
              onPressed: paused ? null : _onPause,
            ),
            const SizedBox(width: denseSpacing),
            ResumeButton(
              minScreenWidthForTextBeforeScaling:
                  _primaryControlsMinVerboseWidth,
              onPressed: paused ? _onResume : null,
            ),
            const SizedBox(width: defaultSpacing),
            ClearButton(
              // TODO(terry): Button needs to be Delete for offline data.
              onPressed: _controller.memorySource == MemoryController.liveFeed
                  ? _clearTimeline
                  : null,
              minScreenWidthForTextBeforeScaling:
                  _primaryControlsMinVerboseWidth,
            ),
            const SizedBox(width: defaultSpacing),
            _intervalDropdown(textTheme),
          ],
        );
      },
    );
  }

  Widget createToggleAdbMemoryButton() {
    return IconLabelButton(
      icon: _controller.isAndroidChartVisible ? Icons.close : Icons.show_chart,
      label: 'Android Memory',
      onPressed: _isAndroidCollection
          ? _controller.toggleAndroidChartVisibility
          : null,
      minScreenWidthForTextBeforeScaling: 900,
    );
  }

  Widget _buildMemoryControls(TextTheme textTheme) {
    return Row(
      mainAxisSize: MainAxisSize.min,
      children: [
        _memorySourceDropdown(textTheme),
        const SizedBox(width: defaultSpacing),
        if (_controller.isConnectedDeviceAndroid ||
            _controller.isOfflineAndAndroidData)
          createToggleAdbMemoryButton(),
        const SizedBox(width: denseSpacing),
        _isAdvancedSettingsEnabled
            ? Row(
                children: [
                  IconLabelButton(
                    onPressed: _controller.isGcing ? null : _gc,
                    icon: Icons.delete,
                    label: 'GC',
                    minScreenWidthForTextBeforeScaling:
                        _primaryControlsMinVerboseWidth,
                  ),
                  const SizedBox(width: denseSpacing),
                ],
              )
            : const SizedBox(),
        ExportButton(
          onPressed: _controller.offline.value ? null : _exportToFile,
          minScreenWidthForTextBeforeScaling: _primaryControlsMinVerboseWidth,
        ),
        const SizedBox(width: denseSpacing),
        IconLabelButton(
          key: legendKey,
          onPressed: _controller.toggleLegendVisibility,
          icon: _legendOverlayEntry == null ? Icons.storage : Icons.close,
          label: 'Legend',
          tooltip: 'Legend',
          minScreenWidthForTextBeforeScaling: _primaryControlsMinVerboseWidth,
        ),
        const SizedBox(width: denseSpacing),
        SettingsOutlinedButton(
          onPressed: _openSettingsDialog,
        ),
      ],
    );
  }

  void _exportToFile() {
    final outputPath = _controller.memoryLog.exportMemory();
    final notificationsState = Notifications.of(context);
    if (notificationsState != null) {
      notificationsState.push(
        'Successfully exported file ${outputPath.last} to ${outputPath.first} directory',
      );
    }
  }

  void _openSettingsDialog() {
    showDialog(
      context: context,
      builder: (context) => MemoryConfigurationsDialog(_controller),
    );
  }

  static const legendXOffset = 20;
  static const legendYOffset = 7.0;
  static double get legendWidth => scaleByFontFactor(200.0);
  static double get legendTextWidth => scaleByFontFactor(55.0);
  static double get legendHeight1Chart => scaleByFontFactor(200.0);
  static double get legendHeight2Charts => scaleByFontFactor(323.0);

=======
>>>>>>> 409360d2
  final hoverKey = GlobalKey(debugLabel: MemoryScreen.hoverKeyName);
  static const hoverXOffset = 10;
  static const hoverYOffset = 0.0;
  static double get hoverWidth => scaleByFontFactor(225.0);
  static const hover_card_border_width = 2.0;

  // TODO(terry): Compute below heights dynamically.
  static double get hoverHeightMinimum => scaleByFontFactor(42.0);
  static double get hoverItemHeight => scaleByFontFactor(18.0);

  // One extension event to display (4 lines).
  static double get hoverOneEventsHeight => scaleByFontFactor(82.0);

  // Many extension events to display.
  static double get hoverEventsHeight => scaleByFontFactor(120.0);

  static double computeHoverHeight(
    int eventsCount,
    int tracesCount,
    int extensionEventsCount,
  ) =>
      hoverHeightMinimum +
      (eventsCount * hoverItemHeight) +
      hover_card_border_width +
      (tracesCount * hoverItemHeight) +
      (extensionEventsCount > 0
          ? (extensionEventsCount == 1
              ? hoverOneEventsHeight
              : hoverEventsHeight)
          : 0);

  Widget hoverRow({
    required String name,
    String? image,
    Color? colorPatch,
    bool dashed = false,
    bool bold = true,
    bool hasNumeric = false,
    bool hasUnit = false,
    bool scaleImage = false,
    double leftPadding = 5.0,
  }) {
    final hoverTitleEntry = Theme.of(context).colorScheme.hoverTextStyle;
    final hoverValueEntry = Theme.of(context).colorScheme.hoverValueTextStyle;
    final hoverSmallEntry =
        Theme.of(context).colorScheme.hoverSmallValueTextStyle;

    List<Widget> hoverPartImageLine(
      String name, {
      String? image,
      Color? colorPatch,
      bool dashed = false,
      double leftEdge = 5.0,
    }) {
      String displayName = name;
      // Empty string overflows, default value space.
      String displayValue = ' ';
      if (hasNumeric) {
        int startOfNumber = name.lastIndexOf(' ');
        if (hasUnit) {
          final unitOrValue = name.substring(startOfNumber + 1);
          if (int.tryParse(unitOrValue) == null) {
            // Got a unit.
            startOfNumber = name.lastIndexOf(' ', startOfNumber - 1);
          }
        }
        displayName = '${name.substring(0, startOfNumber)} ';
        displayValue = name.substring(startOfNumber + 1);
      }

      Widget traceColor;
      if (colorPatch != null) {
        if (dashed) {
          traceColor = createDashWidget(colorPatch);
        } else {
          traceColor = createSolidLine(colorPatch);
        }
      } else {
        traceColor = image == null
            ? const SizedBox()
            : scaleImage
                ? Image(
                    image: AssetImage(image),
                    width: 20,
                    height: 10,
                  )
                : Image(
                    image: AssetImage(image),
                  );
      }

      return [
        traceColor,
        const PaddedDivider(
          padding: EdgeInsets.only(left: denseRowSpacing),
        ),
        Text(displayName, style: bold ? hoverTitleEntry : hoverSmallEntry),
        Text(displayValue, style: hoverValueEntry),
      ];
    }

    final rowChildren = <Widget>[];

    rowChildren.addAll(
      hoverPartImageLine(
        name,
        image: image,
        colorPatch: colorPatch,
        dashed: dashed,
        leftEdge: leftPadding,
      ),
    );
    return Container(
      padding: const EdgeInsets.fromLTRB(5, 0, 0, 2),
      child: Row(
        children: rowChildren,
      ),
    );
  }

  List<Widget> displayExtensionEventsInHover(ChartsValues chartsValues) {
    final widgets = <Widget>[];

    final eventsDisplayed = chartsValues.extensionEventsToDisplay;

    for (var entry in eventsDisplayed.entries) {
      if (entry.key.endsWith(eventsDisplayName)) {
        widgets.add(
          Container(
            height: hoverEventsHeight,
            child: ListView(
              shrinkWrap: true,
              primary: false,
              children: [
                listItem(
                  allEvents: chartsValues.extensionEvents,
                  title: entry.key,
                  icon: Icons.dashboard,
                ),
              ],
            ),
          ),
        );
      } else {
        widgets.add(hoverRow(name: entry.key, image: entry.value));

        /// Pull out the event name, and custom values.
        final output =
            displayEvent(null, chartsValues.extensionEvents.first).trim();
        widgets.add(hoverRow(name: output, bold: false, leftPadding: 0.0));
      }
    }
    return widgets;
  }

  List<Widget> displayEventsInHover(ChartsValues chartsValues) {
    final results = <Widget>[];

    final colorScheme = Theme.of(context).colorScheme;
    final eventsDisplayed = chartsValues.eventsToDisplay(colorScheme.isLight);

    for (var entry in eventsDisplayed.entries) {
      final widget = hoverRow(name: ' ${entry.key}', image: entry.value);
      results.add(widget);
    }

    return results;
  }

  /// Long string need to show first part ... last part.
  static const longStringLength = 34;
  static const firstCharacters = 9;
  static const lastCharacters = 20;

  // TODO(terry): Data could be long need better mechanism for long data e.g.,:
  //                const encoder = JsonEncoder.withIndent('  ');
  //                final displayData = encoder.convert(data);
  String longValueToShort(String longValue) {
    var value = longValue;
    if (longValue.length > longStringLength) {
      final firstPart = longValue.substring(0, firstCharacters);
      final endPart = longValue.substring(longValue.length - lastCharacters);
      value = '$firstPart...$endPart';
    }
    return value;
  }

  String decodeEventValues(Map<String, Object> event) {
    final output = StringBuffer();
    if (event[eventName] == imageSizesForFrameEvent) {
      // TODO(terry): Need a more generic event displayer.
      // Flutter event emit the event name and value.
      final data = (event[eventData] as Map).cast<String, Object>();
      final key = data.keys.first;
      output.writeln('${longValueToShort(key)}');
      final values = data[key] as Map<dynamic, dynamic>;
      final displaySize = values[displaySizeInBytesData];
      final decodeSize = values[decodedSizeInBytesData];
      final outputSizes = '$displaySize/$decodeSize';
      if (outputSizes.length > 10) {
        output.writeln('Display/Decode Size=');
        output.write('    $outputSizes');
      } else {
        output.write('Display/Decode Size=$outputSizes');
      }
    } else if (event[eventName] == devToolsEvent &&
        event.containsKey(customEvent)) {
      final custom = event[customEvent] as Map<dynamic, dynamic>;
      final data = custom[customEventData];
      for (var key in data.keys) {
        output.write('$key=');
        output.writeln('${longValueToShort(data[key])}');
      }
    } else {
      output.writeln('Unknown Event ${event[eventName]}');
    }

    return output.toString();
  }

  String displayEvent(int? index, Map<String, Object> event) {
    final output = StringBuffer();

    String? name;

    if (event[eventName] == devToolsEvent && event.containsKey(customEvent)) {
      final custom = event[customEvent] as Map<dynamic, dynamic>;
      name = custom[customEventName];
    } else {
      name = event[eventName] as String?;
    }

    output.writeln(index == null ? name : '$index. $name');
    output.write(decodeEventValues(event));

    return output.toString();
  }

  Widget listItem({
    required List<Map<String, Object>> allEvents,
    int? index,
    required String title,
    IconData? icon,
  }) {
    final widgets = <Widget>[];
    var index = 1;
    for (var event in allEvents) {
      final output = displayEvent(index, event);
      widgets.add(cardWidget(output));
      index++;
    }

    final colorScheme = Theme.of(context).colorScheme;
    final hoverTextStyle = colorScheme.hoverTextStyle;
    final contrastForeground = colorScheme.contrastForeground;
    final collapsedColor = colorScheme.defaultBackgroundColor;

    return Material(
      color: Colors.transparent,
      child: Theme(
        data: ThemeData(unselectedWidgetColor: contrastForeground),
        child: ExpansionTile(
          tilePadding: EdgeInsets.zero,
          childrenPadding: EdgeInsets.zero,
          leading: Container(
            padding: const EdgeInsets.fromLTRB(5, 4, 0, 0),
            child: Image(
              image: allEvents.length > 1
                  ? const AssetImage(events.eventsLegend)
                  : const AssetImage(events.eventLegend),
            ),
          ),
          backgroundColor: collapsedColor,
          collapsedBackgroundColor: collapsedColor,
          title: Text(title, style: hoverTextStyle),
          children: widgets,
        ),
      ),
    );
  }

  Widget cardWidget(String value) {
    final colorScheme = Theme.of(context).colorScheme;
    final hoverValueEntry = colorScheme.hoverSmallValueTextStyle;
    final expandedGradient = colorScheme.verticalGradient;

    return Padding(
      padding: const EdgeInsets.only(bottom: 8),
      child: Container(
        width: hoverWidth,
        decoration: BoxDecoration(
          gradient: expandedGradient,
        ),
        child: Row(
          children: [
            const SizedBox(width: 10),
            Text(
              value,
              overflow: TextOverflow.ellipsis,
              style: hoverValueEntry,
            ),
          ],
        ),
      ),
    );
  }

  List<Widget> _dataToDisplay(
    Map<String, Map<String, Object?>> dataToDisplay, {
    Widget? firstWidget,
  }) {
    final results = <Widget>[];

    if (firstWidget != null) results.add(firstWidget);

    for (var entry in dataToDisplay.entries) {
      final image = entry.value.keys.contains(renderImage)
          ? entry.value[renderImage] as String?
          : null;
      final color = entry.value.keys.contains(renderLine)
          ? entry.value[renderLine] as Color?
          : null;
      final dashedLine = entry.value.keys.contains(renderDashed)
          ? entry.value[renderDashed]
          : false;

      results.add(
        hoverRow(
          name: entry.key,
          colorPatch: color,
          dashed: dashedLine == true,
          image: image,
          hasNumeric: true,
          hasUnit: memoryController.unitDisplayed.value,
          scaleImage: true,
        ),
      );
    }

    return results;
  }

  List<Widget> displayVmDataInHover(ChartsValues chartsValues) =>
      _dataToDisplay(
        chartsValues.displayVmDataToDisplay(_chartControllers.vm.traces),
      );

  List<Widget> displayAndroidDataInHover(ChartsValues chartsValues) {
    const dividerLineVerticalSpace = 2.0;
    const dividerLineHorizontalSpace = 20.0;
    const totalDividerLineHorizontalSpace = dividerLineHorizontalSpace * 2;

    if (!memoryController.isAndroidChartVisible) return [];

    final androidDataDisplayed =
        chartsValues.androidDataToDisplay(_chartControllers.android.traces);

    // Separator between Android data.
    // TODO(terry): Why Center widget doesn't work (parent width is bigger/centered too far right).
    //              Is it centering on a too wide Overlay?
    final width = MemoryBodyState.hoverWidth -
        totalDividerLineHorizontalSpace -
        DashedLine.defaultDashWidth;
    final dashedColor = Colors.grey.shade600;

    return _dataToDisplay(
      androidDataDisplayed,
      firstWidget: Align(
        alignment: Alignment.topLeft,
        child: Padding(
          padding: const EdgeInsets.symmetric(
            vertical: dividerLineVerticalSpace,
            horizontal: dividerLineHorizontalSpace,
          ),
          child: CustomPaint(painter: DashedLine(width, dashedColor)),
        ),
      ),
    );
  }

  void showHover(
    BuildContext context,
    ChartsValues chartsValues,
    Offset position,
  ) {
    final focusColor = Theme.of(context).focusColor;
    final colorScheme = Theme.of(context).colorScheme;

    final box = hoverKey.currentContext!.findRenderObject() as RenderBox;
    final renderBoxWidth = box.size.width;

    // Display hover to left of right side of position.
    double xPosition = position.dx + hoverXOffset;
    if (xPosition + hoverWidth > renderBoxWidth) {
      xPosition = position.dx - hoverWidth - hoverXOffset;
    }

    double totalHoverHeight;
    int totalTraces;
    if (memoryController.isAndroidChartVisible) {
      totalTraces = chartsValues.vmData.entries.length -
          1 +
          chartsValues.androidData.entries.length;
    } else {
      totalTraces = chartsValues.vmData.entries.length - 1;
    }

    totalHoverHeight = computeHoverHeight(
      chartsValues.eventCount,
      totalTraces,
      chartsValues.extensionEventsLength,
    );

    final displayTimestamp = prettyTimestamp(chartsValues.timestamp);

    final hoverHeading = colorScheme.hoverTitleTextStyle;

    final OverlayState overlayState = Overlay.of(context)!;
    _hoverOverlayEntry ??= OverlayEntry(
      builder: (context) => Positioned(
        top: position.dy + hoverYOffset,
        left: xPosition,
        height: totalHoverHeight,
        child: Container(
          padding: const EdgeInsets.fromLTRB(0, 5, 0, 8),
          decoration: BoxDecoration(
            color: colorScheme.defaultBackgroundColor,
            border: Border.all(
              color: focusColor,
              width: hover_card_border_width,
            ),
            borderRadius: BorderRadius.circular(10.0),
          ),
          width: hoverWidth,
          child: Column(
            crossAxisAlignment: CrossAxisAlignment.start,
            children: [
              Container(
                width: hoverWidth,
                padding: const EdgeInsets.only(bottom: 4),
                child: Text(
                  'Time $displayTimestamp',
                  style: hoverHeading,
                  textAlign: TextAlign.center,
                ),
              ),
            ]
              ..addAll(displayEventsInHover(chartsValues))
              ..addAll(displayVmDataInHover(chartsValues))
              ..addAll(displayAndroidDataInHover(chartsValues))
              ..addAll(displayExtensionEventsInHover(chartsValues)),
          ),
        ),
      ),
    );

    overlayState.insert(_hoverOverlayEntry!);
  }

  void hideHover() {
    if (_hoverOverlayEntry != null) {
      _chartControllers.event.tapLocation.value = null;
      _chartControllers.vm.tapLocation.value = null;
      _chartControllers.android.tapLocation.value = null;

      _hoverOverlayEntry?.remove();
      _hoverOverlayEntry = null;
    }
  }
}<|MERGE_RESOLUTION|>--- conflicted
+++ resolved
@@ -309,124 +309,6 @@
 */
   }
 
-<<<<<<< HEAD
-  Widget _buildPrimaryStateControls(TextTheme textTheme) {
-    return ValueListenableBuilder<bool>(
-      valueListenable: _controller.paused,
-      builder: (context, paused, _) {
-        return Row(
-          mainAxisSize: MainAxisSize.min,
-          children: [
-            PauseButton(
-              minScreenWidthForTextBeforeScaling:
-                  _primaryControlsMinVerboseWidth,
-              onPressed: paused ? null : _onPause,
-            ),
-            const SizedBox(width: denseSpacing),
-            ResumeButton(
-              minScreenWidthForTextBeforeScaling:
-                  _primaryControlsMinVerboseWidth,
-              onPressed: paused ? _onResume : null,
-            ),
-            const SizedBox(width: defaultSpacing),
-            ClearButton(
-              // TODO(terry): Button needs to be Delete for offline data.
-              onPressed: _controller.memorySource == MemoryController.liveFeed
-                  ? _clearTimeline
-                  : null,
-              minScreenWidthForTextBeforeScaling:
-                  _primaryControlsMinVerboseWidth,
-            ),
-            const SizedBox(width: defaultSpacing),
-            _intervalDropdown(textTheme),
-          ],
-        );
-      },
-    );
-  }
-
-  Widget createToggleAdbMemoryButton() {
-    return IconLabelButton(
-      icon: _controller.isAndroidChartVisible ? Icons.close : Icons.show_chart,
-      label: 'Android Memory',
-      onPressed: _isAndroidCollection
-          ? _controller.toggleAndroidChartVisibility
-          : null,
-      minScreenWidthForTextBeforeScaling: 900,
-    );
-  }
-
-  Widget _buildMemoryControls(TextTheme textTheme) {
-    return Row(
-      mainAxisSize: MainAxisSize.min,
-      children: [
-        _memorySourceDropdown(textTheme),
-        const SizedBox(width: defaultSpacing),
-        if (_controller.isConnectedDeviceAndroid ||
-            _controller.isOfflineAndAndroidData)
-          createToggleAdbMemoryButton(),
-        const SizedBox(width: denseSpacing),
-        _isAdvancedSettingsEnabled
-            ? Row(
-                children: [
-                  IconLabelButton(
-                    onPressed: _controller.isGcing ? null : _gc,
-                    icon: Icons.delete,
-                    label: 'GC',
-                    minScreenWidthForTextBeforeScaling:
-                        _primaryControlsMinVerboseWidth,
-                  ),
-                  const SizedBox(width: denseSpacing),
-                ],
-              )
-            : const SizedBox(),
-        ExportButton(
-          onPressed: _controller.offline.value ? null : _exportToFile,
-          minScreenWidthForTextBeforeScaling: _primaryControlsMinVerboseWidth,
-        ),
-        const SizedBox(width: denseSpacing),
-        IconLabelButton(
-          key: legendKey,
-          onPressed: _controller.toggleLegendVisibility,
-          icon: _legendOverlayEntry == null ? Icons.storage : Icons.close,
-          label: 'Legend',
-          tooltip: 'Legend',
-          minScreenWidthForTextBeforeScaling: _primaryControlsMinVerboseWidth,
-        ),
-        const SizedBox(width: denseSpacing),
-        SettingsOutlinedButton(
-          onPressed: _openSettingsDialog,
-        ),
-      ],
-    );
-  }
-
-  void _exportToFile() {
-    final outputPath = _controller.memoryLog.exportMemory();
-    final notificationsState = Notifications.of(context);
-    if (notificationsState != null) {
-      notificationsState.push(
-        'Successfully exported file ${outputPath.last} to ${outputPath.first} directory',
-      );
-    }
-  }
-
-  void _openSettingsDialog() {
-    showDialog(
-      context: context,
-      builder: (context) => MemoryConfigurationsDialog(_controller),
-    );
-  }
-
-  static const legendXOffset = 20;
-  static const legendYOffset = 7.0;
-  static double get legendWidth => scaleByFontFactor(200.0);
-  static double get legendTextWidth => scaleByFontFactor(55.0);
-  static double get legendHeight1Chart => scaleByFontFactor(200.0);
-  static double get legendHeight2Charts => scaleByFontFactor(323.0);
-
-=======
->>>>>>> 409360d2
   final hoverKey = GlobalKey(debugLabel: MemoryScreen.hoverKeyName);
   static const hoverXOffset = 10;
   static const hoverYOffset = 0.0;
