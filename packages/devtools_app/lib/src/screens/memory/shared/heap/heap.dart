// Copyright 2022 The Chromium Authors. All rights reserved.
// Use of this source code is governed by a BSD-style license that can be
// found in the LICENSE file.

import '../../../../shared/utils.dart';
import 'model.dart';
import 'spanning_tree.dart';

class AdaptedHeap {
  AdaptedHeap(this.data);

  final AdaptedHeapData data;

  late final HeapStatistics stats = _heapStatistics(data);

  static HeapStatistics _heapStatistics(AdaptedHeapData data) {
    final result = <String, HeapClassStatistics>{};
    if (!data.isSpanningTreeBuilt) buildSpanningTree(data);

    for (var i in Iterable.generate(data.objects.length)) {
      final object = data.objects[i];
      final heapClass = object.heapClass;

      // We do not show objects that will be garbage collected soon or are
      // native.
      if (object.retainedSize == null || heapClass.isSentinel) continue;

      final fullName = heapClass.fullName;

      final stats =
          result.putIfAbsent(fullName, () => HeapClassStatistics(heapClass));
      stats.countInstance(data, i);
    }

    return HeapStatistics(result)..seal();
  }
}

class HeapStatistics {
  HeapStatistics(this.statsByClassName);

<<<<<<< HEAD
  /// Maps full class name to stats record of this class.
  final Map<String, HeapClassStatistics> recordsByClass;
  late final List<HeapClassStatistics> records =
      recordsByClass.values.toList(growable: false);
=======
  /// Maps full class name to statistics of this class.
  final Map<String, HeapClassStatistics> statsByClassName;
  late final List<HeapClassStatistics> classStats =
      statsByClassName.values.toList(growable: false);
>>>>>>> 80f80dbe

  /// Mark the object as deeply immutable.
  ///
  /// There is no strong protection from mutation, just some asserts.
  void seal() {
<<<<<<< HEAD
    for (var record in records) {
      record.seal();
    }
  }
}

typedef SizesByPath = Map<ClassOnlyHeapPath, SizeOfClassSet>;

=======
    for (var stats in classStats) {
      stats.seal();
    }
  }
}

>>>>>>> 80f80dbe
class HeapClassStatistics {
  HeapClassStatistics(this.heapClass)
      : _isSealed = false,
        total = SizeOfClassSet(),
<<<<<<< HEAD
        sizesByPath = {};
=======
        sizeByRetainingPath = <ClassOnlyHeapPath, SizeOfClassSet>{};
>>>>>>> 80f80dbe

  HeapClassStatistics.negative(HeapClassStatistics other)
      : _isSealed = true,
        heapClass = other.heapClass,
        total = SizeOfClassSet.negative(other.total),
<<<<<<< HEAD
        sizesByPath = other.sizesByPath
            .map((key, value) => MapEntry(key, SizeOfClassSet.negative(value)));
  HeapClassStatistics.subtract(
    HeapClassStatistics minuend,
    HeapClassStatistics subtrahend,
  )   : assert(minuend.heapClass.fullName == subtrahend.heapClass.fullName),
        _isSealed = true,
        heapClass = minuend.heapClass,
        total = SizeOfClassSet.subtract(minuend.total, subtrahend.total),
        sizesByPath =
            _subtractSizesByPath(minuend.sizesByPath, subtrahend.sizesByPath);

  static SizesByPath _subtractSizesByPath(
    SizesByPath minuend,
    SizesByPath subtrahend,
  ) =>
      subtractMaps<ClassOnlyHeapPath, SizeOfClassSet>(
        minuend: minuend,
        subtrahend: subtrahend,
        subtract: (minuend, subtrahend) {
          final diff = SizeOfClassSet.subtract(minuend, subtrahend);
          if (diff.isZero) return null;
          return diff;
        },
        negate: (value) => SizeOfClassSet.negative(value),
      );

  final HeapClass heapClass;
  final SizeOfClassSet total;
  final SizesByPath sizesByPath;
=======
        sizeByRetainingPath = other.sizeByRetainingPath
            .map((key, value) => MapEntry(key, SizeOfClassSet.negative(value)));

  HeapClassStatistics.subtract(
    HeapClassStatistics left,
    HeapClassStatistics right,
  )   : assert(left.heapClass.fullName == right.heapClass.fullName),
        _isSealed = true,
        heapClass = left.heapClass,
        total = SizeOfClassSet.subtract(left.total, right.total),
        // ignore: dead_code
        sizeByRetainingPath = throw UnimplementedError();

  final HeapClass heapClass;
  final SizeOfClassSet total;
  final Map<ClassOnlyHeapPath, SizeOfClassSet> sizeByRetainingPath;
>>>>>>> 80f80dbe

  void countInstance(AdaptedHeapData data, int objectIndex) {
    assert(!_isSealed);
    final object = data.objects[objectIndex];
    assert(object.heapClass.fullName == heapClass.fullName);
    total.countInstance(object);

    final path = data.retainingPath(objectIndex);
    if (path == null) return;
<<<<<<< HEAD
    final sizeForPath = sizesByPath.putIfAbsent(
=======
    final sizeForPath = sizeByRetainingPath.putIfAbsent(
>>>>>>> 80f80dbe
      ClassOnlyHeapPath(path),
      () => SizeOfClassSet(),
    );
    sizeForPath.countInstance(object);
  }

  bool get isZero => total.isZero;

  /// Mark the object as deeply immutable.
  ///
  /// There is no strong protection from mutation, just some asserts.
  void seal() {
    _isSealed = true;
    total.seal();
<<<<<<< HEAD
    for (var size in sizesByPath.values) {
=======
    for (var size in sizeByRetainingPath.values) {
>>>>>>> 80f80dbe
      size.seal();
    }
  }

<<<<<<< HEAD
=======
  /// See doc for the method [seal].
>>>>>>> 80f80dbe
  bool _isSealed;
}

/// Size of set of instances.
class SizeOfClassSet {
  SizeOfClassSet() : _isSealed = false;

  SizeOfClassSet.negative(SizeOfClassSet other)
      : _isSealed = true,
        instanceCount = -other.instanceCount,
        shallowSize = -other.shallowSize,
        retainedSize = -other.retainedSize;

  SizeOfClassSet.subtract(SizeOfClassSet left, SizeOfClassSet right)
      : _isSealed = true,
        instanceCount = left.instanceCount - right.instanceCount,
        shallowSize = left.shallowSize - right.shallowSize,
        retainedSize = left.retainedSize - right.retainedSize;

  int instanceCount = 0;
  int shallowSize = 0;
  int retainedSize = 0;

  bool get isZero =>
      shallowSize == 0 && retainedSize == 0 && instanceCount == 0;

  void countInstance(AdaptedHeapObject object) {
    assert(!_isSealed);
    retainedSize += object.retainedSize!;
    shallowSize += object.shallowSize;
    instanceCount++;
  }

  /// Mark the object as deeply immutable.
  ///
  /// There is no strong protection from mutation, just some asserts.
  void seal() => _isSealed = true;

<<<<<<< HEAD
=======
  /// See doc for the method [seal].
>>>>>>> 80f80dbe
  bool _isSealed;
}<|MERGE_RESOLUTION|>--- conflicted
+++ resolved
@@ -39,54 +39,33 @@
 class HeapStatistics {
   HeapStatistics(this.statsByClassName);
 
-<<<<<<< HEAD
-  /// Maps full class name to stats record of this class.
-  final Map<String, HeapClassStatistics> recordsByClass;
-  late final List<HeapClassStatistics> records =
-      recordsByClass.values.toList(growable: false);
-=======
   /// Maps full class name to statistics of this class.
   final Map<String, HeapClassStatistics> statsByClassName;
   late final List<HeapClassStatistics> classStats =
       statsByClassName.values.toList(growable: false);
->>>>>>> 80f80dbe
 
   /// Mark the object as deeply immutable.
   ///
   /// There is no strong protection from mutation, just some asserts.
   void seal() {
-<<<<<<< HEAD
-    for (var record in records) {
-      record.seal();
+    for (var stats in classStats) {
+      stats.seal();
     }
   }
 }
 
 typedef SizesByPath = Map<ClassOnlyHeapPath, SizeOfClassSet>;
 
-=======
-    for (var stats in classStats) {
-      stats.seal();
-    }
-  }
-}
-
->>>>>>> 80f80dbe
 class HeapClassStatistics {
   HeapClassStatistics(this.heapClass)
       : _isSealed = false,
         total = SizeOfClassSet(),
-<<<<<<< HEAD
-        sizesByPath = {};
-=======
         sizeByRetainingPath = <ClassOnlyHeapPath, SizeOfClassSet>{};
->>>>>>> 80f80dbe
 
   HeapClassStatistics.negative(HeapClassStatistics other)
       : _isSealed = true,
         heapClass = other.heapClass,
         total = SizeOfClassSet.negative(other.total),
-<<<<<<< HEAD
         sizesByPath = other.sizesByPath
             .map((key, value) => MapEntry(key, SizeOfClassSet.negative(value)));
   HeapClassStatistics.subtract(
@@ -117,24 +96,6 @@
   final HeapClass heapClass;
   final SizeOfClassSet total;
   final SizesByPath sizesByPath;
-=======
-        sizeByRetainingPath = other.sizeByRetainingPath
-            .map((key, value) => MapEntry(key, SizeOfClassSet.negative(value)));
-
-  HeapClassStatistics.subtract(
-    HeapClassStatistics left,
-    HeapClassStatistics right,
-  )   : assert(left.heapClass.fullName == right.heapClass.fullName),
-        _isSealed = true,
-        heapClass = left.heapClass,
-        total = SizeOfClassSet.subtract(left.total, right.total),
-        // ignore: dead_code
-        sizeByRetainingPath = throw UnimplementedError();
-
-  final HeapClass heapClass;
-  final SizeOfClassSet total;
-  final Map<ClassOnlyHeapPath, SizeOfClassSet> sizeByRetainingPath;
->>>>>>> 80f80dbe
 
   void countInstance(AdaptedHeapData data, int objectIndex) {
     assert(!_isSealed);
@@ -144,11 +105,7 @@
 
     final path = data.retainingPath(objectIndex);
     if (path == null) return;
-<<<<<<< HEAD
-    final sizeForPath = sizesByPath.putIfAbsent(
-=======
     final sizeForPath = sizeByRetainingPath.putIfAbsent(
->>>>>>> 80f80dbe
       ClassOnlyHeapPath(path),
       () => SizeOfClassSet(),
     );
@@ -163,19 +120,12 @@
   void seal() {
     _isSealed = true;
     total.seal();
-<<<<<<< HEAD
-    for (var size in sizesByPath.values) {
-=======
     for (var size in sizeByRetainingPath.values) {
->>>>>>> 80f80dbe
       size.seal();
     }
   }
 
-<<<<<<< HEAD
-=======
   /// See doc for the method [seal].
->>>>>>> 80f80dbe
   bool _isSealed;
 }
 
@@ -214,9 +164,6 @@
   /// There is no strong protection from mutation, just some asserts.
   void seal() => _isSealed = true;
 
-<<<<<<< HEAD
-=======
   /// See doc for the method [seal].
->>>>>>> 80f80dbe
   bool _isSealed;
 }