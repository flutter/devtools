--- conflicted
+++ resolved
@@ -10,10 +10,7 @@
 void buildSpanningTreeAndSetInRefs(AdaptedHeapData heap) {
   assert(!heap.allFieldsCalculated);
   _setRetainers(heap);
-<<<<<<< HEAD
-=======
   _setInboundRefs(heap);
->>>>>>> b5b50a68
   heap.allFieldsCalculated = true;
   _verifyHeapIntegrity(heap);
 }
@@ -47,10 +44,6 @@
     for (var r in cut) {
       final retainer = heap.objects[r];
       for (var c in retainer.outRefs) {
-<<<<<<< HEAD
-        _setInRef(heap, from: r, to: c);
-=======
->>>>>>> b5b50a68
         final child = heap.objects[c];
 
         if (child.retainer != null) continue;
@@ -118,19 +111,11 @@
       );
       if (object.retainer != null) totalReachableSize += object.shallowSize;
 
-<<<<<<< HEAD
-      totalInRefs += object.inRefs.length;
-      totalOutRefs += object.outRefs.length;
-
-      // There is no duplicates in inRefs.
-      assert(object.inRefs.toSet().length == object.inRefs.length);
-=======
       assert(!object.inRefs.contains(i));
       assert(!object.outRefs.contains(i));
 
       totalInRefs += object.inRefs.length;
       totalOutRefs += object.outRefs.length;
->>>>>>> b5b50a68
     }
 
     assert(totalInRefs == totalOutRefs, 'Error in inRefs calculation.');
