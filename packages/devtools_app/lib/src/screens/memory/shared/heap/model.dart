// Copyright 2022 The Chromium Authors. All rights reserved.
// Use of this source code is governed by a BSD-style license that can be
// found in the LICENSE file.

import 'package:flutter/foundation.dart';
import 'package:vm_service/vm_service.dart';

import '../../primitives/memory_utils.dart';

/// Names for json fields.
class _JsonFields {
  static const String objects = 'objects';
  static const String code = 'code';
  static const String references = 'references';
  static const String klass = 'klass';
  static const String library = 'library';
  static const String shallowSize = 'shallowSize';
  static const String rootIndex = 'rootIndex';
  static const String created = 'created';
}

/// Contains information from [HeapSnapshotGraph],
/// needed for memory screen.
class AdaptedHeapData {
  /// Default value for rootIndex is taken from the doc:
  /// https://github.com/dart-lang/sdk/blob/main/runtime/vm/service/heap_snapshot.md#object-ids
<<<<<<< HEAD
  AdaptedHeap(
    this.objects, {
    DateTime? created,
    this.rootIndex = _defaultRootIndex,
  })  : assert(objects.isNotEmpty),
        assert(objects.length > rootIndex) {
    this.created = created ?? DateTime.now();
  }
=======
  AdaptedHeapData(this.objects, {this.rootIndex = _defaultRootIndex})
      : assert(objects.isNotEmpty),
        assert(objects.length > rootIndex);
>>>>>>> 2961a48d

  factory AdaptedHeapData.fromJson(Map<String, dynamic> json) =>
      AdaptedHeapData(
        (json[_JsonFields.objects] as List<dynamic>)
            .map((e) => AdaptedHeapObject.fromJson(e))
            .toList(),
        created: json[_JsonFields.created] ?? DateTime.now(),
        rootIndex: json[_JsonFields.rootIndex] ?? _defaultRootIndex,
      );

  factory AdaptedHeapData.fromHeapSnapshot(HeapSnapshotGraph graph) =>
      AdaptedHeapData(
        graph.objects
            .map((e) => AdaptedHeapObject.fromHeapSnapshotObject(e))
            .toList(),
        created: DateTime.now(),
      );

  static const int _defaultRootIndex = 1;

  final int rootIndex;
  AdaptedHeapObject get root => objects[rootIndex];

  final List<AdaptedHeapObject> objects;

  bool isSpanningTreeBuilt = false;

  late DateTime created;

  /// Heap objects by identityHashCode.
  late final Map<IdentityHashCode, int> _objectsByCode = Map.fromIterable(
    Iterable.generate(objects.length),
    key: (i) => objects[i].code,
    value: (i) => i,
  );

  Map<String, dynamic> toJson() => {
        _JsonFields.objects: objects.map((e) => e.toJson()).toList(),
        _JsonFields.rootIndex: rootIndex,
        _JsonFields.created: created,
      };

  HeapPath? _retainingPath(IdentityHashCode code) {
    assert(isSpanningTreeBuilt);
    var i = _objectsByCode[code]!;
    if (objects[i].retainer == null) return null;

    final result = <int>[];

    while (i >= 0) {
      result.add(i);
      i = objects[i].retainer!;
    }

    return result.reversed.toList(growable: false);
  }

  /// Retaining path for the object in string format.
  String? shortPath(IdentityHashCode code) {
    final path = _retainingPath(code);
    if (path == null) return null;
    return '/${path.map((i) => objects[i].shortName).join('/')}/';
  }

  /// Retaining path for the object as an array of the retaining objects.
  List<String>? detailedPath(IdentityHashCode code) {
    final path = _retainingPath(code);
    if (path == null) return null;
    return path.map((i) => objects[i].name).toList();
  }
}

/// Result of invocation of [inentityHashCode()].
typedef IdentityHashCode = int;

/// Sequence of ids of objects in the heap.
typedef HeapPath = List<int>;

/// Contains information from [HeapSnapshotObject] needed for
/// memory analysis on memory screen.
class AdaptedHeapObject {
  AdaptedHeapObject({
    required this.code,
    required this.references,
    required this.heapClass,
    required this.shallowSize,
  });

  factory AdaptedHeapObject.fromHeapSnapshotObject(HeapSnapshotObject object) {
    var library = object.klass.libraryName;
    if (library.isEmpty) library = object.klass.libraryUri.toString();
    return AdaptedHeapObject(
      code: object.identityHashCode,
      references: List.from(object.references),
      heapClass: HeapClass(className: object.klass.name, library: library),
      shallowSize: object.shallowSize,
    );
  }

  factory AdaptedHeapObject.fromJson(Map<String, dynamic> json) =>
      AdaptedHeapObject(
        code: json[_JsonFields.code],
        references: (json[_JsonFields.references] as List<dynamic>).cast<int>(),
        heapClass: HeapClass(
          className: json[_JsonFields.klass],
          library: json[_JsonFields.library],
        ),
        shallowSize: json[_JsonFields.shallowSize] ?? 0,
      );

  final List<int> references;
  final HeapClass heapClass;
  final IdentityHashCode code;
  final int shallowSize;

  // No serialization is needed for the fields below, because the fields are
  // calculated after the heap deserialization.

  /// Special values: `null` - the object is not reachable,
  /// `-1` - the object is root.
  int? retainer;

  /// Total shallow size of objects, where this object is retainer, recursively,
  /// plus shallow size of this object.
  ///
  /// Null, if object is not reachable.
  int? retainedSize;

  Map<String, dynamic> toJson() => {
        _JsonFields.code: code,
        _JsonFields.references: references,
        _JsonFields.klass: heapClass.className,
        _JsonFields.library: heapClass.library,
        _JsonFields.shallowSize: shallowSize,
      };

  String get shortName => '${heapClass.className}-$code';
  String get name => '${heapClass.library}/$shortName';
}

class HeapStatsRecord {
  HeapStatsRecord(this.heapClass);

  final HeapClass heapClass;
  int shallowSize = 0;
  int retainedSize = 0;
  int instanceCount = 0;
<<<<<<< HEAD

  String get fullClassName => _fullClassName(library, className);
  bool get isZero =>
      shallowSize == 0 && retainedSize == 0 && instanceCount == 0;
}

class HeapStatistics {
  HeapStatistics(this.map);

  /// Maps full class name to stats record of this class.
  final Map<String, HeapStatsRecord> map;
  late final List<HeapStatsRecord> list = map.values.toList(growable: false);
=======
>>>>>>> 2961a48d
}

/// This class is needed to make snapshot taking mockable.
class SnapshotTaker {
  Future<AdaptedHeapData?> take() async {
    final snapshot = await snapshotMemory();
    if (snapshot == null) return null;
    return AdaptedHeapData.fromHeapSnapshot(snapshot);
  }
}

class HeapClass {
  HeapClass({required this.className, required this.library});

  final String className;
  final String library;

  String get fullName => library.isNotEmpty ? '$library/$className' : className;

  bool get isSentinel => className == 'Sentinel' && library.isEmpty;

  /// Detects if a class can retain an object from garbage collection.
  bool get isWeakEntry {
    // Classes that hold reference to an object without preventing
    // its collection.
    const weakHolders = {
      '_WeakProperty': 'dart.core',
      '_WeakReferenceImpl': 'dart.core',
      'FinalizerEntry': 'dart._internal',
    };

    if (!weakHolders.containsKey(className)) return false;
    if (weakHolders[className] == library) return true;

    // If a class lives in unexpected library, this can be because of
    // (1) name collision or (2) bug in this code.
    // Throwing exception in debug mode to verify option #2.
    // TODO(polina-c): create a way for users to add their weak classes
    // or detect weak references automatically, without hard coding
    // class names.
    assert(false, 'Unexpected library for $className: $library.');
    return false;
  }
}

class HeapStatistics {
  HeapStatistics(this.map);

  /// Maps full class name to stats record of this class.
  final Map<String, HeapStatsRecord> map;
  late final List<HeapStatsRecord> list = map.values.toList(growable: false);
}<|MERGE_RESOLUTION|>--- conflicted
+++ resolved
@@ -24,20 +24,9 @@
 class AdaptedHeapData {
   /// Default value for rootIndex is taken from the doc:
   /// https://github.com/dart-lang/sdk/blob/main/runtime/vm/service/heap_snapshot.md#object-ids
-<<<<<<< HEAD
-  AdaptedHeap(
-    this.objects, {
-    DateTime? created,
-    this.rootIndex = _defaultRootIndex,
-  })  : assert(objects.isNotEmpty),
-        assert(objects.length > rootIndex) {
-    this.created = created ?? DateTime.now();
-  }
-=======
   AdaptedHeapData(this.objects, {this.rootIndex = _defaultRootIndex})
       : assert(objects.isNotEmpty),
         assert(objects.length > rootIndex);
->>>>>>> 2961a48d
 
   factory AdaptedHeapData.fromJson(Map<String, dynamic> json) =>
       AdaptedHeapData(
@@ -185,7 +174,6 @@
   int shallowSize = 0;
   int retainedSize = 0;
   int instanceCount = 0;
-<<<<<<< HEAD
 
   String get fullClassName => _fullClassName(library, className);
   bool get isZero =>
@@ -198,8 +186,6 @@
   /// Maps full class name to stats record of this class.
   final Map<String, HeapStatsRecord> map;
   late final List<HeapStatsRecord> list = map.values.toList(growable: false);
-=======
->>>>>>> 2961a48d
 }
 
 /// This class is needed to make snapshot taking mockable.
