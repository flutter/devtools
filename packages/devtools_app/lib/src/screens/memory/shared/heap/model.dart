--- conflicted
+++ resolved
@@ -157,11 +157,7 @@
     return AdaptedHeapObject(
       code: object.identityHashCode,
       references: List.from(object.references),
-<<<<<<< HEAD
-      heapClass: HeapClass.fromHeapSnapshotClass(object.klass),
-=======
-      heapClass: HeapClassName(className: object.klass.name, library: library),
->>>>>>> bf471e5f
+      heapClass: HeapClassName.fromHeapSnapshotClass(object.klass),
       shallowSize: object.shallowSize,
     );
   }
