--- conflicted
+++ resolved
@@ -126,11 +126,7 @@
             heapPath.objects.map((o) => o.heapClass).toList(growable: false);
   final List<HeapClassName> classes;
 
-<<<<<<< HEAD
-  String asShortString({String? delimiter, bool inverted = false}) => _asString(
-=======
   String toShortString({String? delimiter, bool inverted = false}) => _asString(
->>>>>>> 88b14c9e
         data: classes.map((e) => e.className).toList(),
         delimiter: _delimeter(
           delimiter: delimiter,
@@ -140,20 +136,12 @@
         inverted: inverted,
       );
 
-<<<<<<< HEAD
-  String asLongString({
-=======
   String toLongString({
->>>>>>> 88b14c9e
     String? delimiter,
     bool inverted = false,
     bool hideStandard = false,
   }) {
-<<<<<<< HEAD
-    late List<String> data;
-=======
     final List<String> data;
->>>>>>> 88b14c9e
     bool justAddedEllipsis = false;
     if (hideStandard) {
       data = [];
