--- conflicted
+++ resolved
@@ -120,14 +120,9 @@
     _StoreAsOneVariableMenu(sampleObtainer, liveItemsEnabled: liveItemsEnabled),
     MenuItemButton(
       onPressed: sampleObtainer.manyLiveToConsole,
-<<<<<<< HEAD
-      child:
-          Text('Store up to $limit instances, currently alive in application'),
-=======
       child: Text(
         'Store up to $limit instances, currently alive in application',
       ),
->>>>>>> 4fed9d03
     ),
   ];
 }