--- conflicted
+++ resolved
@@ -34,7 +34,7 @@
     @visibleForTesting DiffPaneController? connectedDiff,
     @visibleForTesting ProfilePaneController? connectedProfile,
   }) {
-    if (connectedDiff != null && connectedProfile != null) {
+    if (connectedDiff != null || connectedProfile != null) {
       _mode = DevToolsMode.connected;
     } else {
       _mode = devToolsMode;
@@ -42,17 +42,13 @@
     unawaited(_init(connectedDiff, connectedProfile));
   }
 
-<<<<<<< HEAD
-  late final DevToolsMode _mode;
+  ValueNotifier<bool> isInitialized = ValueNotifier(false);
 
-  ValueNotifier<bool> isInitialized = ValueNotifier(false);
-=======
   /// DevTools mode at the time of creation of the controller.
   ///
   /// DevTools will recreate controller when the mode changes.
   // ignore: unused_field, TODO(polina-c): https://github.com/flutter/devtools/issues/6972
-  final DevToolsMode _mode = devToolsMode;
->>>>>>> 92907913
+  late final DevToolsMode _mode;
 
   /// Index of the selected feature tab.
   ///
