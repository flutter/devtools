--- conflicted
+++ resolved
@@ -92,38 +92,14 @@
 
   /// The allocation profile data for the current class selection in the
   /// [AllocationTracingTable].
-<<<<<<< HEAD
   CpuProfileData? get selectedTracedClassAllocationData {
     return tracedClassesProfiles[selectedTracedClass.value?.cls.id!];
-=======
-  CpuProfileData? get selectedTracedClassAllocationData =>
-      _tracedClassesProfiles[selectedTracedClass.value?.cls.id!];
-
-  // Keeps track of which classes have allocation tracing enabling.
-  // TODO(bkonyi): handle multiple isolate case.
-  final _tracedClasses = <String, TracedClass>{};
-  final _tracedClassesProfiles = <String, CpuProfileData>{};
+  }
 
   /// The last time, in microseconds, the table was cleared. This time is based
   /// on the VM's internal monotonic clock, which is accessible through
   /// `service.getVMTimelineMicros()`.
   int _lastClearTimeMicros = 0;
-
-  void updateClassFilter(String value, {bool force = false}) {
-    if (value.isEmpty && _currentFilter.isEmpty && !force) return;
-    final updatedFilter = (value.contains(_currentFilter) && !force
-            ? _filteredClassList.value
-            : _unfilteredClassList)
-        .where(
-          (e) => e.cls.name!.contains(value),
-        )
-        .map((e) => _tracedClasses[e.cls.id!]!)
-        .toList();
-
-    _filteredClassList.replaceAll(updatedFilter);
-    _currentFilter = value;
->>>>>>> 02353d19
-  }
 
   Future<void> initialize() async {
     final classList = await serviceManager.service!.getClassList(isolate.id!);
@@ -149,9 +125,9 @@
     await Future.wait(profileRequests);
   }
 
-  void updateClassFilter(String value) {
+  void updateClassFilter(String value, {bool force = false}) {
     if (value.isEmpty && _currentFilter.isEmpty) return;
-    final updatedFilter = (value.contains(_currentFilter)
+    final updatedFilter = (value.contains(_currentFilter) && !force
             ? _filteredClassList.value
             : unfilteredClassList)
         .where(
@@ -166,29 +142,26 @@
 
   /// Clears the allocation profiles for the currently traced classes.
   Future<void> clear() async {
-    _refreshing.value = true;
     _lastClearTimeMicros =
         (await serviceManager.service!.getVMTimelineMicros()).timestamp!;
 
     // Reset the counts for traced classes.
-    final updatedTracedClasses = _tracedClasses.map((key, value) {
+    final updatedTracedClasses = tracedClasses.map((key, value) {
       return MapEntry(key, value.copyWith(instances: 0));
     });
 
-    _tracedClasses
+    tracedClasses
       ..clear()
       ..addAll(updatedTracedClasses);
 
     // Reset the unfiltered class list with the new `TracedClass` instances.
-    _unfilteredClassList
+    unfilteredClassList
       ..clear()
-      ..addAll(_tracedClasses.values);
+      ..addAll(tracedClasses.values);
     updateClassFilter(_currentFilter, force: true);
 
     // Since there's no longer any tracing data, clear the existing profiles.
-    _tracedClassesProfiles.clear();
-
-    _refreshing.value = false;
+    tracedClassesProfiles.clear();
   }
 
   /// Enables or disables tracing of allocations of [cls].
@@ -344,6 +317,13 @@
     _refreshing.value = false;
   }
 
+  /// Refreshes the allocation profiles for the current isolate's traced classes.
+  Future<void> clear() async {
+    _refreshing.value = true;
+    await stateForIsolate.value.clear();
+    _refreshing.value = false;
+  }
+
   /// Enables or disables tracing of allocations of [cls] in the current
   /// isolate.
   Future<void> setAllocationTracingForClass(ClassRef cls, bool enabled) async {
