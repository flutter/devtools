// Copyright 2022 The Chromium Authors. All rights reserved.
// Use of this source code is governed by a BSD-style license that can be
// found in the LICENSE file.

import 'dart:async';

import 'package:devtools_app_shared/utils.dart';
import 'package:flutter/foundation.dart';
import 'package:vm_service/vm_service.dart';

import '../../../../shared/config_specific/import_export/import_export.dart';
import '../../../../shared/globals.dart';
import '../../../../shared/primitives/simple_items.dart';
import '../../shared/heap/class_filter.dart';
import 'model.dart';

class ProfilePaneController extends DisposableController
    with AutoDisposeControllerMixin {
  ProfilePaneController({required this.mode, AdaptedProfile? profile})
<<<<<<< HEAD
      : assert(
          (mode == DevToolsMode.connected && profile == null) ||
              (mode == DevToolsMode.offlineData && profile != null),
        ) {
=======
      : assert(profile == null || mode != ControllerCreationMode.connected) {
>>>>>>> 6932cc32
    if (profile != null) {
      _currentAllocationProfile.value = AdaptedProfile.withNewFilter(
        profile,
        classFilter.value,
        _rootPackage,
      );
    }
  }

  factory ProfilePaneController.fromJson(Map<String, dynamic> json) {
    return ProfilePaneController(
      mode: ControllerCreationMode.offlineData,
      profile: AdaptedProfile.fromJson(json[_jsonProfile]),
    );
  }

  Map<String, dynamic> toJson() {
    return {
      _jsonProfile: _currentAllocationProfile.value,
    };
  }

  static const _jsonProfile = 'profile';

  final ControllerCreationMode mode;

  /// The current profile being displayed.
  ValueListenable<AdaptedProfile?> get currentAllocationProfile =>
      _currentAllocationProfile;
  final _currentAllocationProfile = ValueNotifier<AdaptedProfile?>(null);
  void _setProfile(AllocationProfile profile) {
    _currentAllocationProfile.value = AdaptedProfile.fromAllocationProfile(
      profile,
      classFilter.value,
      _rootPackage,
    );
    _initializeSelection();
  }

  /// Specifies if the allocation profile should be refreshed when a GC event
  /// is received.
  ///
  /// TODO(polina-c): set refresher on by default after resolving issue
  /// with flickering
  /// https://github.com/flutter/devtools/issues/5176
  ValueListenable<bool> get refreshOnGc => _refreshOnGc;
  final _refreshOnGc = ValueNotifier<bool>(false);

  /// Current class filter.
  ValueListenable<ClassFilter> get classFilter => _classFilter;
  final _classFilter = ValueNotifier(ClassFilter.theDefault());
  void setFilter(ClassFilter filter) {
    if (filter == _classFilter.value) return;
    _classFilter.value = filter;
    final currentProfile = _currentAllocationProfile.value;
    if (currentProfile == null) return;
    _currentAllocationProfile.value = AdaptedProfile.withNewFilter(
      currentProfile,
      classFilter.value,
      _rootPackage,
    );
  }

  late final _rootPackage =
      serviceConnection.serviceManager.rootInfoNow().package;

  final Completer<void> _initialized = Completer<void>();

  void initialize() {
    if (_initialized.isCompleted) {
      return;
    }
    if (mode == DevToolsMode.connected) {
      autoDisposeStreamSubscription(
        serviceConnection.serviceManager.service!.onGCEvent.listen((event) {
          if (refreshOnGc.value) {
            unawaited(refresh());
          }
        }),
      );
      addAutoDisposeListener(
        serviceConnection.serviceManager.isolateManager.selectedIsolate,
        () {
          unawaited(refresh());
        },
      );
      unawaited(refresh());
    }

    _initializeSelection();

    _initialized.complete();
  }

  @visibleForTesting
  void clearCurrentProfile() => _currentAllocationProfile.value = null;

  /// Enable or disable refreshing the allocation profile when a GC event is
  /// received.
  void toggleRefreshOnGc() {
    _refreshOnGc.value = !_refreshOnGc.value;
  }

  final selection = ValueNotifier<ProfileRecord?>(null);

  /// Clear the current allocation profile and request an updated version from
  /// the VM service.
  Future<void> refresh() async {
    final service = serviceConnection.serviceManager.service;
    if (service == null) return;
    _currentAllocationProfile.value = null;

    final isolate =
        serviceConnection.serviceManager.isolateManager.selectedIsolate.value;
    if (isolate == null) return;

    final profile = await service.getAllocationProfile(isolate.id!);
    _setProfile(profile);
  }

  void _initializeSelection() {
    final records = _currentAllocationProfile.value?.records;
    if (records == null) return;
    records.sort((a, b) => b.totalSize.compareTo(a.totalSize));
    var recordToSelect = records.elementAtOrNull(0);
    if (recordToSelect?.isTotal ?? false) {
      recordToSelect = records.elementAtOrNull(1);
    }
    selection.value = recordToSelect;
  }

  /// Converts the current [AllocationProfile] to CSV format and downloads it.
  ///
  /// The returned string is the name of the downloaded CSV file.
  void downloadMemoryTableCsv(AdaptedProfile profile) {
    final csvBuffer = StringBuffer();

    // Write the headers first.
    csvBuffer.writeln(
      [
        'Class',
        'Library',
        'Total Instances',
        'Total Size',
        'Total Dart Heap Size',
        'Total External Size',
        'New Space Instances',
        'New Space Size',
        'New Space Dart Heap Size',
        'New Space External Size',
        'Old Space Instances',
        'Old Space Size',
        'Old Space Dart Heap Size',
        'Old Space External Size',
      ].map((e) => '"$e"').join(','),
    );
    // Write a row for each entry in the profile.
    for (final member in profile.records) {
      if (member.isTotal) continue;

      csvBuffer.writeln(
        [
          member.heapClass.className,
          member.heapClass.library,
          member.totalInstances,
          member.totalSize,
          member.totalDartHeapSize,
          member.totalExternalSize,
          member.newSpaceInstances,
          member.newSpaceSize,
          member.newSpaceDartHeapSize,
          member.newSpaceExternalSize,
          member.oldSpaceInstances,
          member.oldSpaceSize,
          member.oldSpaceDartHeapSize,
          member.oldSpaceExternalSize,
        ].join(','),
      );
    }
    ExportController().downloadFile(
      csvBuffer.toString(),
      type: ExportFileType.csv,
    );
  }
}<|MERGE_RESOLUTION|>--- conflicted
+++ resolved
@@ -17,14 +17,10 @@
 class ProfilePaneController extends DisposableController
     with AutoDisposeControllerMixin {
   ProfilePaneController({required this.mode, AdaptedProfile? profile})
-<<<<<<< HEAD
       : assert(
           (mode == DevToolsMode.connected && profile == null) ||
               (mode == DevToolsMode.offlineData && profile != null),
         ) {
-=======
-      : assert(profile == null || mode != ControllerCreationMode.connected) {
->>>>>>> 6932cc32
     if (profile != null) {
       _currentAllocationProfile.value = AdaptedProfile.withNewFilter(
         profile,
