--- conflicted
+++ resolved
@@ -17,10 +17,7 @@
 ///
 /// Flip this flag locally to test the pane and flip back before checking in.
 /// TODO: before removing this flag add widget/golden testing for the diff pane.
-<<<<<<< HEAD
 bool shouldShowDiffPane = true;
-=======
-bool shouldShowDiffPane = false;
 
 class _DiffPaneController {
   final scrollController = ScrollController();
@@ -75,7 +72,6 @@
     selectedIndex.value = selectedIndex.value - 1;
   }
 }
->>>>>>> 580a6d8a
 
 class DiffPane extends StatefulWidget {
   const DiffPane({Key? key, required this.snapshotTaker}) : super(key: key);
@@ -216,7 +212,7 @@
     if (theItem is InformationListItem) {
       return const Text('''
       Introduction to snapshot diffing is under construction.
-      
+
       We do not show objects without retaining path in the table,
       because they will be garbage collected soon and thus they do not
       need to be analyzed.
