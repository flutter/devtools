// Copyright 2022 The Chromium Authors. All rights reserved.
// Use of this source code is governed by a BSD-style license that can be
// found in the LICENSE file.

import 'package:devtools_app_shared/ui.dart';
import 'package:flutter/widgets.dart';

import '../../../../../../shared/common_widgets.dart';
import '../../../../../../shared/memory/classes.dart';
import '../../controller/class_data.dart';
import 'path.dart';
import 'paths.dart';

class HeapClassDetails extends StatelessWidget {
  const HeapClassDetails({
    super.key,
    required this.classData,
    required this.pathSelection,
    required this.isDiff,
    required this.pathController,
  });

  final ClassData? classData;
  final ValueNotifier<PathData?> pathSelection;
  final RetainingPathController pathController;
  final bool isDiff;

  @override
  Widget build(BuildContext context) {
<<<<<<< HEAD
    final theEntries = entries;
    if (theEntries == null) {
      return CenteredMessage(
        message: 'Click a table row to see retaining paths here.',
=======
    final data = classData;
    if (data == null) {
      return const CenteredMessage(
        'Click a table row to see retaining paths here.',
>>>>>>> 2689417f
      );
    }

    final retainingPathsTable = RetainingPathTable(
      classData: data,
      selection: pathSelection,
      isDiff: isDiff,
    );

<<<<<<< HEAD
    final selectedPathView = ValueListenableBuilder<StatsByPathEntry?>(
      valueListenable: selection,
      builder: (_, selection, __) {
        if (selection == null) {
          return CenteredMessage(
            message: 'Click a table row to see the detailed path.',
=======
    final selectedPathView = ValueListenableBuilder<PathData?>(
      valueListenable: pathSelection,
      builder: (_, pathData, __) {
        if (pathData == null) {
          return const CenteredMessage(
            'Click a table row to see the detailed path.',
>>>>>>> 2689417f
          );
        }

        return RetainingPathView(
          data: pathData,
          controller: pathController,
        );
      },
    );

    return SplitPane(
      axis: Axis.horizontal,
      initialFractions: const [0.7, 0.3],
      children: [
        OutlineDecoration.onlyRight(
          child: retainingPathsTable,
        ),
        OutlineDecoration.onlyLeft(
          child: selectedPathView,
        ),
      ],
    );
  }
}<|MERGE_RESOLUTION|>--- conflicted
+++ resolved
@@ -27,17 +27,10 @@
 
   @override
   Widget build(BuildContext context) {
-<<<<<<< HEAD
-    final theEntries = entries;
-    if (theEntries == null) {
-      return CenteredMessage(
-        message: 'Click a table row to see retaining paths here.',
-=======
     final data = classData;
     if (data == null) {
       return const CenteredMessage(
         'Click a table row to see retaining paths here.',
->>>>>>> 2689417f
       );
     }
 
@@ -47,21 +40,12 @@
       isDiff: isDiff,
     );
 
-<<<<<<< HEAD
-    final selectedPathView = ValueListenableBuilder<StatsByPathEntry?>(
-      valueListenable: selection,
-      builder: (_, selection, __) {
-        if (selection == null) {
-          return CenteredMessage(
-            message: 'Click a table row to see the detailed path.',
-=======
     final selectedPathView = ValueListenableBuilder<PathData?>(
       valueListenable: pathSelection,
       builder: (_, pathData, __) {
         if (pathData == null) {
           return const CenteredMessage(
             'Click a table row to see the detailed path.',
->>>>>>> 2689417f
           );
         }
 
