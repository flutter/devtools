--- conflicted
+++ resolved
@@ -9,11 +9,8 @@
 import '../../../../../shared/table.dart';
 import '../../../../../shared/table_data.dart';
 import '../../../../../shared/utils.dart';
-<<<<<<< HEAD
 import '../../../shared/heap/heap.dart';
-=======
 import '../../../shared/heap/model.dart';
->>>>>>> 6f08b6cf
 import '../controller/diff_pane_controller.dart';
 import '../controller/item_controller.dart';
 
@@ -40,14 +37,9 @@
   _InstanceColumn()
       : super(
           'Non GC-able\nInstances',
-<<<<<<< HEAD
           titleTooltip: 'Number of instances of the class\n'
               'that have a retaining path from the root\n'
               'and therefore can’t be garbage collected.',
-=======
-          titleTooltip: 'Number of instances of the class '
-              'that have a retaining path from the root.',
->>>>>>> 6f08b6cf
           fixedWidthPx: scaleByFontFactor(110.0),
           alignment: ColumnAlignment.right,
         );
