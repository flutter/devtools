// Copyright 2022 The Chromium Authors. All rights reserved.
// Use of this source code is governed by a BSD-style license that can be
// found in the LICENSE file.

import 'package:flutter/material.dart';

import '../../../../../shared/common_widgets.dart';
import '../../../../../shared/theme.dart';
import '../../../primitives/ui.dart';
import '../controller/diff_pane_controller.dart';
import '../controller/item_controller.dart';

class SnapshotControlPane extends StatelessWidget {
  const SnapshotControlPane({Key? key, required this.controller})
      : super(key: key);

  final DiffPaneController controller;
  static const _classFilterWidth = 200.0;

  @override
  Widget build(BuildContext context) {
    return ValueListenableBuilder<bool>(
      valueListenable: controller.isProcessing,
      builder: (_, isProcessing, __) {
        final current = controller.core.selectedItem as SnapshotInstanceItem;

<<<<<<< HEAD
        return Row(
          mainAxisAlignment: MainAxisAlignment.spaceBetween,
          children: [
            Padding(
              padding: const EdgeInsets.only(left: defaultSpacing),
              child: Row(
=======
        return Padding(
          padding: const EdgeInsets.symmetric(horizontal: defaultSpacing),
          child: Row(
            mainAxisAlignment: MainAxisAlignment.spaceBetween,
            children: [
              Row(
>>>>>>> bf471e5f
                children: [
                  if (!isProcessing && current.heap != null) ...[
                    _DiffDropdown(
                      current: current,
                      controller: controller,
                    ),
                    const SizedBox(width: defaultSpacing),
                    SizedBox(
                      width: _classFilterWidth,
                      child: _ClassFilter(onChanged: controller.setClassFilter),
                    ),
                    const SizedBox(width: defaultSpacing),
                    ToCsvButton(
                      minScreenWidthForTextBeforeScaling:
                          primaryControlsMinVerboseWidth,
<<<<<<< HEAD
                      onPressed: controller.downloadCurrentItemToCsv,
                    ),
                  ],
                ],
              ),
            ),
            ToolbarAction(
              icon: Icons.clear,
              tooltip: 'Delete snapshot',
              onPressed: isProcessing ? null : controller.deleteCurrentSnapshot,
            ),
          ],
=======
                      onPressed: current.downloadToCsv,
                    ),
                  ],
                ],
              ),
              ToolbarAction(
                icon: Icons.clear,
                tooltip: 'Delete snapshot',
                onPressed:
                    isProcessing ? null : controller.deleteCurrentSnapshot,
              ),
            ],
          ),
>>>>>>> bf471e5f
        );
      },
    );
  }
}

class _ClassFilter extends StatelessWidget {
  const _ClassFilter({Key? key, required this.onChanged}) : super(key: key);

  final Function(String value) onChanged;

  @override
  Widget build(BuildContext context) => DevToolsClearableTextField(
        labelText: 'Class Filter',
        hintText: 'Filter by class name',
        onChanged: onChanged,
      );
}

class _DiffDropdown extends StatelessWidget {
  _DiffDropdown({
    Key? key,
    required this.current,
    required this.controller,
  }) : super(key: key) {
    final list = controller.core.snapshots.value;
    final diffWith = current.diffWith.value;
    // Check if diffWith was deleted from list.
    if (diffWith != null && !list.contains(diffWith)) {
      current.diffWith.value = null;
    }
  }

  final SnapshotInstanceItem current;
  final DiffPaneController controller;

  List<DropdownMenuItem<SnapshotInstanceItem>> items() =>
      controller.core.snapshots.value
          .where((item) => item.hasData)
          .cast<SnapshotInstanceItem>()
          .map(
        (item) {
          return DropdownMenuItem<SnapshotInstanceItem>(
            value: item,
            child: Text(item == current ? '-' : item.name),
          );
        },
      ).toList();

  @override
  Widget build(BuildContext context) {
    return ValueListenableBuilder<SnapshotInstanceItem?>(
      valueListenable: current.diffWith,
      builder: (_, diffWith, __) => Row(
        children: [
          const Text('Diff with:'),
          const SizedBox(width: defaultSpacing),
          RoundedDropDownButton<SnapshotInstanceItem>(
            isDense: true,
            style: Theme.of(context).textTheme.bodyText2,
            value: current.diffWith.value ?? current,
            onChanged: (SnapshotInstanceItem? value) {
              late SnapshotInstanceItem? newDiffWith;
              if ((value ?? current) == current) {
                newDiffWith = null;
              } else {
                newDiffWith = value;
              }
              controller.setDiffing(current, newDiffWith);
            },
            items: items(),
          ),
        ],
      ),
    );
  }
}<|MERGE_RESOLUTION|>--- conflicted
+++ resolved
@@ -24,21 +24,12 @@
       builder: (_, isProcessing, __) {
         final current = controller.core.selectedItem as SnapshotInstanceItem;
 
-<<<<<<< HEAD
-        return Row(
-          mainAxisAlignment: MainAxisAlignment.spaceBetween,
-          children: [
-            Padding(
-              padding: const EdgeInsets.only(left: defaultSpacing),
-              child: Row(
-=======
         return Padding(
           padding: const EdgeInsets.symmetric(horizontal: defaultSpacing),
           child: Row(
             mainAxisAlignment: MainAxisAlignment.spaceBetween,
             children: [
               Row(
->>>>>>> bf471e5f
                 children: [
                   if (!isProcessing && current.heap != null) ...[
                     _DiffDropdown(
@@ -54,20 +45,6 @@
                     ToCsvButton(
                       minScreenWidthForTextBeforeScaling:
                           primaryControlsMinVerboseWidth,
-<<<<<<< HEAD
-                      onPressed: controller.downloadCurrentItemToCsv,
-                    ),
-                  ],
-                ],
-              ),
-            ),
-            ToolbarAction(
-              icon: Icons.clear,
-              tooltip: 'Delete snapshot',
-              onPressed: isProcessing ? null : controller.deleteCurrentSnapshot,
-            ),
-          ],
-=======
                       onPressed: current.downloadToCsv,
                     ),
                   ],
@@ -81,7 +58,6 @@
               ),
             ],
           ),
->>>>>>> bf471e5f
         );
       },
     );
