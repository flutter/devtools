--- conflicted
+++ resolved
@@ -22,11 +22,7 @@
 
   @override
   String? getValue(StatsByPathEntry record) =>
-<<<<<<< HEAD
-      record.key.asShortString(inverted: true);
-=======
       record.key.toShortString(inverted: true);
->>>>>>> 88b14c9e
 
   @override
   bool get supportsSorting => true;
