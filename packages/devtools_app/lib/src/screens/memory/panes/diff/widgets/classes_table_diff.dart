// Copyright 2022 The Chromium Authors. All rights reserved.
// Use of this source code is governed by a BSD-style license that can be
// found in the LICENSE file.

import 'package:flutter/material.dart';

import '../../../../../shared/analytics/analytics.dart' as ga;
import '../../../../../shared/analytics/constants.dart' as gac;
import '../../../../../shared/common_widgets.dart';
import '../../../../../shared/feature_flags.dart';
import '../../../../../shared/globals.dart';
import '../../../../../shared/primitives/utils.dart';
import '../../../../../shared/table/table.dart';
import '../../../../../shared/table/table_data.dart';
import '../../../../../shared/theme.dart';
import '../../../../../shared/utils.dart';
import '../../../shared/heap/heap.dart';
import '../../../shared/primitives/simple_elements.dart';
import '../../../shared/shared_memory_widgets.dart';
import '../controller/class_data.dart';
import '../controller/heap_diff.dart';
import 'class_filter.dart';
import 'instances.dart';

enum _DataPart {
  created,
  deleted,
  delta,
  persisted,
}

class _ClassNameColumn extends ColumnData<DiffClassStats>
    implements
        ColumnRenderer<DiffClassStats>,
        ColumnHeaderRenderer<DiffClassStats> {
  _ClassNameColumn(this.diffData)
      : super(
          'Class',
          titleTooltip: 'Class name',
          fixedWidthPx: scaleByFontFactor(200.0),
          alignment: ColumnAlignment.left,
        );

  final ClassesTableDiffData diffData;

  @override
  String? getValue(DiffClassStats dataObject) => dataObject.heapClass.className;

  @override
  bool get supportsSorting => true;

  @override
  // We are removing the tooltip, because it is provided by [HeapClassView].
  String getTooltip(DiffClassStats dataObject) => '';

  @override
  Widget build(
    BuildContext context,
    DiffClassStats data, {
    bool isRowSelected = false,
    VoidCallback? onPressed,
  }) {
    final theme = Theme.of(context);
    return HeapClassView(
      theClass: data.heapClass,
      showCopyButton: isRowSelected,
      copyGaItem: gac.MemoryEvent.diffClassDiffCopy,
      textStyle:
          isRowSelected ? theme.selectedTextStyle : theme.regularTextStyle,
      rootPackage: serviceManager.rootInfoNow().package,
    );
  }

  @override
  Widget? buildHeader(
    BuildContext context,
    Widget Function() defaultHeaderRenderer,
  ) {
    return Row(
      mainAxisAlignment: MainAxisAlignment.spaceBetween,
      children: [
        Expanded(child: defaultHeaderRenderer()),
        ClassFilterButton(diffData.filterData),
      ],
    );
  }
}

class _InstanceColumn extends ColumnData<DiffClassStats>
    implements ColumnRenderer<DiffClassStats> {
  _InstanceColumn(this.dataPart, this.diffData)
      : super(
          columnTitle(dataPart),
          fixedWidthPx: scaleByFontFactor(80.0),
          alignment: ColumnAlignment.right,
        );

  final _DataPart dataPart;

  final ClassesTableDiffData diffData;

  static String columnTitle(_DataPart dataPart) {
    switch (dataPart) {
      case _DataPart.created:
        return 'New';
      case _DataPart.deleted:
        return 'Released';
      case _DataPart.delta:
        return 'Delta';
      case _DataPart.persisted:
        return 'Persisted';
    }
  }

  @override
  int getValue(DiffClassStats dataObject) =>
      _instances(dataObject).instanceCount;

  ObjectSetStats _instances(DiffClassStats classStats) {
    switch (dataPart) {
      case _DataPart.created:
        return classStats.total.created;
      case _DataPart.deleted:
        return classStats.total.deleted;
      case _DataPart.delta:
        return classStats.total.delta;
      case _DataPart.persisted:
        return classStats.total.persisted;
    }
  }

  @override
  String getDisplayValue(DiffClassStats dataObject) {
    // Add leading sign for delta values.
    final value = getValue(dataObject);
    if (dataPart != _DataPart.delta || value <= 0) return value.toString();
    return '+$value';
  }

  @override
  bool get numeric => true;

  @override
  Widget? build(
    BuildContext context,
    DiffClassStats data, {
    bool isRowSelected = false,
    VoidCallback? onPressed,
  }) {
    if (!FeatureFlags.evalAndBrowse) return null;
    final objects = _instances(data);

    if (dataPart == _DataPart.delta) {
      assert(objects is! ObjectSet);
      return null;
    }

    final heapCallback =
        dataPart == _DataPart.deleted ? diffData.before : diffData.after;

    if (objects is! ObjectSet) {
      throw StateError(
        'All columns except ${_DataPart.delta} should have objects available.',
      );
    }

    return InstanceTableCell(
      objects,
      heapCallback,
      data.heapClass,
      isSelected: isRowSelected,
<<<<<<< HEAD
=======
      gaContext: gac.MemoryAreas.snapshotDiff,
      liveItemsEnabled: dataPart != _DataPart.deleted,
>>>>>>> 91870e92
    );
  }
}

class _SizeColumn extends ColumnData<DiffClassStats> {
  _SizeColumn(this.dataPart, this.sizeType)
      : super(
          columnTitle(dataPart),
          fixedWidthPx: scaleByFontFactor(80.0),
          alignment: ColumnAlignment.right,
        );

  final _DataPart dataPart;
  final SizeType sizeType;

  static String columnTitle(_DataPart dataPart) {
    switch (dataPart) {
      case _DataPart.created:
        return 'Allocated';
      case _DataPart.deleted:
        return 'Freed';
      case _DataPart.delta:
        return 'Delta';
      case _DataPart.persisted:
        return 'Persisted';
    }
  }

  @override
  int getValue(DiffClassStats classStats) {
    switch (sizeType) {
      case SizeType.shallow:
        switch (dataPart) {
          case _DataPart.created:
            return classStats.total.created.shallowSize;
          case _DataPart.deleted:
            return classStats.total.deleted.shallowSize;
          case _DataPart.delta:
            return classStats.total.delta.shallowSize;
          case _DataPart.persisted:
            return classStats.total.persisted.shallowSize;
        }
      case SizeType.retained:
        switch (dataPart) {
          case _DataPart.created:
            return classStats.total.created.retainedSize;
          case _DataPart.deleted:
            return classStats.total.deleted.retainedSize;
          case _DataPart.delta:
            return classStats.total.delta.retainedSize;
          case _DataPart.persisted:
            return classStats.total.persisted.retainedSize;
        }
    }
  }

  @override
  String getDisplayValue(DiffClassStats classStats) {
    // Add leading sign for delta values.
    final value = getValue(classStats);
    final asSize = prettyPrintRetainedSize(value)!;
    if (dataPart != _DataPart.delta || value <= 0) return asSize;
    return '+$asSize';
  }

  @override
  bool get numeric => true;
}

class ClassesTableDiffColumns {
  ClassesTableDiffColumns(this.sizeType, this.diffData);

  final SizeType sizeType;
  final ClassesTableDiffData diffData;

  late final sizeDeltaColumn = _SizeColumn(_DataPart.delta, sizeType);

  late final List<ColumnData<DiffClassStats>> columnList =
      <ColumnData<DiffClassStats>>[
    _ClassNameColumn(diffData),
    _InstanceColumn(_DataPart.created, diffData),
    _InstanceColumn(_DataPart.deleted, diffData),
    _InstanceColumn(_DataPart.delta, diffData),
    _InstanceColumn(_DataPart.persisted, diffData),
    _SizeColumn(_DataPart.created, sizeType),
    _SizeColumn(_DataPart.deleted, sizeType),
    sizeDeltaColumn,
    _SizeColumn(_DataPart.persisted, sizeType),
  ];
}

class _SizeGroupTitle extends StatelessWidget {
  const _SizeGroupTitle(this.diffData);

  final ClassesTableDiffData diffData;

  @override
  Widget build(BuildContext context) {
    final sizeType = diffData.selectedSizeType.value;

    return maybeWrapWithTooltip(
      child: Padding(
        padding: const EdgeInsets.all(densePadding),
        child: Row(
          mainAxisAlignment: MainAxisAlignment.center,
          children: [
            RoundedDropDownButton<SizeType>(
              isDense: true,
              value: sizeType,
              onChanged: (SizeType? value) =>
                  diffData.selectedSizeType.value = value!,
              items: SizeType.values
                  .map(
                    (sizeType) => DropdownMenuItem<SizeType>(
                      value: sizeType,
                      child: Text(sizeType.displayName),
                    ),
                  )
                  .toList(),
            ),
            const SizedBox(width: denseSpacing),
            const Text('Size'),
          ],
        ),
      ),
      tooltip: '${sizeType.displayName} size:\n${sizeType.description}',
    );
  }
}

class ClassesTableDiff extends StatelessWidget {
  ClassesTableDiff({
    Key? key,
    required this.classes,
    required this.diffData,
  }) : super(key: key) {
    _columns = Map.fromIterable(
      SizeType.values,
      key: (sizeType) => sizeType,
      value: (sizeType) => ClassesTableDiffColumns(sizeType, diffData),
    );
  }

  final List<DiffClassStats> classes;
  final ClassesTableDiffData diffData;

  List<ColumnGroup> _columnGroups(SizeType sizeType, BuildContext context) {
    return [
      ColumnGroup.fromText(
        title: '',
        range: const Range(0, 1),
      ),
      ColumnGroup.fromText(
        title: 'Instances',
        range: const Range(1, 5),
        tooltip: nonGcableInstancesColumnTooltip,
      ),
      ColumnGroup(
        title: _SizeGroupTitle(diffData),
        range: const Range(5, 9),
      ),
    ];
  }

  late final Map<SizeType, ClassesTableDiffColumns> _columns;

  @override
  Widget build(BuildContext context) {
    return ValueListenableBuilder<SizeType>(
      valueListenable: diffData.selectedSizeType,
      builder: (context, sizeType, _) {
        // We want to preserve the sorting and sort directions for ClassesTableDiff
        // no matter what the data passed to it is.
        const dataKey = 'ClassesTableDiff';

        final columns = _columns[sizeType]!;

        return FlatTable<DiffClassStats>(
          columns: columns.columnList,
          columnGroups: _columnGroups(sizeType, context),
          data: classes,
          dataKey: dataKey,
          keyFactory: (e) => Key(e.heapClass.fullName),
          selectionNotifier: diffData.selection,
          onItemSelected: (_) => ga.select(
            gac.memory,
            gac.MemoryEvent.diffClassDiffSelect,
          ),
          defaultSortColumn: columns.sizeDeltaColumn,
          defaultSortDirection: SortDirection.descending,
        );
      },
    );
  }
}<|MERGE_RESOLUTION|>--- conflicted
+++ resolved
@@ -169,11 +169,8 @@
       heapCallback,
       data.heapClass,
       isSelected: isRowSelected,
-<<<<<<< HEAD
-=======
       gaContext: gac.MemoryAreas.snapshotDiff,
       liveItemsEnabled: dataPart != _DataPart.deleted,
->>>>>>> 91870e92
     );
   }
 }
