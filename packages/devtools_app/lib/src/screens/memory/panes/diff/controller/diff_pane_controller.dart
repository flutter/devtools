// Copyright 2022 The Chromium Authors. All rights reserved.
// Use of this source code is governed by a BSD-style license that can be
// found in the LICENSE file.

import 'dart:math';

import 'package:collection/collection.dart';
import 'package:flutter/foundation.dart';

import '../../../../../primitives/utils.dart';
import '../../../primitives/memory_utils.dart';
import '../../../shared/heap/model.dart';
import 'heap_diff.dart';
import 'item_controller.dart';

class DiffPaneController {
  DiffPaneController(this.snapshotTaker);

  final SnapshotTaker snapshotTaker;

  final diffStore = HeapDiffStore();

  /// The list contains one item that show information and all others
  /// are snapshots.
  ValueListenable<List<SnapshotItem>> get snapshots => _snapshots;
  final _snapshots = ListValueNotifier(<SnapshotItem>[SnapshotDocItem()]);

  ValueListenable<int> get selectedSnapshotIndex => _selectedSnapshotIndex;
  final _selectedSnapshotIndex = ValueNotifier<int>(0);
  void setSelectedSnapshotIndex(int index) =>
      _selectedSnapshotIndex.value = index;

  /// If true, some process is going on.
  ValueListenable<bool> get isProcessing => _isProcessing;
  final _isProcessing = ValueNotifier<bool>(false);

  SnapshotItem get selectedSnapshotItem =>
      snapshots.value[selectedSnapshotIndex.value];

  /// Full name for the selected class.
<<<<<<< HEAD
  ValueListenable<HeapClassName?> get selectedClass => _selectedClass;
  final _selectedClass = ValueNotifier<HeapClassName?>(null);
  void setSelectedClass(HeapClassName? value) => _selectedClass.value = value;

  /// Selected retaining path.
  ValueListenable<ClassOnlyHeapPath?> get selectedPath => _selectedPath;
  final _selectedPath = ValueNotifier<ClassOnlyHeapPath?>(null);
  void setselectedPath(ClassOnlyHeapPath? value) => _selectedPath.value = value;

  ValueListenable<String?> get classFilter => _classFilter;
  final _classFilter = ValueNotifier<String?>(null);
  void setClassFilter(String value) {
    _classFilter.value = value;
    throw UnimplementedError();
    // if (value.isEmpty && _currentFilter.isEmpty) return;
    // final updatedFilteredClassList = (value.contains(_currentFilter)
    //     ? _filteredClassList.value
    //     : _unfilteredClassList)
    //     .where(
    //       (e) => e.cls.name!.contains(value),
    // )
    //     .map((e) => _tracedClasses[e.cls.id!]!)
    //     .toList();
    //
    // _filteredClassList.replaceAll(updatedFilteredClassList);
    // _currentFilter = value;
  }
=======
  final selectedClassName = ValueNotifier<String?>(null);
>>>>>>> 5146aa4e

  /// True, if the list contains snapshots, i.e. items beyond the first
  /// informational item.
  bool get hasSnapshots => snapshots.value.length > 1;

<<<<<<< HEAD
  final classSorting = ColumnSorting();

  final classDiffSorting = ColumnSorting();

  final pathSorting = ColumnSorting();
=======
  // This value should never be reset. It is incremented for every snapshot that
  // is taken, and is used to assign a unique id to each [SnapshotListItem].
  int _snapshotId = 0;
>>>>>>> 5146aa4e

  Future<void> takeSnapshot() async {
    _isProcessing.value = true;
    final future = snapshotTaker.take();
<<<<<<< HEAD
    final newItem = SnapshotInstanceItem(
      future,
      _nextDisplayNumber(),
      currentIsolateName ?? '<isolate-not-detected>',
      diffStore,
      selectedClass,
      selectedPath,
=======
    _snapshots.add(
      SnapshotListItem(
        receiver: future,
        id: _snapshotId++,
        displayNumber: _nextDisplayNumber(),
        isolateName: currentIsolateName ?? '<isolate-not-detected>',
        diffStore: diffStore,
        selectedClassName: selectedClassName,
      ),
>>>>>>> 5146aa4e
    );
    _snapshots.add(newItem);
    await future;
    final newElementIndex = snapshots.value.length - 1;
    _selectedSnapshotIndex.value = newElementIndex;
    _isProcessing.value = false;
  }

  Future<void> clearSnapshots() async {
    for (var i = 1; i < snapshots.value.length; i++) {
      snapshots.value[i].dispose();
    }
    _snapshots.removeRange(1, snapshots.value.length);
    _selectedSnapshotIndex.value = 0;
  }

  int _nextDisplayNumber() {
    final numbers = snapshots.value.map((e) => e.displayNumber);
    assert(numbers.isNotEmpty);
    return numbers.max + 1;
  }

  void deleteCurrentSnapshot() {
    assert(selectedSnapshotItem is SnapshotInstanceItem);
    selectedSnapshotItem.dispose();
    _snapshots.removeRange(
      selectedSnapshotIndex.value,
      selectedSnapshotIndex.value + 1,
    );
    // We must change the selectedIndex, because otherwise the content will
    // not be re-rendered.
    _selectedSnapshotIndex.value = max(selectedSnapshotIndex.value - 1, 0);
  }
}<|MERGE_RESOLUTION|>--- conflicted
+++ resolved
@@ -38,7 +38,6 @@
       snapshots.value[selectedSnapshotIndex.value];
 
   /// Full name for the selected class.
-<<<<<<< HEAD
   ValueListenable<HeapClassName?> get selectedClass => _selectedClass;
   final _selectedClass = ValueNotifier<HeapClassName?>(null);
   void setSelectedClass(HeapClassName? value) => _selectedClass.value = value;
@@ -66,38 +65,18 @@
     // _filteredClassList.replaceAll(updatedFilteredClassList);
     // _currentFilter = value;
   }
-=======
-  final selectedClassName = ValueNotifier<String?>(null);
->>>>>>> 5146aa4e
 
   /// True, if the list contains snapshots, i.e. items beyond the first
   /// informational item.
   bool get hasSnapshots => snapshots.value.length > 1;
 
-<<<<<<< HEAD
-  final classSorting = ColumnSorting();
-
-  final classDiffSorting = ColumnSorting();
-
-  final pathSorting = ColumnSorting();
-=======
   // This value should never be reset. It is incremented for every snapshot that
   // is taken, and is used to assign a unique id to each [SnapshotListItem].
   int _snapshotId = 0;
->>>>>>> 5146aa4e
 
   Future<void> takeSnapshot() async {
     _isProcessing.value = true;
     final future = snapshotTaker.take();
-<<<<<<< HEAD
-    final newItem = SnapshotInstanceItem(
-      future,
-      _nextDisplayNumber(),
-      currentIsolateName ?? '<isolate-not-detected>',
-      diffStore,
-      selectedClass,
-      selectedPath,
-=======
     _snapshots.add(
       SnapshotListItem(
         receiver: future,
@@ -107,7 +86,6 @@
         diffStore: diffStore,
         selectedClassName: selectedClassName,
       ),
->>>>>>> 5146aa4e
     );
     _snapshots.add(newItem);
     await future;
