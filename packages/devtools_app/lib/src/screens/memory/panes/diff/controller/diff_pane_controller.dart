// Copyright 2022 The Chromium Authors. All rights reserved.
// Use of this source code is governed by a BSD-style license that can be
// found in the LICENSE file.

import 'dart:math';

import 'package:collection/collection.dart';
import 'package:flutter/foundation.dart';

import '../../../../../config_specific/import_export/import_export.dart';
import '../../../../../primitives/auto_dispose.dart';
import '../../../../../primitives/utils.dart';
import '../../../primitives/memory_utils.dart';
import '../../../shared/heap/heap.dart';
import '../../../shared/heap/model.dart';
import 'heap_diff.dart';
import 'item_controller.dart';
import 'utils.dart';

class DiffPaneController extends DisposableController {
  DiffPaneController(this.snapshotTaker);

  final SnapshotTaker snapshotTaker;

  /// If true, some process is going on.
  ValueListenable<bool> get isProcessing => _isProcessing;
  final _isProcessing = ValueNotifier<bool>(false);

  final core = CoreData();
  late final derived = DerivedData(core);

  /// True, if the list contains snapshots, i.e. items beyond the first
  /// informational item.
  bool get hasSnapshots => core.snapshots.value.length > 1;

  // This value should never be reset. It is incremented for every snapshot that
  // is taken, and is used to assign a unique id to each [SnapshotListItem].
  int _snapshotId = 0;

  Future<void> takeSnapshot() async {
    _isProcessing.value = true;
    final future = snapshotTaker.take();
    final snapshots = core._snapshots;

    final item = SnapshotInstanceItem(
      id: _snapshotId++,
      displayNumber: _nextDisplayNumber(),
      isolateName: currentIsolateName ?? '<isolate-not-detected>',
    );

    snapshots.add(item);
    item.setHeapData(await future);

    final newElementIndex = snapshots.value.length - 1;
    core._selectedSnapshotIndex.value = newElementIndex;
    _isProcessing.value = false;
    derived._updateValues();
  }

  Future<void> clearSnapshots() async {
    final snapshots = core._snapshots;
    for (var i = 1; i < snapshots.value.length; i++) {
      snapshots.value[i].dispose();
    }
    snapshots.removeRange(1, snapshots.value.length);
    core._selectedSnapshotIndex.value = 0;
    derived._updateValues();
  }

  int _nextDisplayNumber() {
    final numbers = core._snapshots.value.map((e) => e.displayNumber);
    assert(numbers.isNotEmpty);
    return numbers.max + 1;
  }

  void deleteCurrentSnapshot() {
    final item = core.selectedItem;
    assert(item is SnapshotInstanceItem);
    item.dispose();
    final index = core.selectedSnapshotIndex.value;
    core._snapshots.removeAt(index);
    // We change the selectedIndex, because:
    // 1. It is convenient UX
    // 2. Otherwise the content will not be re-rendered.
    core._selectedSnapshotIndex.value = max(index - 1, 0);
    derived._updateValues();
  }

  void setSnapshotIndex(int index) {
    core._selectedSnapshotIndex.value = index;
    derived._updateValues();
  }

  void setDiffing(
    SnapshotInstanceItem diffItem,
    SnapshotInstanceItem? withItem,
  ) {
    diffItem.diffWith.value = withItem;
    derived._updateValues();
  }

  void setClassFilter(String value) {
    // TODO(polina-c): add implementation
  }

  void downloadCurrentItemToCsv() {
    final classes = derived.heapClasses.value!;
    final item = core.selectedItem as SnapshotInstanceItem;
    final diffWith = item.diffWith.value;

    late String filePrefix;
    if (diffWith == null) {
      filePrefix = item.name;
    } else {
      filePrefix = '${item.name}-${diffWith.name}';
    }

<<<<<<< HEAD
    ExportController().downloadAndNotify(
=======
    ExportController().downloadFile(
>>>>>>> 28a57589
      classesToCsv(classes),
      type: ExportFileType.csv,
      fileName: ExportController.generateFileName(
        type: ExportFileType.csv,
        prefix: filePrefix,
      ),
    );
  }
}

/// Values that define what data to show on diff screen.
///
/// Widgets should not update the fields directly, they should use
/// [DiffPaneController] or [DerivedData] for this.
class CoreData {
  /// The list contains one item that show information and all others
  /// are snapshots.
  ValueListenable<List<SnapshotItem>> get snapshots => _snapshots;
  final _snapshots = ListValueNotifier(<SnapshotItem>[SnapshotDocItem()]);

  /// Selected snapshot.
  ValueListenable<int> get selectedSnapshotIndex => _selectedSnapshotIndex;
  final _selectedSnapshotIndex = ValueNotifier<int>(0);

  SnapshotItem get selectedItem =>
      _snapshots.value[_selectedSnapshotIndex.value];

  // TODO(https://github.com/flutter/devtools/issues/4539): it is unclear
  // whether preserving the selection between snapshots should be the
  // default behavior. Revisit after consulting with UXR.

  /// Full name for the selected class (cross-snapshot).
  HeapClassName? className;

  /// Selected retaining path (cross-snapshot).
  ClassOnlyHeapPath? path;

  ValueListenable<String?> get classFilter => _classFilter;
  final _classFilter = ValueNotifier<String?>(null);
}

/// Values that can be calculated from [CoreData] and notifiers that take signal
/// from widgets.
class DerivedData extends DisposableController with AutoDisposeControllerMixin {
  DerivedData(this._core) {
    _selectedItem = ValueNotifier<SnapshotItem>(_core.selectedItem);

    addAutoDisposeListener(
      selectedSingleClassStats,
      () => _setClassIfNotNull(selectedSingleClassStats.value?.heapClass),
    );
    addAutoDisposeListener(
      selectedDiffClassStats,
      () => _setClassIfNotNull(selectedDiffClassStats.value?.heapClass),
    );
    addAutoDisposeListener(
      selectedPathEntry,
      () => _setPathIfNotNull(selectedPathEntry.value?.key),
    );
  }

  final CoreData _core;

  /// Currently selected item, to take signal from the list widget.
  ValueListenable<SnapshotItem> get selectedItem => _selectedItem;
  late final ValueNotifier<SnapshotItem> _selectedItem;

  /// Classes to show.
  final heapClasses = ValueNotifier<HeapClasses?>(null);

  /// Selected single class item in snapshot, to take signal from the table widget.
  final selectedSingleClassStats = ValueNotifier<SingleClassStats?>(null);

  /// Selected diff class item in snapshot, to take signal from the table widget.
  final selectedDiffClassStats = ValueNotifier<DiffClassStats?>(null);

  /// List of retaining paths to show for the selected class.
  final pathEntries = ValueNotifier<List<StatsByPathEntry>?>(null);

  /// Selected retaining path record in a concrete snapshot, to take signal from the table widget.
  final selectedPathEntry = ValueNotifier<StatsByPathEntry?>(null);

  /// Storage for already calculated diffs between snapshots.
  final _diffStore = HeapDiffStore();

  /// Updates cross-snapshot class if the argument is not null.
  void _setClassIfNotNull(HeapClassName? theClass) {
    if (theClass == null || theClass == _core.className) return;
    _core.className = theClass;
    _updateValues();
  }

  /// Updates cross-snapshot path if the argument is not null.
  void _setPathIfNotNull(ClassOnlyHeapPath? path) {
    if (path == null || path == _core.path) return;
    _core.path = path;
    _updateValues();
  }

  void _assertIntegrity() {
    assert(() {
      final singleClass = selectedSingleClassStats.value;
      final diffClass = selectedDiffClassStats.value;
      assert(singleClass == null || diffClass == null);
      return true;
    }());
  }

  /// List of classes to show for the selected snapshot.
  HeapClasses? _snapshotClasses() {
    final theItem = _core.selectedItem;
    if (theItem is! SnapshotInstanceItem) return null;
    final heap = theItem.heap;
    if (heap == null) return null;
    final itemToDiffWith = theItem.diffWith.value;
    if (itemToDiffWith == null) return heap.classes;
    return _diffStore.compare(heap, itemToDiffWith.heap!);
  }

  static void _updateClassStats({
    required HeapClasses? classes,
    required HeapClassName? className,
    required ValueNotifier<SingleClassStats?> singleToUpdate,
    required ValueNotifier<DiffClassStats?> diffToUpdate,
  }) {
    if (classes is SingleHeapClasses) {
      singleToUpdate.value = classes.classesByName[className];
      diffToUpdate.value = null;
    } else if (classes is DiffHeapClasses) {
      singleToUpdate.value = null;
      diffToUpdate.value = classes.classesByName[className];
    } else if (classes == null) {
      singleToUpdate.value = null;
      diffToUpdate.value = null;
    } else {
      throw StateError('Unexpected type: ${classes.runtimeType}.');
    }
  }

  /// Updates fields in this instance based on the values in [core].
  void _updateValues() {
    // Set classes to show.
    final classes = _snapshotClasses();
    heapClasses.value = classes;
    _updateClassStats(
      classes: classes,
      className: _core.className,
      singleToUpdate: selectedSingleClassStats,
      diffToUpdate: selectedDiffClassStats,
    );

    // Set paths to show.
    final theClass =
        selectedSingleClassStats.value ?? selectedDiffClassStats.value;
    final thePathEntries = pathEntries.value = theClass?.statsByPathEntries;
    final paths = theClass?.statsByPath;
    StatsByPathEntry? thePathEntry;
    if (_core.path != null && paths != null && thePathEntries != null) {
      final pathStats = paths[_core.path];
      if (pathStats != null) {
        thePathEntry =
            thePathEntries.firstWhereOrNull((e) => e.key == _core.path);
      }
    }
    selectedPathEntry.value = thePathEntry;

    // Set current snapshot.
    _selectedItem.value = _core.selectedItem;

    _assertIntegrity();
  }
}<|MERGE_RESOLUTION|>--- conflicted
+++ resolved
@@ -115,11 +115,7 @@
       filePrefix = '${item.name}-${diffWith.name}';
     }
 
-<<<<<<< HEAD
-    ExportController().downloadAndNotify(
-=======
     ExportController().downloadFile(
->>>>>>> 28a57589
       classesToCsv(classes),
       type: ExportFileType.csv,
       fileName: ExportController.generateFileName(
