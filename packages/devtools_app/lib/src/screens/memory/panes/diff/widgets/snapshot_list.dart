// Copyright 2022 The Chromium Authors. All rights reserved.
// Use of this source code is governed by a BSD-style license that can be
// found in the LICENSE file.

import 'package:flutter/material.dart';

import '../../../../../primitives/auto_dispose_mixin.dart';
import '../../../../../shared/common_widgets.dart';
import '../../../../../shared/table.dart';
import '../../../../../shared/theme.dart';
import '../controller/diff_pane_controller.dart';
import '../controller/model.dart';

class SnapshotList extends StatelessWidget {
  const SnapshotList({Key? key, required this.controller}) : super(key: key);
  final DiffPaneController controller;

  @override
  Widget build(BuildContext context) {
    return Column(
      children: [
        _ListControlPane(controller: controller),
        Expanded(
          child: _SnapshotListItems(controller: controller),
        ),
      ],
    );
  }
}

class _ListControlPane extends StatelessWidget {
  const _ListControlPane({Key? key, required this.controller})
      : super(key: key);

  final DiffPaneController controller;

  @override
  Widget build(BuildContext context) {
    return ValueListenableBuilder<bool>(
      valueListenable: controller.isProcessing,
      builder: (_, isProcessing, __) {
        final takeSnapshotEnabled = !isProcessing;
        final clearAllEnabled = !isProcessing & controller.hasSnapshots;
        return Row(
          children: [
            ToolbarAction(
              icon: Icons.fiber_manual_record,
              tooltip: 'Take heap snapshot for the selected isolate',
              onPressed: takeSnapshotEnabled ? controller.takeSnapshot : null,
            ),
            ToolbarAction(
              icon: Icons.block,
              tooltip: 'Clear all snapshots',
              onPressed: clearAllEnabled ? controller.clearSnapshots : null,
            )
          ],
        );
      },
    );
  }
}

class _SnapshotListItems extends StatelessWidget {
  _SnapshotListItems({Key? key, required this.controller}) : super(key: key);

  final DiffPaneController controller;
  final headerHeight = 1.20 * defaultRowHeight;

  @override
  Widget build(BuildContext context) {
    return ListView.builder(
      controller: controller.listScrollController,
      shrinkWrap: true,
      itemCount: controller.snapshots.value.length,
      itemBuilder: (context, index) {
        return Container(
          height: headerHeight,
          color: controller.selectedIndex.value == index
              ? Theme.of(context).selectedRowColor
              : null,
          child: InkWell(
            canRequestFocus: false,
            onTap: () => controller.selectedIndex.value = index,
            child: _SnapshotListTitle(
              item: controller.snapshots.value[index],
              selected: index == controller.selectedIndex.value,
            ),
          ),
        );
      },
    );
  }
}

class _SnapshotListTitle extends StatelessWidget {
  const _SnapshotListTitle({
    Key? key,
    required this.item,
    required this.selected,
  }) : super(key: key);

  final DiffListItem item;

  final bool selected;

  @override
  Widget build(BuildContext context) {
    final theItem = item;
    return ValueListenableBuilder<bool>(
      valueListenable: theItem.isProcessing,
      builder: (_, isProcessing, __) => Row(
        children: [
          const SizedBox(width: denseRowSpacing),
          if (theItem is SnapshotListItem)
            Expanded(
              child: Text(theItem.name, overflow: TextOverflow.ellipsis),
            ),
          if (theItem is InformationListItem) ...[
            const Expanded(
              child: Text('Snapshots', overflow: TextOverflow.ellipsis),
            ),
            const SizedBox(width: denseRowSpacing),
            const Text('ⓘ'),
            const SizedBox(width: denseRowSpacing),
          ],
          if (isProcessing) ...[
            Progress(),
            const SizedBox(width: denseRowSpacing)
          ],
        ],
      ),
    );
  }
<<<<<<< HEAD
=======
}

class _SnapshotListItems extends StatefulWidget {
  const _SnapshotListItems({Key? key, required this.controller})
      : super(key: key);

  final DiffPaneController controller;

  @override
  State<_SnapshotListItems> createState() => _SnapshotListItemsState();
}

class _SnapshotListItemsState extends State<_SnapshotListItems>
    with AutoDisposeMixin {
  final _headerHeight = 1.20 * defaultRowHeight;
  late ScrollController _scrollController;
  late int _currentSnapshotsLength;

  @override
  void initState() {
    super.initState();
    _scrollController = ScrollController();
  }

  @override
  void didChangeDependencies() {
    super.didChangeDependencies();

    _currentSnapshotsLength = widget.controller.snapshots.value.length;
    addAutoDisposeListener(widget.controller.snapshots, () {
      final newSnapshotsLength = widget.controller.snapshots.value.length;
      if (newSnapshotsLength > _currentSnapshotsLength) {
        // If new snapshot added, scroll to bottom.
        setState(() => _scrollController.autoScrollToBottom());
      }
      _currentSnapshotsLength = newSnapshotsLength;
    });

    addAutoDisposeListener(widget.controller.selectedIndex);
  }

  @override
  Widget build(BuildContext context) {
    return ListView.builder(
      controller: _scrollController,
      shrinkWrap: true,
      itemCount: widget.controller.snapshots.value.length,
      itemBuilder: (context, index) {
        return Container(
          height: _headerHeight,
          color: widget.controller.selectedIndex.value == index
              ? Theme.of(context).selectedRowColor
              : null,
          child: InkWell(
            canRequestFocus: false,
            onTap: () => widget.controller.selectedIndex.value = index,
            child: _SnapshotListTitle(
              item: widget.controller.snapshots.value[index],
              selected: index == widget.controller.selectedIndex.value,
            ),
          ),
        );
      },
    );
  }

  @override
  void dispose() {
    _scrollController.dispose();
    super.dispose();
  }
}

class _ProgressIndicator extends StatelessWidget {
  const _ProgressIndicator({Key? key}) : super(key: key);

  @override
  Widget build(BuildContext context) {
    return SizedBox(
      width: smallProgressSize,
      height: smallProgressSize,
      child: CircularProgressIndicator(
        color: Theme.of(context).textTheme.bodyText1?.color,
      ),
    );
  }
>>>>>>> 4ad30c6c
}<|MERGE_RESOLUTION|>--- conflicted
+++ resolved
@@ -131,93 +131,4 @@
       ),
     );
   }
-<<<<<<< HEAD
-=======
-}
-
-class _SnapshotListItems extends StatefulWidget {
-  const _SnapshotListItems({Key? key, required this.controller})
-      : super(key: key);
-
-  final DiffPaneController controller;
-
-  @override
-  State<_SnapshotListItems> createState() => _SnapshotListItemsState();
-}
-
-class _SnapshotListItemsState extends State<_SnapshotListItems>
-    with AutoDisposeMixin {
-  final _headerHeight = 1.20 * defaultRowHeight;
-  late ScrollController _scrollController;
-  late int _currentSnapshotsLength;
-
-  @override
-  void initState() {
-    super.initState();
-    _scrollController = ScrollController();
-  }
-
-  @override
-  void didChangeDependencies() {
-    super.didChangeDependencies();
-
-    _currentSnapshotsLength = widget.controller.snapshots.value.length;
-    addAutoDisposeListener(widget.controller.snapshots, () {
-      final newSnapshotsLength = widget.controller.snapshots.value.length;
-      if (newSnapshotsLength > _currentSnapshotsLength) {
-        // If new snapshot added, scroll to bottom.
-        setState(() => _scrollController.autoScrollToBottom());
-      }
-      _currentSnapshotsLength = newSnapshotsLength;
-    });
-
-    addAutoDisposeListener(widget.controller.selectedIndex);
-  }
-
-  @override
-  Widget build(BuildContext context) {
-    return ListView.builder(
-      controller: _scrollController,
-      shrinkWrap: true,
-      itemCount: widget.controller.snapshots.value.length,
-      itemBuilder: (context, index) {
-        return Container(
-          height: _headerHeight,
-          color: widget.controller.selectedIndex.value == index
-              ? Theme.of(context).selectedRowColor
-              : null,
-          child: InkWell(
-            canRequestFocus: false,
-            onTap: () => widget.controller.selectedIndex.value = index,
-            child: _SnapshotListTitle(
-              item: widget.controller.snapshots.value[index],
-              selected: index == widget.controller.selectedIndex.value,
-            ),
-          ),
-        );
-      },
-    );
-  }
-
-  @override
-  void dispose() {
-    _scrollController.dispose();
-    super.dispose();
-  }
-}
-
-class _ProgressIndicator extends StatelessWidget {
-  const _ProgressIndicator({Key? key}) : super(key: key);
-
-  @override
-  Widget build(BuildContext context) {
-    return SizedBox(
-      width: smallProgressSize,
-      height: smallProgressSize,
-      child: CircularProgressIndicator(
-        color: Theme.of(context).textTheme.bodyText1?.color,
-      ),
-    );
-  }
->>>>>>> 4ad30c6c
 }