// Copyright 2023 The Chromium Authors. All rights reserved.
// Use of this source code is governed by a BSD-style license that can be
// found in the LICENSE file.

import 'package:flutter/material.dart';

import '../../../../../shared/memory/adapted_heap_data.dart';
import '../../../../../shared/memory/class_name.dart';
import '../../../../../shared/theme.dart';
import '../../../shared/heap/heap.dart';
import '../../../shared/primitives/instance_set_button.dart';
import '../controller/sampler.dart';

/// Right aligned table cell, shat shows number of instances.
///
/// If the row is selected and count of instances is positive, shows ellipsis button
/// with context menu for the instance set.
class InstanceTableCell extends StatelessWidget {
  InstanceTableCell(
    ObjectSet objects,
    HeapDataCallback heap,
    HeapClassName heapClass, {
    required this.isSelected,
<<<<<<< HEAD
=======
    required this.gaContext,
    this.liveItemsEnabled = true,
>>>>>>> 91870e92
  })  : _showMenu = _shouldShowMenu(isSelected, objects),
        _sampleObtainer = _shouldShowMenu(isSelected, objects)
            ? HeapClassSampler(objects, heap(), heapClass)
            : null,
        _count = objects.instanceCount;

  static bool _shouldShowMenu(bool isSelected, ObjectSet objects) =>
      isSelected && objects.instanceCount > 0;

  final HeapClassSampler? _sampleObtainer;
  final bool _showMenu;
  final bool isSelected;
  final int _count;
  final bool liveItemsEnabled;

  @override
  Widget build(BuildContext context) {
    final theme = Theme.of(context);

    return Row(
      mainAxisAlignment: MainAxisAlignment.end,
      children: [
        InstanceSetButton(
          textStyle:
              isSelected ? theme.selectedTextStyle : theme.regularTextStyle,
          count: _count,
          sampleObtainer: _sampleObtainer,
          showMenu: _showMenu,
          liveItemsEnabled: liveItemsEnabled,
        ),
      ],
    );
  }
}<|MERGE_RESOLUTION|>--- conflicted
+++ resolved
@@ -4,6 +4,7 @@
 
 import 'package:flutter/material.dart';
 
+import '../../../../../shared/analytics/constants.dart';
 import '../../../../../shared/memory/adapted_heap_data.dart';
 import '../../../../../shared/memory/class_name.dart';
 import '../../../../../shared/theme.dart';
@@ -21,11 +22,8 @@
     HeapDataCallback heap,
     HeapClassName heapClass, {
     required this.isSelected,
-<<<<<<< HEAD
-=======
     required this.gaContext,
     this.liveItemsEnabled = true,
->>>>>>> 91870e92
   })  : _showMenu = _shouldShowMenu(isSelected, objects),
         _sampleObtainer = _shouldShowMenu(isSelected, objects)
             ? HeapClassSampler(objects, heap(), heapClass)
@@ -39,6 +37,7 @@
   final bool _showMenu;
   final bool isSelected;
   final int _count;
+  final MemoryAreas gaContext;
   final bool liveItemsEnabled;
 
   @override
@@ -54,6 +53,7 @@
           count: _count,
           sampleObtainer: _sampleObtainer,
           showMenu: _showMenu,
+          gaContext: gaContext,
           liveItemsEnabled: liveItemsEnabled,
         ),
       ],
