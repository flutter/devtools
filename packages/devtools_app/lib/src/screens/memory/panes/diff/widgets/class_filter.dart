// Copyright 2022 The Chromium Authors. All rights reserved.
// Use of this source code is governed by a BSD-style license that can be
// found in the LICENSE file.

import 'dart:async';

import 'package:flutter/foundation.dart';
import 'package:flutter/material.dart';

import '../../../../../shared/analytics/analytics.dart' as ga;
import '../../../../../shared/analytics/constants.dart' as gac;
import '../../../../../shared/common_widgets.dart';
import '../../../../../shared/dialogs.dart';
import '../../../../../shared/theme.dart';
import '../../../../../shared/utils.dart';
import '../../../shared/heap/class_filter.dart';
<<<<<<< HEAD
import '../../../shared/primitives/class_name.dart';
=======

String _adaptRootPackageForFilter(String? rootPackage) {
  if (rootPackage == null || rootPackage.isEmpty) return '';
  return '$rootPackage/';
}
>>>>>>> a9c4f287

class ClassFilterButton extends StatelessWidget {
  ClassFilterButton({
    required this.filter,
    required this.onChanged,
<<<<<<< HEAD
    required this.rootPackage,
  });

  final ValueListenable<ClassFilter> filter;
  final Function(ClassFilter) onChanged;
  final String? rootPackage;
=======
    required String? rootPackage,
  }) : rootPackage = _adaptRootPackageForFilter(rootPackage);

  final ValueListenable<ClassFilter> filter;
  final Function(ClassFilter) onChanged;
  final String rootPackage;
>>>>>>> a9c4f287

  @override
  Widget build(BuildContext context) {
    return ValueListenableBuilder<ClassFilter>(
      valueListenable: filter,
      builder: (context, filter, _) {
        return FilterButton(
          onPressed: () {
            ga.select(
              gac.memory,
              gac.MemoryEvent.diffSnapshotFilter,
            );

            unawaited(
              showDialog(
                context: context,
                builder: (context) => ClassFilterDialog(
                  filter,
                  onChanged: onChanged,
                  rootPackage: rootPackage,
                ),
              ),
            );
          },
          isFilterActive: !filter.isEmpty,
          message: filter.buttonTooltip,
          outlined: false,
        );
      },
    );
  }
}

String _adaptRootPackageForFilter(String? rootPackage) {
  rootPackage ??= '';
  if (rootPackage.isNotEmpty) rootPackage = '$rootPackage/';
  return rootPackage;
}

@visibleForTesting
class ClassFilterDialog extends StatefulWidget {
  ClassFilterDialog(
    this.classFilter, {
    super.key,
    required this.onChanged,
<<<<<<< HEAD
    required String? rootPackage,
  }) : adaptedRootPackage = _adaptRootPackageForFilter(rootPackage);

  final ClassFilter classFilter;
  final Function(ClassFilter filter) onChanged;
  final String adaptedRootPackage;
=======
    required this.rootPackage,
  });

  final ClassFilter classFilter;
  final Function(ClassFilter filter) onChanged;
  final String rootPackage;
>>>>>>> a9c4f287

  @override
  State<ClassFilterDialog> createState() => _ClassFilterDialogState();
}

class _ClassFilterDialogState extends State<ClassFilterDialog> {
  late ClassFilterType _type;
  final _except = TextEditingController();
  final _only = TextEditingController();

  @override
  void initState() {
    super.initState();
    _loadStateFromFilter(widget.classFilter);
  }

  @override
  void didUpdateWidget(covariant ClassFilterDialog oldWidget) {
    super.didUpdateWidget(oldWidget);
    if (oldWidget.classFilter != widget.classFilter) {
      _loadStateFromFilter(widget.classFilter);
    }
  }

  void _loadStateFromFilter(ClassFilter filter) {
    _type = filter.filterType;
    _except.text = filter.except;
<<<<<<< HEAD
    _only.text = filter.only ?? widget.adaptedRootPackage;
=======
    _only.text = filter.only ?? widget.rootPackage;
>>>>>>> a9c4f287
  }

  @override
  Widget build(BuildContext context) {
    final textFieldLeftPadding = scaleByFontFactor(40.0);
    void onTypeChanged(ClassFilterType? type) => setState(() => _type = type!);

    RadioButton<ClassFilterType> radio(ClassFilterType type, String label) =>
        RadioButton<ClassFilterType>(
          label: label,
          itemValue: type,
          groupValue: _type,
          onChanged: onTypeChanged,
          radioKey: Key(type.toString()),
        );

    Widget textField(TextEditingController controller) => Padding(
          padding: EdgeInsets.only(left: textFieldLeftPadding),
          child: TextField(
            keyboardType: TextInputType.multiline,
            maxLines: null,
            controller: controller,
          ),
        );

    return StateUpdateDialog(
      title: 'Filter Classes and Packages',
      helpText: _helpText,
      onResetDefaults: () {
        ga.select(
          gac.memory,
          gac.MemoryEvent.diffSnapshotFilterReset,
        );
        setState(() => _loadStateFromFilter(ClassFilter.empty()));
      },
      onApply: () {
        ga.select(
          gac.memory,
          '${gac.MemoryEvent.diffSnapshotFilterType}-$_type',
        );
        final newFilter = ClassFilter(
          filterType: _type,
          except: _except.text,
          only: _only.text,
        );
        widget.onChanged(newFilter);
      },
      child: Column(
        mainAxisSize: MainAxisSize.min,
        crossAxisAlignment: CrossAxisAlignment.start,
        children: [
          radio(ClassFilterType.showAll, 'Show all classes'),
          const SizedBox(height: defaultSpacing),
          radio(ClassFilterType.except, 'Show all classes except:'),
          textField(_except),
          const SizedBox(height: defaultSpacing),
          radio(ClassFilterType.only, 'Show only:'),
          textField(_only),
        ],
      ),
    );
  }
}

late final _helpText = () {
  final classTypesDescription = ClassType.values
      .map((t) => '  - ${t.alias} for ${t.aliasDescription}')
      .join('\n');

  return 'Choose and customize the filter.\n'
      'List full or partial class names separated by new lines. For example:\n\n'
      '  package:myPackage/src/myFolder/myLibrary.dart/MyClass\n'
      '  MyClass\n'
      '  package:myPackage/src/\n\n'
      'Use aliases to filter classes by type:\n'
      '$classTypesDescription';
}();<|MERGE_RESOLUTION|>--- conflicted
+++ resolved
@@ -14,35 +14,22 @@
 import '../../../../../shared/theme.dart';
 import '../../../../../shared/utils.dart';
 import '../../../shared/heap/class_filter.dart';
-<<<<<<< HEAD
-import '../../../shared/primitives/class_name.dart';
-=======
 
 String _adaptRootPackageForFilter(String? rootPackage) {
   if (rootPackage == null || rootPackage.isEmpty) return '';
   return '$rootPackage/';
 }
->>>>>>> a9c4f287
 
 class ClassFilterButton extends StatelessWidget {
   ClassFilterButton({
     required this.filter,
     required this.onChanged,
-<<<<<<< HEAD
-    required this.rootPackage,
-  });
-
-  final ValueListenable<ClassFilter> filter;
-  final Function(ClassFilter) onChanged;
-  final String? rootPackage;
-=======
     required String? rootPackage,
   }) : rootPackage = _adaptRootPackageForFilter(rootPackage);
 
   final ValueListenable<ClassFilter> filter;
   final Function(ClassFilter) onChanged;
   final String rootPackage;
->>>>>>> a9c4f287
 
   @override
   Widget build(BuildContext context) {
@@ -88,21 +75,12 @@
     this.classFilter, {
     super.key,
     required this.onChanged,
-<<<<<<< HEAD
-    required String? rootPackage,
-  }) : adaptedRootPackage = _adaptRootPackageForFilter(rootPackage);
-
-  final ClassFilter classFilter;
-  final Function(ClassFilter filter) onChanged;
-  final String adaptedRootPackage;
-=======
     required this.rootPackage,
   });
 
   final ClassFilter classFilter;
   final Function(ClassFilter filter) onChanged;
   final String rootPackage;
->>>>>>> a9c4f287
 
   @override
   State<ClassFilterDialog> createState() => _ClassFilterDialogState();
@@ -130,11 +108,7 @@
   void _loadStateFromFilter(ClassFilter filter) {
     _type = filter.filterType;
     _except.text = filter.except;
-<<<<<<< HEAD
-    _only.text = filter.only ?? widget.adaptedRootPackage;
-=======
     _only.text = filter.only ?? widget.rootPackage;
->>>>>>> a9c4f287
   }
 
   @override
