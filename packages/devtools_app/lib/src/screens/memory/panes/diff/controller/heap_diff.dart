// Copyright 2022 The Chromium Authors. All rights reserved.
// Use of this source code is governed by a BSD-style license that can be
// found in the LICENSE file.

import 'package:flutter/foundation.dart';

import '../../../../../shared/analytics/analytics.dart' as ga;
import '../../../../../shared/analytics/constants.dart' as gac;
import '../../../../../shared/analytics/metrics.dart';
import '../../../../../shared/memory/adapted_heap_data.dart';
import '../../../../../shared/memory/class_name.dart';
import '../../../../../shared/primitives/utils.dart';
import '../../../shared/heap/heap.dart';
import '../../../shared/heap/model.dart';

/// Stores already calculated comparisons for heap couples.
class HeapDiffStore {
  HeapDiffStore();

  final _store = <_HeapCouple, DiffHeapClasses>{};

  DiffHeapClasses compare(AdaptedHeap heap1, AdaptedHeap heap2) {
    final couple = _HeapCouple(heap1, heap2);
    return _store.putIfAbsent(couple, () => _calculateDiffGaWrapper(couple));
  }
}

DiffHeapClasses _calculateDiffGaWrapper(_HeapCouple couple) {
  late final DiffHeapClasses result;
  ga.timeSync(
    gac.memory,
    gac.MemoryTime.calculateDiff,
    syncOperation: () => result = DiffHeapClasses(couple),
    screenMetricsProvider: () => MemoryScreenMetrics(
      heapDiffObjectsBefore: couple.older.data.objects.length,
      heapDiffObjectsAfter: couple.younger.data.objects.length,
    ),
  );
  return result;
}

@immutable
class _HeapCouple {
  _HeapCouple(AdaptedHeap heap1, AdaptedHeap heap2) {
    older = _older(heap1, heap2);
    younger = older == heap1 ? heap2 : heap1;
  }

  late final AdaptedHeap older;
  late final AdaptedHeap younger;

  /// Tries to declare earliest heap in a deterministic way.
  ///
  /// If the earliest heap cannot be identified, returns the first argument.
  static AdaptedHeap _older(AdaptedHeap heap1, AdaptedHeap heap2) {
    assert(heap1.data != heap2.data);
    if (heap1.data.created.isBefore(heap2.data.created)) return heap1;
    if (heap2.data.created.isBefore(heap1.data.created)) return heap2;
    if (identityHashCode(heap1) < identityHashCode(heap2)) return heap1;
    if (identityHashCode(heap2) < identityHashCode(heap1)) return heap2;
    if (identityHashCode(heap1.data) < identityHashCode(heap2.data))
      return heap1;
    if (identityHashCode(heap2.data) < identityHashCode(heap1.data))
      return heap2;
    return heap1;
  }

  @override
  bool operator ==(Object other) {
    if (other.runtimeType != runtimeType) {
      return false;
    }
    return other is _HeapCouple &&
        other.older == older &&
        other.younger == younger;
  }

  @override
  int get hashCode => Object.hash(older, younger);
}

/// List of classes with per-class comparison between two heaps.
class DiffHeapClasses extends HeapClasses<DiffClassStats>
    with FilterableHeapClasses<DiffClassStats> {
  DiffHeapClasses(_HeapCouple couple)
      : before = couple.older.data,
        after = couple.younger.data {
    classesByName = subtractMaps<HeapClassName, SingleClassStats,
        SingleClassStats, DiffClassStats>(
      from: couple.younger.classes.classesByName,
      substract: couple.older.classes.classesByName,
      subtractor: ({subtract, from}) =>
          DiffClassStats.diff(before: subtract, after: from),
    );
  }

  /// Maps full class name to class.
  late final Map<HeapClassName, DiffClassStats> classesByName;
  late final List<DiffClassStats> classes =
      classesByName.values.toList(growable: false);
  final AdaptedHeapData before;
  final AdaptedHeapData after;

  @override
  void seal() {
    super.seal();
    for (var c in classes) {
      c.seal();
    }
  }

  @override
  List<DiffClassStats> get classStatsList => classes;
}

/// Comparison between two heaps for a class.
class DiffClassStats extends ClassStats {
  DiffClassStats._({
    required super.statsByPath,
    required super.heapClass,
    required this.total,
  });

  final ObjectSetDiff total;

  static DiffClassStats? diff({
    required SingleClassStats? before,
    required SingleClassStats? after,
  }) {
    if (before == null && after == null) return null;

    final heapClass = (before?.heapClass ?? after?.heapClass)!;

    final result = DiffClassStats._(
      heapClass: heapClass,
<<<<<<< HEAD
      total:
          ObjectSetDiff(setBefore: before?.objects, setAfter: after?.objects),
=======
      total: ObjectSetDiff(
        setBefore: before?.objects,
        setAfter: after?.objects,
      ),
>>>>>>> 4fed9d03
      statsByPath: subtractMaps<ClassOnlyHeapPath, ObjectSetStats,
          ObjectSetStats, ObjectSetStats>(
        from: after?.statsByPath,
        substract: before?.statsByPath,
        subtractor: ({subtract, from}) =>
            ObjectSetStats.subtract(subtract: subtract, from: from),
      ),
    );

    if (result.isZero()) return null;
    return result..seal();
  }

  bool isZero() => total.isZero;
}

/// Comparison between two sets of objects.
class ObjectSetDiff {
  ObjectSetDiff({ObjectSet? setBefore, ObjectSet? setAfter}) {
    setBefore ??= ObjectSet.empty;
    setAfter ??= ObjectSet.empty;

    final allCodes = _unionCodes(setBefore, setAfter);

    for (var code in allCodes) {
      final before = setBefore.objectsByCodes[code];
      final after = setAfter.objectsByCodes[code];

      if (before != null && after != null) {
        // When an object exists both before and after
        // the state 'after' is more interesting for user
        // about the retained size.
        final excludeFromRetained =
            setAfter.objectsExcludedFromRetainedSize.contains(after.code);
        persisted.countInstance(
          after,
          excludeFromRetained: excludeFromRetained,
        );
        continue;
      }

      if (before != null) {
        final excludeFromRetained =
            setBefore.objectsExcludedFromRetainedSize.contains(before.code);
        deleted.countInstance(before, excludeFromRetained: excludeFromRetained);
        delta.uncountInstance(before, excludeFromRetained: excludeFromRetained);
        continue;
      }

      if (after != null) {
        final excludeFromRetained =
            setAfter.objectsExcludedFromRetainedSize.contains(after.code);
        created.countInstance(after, excludeFromRetained: excludeFromRetained);
        delta.countInstance(after, excludeFromRetained: excludeFromRetained);
        continue;
      }

      assert(false);
    }
    created.seal();
    deleted.seal();
    persisted.seal();
    delta.seal();
    assert(
      delta.instanceCount == created.instanceCount - deleted.instanceCount,
    );
  }

  static Set<IdentityHashCode> _unionCodes(ObjectSet set1, ObjectSet set2) {
    final codesBefore = set1.objectsByCodes.keys.toSet();
    final codesAfter = set2.objectsByCodes.keys.toSet();

    return codesBefore.union(codesAfter);
  }

  final created = ObjectSet();
  final deleted = ObjectSet();
  final persisted = ObjectSet();
  final delta = ObjectSetStats();

  bool get isZero => delta.isZero;
}<|MERGE_RESOLUTION|>--- conflicted
+++ resolved
@@ -133,15 +133,10 @@
 
     final result = DiffClassStats._(
       heapClass: heapClass,
-<<<<<<< HEAD
-      total:
-          ObjectSetDiff(setBefore: before?.objects, setAfter: after?.objects),
-=======
       total: ObjectSetDiff(
         setBefore: before?.objects,
         setAfter: after?.objects,
       ),
->>>>>>> 4fed9d03
       statsByPath: subtractMaps<ClassOnlyHeapPath, ObjectSetStats,
           ObjectSetStats, ObjectSetStats>(
         from: after?.statsByPath,
