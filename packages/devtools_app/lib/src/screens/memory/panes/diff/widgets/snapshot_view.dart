--- conflicted
+++ resolved
@@ -6,11 +6,8 @@
 
 import '../../../../../shared/common_widgets.dart';
 import '../../../../../shared/split.dart';
-<<<<<<< HEAD
 import '../../../shared/heap/heap.dart';
-=======
 import '../../../shared/heap/model.dart';
->>>>>>> 6f08b6cf
 import '../controller/diff_pane_controller.dart';
 import '../controller/item_controller.dart';
 import 'class_details.dart';
@@ -59,13 +56,8 @@
                     controller: controller,
                   ),
                 ),
-<<<<<<< HEAD
                 OutlineDecoration(
                   child: HeapClassDetails(item: item),
-=======
-                const OutlineDecoration(
-                  child: HeapClassDetails(heapClass: null),
->>>>>>> 6f08b6cf
                 ),
               ],
             );
