--- conflicted
+++ resolved
@@ -55,13 +55,8 @@
                     controller: controller,
                   ),
                 ),
-<<<<<<< HEAD
                 OutlineDecoration(
-                  child: ClassDetails(item: item),
-=======
-                const OutlineDecoration(
-                  child: HeapClassDetails(heapClass: null),
->>>>>>> 7a1f04b3
+                  child: HeapClassDetails(item: item),
                 ),
               ],
             );
