--- conflicted
+++ resolved
@@ -7,13 +7,8 @@
 import '../../../shared/heap/model.dart';
 import '../controller/Item_controller.dart';
 
-<<<<<<< HEAD
-class ClassDetails extends StatelessWidget {
-  const ClassDetails({Key? key, required this.item}) : super(key: key);
-=======
 class HeapClassDetails extends StatelessWidget {
-  const HeapClassDetails({Key? key, required this.heapClass}) : super(key: key);
->>>>>>> 7a1f04b3
+  const HeapClassDetails({Key? key, required this.item}) : super(key: key);
 
   final SnapshotListItem item;
 
