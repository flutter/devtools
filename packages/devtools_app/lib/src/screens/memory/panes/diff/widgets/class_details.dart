--- conflicted
+++ resolved
@@ -12,11 +12,8 @@
 import '../../../shared/heap/primitives.dart';
 import '../controller/diff_pane_controller.dart';
 import '../controller/item_controller.dart';
-<<<<<<< HEAD
 import '../controller/model.dart';
-=======
 import 'class_stats_table.dart';
->>>>>>> 5146aa4e
 
 class HeapClassDetails extends StatelessWidget {
   const HeapClassDetails({
@@ -25,12 +22,8 @@
     required this.item,
   }) : super(key: key);
 
-<<<<<<< HEAD
   final DiffPaneController controller;
   final SnapshotInstanceItem item;
-=======
-  final SnapshotListItem item;
->>>>>>> 5146aa4e
 
   @override
   Widget build(BuildContext context) {
@@ -42,14 +35,6 @@
             child: Text('Select class to see details here.'),
           );
         }
-<<<<<<< HEAD
-=======
-        if (item.diffWith.value == null) {
-          return ClassStatsRetainingPathTable(
-            data: item.retainingPathList,
-          );
-        }
->>>>>>> 5146aa4e
 
         return _RetainingPathTable(
           data: classStats,
