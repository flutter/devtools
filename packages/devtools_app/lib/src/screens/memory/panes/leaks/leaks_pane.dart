import 'package:flutter/material.dart';
import 'package:vm_service/vm_service.dart';

<<<<<<< HEAD
import '../../../../config_specific/logger/logger.dart' as logger;
import '../../../../primitives/auto_dispose_mixin.dart';
import '../../../../primitives/utils.dart';
import '../../../../service/service_extensions.dart';
import '../../../../shared/globals.dart';
import 'instrumentation/model.dart';
import 'primitives/processing_status.dart';

// TODO(polinach): reference this constants in dart SDK, when it gets submitted
// there.
// https://github.com/flutter/devtools/issues/3951
const _extensionKindToReceiveLeaksSummary = 'memory_leaks_summary';
const _extensionKindToReceiveLeaksDetails = 'memory_leaks_details';

// TODO(polina-c): review UX with UX specialists
// https://github.com/flutter/devtools/issues/3951
=======
import '../../../../primitives/auto_dispose_mixin.dart';
import '../../../../primitives/utils.dart';
import '../../../../shared/globals.dart';
import 'instrumentation/model.dart';

// TODO(polinach): reference this constant in dart SDK, when it gets submitted
// there.
// https://github.com/flutter/devtools/issues/3951
const _extensionKindToRecieveLeaksSummary = 'memory_leaks_summary';

>>>>>>> 7536400d
class LeaksPane extends StatefulWidget {
  const LeaksPane({Key? key}) : super(key: key);

  @override
  State<LeaksPane> createState() => _LeaksPaneState();
}

class _LeaksPaneState extends State<LeaksPane> with AutoDisposeMixin {
  LeakSummary? _lastLeakSummary;
  String _leakSummaryHistory = '';
<<<<<<< HEAD
  final AnalysisStatusController _analysis = AnalysisStatusController();
=======
>>>>>>> 7536400d

  @override
  void didChangeDependencies() {
    super.didChangeDependencies();
    cancelStreamSubscriptions();
<<<<<<< HEAD
    _subscribeForMemoryLeaksMessages();
  }

  void _receivedLeaksSummary(Event event) {
    try {
      final newSummary = LeakSummary.fromJson(event.json!['extensionData']!);
      final time = event.timestamp != null
          ? DateTime.fromMicrosecondsSinceEpoch(event.timestamp!)
          : DateTime.now();

      if (newSummary.matches(_lastLeakSummary)) return;
      _lastLeakSummary = newSummary;
      setState(() {
        _leakSummaryHistory =
            '${formatDateTime(time)}: ${newSummary.toMessage()}\n$_leakSummaryHistory';
      });
    } catch (error, trace) {
      setState(
        () => _leakSummaryHistory = 'error: $error\n$_leakSummaryHistory',
      );
      logger.log(error);
      logger.log(trace);
    }
  }

  void _receivedLeaksDetails(Event event) {
    if (_analysis.status.value != AnalysisStatus.NotStarted) return;

    //   try {
    //     await setHeavyState(() {
    //       _leakController.message = 'Received leaks. Parsing.';
    //     });
    //     final leakDetails = Leaks.fromJson(event.json!['extensionData']!);

    //   try {
    //     await setHeavyState(() {
    //       _leakController.message = 'Received leaks. Parsing.';
    //     });
    //     final leakDetails = Leaks.fromJson(event.json!['extensionData']!);
    //
    //     await setHeavyState(() {
    //       _leakController.message = 'Getting retaining paths.';
    //     });
    //     final notGCed = leakDetails.leaks[LeakType.notGCed] ?? [];
    //
    //     if (notGCed.isNotEmpty) {
    //       final task = await getTask(controller, notGCed);
    //       assert(task.reports.isNotEmpty);
    //
    //       await setHeavyState(() {
    //         _leakController.message = 'Getting retaining paths.';
    //         _leakController.previousAnalysisTask =
    //             jsonEncode(task.toJson());
    //       });
    //
    //       calculateRetainingPathsOrRetainers(task);
    //
    //       assert(task.reports.first.retainingPath != null ||
    //           task.reports.first.retainers != null);
    //     }
    //
    //     setState(
    //       () => _leakController.message =
    //           'Obtained paths. Copying to clipboard',
    //     );
    //
    //     await Clipboard.setData(
    //       ClipboardData(text: analyzeAndYaml(leakDetails)),
    //     );
    //
    //     setState(() {
    //       _leakController.message = 'Copied to clipboard';
    //       _leakController.isComplete = true;
    //     });
    //
    //     await Future.delayed(const Duration(seconds: 1));
    //
    //     setState(() {
    //       _leakController.reset();
    //     });
    //   } catch (e, trace) {
    //     handleError(e, trace);
    //   }
  }

  void _subscribeForMemoryLeaksMessages() {
    autoDisposeStreamSubscription(
      serviceManager.service!.onExtensionEventWithHistory.listen((event) async {
        if (event.extensionKind == _extensionKindToReceiveLeaksSummary) {
          _receivedLeaksSummary(event);
        }
        if (event.extensionKind == _extensionKindToReceiveLeaksDetails) {
          _receivedLeaksDetails(event);
        }
      }),
    );
  }

  void _reportError(Object error, StackTrace trace) {
    setState(() {
      _analysis.message = 'Processing error: $error';
      _analysis.status.value = AnalysisStatus.ShowingError;
    });
    logger.log(error);
    logger.log(trace);
  }

  Future<void> _requestLeaks() async {
    await serviceManager.service!.callServiceExtension(
      memoryLeakTracking,
      args: <String, dynamic>{
        // TODO(polina-c): reference the constant in Flutter
        // https://github.com/flutter/devtools/issues/3951
        'requestDetails': 'true',
      },
    );
    setState(
      () => _analysis.message = 'Requested details from the application.',
    );
  }

=======
    _subscribeForMemoryLeaksSummary();
  }

  void _subscribeForMemoryLeaksSummary() {
    autoDisposeStreamSubscription(
      serviceManager.service!.onExtensionEventWithHistory.listen((event) async {
        if (event.extensionKind == _extensionKindToRecieveLeaksSummary) {
          final newSummary =
              LeakSummary.fromJson(event.json!['extensionData']!);
          if (newSummary.matches(_lastLeakSummary)) return;
          _lastLeakSummary = newSummary;
          final time = event.timestamp != null
              ? DateTime.fromMicrosecondsSinceEpoch(event.timestamp!)
              : DateTime.now();
          setState(() {
            _leakSummaryHistory =
                '${formatDateTime(time)}: ${newSummary.toMessage()}\n$_leakSummaryHistory';
          });
        }
      }),
    );
  }

>>>>>>> 7536400d
  @override
  Widget build(BuildContext context) {
    if (_leakSummaryHistory.isEmpty) return const Text('No information yet.');

    return Column(
      crossAxisAlignment: CrossAxisAlignment.start,
      children: [
<<<<<<< HEAD
        (_analysis.status.value == AnalysisStatus.NotStarted)
            ? Tooltip(
                message: 'Analyze the leaks and save the result\n'
                    'to the file Downloads/leaks_<time>.yaml.',
                child: MaterialButton(
                  child: const Text('Analyze and Save'),
                  onPressed: () async => _requestLeaks(),
                ),
              )
            : AnalysisStatusView(controller: _analysis),
        Expanded(
          child: SingleChildScrollView(child: Text(_leakSummaryHistory)),
        ),
=======
        if (_leakSummaryHistory.isEmpty) const Text('No information yet.'),
        if (_leakSummaryHistory.isNotEmpty)
          Expanded(
            child: SingleChildScrollView(child: Text(_leakSummaryHistory)),
          ),
>>>>>>> 7536400d
      ],
    );
  }
}<|MERGE_RESOLUTION|>--- conflicted
+++ resolved
@@ -1,7 +1,6 @@
 import 'package:flutter/material.dart';
 import 'package:vm_service/vm_service.dart';
 
-<<<<<<< HEAD
 import '../../../../config_specific/logger/logger.dart' as logger;
 import '../../../../primitives/auto_dispose_mixin.dart';
 import '../../../../primitives/utils.dart';
@@ -18,7 +17,6 @@
 
 // TODO(polina-c): review UX with UX specialists
 // https://github.com/flutter/devtools/issues/3951
-=======
 import '../../../../primitives/auto_dispose_mixin.dart';
 import '../../../../primitives/utils.dart';
 import '../../../../shared/globals.dart';
@@ -29,7 +27,6 @@
 // https://github.com/flutter/devtools/issues/3951
 const _extensionKindToRecieveLeaksSummary = 'memory_leaks_summary';
 
->>>>>>> 7536400d
 class LeaksPane extends StatefulWidget {
   const LeaksPane({Key? key}) : super(key: key);
 
@@ -40,16 +37,12 @@
 class _LeaksPaneState extends State<LeaksPane> with AutoDisposeMixin {
   LeakSummary? _lastLeakSummary;
   String _leakSummaryHistory = '';
-<<<<<<< HEAD
   final AnalysisStatusController _analysis = AnalysisStatusController();
-=======
->>>>>>> 7536400d
 
   @override
   void didChangeDependencies() {
     super.didChangeDependencies();
     cancelStreamSubscriptions();
-<<<<<<< HEAD
     _subscribeForMemoryLeaksMessages();
   }
 
@@ -171,31 +164,6 @@
     );
   }
 
-=======
-    _subscribeForMemoryLeaksSummary();
-  }
-
-  void _subscribeForMemoryLeaksSummary() {
-    autoDisposeStreamSubscription(
-      serviceManager.service!.onExtensionEventWithHistory.listen((event) async {
-        if (event.extensionKind == _extensionKindToRecieveLeaksSummary) {
-          final newSummary =
-              LeakSummary.fromJson(event.json!['extensionData']!);
-          if (newSummary.matches(_lastLeakSummary)) return;
-          _lastLeakSummary = newSummary;
-          final time = event.timestamp != null
-              ? DateTime.fromMicrosecondsSinceEpoch(event.timestamp!)
-              : DateTime.now();
-          setState(() {
-            _leakSummaryHistory =
-                '${formatDateTime(time)}: ${newSummary.toMessage()}\n$_leakSummaryHistory';
-          });
-        }
-      }),
-    );
-  }
-
->>>>>>> 7536400d
   @override
   Widget build(BuildContext context) {
     if (_leakSummaryHistory.isEmpty) return const Text('No information yet.');
@@ -203,7 +171,6 @@
     return Column(
       crossAxisAlignment: CrossAxisAlignment.start,
       children: [
-<<<<<<< HEAD
         (_analysis.status.value == AnalysisStatus.NotStarted)
             ? Tooltip(
                 message: 'Analyze the leaks and save the result\n'
@@ -217,13 +184,11 @@
         Expanded(
           child: SingleChildScrollView(child: Text(_leakSummaryHistory)),
         ),
-=======
         if (_leakSummaryHistory.isEmpty) const Text('No information yet.'),
         if (_leakSummaryHistory.isNotEmpty)
           Expanded(
             child: SingleChildScrollView(child: Text(_leakSummaryHistory)),
           ),
->>>>>>> 7536400d
       ],
     );
   }
