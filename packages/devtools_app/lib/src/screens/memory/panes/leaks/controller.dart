// Copyright 2022 The Chromium Authors. All rights reserved.
// Use of this source code is governed by a BSD-style license that can be
// found in the LICENSE file.

import 'dart:async';
import 'dart:convert';

import 'package:flutter/material.dart';
import 'package:leak_tracker/devtools_integration.dart';
import 'package:vm_service/vm_service.dart';

import '../../../../shared/config_specific/import_export/import_export.dart';
import '../../../../shared/globals.dart';
import '../../../../shared/primitives/utils.dart';
import '../../shared/primitives/memory_utils.dart';
import 'diagnostics/formatter.dart';
import 'diagnostics/leak_analyzer.dart';
import 'diagnostics/model.dart';
import 'primitives/analysis_status.dart';
import 'primitives/simple_items.dart';

const yamlFilePrefix = 'memory_leaks';

class LeaksPaneController {
  LeaksPaneController()
      : assert(
          supportedLeakTrackingProtocols
              .contains(appLeakTrackerProtocolVersion),
        ) {
    subscriptionWithHistory = serviceManager
        .service!.onExtensionEventWithHistory
        .listen(_onAppMessageWithHistory);
  }

  final analysisStatus = AnalysisStatusController();

  final leakSummaryHistory = ValueNotifier<String>('');
  late String appProtocolVersion;
  final appStatus =
      ValueNotifier<AppStatus>(AppStatus.noCommunicationsReceived);

  LeakSummary? _lastLeakSummary;

  final _exportController = ExportController();

  late StreamSubscription subscriptionWithHistory;

  void dispose() {
    unawaited(subscriptionWithHistory.cancel());
    analysisStatus.dispose();
  }

  void _onAppMessageWithHistory(Event vmServiceEvent) {
    if (appStatus.value == AppStatus.unsupportedProtocolVersion) return;

    final message = EventFromApp.fromVmServiceEvent(vmServiceEvent)?.message;
    if (message == null) return;

    if (message is LeakTrackingStarted) {
      appStatus.value = AppStatus.leakTrackingStarted;
      appProtocolVersion = message.protocolVersion;
      return;
    }

    if (message is LeakSummary) {
      appStatus.value = AppStatus.leaksFound;
      if (message.matches(_lastLeakSummary)) return;
      _lastLeakSummary = message;

      _addToLeakSummaryHistory(
        '${formatDateTime(message.time)}: ${message.toMessage()}',
      );

      return;
    }

    throw StateError('Unsupported event type: ${message.runtimeType}');
  }

  Future<NotGCedAnalyzerTask> _createAnalysisTask(
    List<LeakReport> reports,
  ) async {
    final graph = (await snapshotMemory())!;
    return NotGCedAnalyzerTask.fromSnapshot(graph, reports);
  }

  Future<void> requestLeaksAndSaveToYaml() async {
    try {
      analysisStatus.status.value = AnalysisStatus.Ongoing;
      await _setMessageWithDelay('Requested details from the application.');

      final leakDetails =
          await _invokeLeakExtension<RequestForLeakDetails, Leaks>(
        RequestForLeakDetails(),
      );

      _addToLeakSummaryHistory('Collected leaks.');

      final notGCed = leakDetails.byType[LeakType.notGCed] ?? [];

      NotGCedAnalyzerTask? task;
      NotGCedAnalyzed? notGCedAnalyzed;

      if (notGCed.isNotEmpty) {
        await _setMessageWithDelay('Taking heap snapshot...');
        task = await _createAnalysisTask(notGCed);
        await _setMessageWithDelay('Detecting retaining paths...');
<<<<<<< HEAD
        notGCedAnalyzed = await analyseNotGCed(task);
=======
        notGCedAnalyzed = await analyzeNotGCed(task);
>>>>>>> 1628c0b5
      }

      await _setMessageWithDelay('Formatting...');

      final yaml = analyzedLeaksToYaml(
        gcedLate: leakDetails.gcedLate,
        notDisposed: leakDetails.notDisposed,
        notGCed: notGCedAnalyzed,
      );

      _saveResultAndSetAnalysisStatus(yaml, task);
    } catch (error) {
      analysisStatus.message.value = 'Error: $error';
      analysisStatus.status.value = AnalysisStatus.ShowingError;
    }
  }

  void _saveResultAndSetAnalysisStatus(
    String yaml,
    NotGCedAnalyzerTask? task,
  ) async {
    final now = DateTime.now();
    final yamlFile = ExportController.generateFileName(
      time: now,
      prefix: yamlFilePrefix,
      type: ExportFileType.yaml,
    );
    _exportController.downloadFile(yaml, fileName: yamlFile);
    final String? taskFile = _saveTask(task, now);

    final taskFileMessage = taskFile == null ? '' : ' and $taskFile';
    await _setMessageWithDelay(
      'Downloaded the leak analysis to $yamlFile$taskFileMessage.',
    );
    analysisStatus.status.value = AnalysisStatus.ShowingResult;
  }

  /// Saves raw analysis task for troubleshooting and deeper analysis.
  String? _saveTask(NotGCedAnalyzerTask? task, DateTime? now) {
    if (task == null) return null;

    final json = jsonEncode(task.toJson());
    final jsonFile = ExportController.generateFileName(
      time: now,
      prefix: yamlFilePrefix,
      postfix: '.raw',
      type: ExportFileType.json,
    );
    return _exportController.downloadFile(json, fileName: jsonFile);
  }

  Future<void> _setMessageWithDelay(String message) async {
    analysisStatus.message.value = message;
    await delayToReleaseUiThread(micros: 5000);
  }

  Future<R> _invokeLeakExtension<M extends Object, R extends Object>(
    M message,
  ) async {
    final response = await serviceManager.service!.callServiceExtension(
      memoryLeakTrackingExtensionName,
      isolateId: serviceManager.isolateManager.mainIsolate.value!.id!,
      args: RequestToApp(message).toRequestParameters(),
    );

    return ResponseFromApp<R>.fromServiceResponse(response).message;
  }

  String appStatusMessage() {
    switch (appStatus.value) {
      case AppStatus.leakTrackingNotSupported:
        return 'The application does not support leak tracking.';
      case AppStatus.noCommunicationsReceived:
        return 'Waiting for leak tracking messages from the application...';
      case AppStatus.unsupportedProtocolVersion:
        return 'The application uses unsupported leak tracking protocol $appProtocolVersion. '
            'Upgrade to a newer version of leak_tracker to switch to one of supported protocols: $supportedLeakTrackingProtocols.';
      case AppStatus.leakTrackingStarted:
        return 'Leak tracking started. No leaks communicated so far.';
      case AppStatus.leaksFound:
        throw StateError('There is no UI message for ${AppStatus.leaksFound}.');
    }
  }

  void _addToLeakSummaryHistory(String entry) {
    leakSummaryHistory.value = '$entry\n'
        '${leakSummaryHistory.value}';
  }
}<|MERGE_RESOLUTION|>--- conflicted
+++ resolved
@@ -105,11 +105,7 @@
         await _setMessageWithDelay('Taking heap snapshot...');
         task = await _createAnalysisTask(notGCed);
         await _setMessageWithDelay('Detecting retaining paths...');
-<<<<<<< HEAD
-        notGCedAnalyzed = await analyseNotGCed(task);
-=======
         notGCedAnalyzed = await analyzeNotGCed(task);
->>>>>>> 1628c0b5
       }
 
       await _setMessageWithDelay('Formatting...');
