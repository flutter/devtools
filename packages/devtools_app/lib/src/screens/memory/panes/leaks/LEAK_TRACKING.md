--- conflicted
+++ resolved
@@ -13,10 +13,7 @@
 
 Follow [standard Flutter installation process](https://docs.flutter.dev/get-started/install), but,
 instead of downloading or cloning official Flutter, clone `git@github.com:polina-c/flutter.git`,
-<<<<<<< HEAD
-=======
 then checkout the branch `leak-tracking2`
->>>>>>> 7536400d
 and then never run `flutter upgrade` or `flutter channel`.
 
 ## Detect leaks in demo app
