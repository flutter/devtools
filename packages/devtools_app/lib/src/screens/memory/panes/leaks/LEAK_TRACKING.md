--- conflicted
+++ resolved
@@ -13,8 +13,8 @@
 **GC**: garbage collection. The process of reclaiming memory that is no
 longer being used.
 
-**Memory Leak**: Progressive use of more and more memory by an application,
-for example, by repeatedly creating (but not disposing of) a listener.
+**Memory Leak**: Progressive use of more memory by an application,
+for example, by repeatedly creating a listener, but not disposing of it.
 
 **Memory Bloat**: Using more memory than is necessary for optimal performance,
 for example, by using overly large images or not closing a stream.
@@ -40,8 +40,8 @@
 but not GCed after certain number of GC events. This means that
 a reference to the object is preventing it from being
 garbage collected after it's no longer needed.
-To fix the leak, after disposal assign all references
-to the object to null:
+To fix the leak, after disposal assign all reachable references
+of the object to null:
 
 ```
 myField.dispose();
@@ -88,16 +88,12 @@
 
 ### Limitations
 
-The tool detects leaks for disposable and instrumented classes only
-(noting that the fixed leak can also fix other objects). 
-
-<<<<<<< HEAD
-Some classes in Flutter framework are already instrumented.
+The tool detects leaks for disposable and instrumented classes only.
+(Note that fixing the leak can also fix other objects.)
+
+Some classes in the Flutter framework are already instrumented.
 If you want your classes to be tracked, you need to make them
 disposable and [instrument](#instrument) them.
-=======
-Some classes in Flutter framework are already instrumented. If you want your classes to be tracked, you need to make them disposable and [instrument them](#instrument).
->>>>>>> 3c6373aa
 
 ## Use the Leak Tracker
 
@@ -119,22 +115,14 @@
 
 TODO: move the example to test/fixtures when it compiles with stable flutter.
 
-<<<<<<< HEAD
 1. Run https://github.com/polina-c/spikes/tree/master/leaking_app
    in profile mode (with flag `-profile`).
-3. [Connect](https://docs.flutter.dev/development/tools/devtools/cli#open-devtools-and-connect-to-the-target-app)
+2. [Connect](https://docs.flutter.dev/development/tools/devtools/cli#open-devtools-and-connect-to-the-target-app)
    DevTools to the app 
-4. Open Memory > Leaks
-5. Notice messages that report not-disposed and not-GCed objects.
+3. Open Memory > Leaks <a id='memory-leaks-page'></a>
+4. Notice messages that report not-disposed and not-GCed objects.
    If there aren't any not-GCed leaks, resize the app window
-   to trigger GC events, and the following message should show up:
-=======
-1. Run https://github.com/polina-c/spikes/tree/master/leaking_app in profile mode (with flag `-profile`).
-2. [Connect](https://docs.flutter.dev/development/tools/devtools/cli#open-devtools-and-connect-to-the-target-app) DevTools to the app 
-3. Open Memory > Leaks <a id='memory-leaks-page'></a>
-4. Notice message that reports not-disposed and not-GCed objects. If there are no not-GCed leaks,
-resize the app window, to trigger GC events, and the message should show up:
->>>>>>> 3c6373aa
+   to trigger a GC event, and the following messages should show up:
    
 ```
 flutter: 1 memory leaks: not disposed: 1, not GCed: 0, GCed late: 0
@@ -190,25 +178,30 @@
 
 2. [Instrument](#instrument) your classes.
 
-3. Run your app with additional flags: `dart --observe:8181 main.dart`, find the line `The Dart VM service is listening on` in console and copy URL like `http://127.0.0.1:8181/etNluJDHZwE=/`.
-
-4. Start [DevTools](https://github.com/flutter/devtools) at master: `flutter run -d macos` and connect to the app with the copyed URL. 
+3. Run your app with additional flags: `dart --observe:8181 main.dart`,
+   find the line `The Dart VM service is listening on`
+   in the console and copy the URL, which will be something like
+   `http://127.0.0.1:8181/etNluJDHZwE=/`.
+
+4. Launch [DevTools](https://github.com/flutter/devtools) at master:
+   `flutter run -d macos` and connect to the app with the copied URL. 
  
 TODO(polina-c): update this step to use released version. 
 
-5. Follow [the guidance for the demo Flutter app](demo_flutter), starting at [the step to open the memory screen](memory-leaks-page).
+5. Follow [the guidance for the demo Flutter app](demo_flutter),
+   starting at [the step to open the memory screen](memory-leaks-page).
 
 
 ### Troubleshoot the detected leaks
 
-The challenging question when troubleshooting leaks is
+The challenge when troubleshooting leaks is
 how to find the detected leak in the code.
 The following tips might help.
 
 #### Give additional details to the tool
 
-It helps to provide the object's details, which you want to be
-included into the analysis, to the tool. Be careful doing this,
+It helps to provide the object's details to the tool,
+that you want to include into the analysis. Be careful doing this,
 because storing additional information for each instance of a class
 might impact debug/profile performance of the application and therefore
 make the user experience different from the released app.
@@ -228,11 +221,9 @@
 ```
 addLeakTrackingDetails(this, 'Serves the stream $streamName.');
 ```
+
 #### Evaluate the leaked objects with DevTools Memory Evaluator
 
-<<<<<<< HEAD
-This feature is under construction.
-=======
 TODO(polina-c): add content
 
 ### Detect leaks in regression testing
@@ -241,5 +232,4 @@
 
 ### Understand performance impact
 
-TODO(polina-c): add content
->>>>>>> 3c6373aa
+TODO(polina-c): add content