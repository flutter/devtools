--- conflicted
+++ resolved
@@ -48,15 +48,14 @@
 myField = null;
 ```
 
-<<<<<<< HEAD
 **Disposed and GCed late (GCed-late)**: an object disposed and then GCed,
 but GC happened later than expected. This means the retaining path was
 holding the object in memory for some period, but then disappeared.
-=======
-**Disposed and GCed late (GCed-late)**: an object was disposed and then GCed, but GC happened later than expected. This means the retaining path was holding the object in memory for some period, but then disappeared.
-
-**Disposed, but not GCed, without path (not-GCed-without-path)**: an object was disposed and not GCed when expected, but retaining path is not detected, that means that the object will be most likely GCed in the next GC cycle, and the leak will convert to **GCed-late** leak. 
->>>>>>> 57c203bd
+
+**Disposed, but not GCed, without path (not-GCed-without-path)**: an object
+was disposed and not GCed when expected, but retaining path is not detected,
+that means that the object will be most likely GCed in the next GC cycle,
+and the leak will convert to **GCed-late** leak. 
 
 ### Culprits and victims
 
@@ -121,15 +120,10 @@
 
 TODO: move the example to test/fixtures when it compiles with stable flutter.
 
-<<<<<<< HEAD
 1. Run https://github.com/polina-c/spikes/tree/master/leaking_app
-   in profile mode (with flag `-profile`).
+   in profile or debug mode.
 2. [Connect](https://docs.flutter.dev/development/tools/devtools/cli#open-devtools-and-connect-to-the-target-app)
    DevTools to the app 
-=======
-1. Run https://github.com/polina-c/spikes/tree/master/leaking_app in profile or debug mode.
-2. [Connect](https://docs.flutter.dev/development/tools/devtools/cli#open-devtools-and-connect-to-the-target-app) DevTools to the app 
->>>>>>> 57c203bd
 3. Open Memory > Leaks <a id='memory-leaks-page'></a>
 4. Notice messages that report not-disposed and not-GCed objects.
    If there aren't any not-GCed leaks, resize the app window
@@ -211,15 +205,10 @@
 
 #### Give additional details to the tool
 
-<<<<<<< HEAD
 It helps to provide the object's details to the tool,
 that you want to include into the analysis. Be careful doing this,
 because storing additional information for each instance of a class
-might impact debug/profile performance of the application and therefore
-make the user experience different from the released app.
-=======
-It helps to provide the object's details, which you want to be included into the analysis, to the tool. Be careful doing this, because storing additional information for each instance of a class may impact the performance of the application (if leak tracking is enabled).
->>>>>>> 57c203bd
+might impact performance of the application.
 
 For example, for not-disposed objects, you can
 provide the creation call stack to `startObjectLeakTracking`:
