--- conflicted
+++ resolved
@@ -98,39 +98,22 @@
       padding: const EdgeInsets.all(denseSpacing),
       child: Row(
         children: [
-<<<<<<< HEAD
-          RefreshButton(
-            tooltip: 'Request the set of updated allocation traces',
-            gaScreen: gac.memory,
-            gaSelection: gac.MemoryEvents.tracingRefresh.name,
-            onPressed: isProfileMode ? null : controller.refresh,
-          ),
-          const SizedBox(width: denseSpacing),
-          ClearButton(
-            tooltip: 'Clear the set of previously collected traces',
-            gaScreen: gac.memory,
-            gaSelection: gac.MemoryEvents.tracingClear.name,
-            onPressed: isProfileMode ? null : controller.clear,
-          ),
-          const SizedBox(width: denseSpacing),
-=======
           if (controller.mode == ControllerCreationMode.connected) ...[
             RefreshButton(
               tooltip: 'Request the set of updated allocation traces',
               gaScreen: gac.memory,
-              gaSelection: gac.MemoryEvent.tracingRefresh,
+              gaSelection: gac.MemoryEvents.tracingRefresh.name,
               onPressed: isProfileMode ? null : controller.refresh,
             ),
             const SizedBox(width: denseSpacing),
             ClearButton(
               tooltip: 'Clear the set of previously collected traces',
               gaScreen: gac.memory,
-              gaSelection: gac.MemoryEvent.tracingClear,
+              gaSelection: gac.MemoryEvents.tracingClear.name,
               onPressed: isProfileMode ? null : controller.clear,
             ),
             const SizedBox(width: denseSpacing),
           ],
->>>>>>> 9e3310a3
           const _ProfileHelpLink(),
         ],
       ),
