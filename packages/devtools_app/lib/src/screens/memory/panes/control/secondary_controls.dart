// Copyright 2019 The Chromium Authors. All rights reserved.
// Use of this source code is governed by a BSD-style license that can be
// found in the LICENSE file.

import 'package:flutter/material.dart';

import '../../../../analytics/analytics.dart' as ga;
import '../../../../analytics/constants.dart' as analytics_constants;
import '../../../../shared/common_widgets.dart';
import '../../../../shared/globals.dart';
import '../../../../shared/theme.dart';
import '../../memory_controller.dart';
import '../../primitives/ui.dart';
import '../../shared/constants.dart';
import '../chart/chart_pane_controller.dart';
import 'settings_dialog.dart';
import 'source_dropdown.dart';

/// Controls related to the entire memory screen.
class SecondaryControls extends StatelessWidget {
  const SecondaryControls({
    Key? key,
    required this.chartController,
    required this.controller,
  }) : super(key: key);

  final MemoryChartPaneController chartController;
<<<<<<< HEAD

  @override
  State<SecondaryControls> createState() => _SecondaryControlsState();
}

class _SecondaryControlsState extends State<SecondaryControls>
    with ProvidedControllerMixin<MemoryController, SecondaryControls> {
  @override
  void didChangeDependencies() {
    super.didChangeDependencies();
    initController();
  }
=======
  final MemoryController controller;
>>>>>>> 3aca42bf

  @override
  Widget build(BuildContext context) {
    final mediaWidth = MediaQuery.of(context).size.width;
    controller.memorySourcePrefix = mediaWidth > verboseDropDownMinimumWidth
        ? memorySourceMenuItemPrefix
        : '';

    return Row(
      mainAxisSize: MainAxisSize.min,
      children: [
        const MemorySourceDropdown(),
        const SizedBox(width: denseSpacing),
        IconLabelButton(
          onPressed: controller.isGcing ? null : _gc,
          icon: Icons.delete,
          label: 'GC',
          tooltip: 'Trigger full garbage collection.',
          minScreenWidthForTextBeforeScaling: primaryControlsMinVerboseWidth,
        ),
        const SizedBox(width: denseSpacing),
        ExportButton(
          onPressed: controller.offline.value ? null : _exportToFile,
          minScreenWidthForTextBeforeScaling: primaryControlsMinVerboseWidth,
        ),
        const SizedBox(width: denseSpacing),
        SettingsOutlinedButton(
<<<<<<< HEAD
          onPressed: _openSettingsDialog,
=======
          onPressed: () => _openSettingsDialog(context),
>>>>>>> 3aca42bf
          tooltip: 'Open memory settings',
        ),
      ],
    );
  }

  void _openSettingsDialog(BuildContext context) {
    showDialog(
      context: context,
      builder: (context) => MemorySettingsDialog(controller),
    );
  }

  void _exportToFile() {
    final outputPath = controller.memoryLog.exportMemory();
    notificationService.push(
      'Successfully exported file ${outputPath.last} to ${outputPath.first} directory',
    );
  }

  Future<void> _gc() async {
    ga.select(analytics_constants.memory, analytics_constants.gc);
    controller.memoryTimeline.addGCEvent();
    await controller.gc();
  }
}<|MERGE_RESOLUTION|>--- conflicted
+++ resolved
@@ -25,22 +25,7 @@
   }) : super(key: key);
 
   final MemoryChartPaneController chartController;
-<<<<<<< HEAD
-
-  @override
-  State<SecondaryControls> createState() => _SecondaryControlsState();
-}
-
-class _SecondaryControlsState extends State<SecondaryControls>
-    with ProvidedControllerMixin<MemoryController, SecondaryControls> {
-  @override
-  void didChangeDependencies() {
-    super.didChangeDependencies();
-    initController();
-  }
-=======
   final MemoryController controller;
->>>>>>> 3aca42bf
 
   @override
   Widget build(BuildContext context) {
@@ -68,11 +53,7 @@
         ),
         const SizedBox(width: denseSpacing),
         SettingsOutlinedButton(
-<<<<<<< HEAD
-          onPressed: _openSettingsDialog,
-=======
           onPressed: () => _openSettingsDialog(context),
->>>>>>> 3aca42bf
           tooltip: 'Open memory settings',
         ),
       ],
