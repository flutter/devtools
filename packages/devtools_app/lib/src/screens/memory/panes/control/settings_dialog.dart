// Copyright 2019 The Chromium Authors. All rights reserved.
// Use of this source code is governed by a BSD-style license that can be
// found in the LICENSE file.

import 'package:flutter/material.dart';
import 'package:flutter/services.dart';

import '../../../../shared/common_widgets.dart';
import '../../../../shared/dialogs.dart';
import '../../../../shared/globals.dart';
import '../../../../shared/theme.dart';
import '../../memory_controller.dart';

/// The dialog keys for testing purposes.
@visibleForTesting
class MemorySettingDialogKeys {
  static const Key showAndroidChartCheckBox = ValueKey('showAndroidChart');
}

class MemorySettingsDialog extends StatelessWidget {
  const MemorySettingsDialog(this.controller);

  final MemoryController controller;

  @override
  Widget build(BuildContext context) {
    final theme = Theme.of(context);
    return DevToolsDialog(
      title: const DialogTitleText('Memory Settings'),
      includeDivider: false,
      content: Container(
        width: defaultDialogWidth,
        child: Column(
          mainAxisSize: MainAxisSize.min,
          crossAxisAlignment: CrossAxisAlignment.start,
          children: [
            CheckboxSetting(
              notifier: preferences.memory.androidCollectionEnabled,
              title:
                  'Show Android memory chart in addition to Dart memory chart',
              checkboxKey: MemorySettingDialogKeys.showAndroidChartCheckBox,
            ),
            const SizedBox(height: defaultSpacing),
            Row(
              children: [
<<<<<<< HEAD
                Text(
                  'Limit for number of listed references in console:',
                  style: theme.regularTextStyle,
=======
                Expanded(
                  child: Column(
                    crossAxisAlignment: CrossAxisAlignment.start,
                    children: [
                      Text(
                        'Limit for number of listed items in console.',
                        style: theme.regularTextStyle,
                      ),
                      Text(
                        'Number of listed items may be less in case of filtering. '
                        'For example, when the screen '
                        'first requests live items from application and then '
                        'shows only items presented in heap snapshot.',
                        style: theme.subtleTextStyle,
                      ),
                    ],
                  ),
>>>>>>> c514c688
                ),
                const SizedBox(width: defaultSpacing),
                SizedBox(
                  width: defaultTextFieldNumberWidth,
                  child: TextField(
                    decoration: dialogTextFieldDecoration,
                    controller: TextEditingController(
                      text: preferences.memory.refLimit.value.toString(),
                    ),
                    inputFormatters: <TextInputFormatter>[
                      // Only positive integers.
                      FilteringTextInputFormatter.allow(
                        RegExp(r'^[1-9][0-9]*'),
                      ),
                    ],
                    onChanged: (String text) {
                      final newValue = int.parse(text);
                      preferences.memory.refLimit.value = newValue;
                    },
                  ),
                ),
              ],
<<<<<<< HEAD
            )
=======
            ),
>>>>>>> c514c688
          ],
        ),
      ),
      actions: const [
        DialogCloseButton(),
      ],
    );
  }
}<|MERGE_RESOLUTION|>--- conflicted
+++ resolved
@@ -43,11 +43,6 @@
             const SizedBox(height: defaultSpacing),
             Row(
               children: [
-<<<<<<< HEAD
-                Text(
-                  'Limit for number of listed references in console:',
-                  style: theme.regularTextStyle,
-=======
                 Expanded(
                   child: Column(
                     crossAxisAlignment: CrossAxisAlignment.start,
@@ -65,7 +60,6 @@
                       ),
                     ],
                   ),
->>>>>>> c514c688
                 ),
                 const SizedBox(width: defaultSpacing),
                 SizedBox(
@@ -88,11 +82,7 @@
                   ),
                 ),
               ],
-<<<<<<< HEAD
-            )
-=======
             ),
->>>>>>> c514c688
           ],
         ),
       ),
