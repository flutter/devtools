--- conflicted
+++ resolved
@@ -12,10 +12,7 @@
 import '../../memory_controller.dart';
 import '../../primitives/ui.dart';
 import '../chart/chart_pane_controller.dart';
-<<<<<<< HEAD
 import 'chart_button.dart';
-=======
->>>>>>> 3aca42bf
 
 class PrimaryControls extends StatelessWidget {
   const PrimaryControls({
@@ -25,22 +22,7 @@
   }) : super(key: key);
 
   final MemoryChartPaneController chartController;
-<<<<<<< HEAD
-
-  @override
-  State<PrimaryControls> createState() => _PrimaryControlsState();
-}
-
-class _PrimaryControlsState extends State<PrimaryControls>
-    with ProvidedControllerMixin<MemoryController, PrimaryControls> {
-  @override
-  void didChangeDependencies() {
-    super.didChangeDependencies();
-    initController();
-  }
-=======
   final MemoryController controller;
->>>>>>> 3aca42bf
 
   void _clearTimeline() {
     ga.select(analytics_constants.memory, analytics_constants.clear);
@@ -89,21 +71,6 @@
 
   @override
   Widget build(BuildContext context) {
-<<<<<<< HEAD
-    return Row(
-      mainAxisSize: MainAxisSize.min,
-      children: [
-        const ChartButton(),
-        const SizedBox(width: defaultSpacing),
-        ClearButton(
-          onPressed: controller.memorySource == MemoryController.liveFeed
-              ? _clearTimeline
-              : null,
-          minScreenWidthForTextBeforeScaling: primaryControlsMinVerboseWidth,
-          tooltip: 'Clear all data on the memory screen.',
-        ),
-      ],
-=======
     return ValueListenableBuilder<bool>(
       valueListenable: preferences.memory.showChart,
       builder: (_, showChart, __) => IconLabelButton(
@@ -115,7 +82,6 @@
         onPressed: () => preferences.memory.showChart.value =
             !preferences.memory.showChart.value,
       ),
->>>>>>> 3aca42bf
     );
   }
 }