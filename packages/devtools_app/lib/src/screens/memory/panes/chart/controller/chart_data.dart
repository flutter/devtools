// Copyright 2024 The Chromium Authors. All rights reserved.
// Use of this source code is governed by a BSD-style license that can be
// found in the LICENSE file.

import 'package:collection/collection.dart';
import 'package:flutter/foundation.dart';

import '../../../../../../devtools_app.dart';
import '../../../shared/primitives/memory_timeline.dart';
import '../data/primitives.dart';

class _Json {
  static const isDeviceAndroid = 'isAndroid';
  static const timeline = 'timeline';
  static const interval = 'interval';
  static const isLegendVisible = 'isLegendVisible';
}

/// Chart data, that should be saved when transferred to offline data mode.
class ChartData {
  ChartData({
    required DevToolsMode mode,
    this.isDeviceAndroid,
    MemoryTimeline? timeline,
    ChartInterval? interval,
    bool? isLegendVisible,
<<<<<<< HEAD
  }) : assert(
=======
  })  : assert(
>>>>>>> f1326156
          mode == DevToolsMode.connected ||
              (mode == DevToolsMode.offlineData &&
                  isDeviceAndroid != null &&
                  timeline != null &&
                  interval != null &&
                  isLegendVisible != null),
<<<<<<< HEAD
        ) {
    this.timeline = timeline ?? MemoryTimeline();
    _displayInterval =
        ValueNotifier<ChartInterval>(interval ?? ChartInterval.theDefault);
    _isLegendVisible = ValueNotifier<bool>(isLegendVisible ?? true);
=======
        ),
        _displayInterval =
            ValueNotifier<ChartInterval>(interval ?? ChartInterval.theDefault),
        _isLegendVisible = ValueNotifier<bool>(isLegendVisible ?? true) {
    this.timeline = timeline ?? MemoryTimeline();
>>>>>>> f1326156
  }

  factory ChartData.fromJson(Map<String, dynamic> json) {
    final result = ChartData(
      mode: DevToolsMode.offlineData,
      isDeviceAndroid: json[_Json.isDeviceAndroid] as bool? ?? false,
      timeline:
          MemoryTimeline.fromJson(json[_Json.timeline] as Map<String, dynamic>),
<<<<<<< HEAD
      interval: ChartInterval.values
              .firstWhereOrNull((i) => i.name == json[_Json.interval]) ??
=======
      interval: ChartInterval.byName(json[_Json.interval]) ??
>>>>>>> f1326156
          ChartInterval.theDefault,
      isLegendVisible: json[_Json.isLegendVisible] as bool?,
    );
    return result;
  }

  Map<String, dynamic> toJson() {
    return {
      _Json.isDeviceAndroid: isDeviceAndroid ?? false,
<<<<<<< HEAD
      _Json.timeline: timeline,
=======
      _Json.timeline: timeline.toJson(),
>>>>>>> f1326156
      _Json.interval: displayInterval.name,
      _Json.isLegendVisible: isLegendVisible.value,
    };
  }

<<<<<<< HEAD
  /// Wether device is android.
=======
  /// Whether the device is an Android device.
>>>>>>> f1326156
  ///
  /// If connected to application, this value is set after the class creation,
  /// by the instance owner.
  bool? isDeviceAndroid;

  late final MemoryTimeline timeline;

  /// Default is to display default tick width based on width of chart of the collected
  /// data in the chart.
  ChartInterval get displayInterval => _displayInterval.value;
<<<<<<< HEAD
  late final ValueNotifier<ChartInterval> _displayInterval;
=======
  final ValueNotifier<ChartInterval> _displayInterval;
>>>>>>> f1326156
  set displayInterval(ChartInterval interval) {
    _displayInterval.value = interval;
  }

  ValueListenable<bool> get isLegendVisible => _isLegendVisible;
  late final ValueNotifier<bool> _isLegendVisible;
  bool toggleLegendVisibility() =>
      _isLegendVisible.value = !_isLegendVisible.value;

  void dispose() {
    _displayInterval.dispose();
    _isLegendVisible.dispose();
  }
}<|MERGE_RESOLUTION|>--- conflicted
+++ resolved
@@ -2,10 +2,9 @@
 // Use of this source code is governed by a BSD-style license that can be
 // found in the LICENSE file.
 
-import 'package:collection/collection.dart';
 import 'package:flutter/foundation.dart';
 
-import '../../../../../../devtools_app.dart';
+import '../../../../../shared/primitives/simple_items.dart';
 import '../../../shared/primitives/memory_timeline.dart';
 import '../data/primitives.dart';
 
@@ -24,30 +23,18 @@
     MemoryTimeline? timeline,
     ChartInterval? interval,
     bool? isLegendVisible,
-<<<<<<< HEAD
-  }) : assert(
-=======
   })  : assert(
->>>>>>> f1326156
           mode == DevToolsMode.connected ||
               (mode == DevToolsMode.offlineData &&
                   isDeviceAndroid != null &&
                   timeline != null &&
                   interval != null &&
                   isLegendVisible != null),
-<<<<<<< HEAD
-        ) {
-    this.timeline = timeline ?? MemoryTimeline();
-    _displayInterval =
-        ValueNotifier<ChartInterval>(interval ?? ChartInterval.theDefault);
-    _isLegendVisible = ValueNotifier<bool>(isLegendVisible ?? true);
-=======
         ),
         _displayInterval =
             ValueNotifier<ChartInterval>(interval ?? ChartInterval.theDefault),
         _isLegendVisible = ValueNotifier<bool>(isLegendVisible ?? true) {
     this.timeline = timeline ?? MemoryTimeline();
->>>>>>> f1326156
   }
 
   factory ChartData.fromJson(Map<String, dynamic> json) {
@@ -56,12 +43,7 @@
       isDeviceAndroid: json[_Json.isDeviceAndroid] as bool? ?? false,
       timeline:
           MemoryTimeline.fromJson(json[_Json.timeline] as Map<String, dynamic>),
-<<<<<<< HEAD
-      interval: ChartInterval.values
-              .firstWhereOrNull((i) => i.name == json[_Json.interval]) ??
-=======
       interval: ChartInterval.byName(json[_Json.interval]) ??
->>>>>>> f1326156
           ChartInterval.theDefault,
       isLegendVisible: json[_Json.isLegendVisible] as bool?,
     );
@@ -71,21 +53,13 @@
   Map<String, dynamic> toJson() {
     return {
       _Json.isDeviceAndroid: isDeviceAndroid ?? false,
-<<<<<<< HEAD
       _Json.timeline: timeline,
-=======
-      _Json.timeline: timeline.toJson(),
->>>>>>> f1326156
       _Json.interval: displayInterval.name,
       _Json.isLegendVisible: isLegendVisible.value,
     };
   }
 
-<<<<<<< HEAD
-  /// Wether device is android.
-=======
   /// Whether the device is an Android device.
->>>>>>> f1326156
   ///
   /// If connected to application, this value is set after the class creation,
   /// by the instance owner.
@@ -96,11 +70,7 @@
   /// Default is to display default tick width based on width of chart of the collected
   /// data in the chart.
   ChartInterval get displayInterval => _displayInterval.value;
-<<<<<<< HEAD
-  late final ValueNotifier<ChartInterval> _displayInterval;
-=======
   final ValueNotifier<ChartInterval> _displayInterval;
->>>>>>> f1326156
   set displayInterval(ChartInterval interval) {
     _displayInterval.value = interval;
   }
