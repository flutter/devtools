--- conflicted
+++ resolved
@@ -25,31 +25,16 @@
         ) {
     if (mode == ControllerCreationMode.connected) {
       this.data = ChartData(mode: ControllerCreationMode.connected);
-<<<<<<< HEAD
-      _chartConnection = ChartVmConnection(
-        this.data.timeline,
-        isAndroidChartVisible: isAndroidChartVisible,
-      );
     } else {
       this.data = data!;
-      _chartConnection = null;
-=======
-    } else {
-      this.data = data!;
->>>>>>> 9e7a0fad
       // Setting paused to false, because `recomputeChartData` is noop when it is true.
       _paused.value = false;
       recomputeChartData();
       _paused.value = true;
     }
 
-<<<<<<< HEAD
-    _updateChartVisibility();
-    addAutoDisposeListener(isChartVisible, _updateChartVisibility);
-=======
     _maybeUpdateChart();
     addAutoDisposeListener(isChartVisible, _maybeUpdateChart);
->>>>>>> 9e7a0fad
 
     _maybeCalculateAndroidChartVisibility();
     addAutoDisposeListener(
@@ -63,11 +48,7 @@
 
   late final ChartData data;
 
-<<<<<<< HEAD
-  late final ChartVmConnection? _chartConnection;
-=======
   ChartVmConnection? _chartConnection;
->>>>>>> 9e7a0fad
 
   late final EventChartController event =
       EventChartController(data.timeline, paused: paused);
@@ -112,14 +93,6 @@
   }
 
   ValueListenable<bool> get isChartVisible => preferences.memory.showChart;
-<<<<<<< HEAD
-  void _updateChartVisibility() {
-    if (isChartVisible.value &&
-        mode != ControllerCreationMode.offlineData &&
-        serviceConnection.serviceManager.connectedState.value.connected) {
-      _chartConnection!.maybeInit();
-      resume();
-=======
 
   void _maybeUpdateChart() {
     if (!isChartVisible.value) return;
@@ -136,7 +109,6 @@
           data.isDeviceAndroid ??= false;
         }
       }
->>>>>>> 9e7a0fad
     }
     _maybeCalculateAndroidChartVisibility();
   }
