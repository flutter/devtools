--- conflicted
+++ resolved
@@ -13,15 +13,11 @@
 import '../data/primitives.dart';
 import 'memory_tracker.dart';
 
-<<<<<<< HEAD
-typedef _AsyncVoidCallback = Future<void> Function();
-=======
 enum _ConnectionState {
   notInitialized,
   connected,
   stopped,
 }
->>>>>>> f1326156
 
 /// Connection between chart and application.
 ///
@@ -46,70 +42,6 @@
     isAndroidChartVisible: isAndroidChartVisible,
   );
 
-<<<<<<< HEAD
-  Timer? _pollingTimer;
-
-  /// If completed, this instance was connected to the application.
-  final Completer<void> _connected = Completer();
-
-  /// If true, the instance lost connection to the application.
-  final Completer<void> _disconnected = Completer();
-
-  late final isDeviceAndroid = _isDevToolsCurrentlyConnected()
-      ? serviceConnection.serviceManager.vm?.operatingSystem == 'android'
-      : false;
-
-  /// True if DevTools is in connected mode and the connection to the app is alive.
-  bool _isDevToolsCurrentlyConnected() =>
-      // Theoretically it should be enough to check only connectedState.value.connected,
-      // but practically these values are not always in sync and, if at least
-      // on of them means disconnection this class consider the connection as lost,
-      // and stops interaction with it.
-      !offlineDataController.showingOfflineData.value &&
-      serviceConnection.serviceManager.connectedState.value.connected &&
-      serviceConnection.serviceManager.connectedApp != null;
-
-  Future<void> maybeConnect() async {
-    if (_connected.isCompleted || _disconnected.isCompleted) return;
-    _connected.complete();
-    await _runSafely(() async {
-      await serviceConnection.serviceManager.onServiceAvailable;
-      autoDisposeStreamSubscription(
-        serviceConnection.serviceManager.service!.onExtensionEvent
-            .listen(_memoryTracker.onMemoryData),
-      );
-      autoDisposeStreamSubscription(
-        serviceConnection.serviceManager.service!.onGCEvent
-            .listen(_memoryTracker.onGCEvent),
-      );
-      await _onPoll();
-    });
-  }
-
-  Future<void> _onPoll() async {
-    assert(_connected.isCompleted);
-    if (_disconnected.isCompleted) return;
-    await _runSafely(() async {
-      _pollingTimer = null;
-      await _memoryTracker.pollMemory();
-      _pollingTimer = Timer(chartUpdateDelay, _onPoll);
-    });
-  }
-
-  /// Run callback resiliently to disconnect.
-  Future<void> _runSafely(_AsyncVoidCallback callback) async {
-    if (_disconnected.isCompleted) return;
-    try {
-      await callback();
-    } catch (e) {
-      if (_isDevToolsCurrentlyConnected()) {
-        rethrow;
-      } else {
-        _disconnected.complete();
-        _pollingTimer?.cancel();
-      }
-    }
-=======
   DebounceTimer? _polling;
 
   _ConnectionState _connectionState = _ConnectionState.notInitialized;
@@ -178,7 +110,6 @@
         }
       },
     );
->>>>>>> f1326156
   }
 
   @override
