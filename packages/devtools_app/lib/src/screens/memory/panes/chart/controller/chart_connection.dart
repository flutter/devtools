// Copyright 2024 The Chromium Authors. All rights reserved.
// Use of this source code is governed by a BSD-style license that can be
// found in the LICENSE file.

import 'package:devtools_app_shared/utils.dart';
import 'package:flutter/foundation.dart';

import '../../../../../shared/globals.dart';
import '../../../../../shared/utils.dart';
import '../../../shared/primitives/memory_timeline.dart';
import '../data/primitives.dart';
import 'memory_tracker.dart';

/// Connection between chart and application.
///
/// The connection consists of listeners to events from vm and
/// ongoing requests to vm service for current memory usage.
///
/// When user pauses the chart, the data is still collected.
///
/// Does not fail in case of accidental disconnect.
///
/// All interactions between chart and vm are initiated by this class.
/// So, if this class is not instantiated, the interaction does not happen.
class ChartVmConnection extends DisposableController
    with AutoDisposeControllerMixin {
  ChartVmConnection(this.timeline, {required this.isAndroidChartVisible});

  final MemoryTimeline timeline;
  final ValueListenable<bool> isAndroidChartVisible;

  late final MemoryTracker _memoryTracker = MemoryTracker(
    timeline,
    isAndroidChartVisible: isAndroidChartVisible,
  );

  bool initialized = false;

  DebounceTimer? _polling;

  late final bool isDeviceAndroid;

<<<<<<< HEAD
  void maybeInit() async {
    if (initialized) return;

    // We do this check for cases of accidental disconnect, in order to avoid
    // failure for initialization of `isDeviceAndroid` next line.
    if (!serviceConnection.serviceManager.connectedState.value.connected) {
      isDeviceAndroid = false;
      initialized = true;
      return;
    }
=======
  /// Initializes the connection.
  ///
  /// This method should be called without async gap after validation that
  /// the application is still connected.
  void init() {
    if (initialized) return;

    assert(serviceConnection.serviceManager.connectedState.value.connected);
>>>>>>> 9e7a0fad

    isDeviceAndroid =
        serviceConnection.serviceManager.vm?.operatingSystem == 'android';

    addAutoDisposeListener(serviceConnection.serviceManager.connectedState, () {
      final connected =
          serviceConnection.serviceManager.connectedState.value.connected;
      if (!connected) {
        _polling?.cancel();
      }
    });

    autoDisposeStreamSubscription(
      serviceConnection.serviceManager.service!.onExtensionEvent
          .listen(_memoryTracker.onMemoryData),
    );

    autoDisposeStreamSubscription(
      serviceConnection.serviceManager.service!.onGCEvent
          .listen(_memoryTracker.onGCEvent),
    );

    _polling = DebounceTimer.periodic(
      chartUpdateDelay,
      () async {
        if (!serviceConnection.serviceManager.connectedState.value.connected) {
<<<<<<< HEAD
=======
          _polling?.cancel();
>>>>>>> 9e7a0fad
          return;
        }
        try {
          await _memoryTracker.pollMemory();
        } catch (e) {
          if (serviceConnection.serviceManager.connectedState.value.connected) {
            rethrow;
          }
        }
      },
    );

    initialized = true;
  }

  @override
  void dispose() {
    _polling?.cancel();
    _polling?.dispose();
    _polling = null;
    super.dispose();
  }
}<|MERGE_RESOLUTION|>--- conflicted
+++ resolved
@@ -40,18 +40,6 @@
 
   late final bool isDeviceAndroid;
 
-<<<<<<< HEAD
-  void maybeInit() async {
-    if (initialized) return;
-
-    // We do this check for cases of accidental disconnect, in order to avoid
-    // failure for initialization of `isDeviceAndroid` next line.
-    if (!serviceConnection.serviceManager.connectedState.value.connected) {
-      isDeviceAndroid = false;
-      initialized = true;
-      return;
-    }
-=======
   /// Initializes the connection.
   ///
   /// This method should be called without async gap after validation that
@@ -60,7 +48,6 @@
     if (initialized) return;
 
     assert(serviceConnection.serviceManager.connectedState.value.connected);
->>>>>>> 9e7a0fad
 
     isDeviceAndroid =
         serviceConnection.serviceManager.vm?.operatingSystem == 'android';
@@ -87,10 +74,7 @@
       chartUpdateDelay,
       () async {
         if (!serviceConnection.serviceManager.connectedState.value.connected) {
-<<<<<<< HEAD
-=======
           _polling?.cancel();
->>>>>>> 9e7a0fad
           return;
         }
         try {
