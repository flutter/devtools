// Copyright 2019 The Chromium Authors. All rights reserved.
// Use of this source code is governed by a BSD-style license that can be
// found in the LICENSE file.

import 'package:flutter/material.dart';
import 'package:flutter/services.dart';

import '../../../../charts/chart_controller.dart';
import '../../../../primitives/auto_dispose_mixin.dart';
import '../../../../primitives/utils.dart';
import '../../../../shared/common_widgets.dart';
import '../../../../shared/globals.dart';
import '../../../../shared/theme.dart';
import '../../../../shared/utils.dart';
import '../../memory_controller.dart';
import '../../primitives/painting.dart';
import 'chart_control_pane.dart';
import 'chart_pane_controller.dart';
import 'memory_android_chart.dart';
import 'memory_charts.dart';
import 'memory_events_pane.dart';
import 'memory_vm_chart.dart';

class MemoryChartPane extends StatefulWidget {
  const MemoryChartPane({
    Key? key,
    required this.chartController,
    required this.keyFocusNode,
  }) : super(key: key);
  final MemoryChartPaneController chartController;

  /// Which widget's key press will be handled by chart.
  final FocusNode keyFocusNode;

  static final hoverKey = GlobalKey(debugLabel: 'Chart Hover');

  @override
  State<MemoryChartPane> createState() => _MemoryChartPaneState();
}

class _MemoryChartPaneState extends State<MemoryChartPane>
    with
        AutoDisposeMixin,
        SingleTickerProviderStateMixin,
        ProvidedControllerMixin<MemoryController, MemoryChartPane> {
  OverlayEntry? _hoverOverlayEntry;

  static const _hoverXOffset = 10;
  static const _hoverYOffset = 0.0;

  static double get _hoverWidth => scaleByFontFactor(225.0);
  static const _hover_card_border_width = 2.0;

  // TODO(terry): Compute below heights dynamically.
  static double get _hoverHeightMinimum => scaleByFontFactor(42.0);
  static double get hoverItemHeight => scaleByFontFactor(18.0);

  /// One extension event to display (4 lines).
  static double get _hoverOneEventsHeight => scaleByFontFactor(82.0);

  /// Many extension events to display.
  static double get _hoverEventsHeight => scaleByFontFactor(120.0);

  static double _computeHoverHeight(
    int eventsCount,
    int tracesCount,
    int extensionEventsCount,
  ) =>
      _hoverHeightMinimum +
      (eventsCount * hoverItemHeight) +
      _hover_card_border_width +
      (tracesCount * hoverItemHeight) +
      (extensionEventsCount > 0
          ? (extensionEventsCount == 1
              ? _hoverOneEventsHeight
              : _hoverEventsHeight)
          : 0);

  @override
  void didChangeDependencies() {
    super.didChangeDependencies();
    if (!initController()) return;

    // TODO(polinach): generalize three addAutoDisposeListener below.
    addAutoDisposeListener(widget.chartController.event.tapLocation, () {
      if (widget.chartController.event.tapLocation.value != null) {
        if (_hoverOverlayEntry != null) {
          _hideHover();
        }
        final tapLocation = widget.chartController.event.tapLocation.value;
        if (tapLocation?.tapDownDetails != null) {
          final tapData = tapLocation!;
          final index = tapData.index;
          final timestamp = tapData.timestamp!;

          final copied = TapLocation.copy(tapLocation);
          widget.chartController.vm.tapLocation.value = copied;
          widget.chartController.android.tapLocation.value = copied;

          final allValues = ChartsValues(controller, index, timestamp);
          _showHover(
            context,
            allValues,
            tapData.tapDownDetails!.globalPosition,
          );
        }
      }
    });

    addAutoDisposeListener(widget.chartController.vm.tapLocation, () {
      if (widget.chartController.vm.tapLocation.value != null) {
        if (_hoverOverlayEntry != null) {
          _hideHover();
        }
        final tapLocation = widget.chartController.vm.tapLocation.value;
        if (tapLocation?.tapDownDetails != null) {
          final tapData = tapLocation!;
          final index = tapData.index;
          final timestamp = tapData.timestamp!;

          final copied = TapLocation.copy(tapLocation);
          widget.chartController.event.tapLocation.value = copied;
          widget.chartController.android.tapLocation.value = copied;

          final allValues = ChartsValues(controller, index, timestamp);

          _showHover(
            context,
            allValues,
            tapData.tapDownDetails!.globalPosition,
          );
        }
      }
    });

    addAutoDisposeListener(widget.chartController.android.tapLocation, () {
      if (widget.chartController.android.tapLocation.value != null) {
        if (_hoverOverlayEntry != null) {
          _hideHover();
        }
        final tapLocation = widget.chartController.android.tapLocation.value;
        if (tapLocation?.tapDownDetails != null) {
          final tapData = tapLocation!;
          final index = tapData.index;
          final timestamp = tapData.timestamp!;

          final copied = TapLocation.copy(tapLocation);
          widget.chartController.event.tapLocation.value = copied;
          widget.chartController.vm.tapLocation.value = copied;

          final allValues = ChartsValues(controller, index, timestamp);

          _showHover(
            context,
            allValues,
            tapData.tapDownDetails!.globalPosition,
          );
        }
      }
    });

    addAutoDisposeListener(controller.refreshCharts, () {
      setState(() {
        widget.chartController.recomputeChartData();
      });
    });

    // There is no listener passed, so SetState will be invoked.
    addAutoDisposeListener(controller.isAndroidChartVisibleNotifier);

    _updateListeningState();
  }

  void _updateListeningState() async {
    await serviceManager.onServiceAvailable;

    if (!controller.hasStarted) {
      await controller.startTimeline();

      // TODO(terry): Need to set the initial state of buttons.
/*
      pauseButton.disabled = false;
      resumeButton.disabled = true;

      vmMemorySnapshotButton.disabled = false;
      resetAccumulatorsButton.disabled = false;
      gcNowButton.disabled = false;

      memoryChart.disabled = false;
*/
    }
  }

  @override
  Widget build(BuildContext context) {
    const memoryEventsPainHeight = 70.0;
    return ValueListenableBuilder<bool>(
      valueListenable: preferences.memory.showChart,
      builder: (_, showChart, __) {
<<<<<<< HEAD
=======
        // TODO(https://github.com/flutter/devtools/issues/4576): animate
        // showing and hiding the chart.
>>>>>>> 5ac451cc
        if (!showChart) return const SizedBox.shrink();

        return RawKeyboardListener(
          focusNode: widget.keyFocusNode,
          onKey: (RawKeyEvent event) {
            if (event.isKeyPressed(LogicalKeyboardKey.escape)) {
              _hideHover();
            }
          },
          autofocus: true,
          child: Row(
            crossAxisAlignment: CrossAxisAlignment.start,
            children: [
              Expanded(
                child: Column(
                  children: [
                    SizedBox(
                      height: memoryEventsPainHeight,
                      child: MemoryEventsPane(widget.chartController.event),
                    ),
                    MemoryVMChart(widget.chartController.vm),
                    if (controller.isAndroidChartVisibleNotifier.value)
                      SizedBox(
                        height: defaultChartHeight,
                        child: MemoryAndroidChart(
                          widget.chartController.android,
                        ),
                      ),
                  ],
                ),
              ),
              ChartControlPane(
                chartController: widget.chartController,
              ),
            ],
          ),
        );
      },
    );
  }

  @override
  void dispose() {
    _hideHover(); // hover will leak if not hide
    controller.stopTimeLine();
    super.dispose();
  }

  List<Widget> _displayVmDataInHover(ChartsValues chartsValues) =>
      _dataToDisplay(
        chartsValues.displayVmDataToDisplay(widget.chartController.vm.traces),
      );

  List<Widget> _displayAndroidDataInHover(ChartsValues chartsValues) {
    const dividerLineVerticalSpace = 2.0;
    const dividerLineHorizontalSpace = 20.0;
    const totalDividerLineHorizontalSpace = dividerLineHorizontalSpace * 2;

    if (!controller.isAndroidChartVisibleNotifier.value) return [];

    final androidDataDisplayed = chartsValues
        .androidDataToDisplay(widget.chartController.android.traces);

    // Separator between Android data.
    // TODO(terry): Why Center widget doesn't work (parent width is bigger/centered too far right).
    //              Is it centering on a too wide Overlay?
    final width = _hoverWidth -
        totalDividerLineHorizontalSpace -
        DashedLine.defaultDashWidth;
    final dashedColor = Colors.grey.shade600;

    return _dataToDisplay(
      androidDataDisplayed,
      firstWidget: Align(
        alignment: Alignment.topLeft,
        child: Padding(
          padding: const EdgeInsets.symmetric(
            vertical: dividerLineVerticalSpace,
            horizontal: dividerLineHorizontalSpace,
          ),
          child: CustomPaint(painter: DashedLine(width, dashedColor)),
        ),
      ),
    );
  }

  void _showHover(
    BuildContext context,
    ChartsValues chartsValues,
    Offset position,
  ) {
    final theme = Theme.of(context);
    final focusColor = theme.focusColor;
    final colorScheme = theme.colorScheme;

    final box = MemoryChartPane.hoverKey.currentContext!.findRenderObject()
        as RenderBox;
    final renderBoxWidth = box.size.width;

    // Display hover to left of right side of position.
    double xPosition = position.dx + _hoverXOffset;
    if (xPosition + _hoverWidth > renderBoxWidth) {
      xPosition = position.dx - _hoverWidth - _hoverXOffset;
    }

    double totalHoverHeight;
    int totalTraces;
    if (controller.isAndroidChartVisibleNotifier.value) {
      totalTraces = chartsValues.vmData.entries.length -
          1 +
          chartsValues.androidData.entries.length;
    } else {
      totalTraces = chartsValues.vmData.entries.length - 1;
    }

    totalHoverHeight = _computeHoverHeight(
      chartsValues.eventCount,
      totalTraces,
      chartsValues.extensionEventsLength,
    );

    final displayTimestamp = prettyTimestamp(chartsValues.timestamp);

    final hoverHeading = theme.hoverTitleTextStyle;

    final OverlayState overlayState = Overlay.of(context)!;
    _hoverOverlayEntry ??= OverlayEntry(
      builder: (context) => Positioned(
        top: position.dy + _hoverYOffset,
        left: xPosition,
        height: totalHoverHeight,
        child: Container(
          padding: const EdgeInsets.fromLTRB(0, 5, 0, 8),
          decoration: BoxDecoration(
            color: colorScheme.defaultBackgroundColor,
            border: Border.all(
              color: focusColor,
              width: _hover_card_border_width,
            ),
            borderRadius: BorderRadius.circular(10.0),
          ),
          width: _hoverWidth,
          child: Column(
            crossAxisAlignment: CrossAxisAlignment.start,
            children: [
              Container(
                width: _hoverWidth,
                padding: const EdgeInsets.only(bottom: 4),
                child: Text(
                  'Time $displayTimestamp',
                  style: hoverHeading,
                  textAlign: TextAlign.center,
                ),
              ),
            ]
              ..addAll(_displayEventsInHover(chartsValues))
              ..addAll(_displayVmDataInHover(chartsValues))
              ..addAll(_displayAndroidDataInHover(chartsValues))
              ..addAll(_displayExtensionEventsInHover(chartsValues)),
          ),
        ),
      ),
    );

    overlayState.insert(_hoverOverlayEntry!);
  }

  List<Widget> _dataToDisplay(
    Map<String, Map<String, Object?>> dataToDisplay, {
    Widget? firstWidget,
  }) {
    final results = <Widget>[];

    if (firstWidget != null) results.add(firstWidget);

    for (var entry in dataToDisplay.entries) {
      final image = entry.value.keys.contains(renderImage)
          ? entry.value[renderImage] as String?
          : null;
      final color = entry.value.keys.contains(renderLine)
          ? entry.value[renderLine] as Color?
          : null;
      final dashedLine = entry.value.keys.contains(renderDashed)
          ? entry.value[renderDashed]
          : false;

      results.add(
        _hoverRow(
          name: entry.key,
          colorPatch: color,
          dashed: dashedLine == true,
          image: image,
          hasNumeric: true,
          scaleImage: true,
        ),
      );
    }

    return results;
  }

  Widget _hoverRow({
    required String name,
    String? image,
    Color? colorPatch,
    bool dashed = false,
    bool bold = true,
    bool hasNumeric = false,
    bool scaleImage = false,
    double leftPadding = 5.0,
  }) {
    final theme = Theme.of(context);
    final hoverTitleEntry = theme.hoverTextStyle;
    final hoverValueEntry = theme.hoverValueTextStyle;
    final hoverSmallEntry = theme.hoverSmallValueTextStyle;

    List<Widget> hoverPartImageLine(
      String name, {
      String? image,
      Color? colorPatch,
      bool dashed = false,
      double leftEdge = 5.0,
    }) {
      String displayName = name;
      // Empty string overflows, default value space.
      String displayValue = ' ';
      if (hasNumeric) {
        int startOfNumber = name.lastIndexOf(' ');

        final unitOrValue = name.substring(startOfNumber + 1);
        if (int.tryParse(unitOrValue) == null) {
          // Got a unit.
          startOfNumber = name.lastIndexOf(' ', startOfNumber - 1);
        }

        displayName = '${name.substring(0, startOfNumber)} ';
        displayValue = name.substring(startOfNumber + 1);
      }

      Widget traceColor;
      if (colorPatch != null) {
        if (dashed) {
          traceColor = createDashWidget(colorPatch);
        } else {
          traceColor = createSolidLine(colorPatch);
        }
      } else {
        traceColor = image == null
            ? const SizedBox()
            : scaleImage
                ? Image(
                    image: AssetImage(image),
                    width: 20,
                    height: 10,
                  )
                : Image(
                    image: AssetImage(image),
                  );
      }

      return [
        traceColor,
        const PaddedDivider(
          padding: EdgeInsets.only(left: denseRowSpacing),
        ),
        Text(displayName, style: bold ? hoverTitleEntry : hoverSmallEntry),
        Text(displayValue, style: hoverValueEntry),
      ];
    }

    final rowChildren = <Widget>[];

    rowChildren.addAll(
      hoverPartImageLine(
        name,
        image: image,
        colorPatch: colorPatch,
        dashed: dashed,
        leftEdge: leftPadding,
      ),
    );
    return Container(
      padding: const EdgeInsets.fromLTRB(5, 0, 0, 2),
      child: Row(
        children: rowChildren,
      ),
    );
  }

  void _hideHover() {
    if (_hoverOverlayEntry != null) {
      widget.chartController.event.tapLocation.value = null;
      widget.chartController.vm.tapLocation.value = null;
      widget.chartController.android.tapLocation.value = null;

      _hoverOverlayEntry?.remove();
      _hoverOverlayEntry = null;
    }
  }

  List<Widget> _displayExtensionEventsInHover(ChartsValues chartsValues) {
    final widgets = <Widget>[];

    final eventsDisplayed = chartsValues.extensionEventsToDisplay;

    for (var entry in eventsDisplayed.entries) {
      if (entry.key.endsWith(eventsDisplayName)) {
        widgets.add(
          Container(
            height: _hoverEventsHeight,
            child: ListView(
              shrinkWrap: true,
              primary: false,
              children: [
                _listItem(
                  allEvents: chartsValues.extensionEvents,
                  title: entry.key,
                  icon: Icons.dashboard,
                ),
              ],
            ),
          ),
        );
      } else {
        widgets.add(_hoverRow(name: entry.key, image: entry.value));

        /// Pull out the event name, and custom values.
        final output =
            _displayEvent(null, chartsValues.extensionEvents.first).trim();
        widgets.add(_hoverRow(name: output, bold: false, leftPadding: 0.0));
      }
    }
    return widgets;
  }

  List<Widget> _displayEventsInHover(ChartsValues chartsValues) {
    final results = <Widget>[];

    final colorScheme = Theme.of(context).colorScheme;
    final eventsDisplayed = chartsValues.eventsToDisplay(colorScheme.isLight);

    for (var entry in eventsDisplayed.entries) {
      final widget = _hoverRow(name: ' ${entry.key}', image: entry.value);
      results.add(widget);
    }

    return results;
  }

  Widget _listItem({
    required List<Map<String, Object>> allEvents,
    required String title,
    IconData? icon,
  }) {
    final widgets = <Widget>[];
    var index = 1;
    for (var event in allEvents) {
      final output = _displayEvent(index, event);
      widgets.add(_cardWidget(output));
      index++;
    }

    final theme = Theme.of(context);
    final colorScheme = theme.colorScheme;
    final hoverTextStyle = theme.hoverTextStyle;
    final contrastForeground = colorScheme.contrastForeground;
    final collapsedColor = colorScheme.defaultBackgroundColor;

    return Material(
      color: Colors.transparent,
      child: Theme(
        data: ThemeData(unselectedWidgetColor: contrastForeground),
        child: ExpansionTile(
          tilePadding: EdgeInsets.zero,
          childrenPadding: EdgeInsets.zero,
          leading: Container(
            padding: const EdgeInsets.fromLTRB(5, 4, 0, 0),
            child: Image(
              image: allEvents.length > 1
                  ? const AssetImage(eventsLegend)
                  : const AssetImage(eventLegend),
            ),
          ),
          backgroundColor: collapsedColor,
          collapsedBackgroundColor: collapsedColor,
          title: Text(title, style: hoverTextStyle),
          children: widgets,
        ),
      ),
    );
  }

  Widget _cardWidget(String value) {
    final theme = Theme.of(context);
    final colorScheme = theme.colorScheme;
    final hoverValueEntry = theme.hoverSmallValueTextStyle;
    final expandedGradient = colorScheme.verticalGradient;

    return Padding(
      padding: const EdgeInsets.only(bottom: 8),
      child: Container(
        width: _hoverWidth,
        decoration: BoxDecoration(
          gradient: expandedGradient,
        ),
        child: Row(
          children: [
            const SizedBox(width: 10),
            Text(
              value,
              overflow: TextOverflow.ellipsis,
              style: hoverValueEntry,
            ),
          ],
        ),
      ),
    );
  }

  String _displayEvent(int? index, Map<String, Object> event) {
    final output = StringBuffer();

    String? name;

    if (event[eventName] == devToolsEvent && event.containsKey(customEvent)) {
      final custom = event[customEvent] as Map<dynamic, dynamic>;
      name = custom[customEventName];
    } else {
      name = event[eventName] as String?;
    }

    output.writeln(index == null ? name : '$index. $name');
    output.write(_decodeEventValues(event));

    return output.toString();
  }

  String _decodeEventValues(Map<String, Object> event) {
    final output = StringBuffer();
    if (event[eventName] == imageSizesForFrameEvent) {
      // TODO(terry): Need a more generic event displayer.
      // Flutter event emit the event name and value.
      final data = (event[eventData] as Map).cast<String, Object>();
      final key = data.keys.first;
      output.writeln('${_longValueToShort(key)}');
      final values = data[key] as Map<dynamic, dynamic>;
      final displaySize = values[displaySizeInBytesData];
      final decodeSize = values[decodedSizeInBytesData];
      final outputSizes = '$displaySize/$decodeSize';
      if (outputSizes.length > 10) {
        output.writeln('Display/Decode Size=');
        output.write('    $outputSizes');
      } else {
        output.write('Display/Decode Size=$outputSizes');
      }
    } else if (event[eventName] == devToolsEvent &&
        event.containsKey(customEvent)) {
      final custom = event[customEvent] as Map<dynamic, dynamic>;
      final data = custom[customEventData];
      for (var key in data.keys) {
        output.write('$key=');
        output.writeln('${_longValueToShort(data[key])}');
      }
    } else {
      output.writeln('Unknown Event ${event[eventName]}');
    }

    return output.toString();
  }

  /// Long string need to show first part ... last part.
  static const _longStringLength = 34;
  static const _firstCharacters = 9;
  static const _lastCharacters = 20;

  // TODO(terry): Data could be long need better mechanism for long data e.g.,:
  //                const encoder = JsonEncoder.withIndent('  ');
  //                final displayData = encoder.convert(data);
  String _longValueToShort(String longValue) {
    var value = longValue;
    if (longValue.length > _longStringLength) {
      final firstPart = longValue.substring(0, _firstCharacters);
      final endPart = longValue.substring(longValue.length - _lastCharacters);
      value = '$firstPart...$endPart';
    }
    return value;
  }
}<|MERGE_RESOLUTION|>--- conflicted
+++ resolved
@@ -197,11 +197,8 @@
     return ValueListenableBuilder<bool>(
       valueListenable: preferences.memory.showChart,
       builder: (_, showChart, __) {
-<<<<<<< HEAD
-=======
         // TODO(https://github.com/flutter/devtools/issues/4576): animate
         // showing and hiding the chart.
->>>>>>> 5ac451cc
         if (!showChart) return const SizedBox.shrink();
 
         return RawKeyboardListener(
