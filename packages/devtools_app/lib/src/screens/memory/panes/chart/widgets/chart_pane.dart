// Copyright 2019 The Chromium Authors. All rights reserved.
// Use of this source code is governed by a BSD-style license that can be
// found in the LICENSE file.

import 'package:devtools_app_shared/ui.dart';
import 'package:devtools_app_shared/utils.dart';
import 'package:flutter/material.dart';
import 'package:flutter/services.dart';

import '../../../../../shared/charts/chart_controller.dart';
import '../../../../../shared/common_widgets.dart';
import '../../../../../shared/globals.dart';
import '../../../../../shared/primitives/utils.dart';
import '../../../../../shared/ui/colors.dart';
import '../../../../../shared/utils.dart';
import '../../../shared/primitives/painting.dart';
import '../controller/chart_pane_controller.dart';
import '../data/charts.dart';
import 'chart_control_pane.dart';
import 'legend.dart';
import 'memory_chart.dart';

class MemoryChartPane extends StatefulWidget {
  const MemoryChartPane({
    super.key,
    required this.chart,
    required this.keyFocusNode,
  });
  final MemoryChartPaneController chart;

  /// Which widget's key press will be handled by chart.
  final FocusNode keyFocusNode;

  static final hoverKey = GlobalKey(debugLabel: 'Chart Hover');

  @override
  State<MemoryChartPane> createState() => _MemoryChartPaneState();
}

class _MemoryChartPaneState extends State<MemoryChartPane>
    with AutoDisposeMixin, SingleTickerProviderStateMixin {
  OverlayEntry? _hoverOverlayEntry;

  static const _hoverXOffset = 10;
  static const _hoverYOffset = 0.0;

  static double get _hoverWidth => scaleByFontFactor(225.0);
  static const _hoverCardBorderWidth = 2.0;

  // TODO(terry): Compute below heights dynamically.
  static double get _hoverHeightMinimum => scaleByFontFactor(42.0);
  static double get hoverItemHeight => scaleByFontFactor(17.0);

  /// One extension event to display (4 lines).
  static double get _hoverOneEventsHeight => scaleByFontFactor(82.0);

  /// Many extension events to display.
  static double get _hoverEventsHeight => scaleByFontFactor(120.0);

  static double _computeHoverHeight(
    int eventsCount,
    int tracesCount,
    int extensionEventsCount,
  ) =>
      _hoverHeightMinimum +
      (eventsCount * hoverItemHeight) +
      _hoverCardBorderWidth +
      (tracesCount * hoverItemHeight) +
      (extensionEventsCount > 0
          ? (extensionEventsCount == 1
              ? _hoverOneEventsHeight
              : _hoverEventsHeight)
          : 0);

  static int get _timestamp => DateTime.now().millisecondsSinceEpoch;

  void _addTapLocationListener(
    ValueNotifier<TapLocation?> tapLocation,
    List<ValueNotifier<TapLocation?>> allLocations,
  ) {
    addAutoDisposeListener(tapLocation, () {
      final value = tapLocation.value;
      if (value == null) return;

      if (_hoverOverlayEntry != null) {
        _hideHover();
        return;
      }

      final details = value.tapDownDetails;
      if (details == null) return;

      final copied = TapLocation.copy(value);
      for (var location in allLocations) {
        if (location != tapLocation) location.value = copied;
      }

      final allValues = ChartsValues(
        widget.chart.data.timeline,
        isAndroidChartVisible: widget.chart.isAndroidChartVisible,
        index: value.index,
        timestamp: value.timestamp ?? _timestamp,
      );

      _showHover(
        context,
        allValues,
        details.globalPosition,
      );
    });
  }

  @override
  void initState() {
    super.initState();
    _init();
  }

  @override
  void didUpdateWidget(covariant MemoryChartPane oldWidget) {
    super.didUpdateWidget(oldWidget);
    if (oldWidget.chart == widget.chart) return;
    _init();
  }

  void _init() {
    final allLocations = [
      widget.chart.event.tapLocation,
      widget.chart.vm.tapLocation,
      widget.chart.android.tapLocation,
    ];

    for (var location in allLocations) {
      _addTapLocationListener(location, allLocations);
    }

    // There is no listener passed, so SetState will be invoked.
    addAutoDisposeListener(
      widget.chart.isAndroidChartVisible,
    );
  }

  @override
  Widget build(BuildContext context) {
<<<<<<< HEAD
    print('!!!! build MemoryChartPane');
=======
    final sampleAdded = widget.chart.data.timeline.sampleAdded;
>>>>>>> 7af2302c
    const memoryEventsPainHeight = 70.0;
    return ValueListenableBuilder<bool>(
      valueListenable: preferences.memory.showChart,
      builder: (_, showChart, __) {
        if (!showChart) return const SizedBox.shrink();

        return KeyboardListener(
          focusNode: widget.keyFocusNode,
          onKeyEvent: (KeyEvent event) {
            if (event.isKeyDownOrRepeat &&
                event.logicalKey == LogicalKeyboardKey.escape) {
              _hideHover();
            }
          },
          autofocus: true,
          child: Row(
            crossAxisAlignment: CrossAxisAlignment.start,
            children: [
              // The chart.
              Expanded(
                child: Column(
                  children: [
                    SizedBox(
                      height: memoryEventsPainHeight,
                      child: MemoryChart(widget.chart.event, sampleAdded),
                    ),
                    MemoryChart(widget.chart.vm, sampleAdded),
                    if (widget.chart.isAndroidChartVisible.value)
                      SizedBox(
                        height: defaultChartHeight,
                        child: MemoryChart(widget.chart.android, sampleAdded),
                      ),
                  ],
                ),
              ),
              // The legend.
              MultiValueListenableBuilder(
                listenables: [
                  widget.chart.data.isLegendVisible,
                  widget.chart.isAndroidChartVisible,
                ],
                builder: (_, values, __) {
                  final isLegendVisible = values.first as bool;
                  final isAndroidChartVisible = values.second as bool;
                  if (!isLegendVisible) return const SizedBox.shrink();
                  return Padding(
                    padding: const EdgeInsets.only(
                      right: denseSpacing,
                      bottom: denseSpacing,
                    ),
                    child: MemoryChartLegend(
                      isAndroidVisible: isAndroidChartVisible,
                      chartController: widget.chart,
                    ),
                  );
                },
              ),
              // Chart control pane.
              ChartControlPane(
                chart: widget.chart,
              ),
            ],
          ),
        );
      },
    );
  }

  @override
  void dispose() {
    _hideHover();
    super.dispose();
  }

  List<Widget> _displayVmDataInHover(ChartsValues chartsValues) =>
      _dataToDisplay(
        chartsValues.displayVmDataToDisplay(widget.chart.vm.traces),
      );

  List<Widget> _displayAndroidDataInHover(ChartsValues chartsValues) {
    const dividerLineVerticalSpace = 2.0;
    const dividerLineHorizontalSpace = 20.0;
    const totalDividerLineHorizontalSpace = dividerLineHorizontalSpace * 2;

    if (!widget.chart.isAndroidChartVisible.value) {
      return [];
    }

    final androidDataDisplayed =
        chartsValues.androidDataToDisplay(widget.chart.android.traces);

    // Separator between Android data.
    // TODO(terry): Why Center widget doesn't work (parent width is bigger/centered too far right).
    //              Is it centering on a too wide Overlay?
    final width = _hoverWidth -
        totalDividerLineHorizontalSpace -
        DashedLine.defaultDashWidth;
    final dashedColor = Colors.grey.shade600;

    return _dataToDisplay(
      androidDataDisplayed,
      firstWidget: Align(
        alignment: Alignment.topLeft,
        child: Padding(
          padding: const EdgeInsets.symmetric(
            vertical: dividerLineVerticalSpace,
            horizontal: dividerLineHorizontalSpace,
          ),
          child: CustomPaint(painter: DashedLine(width, dashedColor)),
        ),
      ),
    );
  }

  void _showHover(
    BuildContext context,
    ChartsValues chartsValues,
    Offset position,
  ) {
    final theme = Theme.of(context);
    final focusColor = theme.focusColor;
    final colorScheme = theme.colorScheme;

    final box = MemoryChartPane.hoverKey.currentContext!.findRenderObject()
        as RenderBox;
    final renderBoxWidth = box.size.width;

    // Display hover to left of right side of position.
    double xPosition = position.dx + _hoverXOffset;
    if (xPosition + _hoverWidth > renderBoxWidth) {
      xPosition = position.dx - _hoverWidth - _hoverXOffset;
    }

    double totalHoverHeight;
    int totalTraces;
    totalTraces = widget.chart.isAndroidChartVisible.value
        ? chartsValues.vmData.entries.length -
            1 +
            chartsValues.androidData.entries.length
        : chartsValues.vmData.entries.length - 1;

    totalHoverHeight = _computeHoverHeight(
      chartsValues.eventCount,
      totalTraces,
      chartsValues.extensionEventsLength,
    );

    final displayTimestamp = prettyTimestamp(chartsValues.timestamp);

    final OverlayState overlayState = Overlay.of(context);
    _hoverOverlayEntry ??= OverlayEntry(
      builder: (context) => Positioned(
        top: position.dy + _hoverYOffset,
        left: xPosition,
        height: totalHoverHeight,
        child: Container(
          padding: const EdgeInsets.only(top: 5, bottom: 8),
          decoration: BoxDecoration(
            color: colorScheme.defaultBackgroundColor,
            border: Border.all(
              color: focusColor,
              width: _hoverCardBorderWidth,
            ),
            borderRadius: defaultBorderRadius,
          ),
          width: _hoverWidth,
          child: ListView(
            children: [
              Container(
                width: _hoverWidth,
                padding: const EdgeInsets.only(bottom: 4),
                child: Text(
                  'Time $displayTimestamp',
                  style: theme.legendTextStyle,
                  textAlign: TextAlign.center,
                ),
              ),
              ..._displayEventsInHover(chartsValues),
              ..._displayVmDataInHover(chartsValues),
              ..._displayAndroidDataInHover(chartsValues),
              ..._displayExtensionEventsInHover(chartsValues),
            ],
          ),
        ),
      ),
    );

    overlayState.insert(_hoverOverlayEntry!);
  }

  List<Widget> _dataToDisplay(
    Map<String, Map<String, Object?>> dataToDisplay, {
    Widget? firstWidget,
  }) {
    final results = <Widget>[];

    if (firstWidget != null) results.add(firstWidget);

    for (var entry in dataToDisplay.entries) {
      final keys = entry.value.keys;
      final image = keys.contains(renderImage)
          ? entry.value[renderImage] as String?
          : null;
      final color =
          keys.contains(renderLine) ? entry.value[renderLine] as Color? : null;
      final dashedLine =
          keys.contains(renderDashed) ? entry.value[renderDashed] : false;

      results.add(
        _hoverRow(
          name: entry.key,
          colorPatch: color,
          dashed: dashedLine == true,
          image: image,
          hasNumeric: true,
          scaleImage: true,
        ),
      );
    }

    return results;
  }

  Widget _hoverRow({
    required String name,
    String? image,
    Color? colorPatch,
    bool dashed = false,
    bool hasNumeric = false,
    bool scaleImage = false,
  }) {
    final theme = Theme.of(context);
    List<Widget> hoverPartImageLine(
      String name, {
      String? image,
      Color? colorPatch,
      bool dashed = false,
    }) {
      String displayName = name;
      // Empty string overflows, default value space.
      String displayValue = ' ';
      if (hasNumeric) {
        int startOfNumber = name.lastIndexOf(' ');

        final unitOrValue = name.substring(startOfNumber + 1);
        if (int.tryParse(unitOrValue) == null) {
          // Got a unit.
          startOfNumber = name.lastIndexOf(' ', startOfNumber - 1);
        }

        displayName = '${name.substring(0, startOfNumber)} ';
        displayValue = name.substring(startOfNumber + 1);
      }

      Widget traceColor;
      // Logic would be hard to read as a conditional expression.
      // ignore: prefer-conditional-expression
      if (colorPatch != null) {
        traceColor =
            dashed ? createDashWidget(colorPatch) : createSolidLine(colorPatch);
      } else {
        traceColor = image == null
            ? const SizedBox()
            : scaleImage
                ? Image(
                    image: AssetImage(image),
                    width: 20,
                    height: 10,
                  )
                : Image(
                    image: AssetImage(image),
                  );
      }

      return [
        traceColor,
        const PaddedDivider(
          padding: EdgeInsets.only(left: denseRowSpacing),
        ),
        Text(displayName, style: theme.legendTextStyle),
        Text(displayValue, style: theme.legendTextStyle),
      ];
    }

    final rowChildren = <Widget>[];

    rowChildren.addAll(
      hoverPartImageLine(
        name,
        image: image,
        colorPatch: colorPatch,
        dashed: dashed,
      ),
    );
    return Container(
      margin: const EdgeInsets.only(left: 5, bottom: 2),
      child: Row(
        children: rowChildren,
      ),
    );
  }

  void _hideHover() {
    if (_hoverOverlayEntry != null) {
      widget.chart.event.tapLocation.value = null;
      widget.chart.vm.tapLocation.value = null;
      widget.chart.android.tapLocation.value = null;

      _hoverOverlayEntry?.remove();
      _hoverOverlayEntry = null;
    }
  }

  List<Widget> _displayExtensionEventsInHover(ChartsValues chartsValues) {
    return [
      if (chartsValues.hasExtensionEvents)
        ..._extensionEvents(
          allEvents: chartsValues.extensionEvents,
        ),
    ];
  }

  List<Widget> _displayEventsInHover(ChartsValues chartsValues) {
    final results = <Widget>[];

    final colorScheme = Theme.of(context).colorScheme;
    final eventsDisplayed = chartsValues.eventsToDisplay(colorScheme.isLight);

    for (var entry in eventsDisplayed.entries) {
      final widget = _hoverRow(name: ' ${entry.key}', image: entry.value);
      results.add(widget);
    }

    return results;
  }

  List<Widget> _extensionEvents({
    required List<Map<String, Object>> allEvents,
  }) {
    final theme = Theme.of(context);

    final widgets = <Widget>[];
    var index = 1;
    for (var event in allEvents) {
      late String? name;
      if (event[eventName] == devToolsEvent && event.containsKey(customEvent)) {
        final custom = event[customEvent] as Map<dynamic, dynamic>;
        name = custom[customEventName];
      } else {
        name = event[eventName] as String?;
      }

      final output = _decodeEventValues(event);
      widgets.add(
        Padding(
          padding: const EdgeInsets.only(left: intermediateSpacing),
          child: Column(
            crossAxisAlignment: CrossAxisAlignment.start,
            mainAxisSize: MainAxisSize.min,
            children: [
              Text(
                '$index. $name',
                overflow: TextOverflow.ellipsis,
                style: theme.legendTextStyle,
              ),
              Padding(
                padding: const EdgeInsets.only(left: densePadding),
                child: Text(
                  output,
                  overflow: TextOverflow.ellipsis,
                  style: theme.legendTextStyle,
                ),
              ),
            ],
          ),
        ),
      );
      index++;
    }

    final eventsLength = allEvents.length;
    final title = Row(
      children: [
        Container(
          padding: const EdgeInsets.only(left: 6.0),
          child: Image(
            image: AssetImage(eventLegendAsset(eventsLength)),
          ),
        ),
        const SizedBox(width: denseSpacing),
        Text(
          '$eventsLength ${pluralize('Event', eventsLength)}',
          style: theme.legendTextStyle,
        ),
      ],
    );
    return [
      title,
      ...widgets,
    ];
  }

  String _decodeEventValues(Map<String, Object> event) {
    final output = StringBuffer();
    if (event[eventName] == imageSizesForFrameEvent) {
      // TODO(terry): Need a more generic way to display event.
      // Flutter event emit the event name and value.
      final data = (event[eventData] as Map).cast<String, Object>();
      final key = data.keys.first;
      output.writeln(_longValueToShort(key));
      final values = data[key] as Map<dynamic, dynamic>;
      final displaySize = values[displaySizeInBytesData];
      final decodeSize = values[decodedSizeInBytesData];
      final outputSizes = '$displaySize/$decodeSize';
      if (outputSizes.length > 10) {
        output.writeln('Display/Decode Size=');
        output.write('    $outputSizes');
      } else {
        output.write('Display/Decode Size=$outputSizes');
      }
    } else if (event[eventName] == devToolsEvent &&
        event.containsKey(customEvent)) {
      final custom = event[customEvent] as Map<Object?, Object?>;
      final data = custom[customEventData] as Map<Object?, Object?>;
      for (var key in data.keys) {
        output.write('$key=');
        output.writeln(_longValueToShort(data[key] as String));
      }
    } else {
      output.writeln('Unknown Event ${event[eventName]}');
    }

    return output.toString();
  }

  /// Long string need to show first part ... last part.
  static const _longStringLength = 34;
  static const _firstCharacters = 9;
  static const _lastCharacters = 20;

  // TODO(terry): Data could be long need better mechanism for long data e.g.,:
  //                const encoder = JsonEncoder.withIndent('  ');
  //                final displayData = encoder.convert(data);
  String _longValueToShort(String longValue) {
    var value = longValue;
    if (longValue.length > _longStringLength) {
      final firstPart = longValue.substring(0, _firstCharacters);
      final endPart = longValue.substring(longValue.length - _lastCharacters);
      value = '$firstPart...$endPart';
    }
    return value;
  }
}<|MERGE_RESOLUTION|>--- conflicted
+++ resolved
@@ -142,11 +142,7 @@
 
   @override
   Widget build(BuildContext context) {
-<<<<<<< HEAD
-    print('!!!! build MemoryChartPane');
-=======
     final sampleAdded = widget.chart.data.timeline.sampleAdded;
->>>>>>> 7af2302c
     const memoryEventsPainHeight = 70.0;
     return ValueListenableBuilder<bool>(
       valueListenable: preferences.memory.showChart,
