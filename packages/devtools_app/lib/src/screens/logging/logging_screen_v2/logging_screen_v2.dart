// Copyright 2024 The Chromium Authors. All rights reserved.
// Use of this source code is governed by a BSD-style license that can be
// found in the LICENSE file.

import 'package:devtools_app_shared/ui.dart';
import 'package:devtools_app_shared/utils.dart';
import 'package:flutter/material.dart';
import 'package:flutter/rendering.dart';
import 'package:provider/provider.dart';

import '../../../service/service_extension_widgets.dart';
import '../../../shared/analytics/analytics.dart' as ga;
import '../../../shared/analytics/constants.dart' as gac;
import '../../../shared/screen.dart';
import '../../../shared/utils.dart';
import 'logging_controller_v2.dart';
import 'logging_table_v2.dart';

/// Presents logs from the connected app.
class LoggingScreenV2 extends Screen {
  LoggingScreenV2()
      : super(
          id,
          title: ScreenMetaData.logging.title,
          icon: ScreenMetaData.logging.icon,
        );

  static final id = ScreenMetaData.logging.id;

  @override
  String get docPageId => screenId;

  @override
  Widget buildScreenBody(BuildContext context) => const LoggingScreenBodyV2();

  @override
  Widget buildStatus(BuildContext context) {
    final LoggingControllerV2 controller =
        Provider.of<LoggingControllerV2>(context);

    return StreamBuilder<String>(
      initialData: controller.statusText,
      stream: controller.onLogStatusChanged,
      builder: (BuildContext context, AsyncSnapshot<String> snapshot) {
        return Text(snapshot.data ?? '');
      },
    );
  }
}

class LoggingScreenBodyV2 extends StatefulWidget {
  const LoggingScreenBodyV2({super.key});

  @override
  State<LoggingScreenBodyV2> createState() => _LoggingScreenBodyV2State();
}

class _LoggingScreenBodyV2State extends State<LoggingScreenBodyV2>
    with
        AutoDisposeMixin,
        ProvidedControllerMixin<LoggingControllerV2, LoggingScreenBodyV2> {
  List<String> items = [];
  late List<LogDataV2> filteredLogs;
  @override
  void initState() {
    super.initState();
    ga.screen(gac.logging);
  }

  @override
  void didChangeDependencies() {
    super.didChangeDependencies();
    if (!initController()) return;

    cancelListeners();

    filteredLogs = controller.filteredData.value;
    addAutoDisposeListener(controller.filteredData, () {
      setState(() {
        filteredLogs = controller.filteredData.value;
      });
    });
  }

  @override
  Widget build(BuildContext context) {
<<<<<<< HEAD
    return LoggingTableV2(
      model: controller.loggingModel,
    );
=======
    return Column(
      children: [
        Row(
          children: [
            Expanded(
              child: TextField(
                decoration: const InputDecoration(
                  border: OutlineInputBorder(),
                  hintText: 'Filter',
                ),
                onSubmitted: (value) {},
              ),
            ),
            Expanded(
              child: TextField(
                decoration: const InputDecoration(
                  border: OutlineInputBorder(),
                  hintText: 'Search',
                ),
                onSubmitted: (value) {},
              ),
            ),
          ],
        ),
        Expanded(
          child: LogsTableV2(filteredLogs),
        ),
      ],
    );
  }
}

class LogsTableV2 extends StatelessWidget {
  LogsTableV2(this.filteredLogs, {super.key});

  final _verticalController = ScrollController();
  final List<LogDataV2> filteredLogs;

  @override
  Widget build(BuildContext context) {
    return Scrollbar(
      thumbVisibility: true,
      controller: _verticalController,
      child: CustomScrollView(
        controller: _verticalController,
        slivers: <Widget>[
          SliverVariedExtentList.builder(
            itemCount: filteredLogs.length,
            itemBuilder: _buildRow,
            itemExtentBuilder: _calculateRowHeight,
          ),
        ],
      ),
    );
  }

  Widget? _buildRow(BuildContext context, int index) {
    return Text('Row ${filteredLogs[index].summary}');
  }

  double _calculateRowHeight(int index, SliverLayoutDimensions dimensions) {
    return 15.0;
>>>>>>> f5e920d7
  }
}

class LoggingSettingsDialogV2 extends StatelessWidget {
  const LoggingSettingsDialogV2({super.key});

  @override
  Widget build(BuildContext context) {
    final theme = Theme.of(context);
    return DevToolsDialog(
      title: const DialogTitleText('Logging Settings'),
      content: Column(
        mainAxisSize: MainAxisSize.min,
        crossAxisAlignment: CrossAxisAlignment.start,
        children: [
          ...dialogSubHeader(
            theme,
            'General',
          ),
          const StructuredErrorsToggle(),
        ],
      ),
      actions: const [
        DialogCloseButton(),
      ],
    );
  }
}<|MERGE_RESOLUTION|>--- conflicted
+++ resolved
@@ -84,74 +84,9 @@
 
   @override
   Widget build(BuildContext context) {
-<<<<<<< HEAD
     return LoggingTableV2(
       model: controller.loggingModel,
     );
-=======
-    return Column(
-      children: [
-        Row(
-          children: [
-            Expanded(
-              child: TextField(
-                decoration: const InputDecoration(
-                  border: OutlineInputBorder(),
-                  hintText: 'Filter',
-                ),
-                onSubmitted: (value) {},
-              ),
-            ),
-            Expanded(
-              child: TextField(
-                decoration: const InputDecoration(
-                  border: OutlineInputBorder(),
-                  hintText: 'Search',
-                ),
-                onSubmitted: (value) {},
-              ),
-            ),
-          ],
-        ),
-        Expanded(
-          child: LogsTableV2(filteredLogs),
-        ),
-      ],
-    );
-  }
-}
-
-class LogsTableV2 extends StatelessWidget {
-  LogsTableV2(this.filteredLogs, {super.key});
-
-  final _verticalController = ScrollController();
-  final List<LogDataV2> filteredLogs;
-
-  @override
-  Widget build(BuildContext context) {
-    return Scrollbar(
-      thumbVisibility: true,
-      controller: _verticalController,
-      child: CustomScrollView(
-        controller: _verticalController,
-        slivers: <Widget>[
-          SliverVariedExtentList.builder(
-            itemCount: filteredLogs.length,
-            itemBuilder: _buildRow,
-            itemExtentBuilder: _calculateRowHeight,
-          ),
-        ],
-      ),
-    );
-  }
-
-  Widget? _buildRow(BuildContext context, int index) {
-    return Text('Row ${filteredLogs[index].summary}');
-  }
-
-  double _calculateRowHeight(int index, SliverLayoutDimensions dimensions) {
-    return 15.0;
->>>>>>> f5e920d7
   }
 }
 
