--- conflicted
+++ resolved
@@ -142,7 +142,13 @@
           isFilterActive: controller.isFilterActive,
         ),
         const SizedBox(width: denseSpacing),
-<<<<<<< HEAD
+        CopyToClipboardControl(
+          dataProvider: () => controller.filteredData.value
+              .map((e) => '${e.timestamp} [${e.kind}] ${e.prettyPrinted()}')
+              .joinWithTrailing('\n'),
+          tooltip: 'Copy filtered logs',
+        ),
+        const SizedBox(width: denseSpacing),
         SettingsOutlinedButton(
           gaScreen: gac.logging,
           gaSelection: gac.loggingSettings,
@@ -155,15 +161,7 @@
               ),
             );
           },
-        )
-=======
-        CopyToClipboardControl(
-          dataProvider: () => controller.filteredData.value
-              .map((e) => '${e.timestamp} [${e.kind}] ${e.prettyPrinted()}')
-              .joinWithTrailing('\n'),
-          tooltip: 'Copy filtered logs',
-        ),
->>>>>>> 77283e66
+        ),
       ],
     );
   }
