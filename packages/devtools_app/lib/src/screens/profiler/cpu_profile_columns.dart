--- conflicted
+++ resolved
@@ -16,11 +16,7 @@
 class SelfTimeColumn extends TimeAndPercentageColumn<CpuStackFrame> {
   SelfTimeColumn({
     String? titleTooltip,
-<<<<<<< HEAD
-    InlineSpan? Function(CpuStackFrame, BuildContext)? dataTooltipProvider,
-=======
     RichTooltipBuilder<CpuStackFrame>? dataTooltipProvider,
->>>>>>> c57d7f4f
   }) : super(
           title: 'Self Time',
           titleTooltip: titleTooltip,
@@ -34,11 +30,7 @@
 class TotalTimeColumn extends TimeAndPercentageColumn<CpuStackFrame> {
   TotalTimeColumn({
     String? titleTooltip,
-<<<<<<< HEAD
-    InlineSpan? Function(CpuStackFrame, BuildContext)? dataTooltipProvider,
-=======
     RichTooltipBuilder<CpuStackFrame>? dataTooltipProvider,
->>>>>>> c57d7f4f
   }) : super(
           title: 'Total Time',
           titleTooltip: titleTooltip,
