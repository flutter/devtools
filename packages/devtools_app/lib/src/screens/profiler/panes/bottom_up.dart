--- conflicted
+++ resolved
@@ -68,21 +68,12 @@
 For children methods in the bottom-up tree (the callers), this is the total time of
 the top-level method (the callee) when called through the child method (the caller).''';
 
-<<<<<<< HEAD
-  static const selfTimeTooltip =
-      'For top-level methods in the bottom-up tree (stack frames that were at '
-      'the top of at least one CPU sample), this is the time the method spent '
-      'executing only its own code.\mFor children methods in the bottom-up '
-      'tree (the callers), this is the self time of the top-level method (the '
-      'callee) when called through the child method (the caller).';
-=======
   static const selfTimeTooltip = '''
 For top-level methods in the bottom-up tree (stack frames that were at the top of at
 least one CPU sample), this is the time the method spent executing only its own code.
 
 For children methods in the bottom-up tree (the callers), this is the self time of
 the top-level method (the callee) when called through the child method (the caller).''';
->>>>>>> c57d7f4f
 
   static InlineSpan? _bottomUpTimeTooltipBuilder(
     String type,
@@ -99,21 +90,12 @@
       children: [
         TextSpan(text: '$type time for '),
         TextSpan(
-<<<<<<< HEAD
-          text: '${stackFrame.root.name}\n',
-          style: fixedStyle,
-        ),
-        const TextSpan(text: 'when called through '),
-        TextSpan(
-          text: '${stackFrame.name}',
-=======
           text: stackFrame.root.name,
           style: fixedStyle,
         ),
         const TextSpan(text: '\nwhen called through '),
         TextSpan(
           text: stackFrame.name,
->>>>>>> c57d7f4f
           style: fixedStyle,
         ),
       ],
