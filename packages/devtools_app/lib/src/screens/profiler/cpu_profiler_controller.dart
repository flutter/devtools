// Copyright 2019 The Chromium Authors. All rights reserved.
// Use of this source code is governed by a BSD-style license that can be
// found in the LICENSE file.

import 'dart:async';

import 'package:devtools_app_shared/utils.dart';
import 'package:flutter/foundation.dart';
import 'package:vm_service/vm_service.dart' hide Error;

import '../../service/vm_flags.dart' as vm_flags;
import '../../shared/analytics/analytics.dart' as ga;
import '../../shared/analytics/constants.dart' as gac;
import '../../shared/analytics/metrics.dart';
import '../../shared/globals.dart';
import '../../shared/primitives/utils.dart';
import '../../shared/ui/filter.dart';
import '../../shared/ui/search.dart';
import 'common.dart';
import 'cpu_profile_model.dart';
import 'cpu_profile_service.dart';
import 'cpu_profile_transformer.dart';
import 'panes/method_table/method_table_controller.dart';

enum CpuProfilerViewType {
  function,
  code;

  @override
  String toString() {
    return this == function ? 'Function' : 'Code';
  }
}

enum CpuProfilerTagType {
  user,
  vm,
}

enum CpuProfilerBusyStatus {
  fetching,
  processing,
  none;

  String get display => name.toSentenceCase();
}

class CpuProfilerController extends DisposableController
    with
        SearchControllerMixin<CpuStackFrame>,
        FilterControllerMixin<CpuStackFrame>,
        AutoDisposeControllerMixin {
  CpuProfilerController() {
    // TODO(https://github.com/flutter/devtools/issues/7727): add support for
    // persisting cpu profiler filter.
    initFilterController();
  }

  /// Tag to represent when no user tag filters are applied.
  ///
  /// The word 'none' is not a magic word - just a user-friendly name to convey
  /// the message that no filters are applied.
  static const userTagNone = 'none';

  /// Special tags that represent profiles broken down by user or VM tags.
  static const groupByUserTag = '#group-by-user-tag';
  static const groupByVmTag = '#group-by-vm-tag';

  /// User tag that marks app start up for Flutter apps.
  ///
  /// This needs to match the tag set and unset at these locations,
  /// respectively:
  ///
  /// Flutter Engine - https://github.com/flutter/engine/blob/f52653ba4568b4a40e8624d47773d156740ea9f7/runtime/dart_isolate.cc#L369
  /// Flutter Framework - https://github.com/flutter/flutter/blob/33f4107cd1029c3847f119e23719f6147dbc39db/packages/flutter/lib/src/widgets/binding.dart#L866
  static const appStartUpUserTag = 'AppStartUp';

  /// Data for the initial value and reset value of [_dataNotifier].
  ///
  /// When this data is the value of [_dataNotifier], the CPU profiler is in a
  /// base state where recording instructions should be shown.
  static CpuProfileData baseStateCpuProfileData = CpuProfileData.empty();

  /// Data used to represent and empty profile when attempting to load the
  /// 'AppStartUp' profile.
  ///
  /// When this data is the value of [_dataNotifier], the CPU profiler will show
  /// an empty message specific to the app start up use case.
  static CpuProfileData emptyAppStartUpProfile = CpuProfileData.empty();

  /// The store of cached CPU profiles for the currently selected isolate.
  ///
  /// The stored profiles are not guaranteed to be processed.
  CpuProfileStore get cpuProfileStore =>
      _cpuProfileStoreByIsolateId.putIfAbsent(
        serviceConnection
                .serviceManager.isolateManager.selectedIsolate.value?.id ??
            '',
        () => CpuProfileStore(),
      );

  /// Store of cached CPU profiles for each isolate.
  final _cpuProfileStoreByIsolateId = <String, CpuProfileStore>{};

  late final methodTableController =
      MethodTableController(dataNotifier: dataNotifier);

  /// Notifies that new cpu profile data is available.
  ValueListenable<CpuProfileData?> get dataNotifier => _dataNotifier;
  final _dataNotifier = ValueNotifier<CpuProfileData?>(baseStateCpuProfileData);

  /// The current busy state of the cpu profiler.
  ValueListenable<CpuProfilerBusyStatus> get profilerBusyStatus =>
      _profilerBusyStatus;
  final _profilerBusyStatus =
      ValueNotifier<CpuProfilerBusyStatus>(CpuProfilerBusyStatus.none);

  /// Notifies that a cpu stack frame was selected.
  ValueListenable<CpuStackFrame?> get selectedCpuStackFrameNotifier =>
      _selectedCpuStackFrameNotifier;
  final _selectedCpuStackFrameNotifier = ValueNotifier<CpuStackFrame?>(null);

  /// Notifies that a user tag filter is set on the CPU profile flame chart.
  ValueListenable<String> get userTagFilter => _userTagFilter;
  final _userTagFilter = ValueNotifier<String>(userTagNone);

  Iterable<String> get userTags =>
      cpuProfileStore
          .lookupProfile(
            label: userTagNone,
          )
          ?.functionProfile
          .userTags ??
      const <String>[];

  ValueListenable<CpuProfilerViewType> get viewType => _viewType;
  final _viewType =
      ValueNotifier<CpuProfilerViewType>(CpuProfilerViewType.function);

  static const _nativeFilterId = 'native';
  static const _coreDartFilterId = 'core-dart';
  static const _coreFlutterFilterId = 'core-flutter';
  static const _uriQueryFilterId = 'cpu-profiler-uri-filter';

  /// The toggle filters available for the CPU profiler.
  @override
  SettingFilters<CpuStackFrame> createSettingFilters() => [
        ToggleFilter<CpuStackFrame>(
          id: _nativeFilterId,
          name: 'Hide Native code',
          includeCallback: (stackFrame) => !stackFrame.isNative,
          defaultValue: true,
        ),
        ToggleFilter<CpuStackFrame>(
          id: _coreDartFilterId,
          name: 'Hide core Dart libraries',
          includeCallback: (stackFrame) => !stackFrame.isDartCore,
          defaultValue: false,
        ),
        if (serviceConnection.serviceManager.connectedApp?.isFlutterAppNow ??
            true)
          ToggleFilter<CpuStackFrame>(
            id: _coreFlutterFilterId,
            name: 'Hide core Flutter libraries',
            includeCallback: (stackFrame) => !stackFrame.isFlutterCore,
            defaultValue: false,
          ),
      ];

  @override
<<<<<<< HEAD
  Map<String, QueryFilterArgument> createQueryFilterArgs() => {
        _uriQueryFilterId: QueryFilterArgument<CpuStackFrame>(
=======
  Map<String, QueryFilterArgument<CpuStackFrame>> createQueryFilterArgs() => {
        uriFilterId: QueryFilterArgument<CpuStackFrame>(
>>>>>>> 07f888b3
          keys: ['uri', 'u'],
          exampleUsages: [
            'uri:my_dart_package/some_lib.dart',
            '-u:some_lib_to_hide',
          ],
          dataValueProvider: (stackFrame) => stackFrame.packageUri,
          substringMatch: true,
        ),
      };

  @override
  ValueNotifier<String>? get filterTagNotifier =>
      preferences.cpuProfiler.filterTag;

  int selectedProfilerTabIndex = 0;

  ProfilerTab selectedProfilerTab = ProfilerTab.bottomUp;

  void changeSelectedProfilerTab(int index, ProfilerTab tab) {
    selectedProfilerTabIndex = index;

    // The method table has a different search field than the rest of the
    // profiler tabs. This is because the method table shows data of type
    // [MethodTableGraphNode] and the other profiler tabs show data of type
    // [CpuStackFrame].
    //
    // In order to ensure a consistent search experience across profiler tabs,
    // update the appropriate controller's search value to be consistent when
    // switching to or from the method table tab.
    final oldTabWasMethodTable = selectedProfilerTab == ProfilerTab.methodTable;
    final newTabIsMethodTable = tab == ProfilerTab.methodTable;
    selectedProfilerTab = tab;
    if (oldTabWasMethodTable != newTabIsMethodTable) {
      if (newTabIsMethodTable) {
        methodTableController.search = search;
      } else {
        search = methodTableController.search;
      }
    }
  }

  final transformer = CpuProfileTransformer();

  /// Notifies that the vm profiler flag has changed.
  ValueNotifier<Flag>? get profilerFlagNotifier =>
      serviceConnection.vmFlagManager.flag(vm_flags.profiler) ??
      ValueNotifier<Flag>(Flag());

  ValueNotifier<Flag>? get profilePeriodFlag =>
      serviceConnection.vmFlagManager.flag(vm_flags.profilePeriod);

  /// Whether the profiler is enabled.
  ///
  /// Clients interested in the current value of [profilerFlagNotifier] should
  /// use this getter. Otherwise, clients subscribing to change notifications,
  /// should listen to [profilerFlagNotifier].
  bool get profilerEnabled => offlineDataController.showingOfflineData.value
      ? true
      : profilerFlagNotifier?.value.valueAsString == 'true';

  Future<Response> enableCpuProfiler() {
    return serviceConnection.serviceManager.service!.enableCpuProfiler();
  }

  Future<void> pullAndProcessProfile({
    required int startMicros,
    required int extentMicros,
    required String processId,
  }) async {
    if (!profilerEnabled) return;
    assert(_dataNotifier.value != null);
    assert(_profilerBusyStatus.value == CpuProfilerBusyStatus.none);

    var cpuProfiles = CpuProfilePair(
      functionProfile: baseStateCpuProfileData,
      codeProfile: null,
    );

    _dataNotifier.value = null;

    Future<void> pullAndProcessHelper() async {
      // TODO(kenz): add a cancel button to the processing UI in case pulling a
      // large payload from the vm service takes a long time.
      _profilerBusyStatus.value = CpuProfilerBusyStatus.fetching;
      cpuProfiles =
          await serviceConnection.serviceManager.service!.getCpuProfile(
        startMicros: startMicros,
        extentMicros: extentMicros,
      );
      await processAndSetData(
        cpuProfiles,
        processId: processId,
        storeAsUserTagNone: true,
        shouldApplyFilters: true,
        shouldRefreshSearchMatches: true,
      );
    }

    try {
      // Pull and process cpu profile data [pullAndProcessHelper] and time the
      // operation for analytics.
      await ga.timeAsync(
        gac.cpuProfiler,
        gac.CpuProfilerEvents.cpuProfileProcessingTime.name,
        asyncOperation: pullAndProcessHelper,
        screenMetricsProvider: () => ProfilerScreenMetrics(
          cpuSampleCount: cpuProfiles.profileMetaData.sampleCount,
          cpuStackDepth: cpuProfiles.profileMetaData.stackDepth,
        ),
      );
    } on ProcessCancelledException catch (_) {
      // Do nothing for instances of [ProcessCancelledException].
    }
  }

  Future<CpuProfilePair> _processDataHelper(
    CpuProfilePair cpuProfiles, {
    required String processId,
    required bool storeAsUserTagNone,
    required bool shouldApplyFilters,
  }) async {
    assert(_profilerBusyStatus.value == CpuProfilerBusyStatus.processing);
    if (storeAsUserTagNone) {
      cpuProfileStore.storeProfile(
        cpuProfiles,
        label: userTagNone,
      );
      cpuProfileStore.storeProfile(
        cpuProfiles,
        time: cpuProfiles.profileMetaData.time,
      );
    }

    if (shouldApplyFilters) {
      cpuProfiles = _filterData(cpuProfiles);
    }

    await cpuProfiles.process(
      transformer: transformer,
      processId: processId,
    );
    if (storeAsUserTagNone && shouldApplyFilters) {
      cpuProfileStore.storeProfile(
        cpuProfiles,
        label: _wrapWithFilterTag(userTagNone),
      );
    }
    return cpuProfiles;
  }

  /// Processes [cpuProfiles] and sets the data for the controller.
  ///
  /// If `storeAsUserTagNone` is true, the processed data will be stored as the
  /// original data, where no user tag filter has been applied.
  Future<void> processAndSetData(
    CpuProfilePair cpuProfiles, {
    required String processId,
    required bool storeAsUserTagNone,
    required bool shouldApplyFilters,
    required bool shouldRefreshSearchMatches,
  }) async {
    _dataNotifier.value = null;
    _profilerBusyStatus.value = CpuProfilerBusyStatus.processing;
    final type = viewType.value;
    CpuProfileData cpuProfileData = cpuProfiles.getActive(type);
    try {
      cpuProfileData = await _processDataHelper(
        cpuProfiles,
        processId: processId,
        storeAsUserTagNone: storeAsUserTagNone,
        shouldApplyFilters: shouldApplyFilters,
      ).then((p) => p.getActive(type));

      _dataNotifier.value = cpuProfileData;
      if (shouldRefreshSearchMatches) {
        refreshSearchMatches();
      }
      _profilerBusyStatus.value = CpuProfilerBusyStatus.none;
    } on AssertionError catch (_) {
      _dataNotifier.value = cpuProfileData;
      _profilerBusyStatus.value = CpuProfilerBusyStatus.none;
      // Rethrow after setting notifiers so that cpu profile data is included
      // in the timeline export.
      rethrow;
    }
  }

  @override
  Iterable<CpuStackFrame> get currentDataToSearchThrough =>
      _dataNotifier.value!.stackFrames.values;

  Future<void> loadAllSamples() async {
    reset();
    await pullAndProcessProfile(
      startMicros: 0,
      // Using [maxJsInt] as [extentMicros] for the getCpuProfile requests will
      // give us all cpu samples we have available.
      extentMicros: maxJsInt,
      processId: 'Load all samples',
    );
  }

  /// Looks up a profile from the [cpuProfileStore] and processes the data if it
  /// has not already been processed.
  ///
  /// [createIfAbsent] - an optional callback to create a [CpuProfilePair] that
  /// will be stored for [label] if one does not already exist.
  /// [shouldApplyFilters] - whether the active filter should be applied to the
  /// looked up [CpuProfilePair].
  Future<CpuProfilePair?> lookupProfileAndProcess({
    required String label,
    CpuProfilePair Function()? createIfAbsent,
    bool shouldApplyFilters = false,
  }) async {
    var storedProfile = cpuProfileStore.lookupProfile(label: label);
    if (storedProfile == null) {
      if (createIfAbsent != null) {
        final newProfile = createIfAbsent();
        cpuProfileStore.storeProfile(newProfile, label: label);
        storedProfile = newProfile;
      } else {
        return null;
      }
    }

    if (shouldApplyFilters && isFilterActive) {
      final storedFilteredProfile = cpuProfileStore.lookupProfile(
        label: _wrapWithFilterTag(label),
      );
      storedProfile = storedFilteredProfile ?? _filterData(storedProfile);
    }

    if (!storedProfile.processed) {
      await storedProfile.process(
        transformer: transformer,
        processId: 'lookupProfileAndProcess $label',
      );
      // Overwrite the profile store with the processed profile so that we do not
      // process this profile again.
      cpuProfileStore.storeProfile(
        storedProfile,
        label: shouldApplyFilters ? _wrapWithFilterTag(label) : label,
      );
    }
    return storedProfile;
  }

  String _wrapWithFilterTag(String label, {String? filterTag}) {
    filterTag ??= activeFilterTag();
    return '$label${filterTag.isNotEmpty ? '-$filterTag' : ''}';
  }

  Future<void> loadAppStartUpProfile() async {
    Future<void> loadAppStartUpProfileHelper() async {
      // Look up the stored app start up profiles before calling [reset]. This
      // will save us the work of processing the startup profiles again if we have
      // already processed them once.
      var appStartUpProfile = await lookupProfileAndProcess(
        label: appStartUpUserTag,
      );
      final appStartUpProfileWithFilters = await lookupProfileAndProcess(
        label: _wrapWithFilterTag(appStartUpUserTag),
      );

      reset();

      _dataNotifier.value = null;

      if (appStartUpProfileWithFilters != null) {
        _dataNotifier.value =
            appStartUpProfileWithFilters.getActive(viewType.value);
        refreshSearchMatches();
        return;
      }

      if (appStartUpProfile == null) {
        final cpuProfile =
            await serviceConnection.serviceManager.service!.getCpuProfile(
          startMicros: 0,
          // Using [maxJsInt] as [extentMicros] for the getCpuProfile requests will
          // give us all cpu samples we have available.
          extentMicros: maxJsInt,
        );
        appStartUpProfile = CpuProfilePair.fromUserTag(
          cpuProfile,
          appStartUpUserTag,
        );
        cpuProfileStore.storeProfile(
          appStartUpProfile,
          label: userTagNone,
        );
        cpuProfileStore.storeProfile(
          appStartUpProfile,
          label: appStartUpUserTag,
        );
      }

      if (appStartUpProfile.isEmpty) {
        _dataNotifier.value = emptyAppStartUpProfile;
        return;
      }

      _userTagFilter.value = appStartUpUserTag;

      if (isFilterActive) {
        final filteredAppStartUpProfile = _filterData(appStartUpProfile);
        await processAndSetData(
          filteredAppStartUpProfile,
          processId: 'filter app start up profile',
          storeAsUserTagNone: false,
          shouldApplyFilters: false,
          shouldRefreshSearchMatches: true,
        );
        cpuProfileStore.storeProfile(
          filteredAppStartUpProfile,
          label: _wrapWithFilterTag(appStartUpUserTag),
        );
        return;
      }

      if (!appStartUpProfile.processed) {
        await appStartUpProfile.process(
          transformer: transformer,
          processId: 'appStartUpProfile',
        );
      }

      _dataNotifier.value = appStartUpProfile.getActive(viewType.value);
    }

    _profilerBusyStatus.value = CpuProfilerBusyStatus.processing;
    await loadAppStartUpProfileHelper();
    _profilerBusyStatus.value = CpuProfilerBusyStatus.none;
  }

  // TODO(kenz): filter the data before calling this method, or pass in
  // unprocessed data to avoid processing the data twice.
  void loadProcessedData(
    CpuProfilePair data, {
    required bool storeAsUserTagNone,
  }) {
    assert(data.processed);
    _dataNotifier.value = data.getActive(viewType.value);
    if (storeAsUserTagNone) {
      cpuProfileStore.storeProfile(
        data,
        label: userTagNone,
      );
    }
  }

  Future<void> loadDataWithTag(String tag) async {
    _userTagFilter.value = tag;

    _dataNotifier.value = null;
    _profilerBusyStatus.value = CpuProfilerBusyStatus.processing;

    try {
      _dataNotifier.value = await processDataForTag(tag).then(
        (e) => e.getActive(viewType.value),
      );
    } catch (e, stackTrace) {
      // In the event of an error, reset the data to the original CPU profile.
      final filteredOriginalData = await lookupProfileAndProcess(
        label: _wrapWithFilterTag(userTagNone),
      );
      _dataNotifier.value = filteredOriginalData!.getActive(viewType.value);
      Error.throwWithStackTrace(
        Exception('Error loading data with tag "$tag": ${e.toString()}'),
        stackTrace,
      );
    } finally {
      _profilerBusyStatus.value = CpuProfilerBusyStatus.none;
    }
  }

  Future<CpuProfilePair> processDataForTag(String tag) async {
    final profileLabel = _wrapWithFilterTag(tag);
    final filteredDataForTag = await lookupProfileAndProcess(
      label: profileLabel,
    );
    if (filteredDataForTag != null) return filteredDataForTag;

    final data = await lookupProfileAndProcess(
      label: tag,
      createIfAbsent: () {
        final fullData = cpuProfileStore.lookupProfile(label: userTagNone)!;
        final tagType = tag == groupByUserTag
            ? CpuProfilerTagType.user
            : CpuProfilerTagType.vm;
        final data = tag == groupByUserTag || tag == groupByVmTag
            ? CpuProfilePair.withTagRoots(
                fullData,
                tagType,
              )
            : CpuProfilePair.fromUserTag(fullData, tag);
        cpuProfileStore.storeProfile(data, label: tag);
        return data;
      },
      shouldApplyFilters: true,
    );
    return data!;
  }

  void updateViewForType(CpuProfilerViewType type) {
    _viewType.value = type;
    _dataNotifier.value = cpuProfileStore
        .lookupProfile(
          label: _wrapWithFilterTag(_userTagFilter.value),
        )
        ?.getActive(type);
  }

  void selectCpuStackFrame(CpuStackFrame? stackFrame) {
    if (stackFrame == dataNotifier.value!.selectedStackFrame) return;
    dataNotifier.value!.selectedStackFrame = stackFrame;
    _selectedCpuStackFrameNotifier.value = stackFrame;
  }

  Future<void> clear() async {
    reset();
    await serviceConnection.serviceManager.service!.clearSamples();
  }

  void reset({CpuProfileData? data}) {
    _selectedCpuStackFrameNotifier.value = null;
    _dataNotifier.value = data ?? baseStateCpuProfileData;
    _profilerBusyStatus.value = CpuProfilerBusyStatus.none;
    _userTagFilter.value = userTagNone;
    transformer.reset();
    cpuProfileStore.clear();
    methodTableController.reset(shouldResetSearch: true);
    resetSearch();
  }

  @override
  void dispose() {
    // [methodTableController] needs to be disposed before [_dataNotifier] since
    // it is late initialized with a reference to [_dataNotifier].
    methodTableController.dispose();
    _dataNotifier.dispose();
    _selectedCpuStackFrameNotifier.dispose();
    _profilerBusyStatus.dispose();
    methodTableController.dispose();
    super.dispose();
  }

  /// Tracks the identifier for the attempt to filter the data.
  ///
  /// We use this to prevent multiple filter calls from processing data at the
  /// same time.
  int _filterIdentifier = 0;

  @override
  void filterData(Filter<CpuStackFrame> filter) {
    super.filterData(filter);
    final dataForCurrentTag = cpuProfileStore.lookupProfile(
      label: _userTagFilter.value,
    );
    if (dataForCurrentTag == null) {
      // We have nothing to filter from, so bail out early.
      return;
    }

    CpuProfilePair? filteredData;
    if (filter.isEmpty) {
      // If the filter is empty, no need to filter. Just look up the current
      // unfiltered profile.
      filteredData = dataForCurrentTag;
    } else {
      // Lookup the cpu profile from the cached [cpuProfileStore] if present.
      final dataLabel = _wrapWithFilterTag(_userTagFilter.value);
      filteredData = cpuProfileStore.lookupProfile(
        label: dataLabel,
      );

      if (filteredData == null) {
        // TODO(https://github.com/flutter/devtools/issues/5203): optimize
        // filtering by filtering from already filtered data when possible. The
        // below code is intentionally left in comments for reference.
        // CpuProfilePair? filterFrom;
        // if (!filter.queryFilter.isEmpty) {
        //   // Lookup the cpu profile without the query filter, and filter from
        //   // that profile to optimize performance.
        //   final filterTagWithoutQuery = activeFilterTag()
        //       .split(FilterControllerMixin.filterTagSeparator)
        //       .first;
        //   final label = _wrapWithFilterTag(
        //     _userTagFilter.value,
        //     filterTag: filterTagWithoutQuery,
        //   );
        //   filterFrom = cpuProfileStore.lookupProfile(
        //     label: label,
        //   );
        // }

        final filterFrom = dataForCurrentTag;
        filteredData = _filterData(filterFrom, filter: filter);
        cpuProfileStore.storeProfile(
          filteredData,
          label: dataLabel,
        );
      }
    }
    unawaited(
      processAndSetData(
        filteredData,
        processId: 'filter $_filterIdentifier',
        storeAsUserTagNone: false,
        // Filters are already applied before this call to [processAndSetData].
        shouldApplyFilters: false,
        shouldRefreshSearchMatches: true,
      ),
    );
    _filterIdentifier++;
  }

  CpuProfilePair _filterData(
    CpuProfilePair originalData, {
    Filter<CpuStackFrame>? filter,
  }) {
    filter ??= activeFilter.value;
    bool filterCallback(CpuStackFrame stackFrame) {
      final filteredOutBySettingFilters = filter!.settingFilters.any(
        (settingFilter) => !settingFilter.includeData(stackFrame),
      );
      if (filteredOutBySettingFilters) return false;

      final queryFilter = filter.queryFilter;
      if (!queryFilter.isEmpty) {
        final filteredOutByQueryFilterArgument = queryFilter
            .filterArguments.values
            .any((argument) => !argument.matchesValue(stackFrame));
        if (filteredOutByQueryFilterArgument) return false;

        if (queryFilter.substringExpressions.isNotEmpty) {
          for (final substring in queryFilter.substringExpressions) {
            bool matches(String? stringToMatch) {
              return stringToMatch?.caseInsensitiveContains(substring) ?? false;
            }

            if (matches(stackFrame.name)) return true;
            if (matches(stackFrame.packageUri)) return true;
          }
          return false;
        }
      }

      return true;
    }

    return CpuProfilePair.filterFrom(originalData, filterCallback);
  }
}<|MERGE_RESOLUTION|>--- conflicted
+++ resolved
@@ -168,13 +168,8 @@
       ];
 
   @override
-<<<<<<< HEAD
-  Map<String, QueryFilterArgument> createQueryFilterArgs() => {
+  Map<String, QueryFilterArgument<CpuStackFrame>> createQueryFilterArgs() => {
         _uriQueryFilterId: QueryFilterArgument<CpuStackFrame>(
-=======
-  Map<String, QueryFilterArgument<CpuStackFrame>> createQueryFilterArgs() => {
-        uriFilterId: QueryFilterArgument<CpuStackFrame>(
->>>>>>> 07f888b3
           keys: ['uri', 'u'],
           exampleUsages: [
             'uri:my_dart_package/some_lib.dart',
