// Copyright 2019 The Chromium Authors. All rights reserved.
// Use of this source code is governed by a BSD-style license that can be
// found in the LICENSE file.

import 'dart:collection';
import 'dart:convert';

import 'package:flutter/foundation.dart';
import 'package:vm_service/vm_service.dart' as vm_service;

import '../../charts/flame_chart.dart';
import '../../primitives/trace_event.dart';
import '../../primitives/trees.dart';
import '../../primitives/utils.dart';
import '../../ui/search.dart';
import 'cpu_profile_transformer.dart';

/// Data model for DevTools CPU profile.
class CpuProfileData {
  CpuProfileData._({
    required this.stackFrames,
    required this.cpuSamples,
    required this.profileMetaData,
  }) {
    _cpuProfileRoot = CpuStackFrame._(
      id: rootId,
      name: rootName,
      verboseName: rootName,
      category: 'Dart',
      rawUrl: '',
      processedUrl: '',
      sourceLine: null,
      profileMetaData: profileMetaData,
      parentId: null,
    );
  }

  factory CpuProfileData.parse(Map<String, dynamic> json) {
    final profileMetaData = CpuProfileMetaData(
      sampleCount: json[sampleCountKey] ?? 0,
      samplePeriod: json[samplePeriodKey],
      stackDepth: json[stackDepthKey],
      time: (json[timeOriginKey] != null && json[timeExtentKey] != null)
          ? (TimeRange()
            ..start = Duration(microseconds: json[timeOriginKey])
            ..end = Duration(
              microseconds: json[timeOriginKey] + json[timeExtentKey],
            ))
          : null,
    );

    // Initialize all stack frames.
    final stackFrames = <String, CpuStackFrame>{};
    final Map<String, dynamic> stackFramesJson =
        jsonDecode(jsonEncode(json[stackFramesKey] ?? <String, dynamic>{}));
    for (final MapEntry<String, dynamic> entry in stackFramesJson.entries) {
      final stackFrameJson = entry.value;
      final resolvedUrl = stackFrameJson[resolvedUrlKey] ?? '';
      final processedUrl = stackFrameJson[processedUrlKey] ?? resolvedUrl;
      final stackFrame = CpuStackFrame._(
        id: entry.key,
        name: getSimpleStackFrameName(stackFrameJson[nameKey]),
        verboseName: stackFrameJson[nameKey],
        category: stackFrameJson[categoryKey],
        // If the user is on a version of Flutter where resolvedUrl is not
        // included in the response, this will be null. If the frame is a native
        // frame, the this will be the empty string.
        rawUrl: resolvedUrl,
        processedUrl: processedUrl,
        sourceLine: stackFrameJson[sourceLineKey],
        parentId: stackFrameJson[parentIdKey] ?? rootId,
        profileMetaData: profileMetaData,
      );
      stackFrames[stackFrame.id] = stackFrame;
    }

    // Initialize all CPU samples.
    final stackTraceEvents =
        (json[traceEventsKey] ?? []).cast<Map<String, dynamic>>();
    final samples = stackTraceEvents
        .map((trace) => CpuSample.parse(trace))
        .toList()
        .cast<CpuSample>();

    return CpuProfileData._(
      stackFrames: stackFrames,
      cpuSamples: samples,
      profileMetaData: profileMetaData,
    );
  }

  factory CpuProfileData.subProfile(
    CpuProfileData superProfile,
    TimeRange subTimeRange,
  ) {
    // Each sample in [subSamples] will have the leaf stack
    // frame id for a cpu sample within [subTimeRange].
    final subSamples = superProfile.cpuSamples
        .where(
          (sample) => subTimeRange
              .contains(Duration(microseconds: sample.timestampMicros!)),
        )
        .toList();

    // Use a SplayTreeMap so that map iteration will be in sorted key order.
    // This keeps the visualization of the profile as consistent as possible
    // when applying filters.
    final SplayTreeMap<String, CpuStackFrame> subStackFrames =
        SplayTreeMap(stackFrameIdCompare);
    for (final sample in subSamples) {
      final leafFrame = superProfile.stackFrames[sample.leafId]!;
      subStackFrames[sample.leafId] = leafFrame;

      // Add leaf frame's ancestors.
      String? parentId = leafFrame.parentId;
      while (parentId != null && parentId != rootId) {
        final parentFrame = superProfile.stackFrames[parentId]!;
        subStackFrames[parentId] = parentFrame;
        parentId = parentFrame.parentId;
      }
    }

    return CpuProfileData._(
      stackFrames: subStackFrames,
      cpuSamples: subSamples,
      profileMetaData: CpuProfileMetaData(
        sampleCount: subSamples.length,
        samplePeriod: superProfile.profileMetaData.samplePeriod,
        stackDepth: superProfile.profileMetaData.stackDepth,
        time: subTimeRange,
      ),
    );
  }

  /// Generate a cpu profile from [originalData] where each sample contains the
  /// userTag [tag].
  ///
  /// [originalData] does not need to be [processed] to run this operation.
  factory CpuProfileData.fromUserTag(CpuProfileData originalData, String tag) {
    if (!originalData.userTags.contains(tag)) {
      return CpuProfileData.empty();
    }

    final samplesWithTag = originalData.cpuSamples
        .where((sample) => sample.userTag == tag)
        .toList();
    assert(samplesWithTag.isNotEmpty);

    // Use a SplayTreeMap so that map iteration will be in sorted key order.
    // This keeps the visualization of the profile as consistent as possible
    // when applying filters.
    final SplayTreeMap<String, CpuStackFrame> stackFramesWithTag =
        SplayTreeMap(stackFrameIdCompare);

    for (final sample in samplesWithTag) {
      String? currentId = sample.leafId;
      var currentStackFrame = originalData.stackFrames[currentId];

      while (currentStackFrame != null) {
        stackFramesWithTag[currentId!] = currentStackFrame.shallowCopy(
          copySampleCountsAndTags: false,
        );
        final parentId = currentStackFrame.parentId;
        final parentStackFrameJson =
            parentId != null ? originalData.stackFrames[parentId] : null;
        currentId = parentId;
        currentStackFrame = parentStackFrameJson;
      }
    }

    final originalTime = originalData.profileMetaData.time!.duration;
    final microsPerSample =
        originalTime.inMicroseconds / originalData.profileMetaData.sampleCount;
    final newSampleCount = samplesWithTag.length;
    final metaData = originalData.profileMetaData.copyWith(
      sampleCount: newSampleCount,
      // The start time is zero because only `TimeRange.duration` will matter
      // for this profile data, and the samples included in this data could be
      // sparse over the original profile's time range, so true start and end
      // times wouldn't be helpful.
      time: TimeRange()
        ..start = const Duration()
        ..end =
            Duration(microseconds: (newSampleCount * microsPerSample).round()),
    );

    return CpuProfileData._(
      stackFrames: stackFramesWithTag,
      cpuSamples: samplesWithTag,
      profileMetaData: metaData,
    );
  }

  /// Generate a cpu profile from [originalData] where each stack frame meets
  /// the condition specified by [includeFilter].
  ///
  /// [originalData] does not need to be [processed] to run this operation.
  factory CpuProfileData.filterFrom(
    CpuProfileData originalData,
    bool Function(CpuStackFrame) includeFilter,
  ) {
    final filteredCpuSamples = <CpuSample>[];
    void includeSampleOrWalkUp(
      CpuSample sample,
      Map<String, Object> sampleJson,
      CpuStackFrame stackFrame,
    ) {
      if (includeFilter(stackFrame)) {
        filteredCpuSamples.add(
          CpuSample(
            leafId: stackFrame.id,
            userTag: sample.userTag,
            traceJson: sampleJson,
          ),
        );
      } else if (stackFrame.parentId != CpuProfileData.rootId) {
        final parent = originalData.stackFrames[stackFrame.parentId]!;
        includeSampleOrWalkUp(sample, sampleJson, parent);
      }
    }

    for (final sample in originalData.cpuSamples) {
      final sampleJson = Map<String, Object>.from(sample.json);
      final leafStackFrame = originalData.stackFrames[sample.leafId]!;
      includeSampleOrWalkUp(sample, sampleJson, leafStackFrame);
    }

    // Use a SplayTreeMap so that map iteration will be in sorted key order.
    // This keeps the visualization of the profile as consistent as possible
    // when applying filters.
    final SplayTreeMap<String, CpuStackFrame> filteredStackFrames =
        SplayTreeMap(stackFrameIdCompare);

    String? filteredParentStackFrameId(CpuStackFrame? candidateParentFrame) {
      if (candidateParentFrame == null) return null;

      if (includeFilter(candidateParentFrame)) {
        return candidateParentFrame.id;
      } else if (candidateParentFrame.parentId != CpuProfileData.rootId) {
        final parent = originalData.stackFrames[candidateParentFrame.parentId]!;
        return filteredParentStackFrameId(parent);
      }
      return null;
    }

    void walkAndFilter(CpuStackFrame stackFrame) {
      if (includeFilter(stackFrame)) {
        final parent = originalData.stackFrames[stackFrame.parentId];
        final filteredParentId = filteredParentStackFrameId(parent);
        filteredStackFrames[stackFrame.id] = stackFrame.shallowCopy(
          copySampleCountsAndTags: false,
          parentId: filteredParentId,
        );
        if (filteredParentId != null) {
          walkAndFilter(originalData.stackFrames[filteredParentId]!);
        }
      } else if (stackFrame.parentId != CpuProfileData.rootId) {
        final parent = originalData.stackFrames[stackFrame.parentId]!;
        walkAndFilter(parent);
      }
    }

    for (final sample in filteredCpuSamples) {
      final leafStackFrame = originalData.stackFrames[sample.leafId]!;
      walkAndFilter(leafStackFrame);
    }

    return CpuProfileData._(
      stackFrames: filteredStackFrames,
      cpuSamples: filteredCpuSamples,
      profileMetaData: CpuProfileMetaData(
        sampleCount: filteredCpuSamples.length,
        samplePeriod: originalData.profileMetaData.samplePeriod,
        stackDepth: originalData.profileMetaData.stackDepth,
        time: originalData.profileMetaData.time,
      ),
    );
  }

  factory CpuProfileData.empty() => CpuProfileData.parse({});

  /// Generates [CpuProfileData] from the provided [CpuSamples].
  ///
  /// [isolateId] The isolate id which was used to get the [cpuSamples].
  /// This will be used to tag the stack frames and trace events.
  /// [cpuSamples] The CPU samples that will be used to generate the [CpuProfileData]
  factory CpuProfileData.generateFromCpuSamples({
    required String isolateId,
    required vm_service.CpuSamples cpuSamples,
  }) {
    // The root ID is associated with an artificial frame / node that is the root
    // of all stacks, regardless of entrypoint. This should never be seen in the
    // final output from this method.
    const int kRootId = 0;
    int nextId = kRootId;
    final traceObject = <String, dynamic>{
      CpuProfileData.sampleCountKey: cpuSamples.sampleCount,
      CpuProfileData.samplePeriodKey: cpuSamples.samplePeriod,
      CpuProfileData.stackDepthKey: cpuSamples.maxStackDepth,
      CpuProfileData.timeOriginKey: cpuSamples.timeOriginMicros,
      CpuProfileData.timeExtentKey: cpuSamples.timeExtentMicros,
      CpuProfileData.stackFramesKey: {},
      CpuProfileData.traceEventsKey: [],
    };

    String? nameForStackFrame(_CpuProfileTimelineTree current) {
      final className = current.className;
      if (className != null) {
        return '$className.${current.name}';
      }
      return current.name;
    }

    void processStackFrame({
      required _CpuProfileTimelineTree current,
      required _CpuProfileTimelineTree? parent,
    }) {
      final id = nextId++;
      current.frameId = id;

      // Skip the root.
      if (id != kRootId) {
        final key = '$isolateId-$id';
        traceObject[CpuProfileData.stackFramesKey][key] = {
          CpuProfileData.categoryKey: 'Dart',
          CpuProfileData.nameKey: nameForStackFrame(current),
          CpuProfileData.resolvedUrlKey: current.resolvedUrl,
          CpuProfileData.sourceLine: current.sourceLine,
          if (parent != null && parent.frameId != 0)
            CpuProfileData.parentIdKey: '$isolateId-${parent.frameId}',
        };
      }
      for (final child in current.children) {
        processStackFrame(current: child, parent: current);
      }
    }

    final root = _CpuProfileTimelineTree.fromCpuSamples(cpuSamples);
    processStackFrame(current: root, parent: null);

    // Build the trace events.
    for (final sample in cpuSamples.samples ?? <vm_service.CpuSample>[]) {
      final tree = _CpuProfileTimelineTree.getTreeFromSample(sample)!;
      // Skip the root.
      if (tree.frameId == kRootId) {
        continue;
      }
      traceObject[CpuProfileData.traceEventsKey].add({
        'ph': 'P', // kind = sample event
        'name': '', // Blank to keep about:tracing happy
        'pid': cpuSamples.pid,
        'tid': sample.tid,
        'ts': sample.timestamp,
        'cat': 'Dart',
        CpuProfileData.stackFrameIdKey: '$isolateId-${tree.frameId}',
        'args': {
          if (sample.userTag != null) 'userTag': sample.userTag,
          if (sample.vmTag != null) 'vmTag': sample.vmTag,
        },
      });
    }
<<<<<<< HEAD

    await _addProcessedUrlsToTraceObject(isolateId, traceObject);

    return CpuProfileData.parse(traceObject);
  }

  /// Helper function for fetching simplified package urls for each of
  /// the [resolvedUrls] then mapping them to the [traceObject].
  ///
  /// [isolateId] The id which is passed to the getIsolate RPC to load this isolate.
  /// [resolvedUrlMap] A map of where each key is a resolved url that has been extracted from the [traceObject]'s
  /// stack frames. The values of the map will be overriden in this helper.
  /// This is passed as a parameter since [resolvedUrls] can be extracted
  /// while [traceObject] is being created.
  /// [traceObject] A map where the CpuProfileData for each frame is stored.
  Future<void> _addProcessedUrlsToTraceObject(
    String isolateId,
    Map<String, dynamic> traceObject,
  ) async {
    final resolvedUrls = _resolvedUrlMap.keys
        .where((resolvedUrl) => _resolvedUrlMap[resolvedUrl] == null)
        .toList();
    final packageUris =
        (await _vmService.lookupPackageUris(isolateId, resolvedUrls)).uris;

    if (packageUris != null) {
      for (var i = 0; i < resolvedUrls.length; i++) {
        final resolvedUrl = resolvedUrls[i];
        final packageUri = packageUris[i];
        if (packageUri != null &&
            packageUri.isNotEmpty &&
            resolvedUrl.isNotEmpty) {
          _resolvedUrlMap[resolvedUrl] = packageUri;
        }
      }

      final stackFrames =
          (traceObject[CpuProfileData.stackFramesKey] as Map<String, dynamic>)
              .values
              .cast<Map<String, dynamic>>();
      for (final stackFrameJson in stackFrames) {
        final resolvedUrl =
            stackFrameJson[CpuProfileData.resolvedUrlKey] as String?;
        if (resolvedUrl != null && resolvedUrl.isNotEmpty) {
          final packageUrl = _resolvedUrlMap[resolvedUrl];
          if (packageUrl != null && packageUrl.isNotEmpty) {
            stackFrameJson[CpuProfileData.processedUrlKey] = packageUrl;
          }
        }
      }
    }
  }

=======
    return CpuProfileData.parse(traceObject);
  }

>>>>>>> 0111a6e2
  static const rootId = 'cpuProfileRoot';

  static const rootName = 'all';

  // Key fields from the VM response JSON.
  static const nameKey = 'name';
  static const categoryKey = 'category';
  static const parentIdKey = 'parent';
  static const stackFrameIdKey = 'sf';
  static const resolvedUrlKey = 'resolvedUrl';
  static const processedUrlKey = 'processedUrl';
  static const sourceLineKey = 'sourceLine';
  static const stackFramesKey = 'stackFrames';
  static const traceEventsKey = 'traceEvents';
  static const sampleCountKey = 'sampleCount';
  static const stackDepthKey = 'stackDepth';
  static const samplePeriodKey = 'samplePeriod';
  static const timeOriginKey = 'timeOriginMicros';
  static const timeExtentKey = 'timeExtentMicros';
  static const userTagKey = 'userTag';

  final Map<String, CpuStackFrame> stackFrames;

  final List<CpuSample> cpuSamples;

  final CpuProfileMetaData profileMetaData;

  /// Marks whether this data has already been processed.
  bool processed = false;

  List<CpuStackFrame> get callTreeRoots {
    if (!processed) return <CpuStackFrame>[];
    return _callTreeRoots ??= [_cpuProfileRoot.deepCopy()];
  }

  List<CpuStackFrame>? _callTreeRoots;

  List<CpuStackFrame> get bottomUpRoots {
    if (!processed) return <CpuStackFrame>[];
    return _bottomUpRoots ??=
        BottomUpProfileTransformer.processData(_cpuProfileRoot);
  }

  List<CpuStackFrame>? _bottomUpRoots;

  CpuStackFrame get cpuProfileRoot => _cpuProfileRoot;

  Iterable<String?> get userTags {
    if (_userTags != null) {
      return _userTags!;
    }
    final tags = <String?>{};
    for (final cpuSample in cpuSamples) {
      tags.add(cpuSample.userTag);
    }
    _userTags = tags;
    return _userTags!;
  }

  Iterable<String?>? _userTags;

  late final CpuStackFrame _cpuProfileRoot;

  CpuStackFrame? selectedStackFrame;

  Map<String, Object?> get toJson => {
        'type': '_CpuProfileTimeline',
        samplePeriodKey: profileMetaData.samplePeriod,
        sampleCountKey: profileMetaData.sampleCount,
        stackDepthKey: profileMetaData.stackDepth,
        if (profileMetaData.time?.start != null)
          timeOriginKey: profileMetaData.time!.start!.inMicroseconds,
        if (profileMetaData.time?.duration != null)
          timeExtentKey: profileMetaData.time!.duration.inMicroseconds,
        stackFramesKey: stackFramesJson,
        traceEventsKey: cpuSamples.map((sample) => sample.toJson).toList(),
      };

  bool get isEmpty => profileMetaData.sampleCount == 0;

  @visibleForTesting
  Map<String, dynamic> get stackFramesJson {
    final framesJson = <String, dynamic>{};
    for (final sf in stackFrames.values) {
      framesJson.addAll(sf.toJson);
    }
    return framesJson;
  }
}

class CpuProfileMetaData {
  CpuProfileMetaData({
    required this.sampleCount,
    required this.samplePeriod,
    required this.stackDepth,
    required this.time,
  });

  final int sampleCount;

  final int samplePeriod;

  final int stackDepth;

  final TimeRange? time;

  CpuProfileMetaData copyWith({
    int? sampleCount,
    int? samplePeriod,
    int? stackDepth,
    TimeRange? time,
  }) {
    return CpuProfileMetaData(
      sampleCount: sampleCount ?? this.sampleCount,
      samplePeriod: samplePeriod ?? this.samplePeriod,
      stackDepth: stackDepth ?? this.stackDepth,
      time: time ?? this.time,
    );
  }
}

class CpuSample extends TraceEvent {
  CpuSample({
    required this.leafId,
    this.userTag,
    required Map<String, dynamic> traceJson,
  }) : super(traceJson);

  factory CpuSample.parse(Map<String, dynamic> traceJson) {
    final leafId = traceJson[CpuProfileData.stackFrameIdKey];
    final userTag = traceJson[TraceEvent.argsKey] != null
        ? traceJson[TraceEvent.argsKey][CpuProfileData.userTagKey]
        : null;
    return CpuSample(
      leafId: leafId,
      userTag: userTag,
      traceJson: traceJson,
    );
  }

  final String leafId;

  final String? userTag;

  Map<String, dynamic> get toJson {
    // [leafId] is the source of truth for the leaf id of this sample.
    super.json[CpuProfileData.stackFrameIdKey] = leafId;
    return super.json;
  }
}

class CpuStackFrame extends TreeNode<CpuStackFrame>
    with
        DataSearchStateMixin,
        TreeDataSearchStateMixin<CpuStackFrame>,
        FlameChartDataMixin {
  factory CpuStackFrame({
    required String id,
    required String name,
    required String? verboseName,
    required String? category,
    required String rawUrl,
    required String processedUrl,
    required int? sourceLine,
    required String parentId,
    required CpuProfileMetaData profileMetaData,
  }) {
    return CpuStackFrame._(
      id: id,
      name: name,
      verboseName: verboseName,
      category: category,
      rawUrl: rawUrl,
      processedUrl: processedUrl,
      sourceLine: sourceLine,
      parentId: parentId,
      profileMetaData: profileMetaData,
    );
  }

  CpuStackFrame._({
    required this.id,
    required this.name,
    required this.verboseName,
    required this.category,
    required this.rawUrl,
    required this.processedUrl,
    required this.sourceLine,
    required this.parentId,
    required this.profileMetaData,
  });

  /// Prefix for packages from the core Dart libraries.
  static const dartPackagePrefix = 'dart:';

  /// Prefix for packages from the core Flutter libraries.
  static const flutterPackagePrefix = 'package:flutter/';

  /// The Flutter namespace in C++ that is part of the Flutter Engine code.
  static const flutterEnginePrefix = 'flutter::';

  /// dart:ui is the library for the Dart part of the Flutter Engine code.
  static const dartUiPrefix = 'dart:ui';

  final String id;

  final String name;

  final String? verboseName;

  final String? category;

  final String rawUrl;

  final String processedUrl;

  final int? sourceLine;

  final String? parentId;

  final CpuProfileMetaData profileMetaData;

  bool get isNative => _isNative ??= id != CpuProfileData.rootId &&
      processedUrl.isEmpty &&
      !name.startsWith(flutterEnginePrefix);

  bool? _isNative;

  bool get isDartCore =>
      _isDartCore ??= processedUrl.startsWith(dartPackagePrefix) &&
          !processedUrl.startsWith(dartUiPrefix);

  bool? _isDartCore;

  bool get isFlutterCore =>
      _isFlutterCore ??= processedUrl.startsWith(flutterPackagePrefix) ||
          name.startsWith(flutterEnginePrefix) ||
          processedUrl.startsWith(dartUiPrefix);

  bool? _isFlutterCore;

  Iterable<String> get userTags => _userTagSampleCount.keys;

  /// Maps a user tag to the number of CPU samples associated with it.
  ///
  /// A single [CpuStackFrame] can have multiple tags because a single object
  /// can be part of multiple samples.
  final _userTagSampleCount = <String, int>{};

  void incrementTagSampleCount(String userTag, {int increment = 1}) {
    final currentCount = _userTagSampleCount.putIfAbsent(userTag, () => 0);
    _userTagSampleCount[userTag] = currentCount + increment;

    if (parent != null) {
      parent!.incrementTagSampleCount(userTag);
    }
  }

  /// How many cpu samples for which this frame is a leaf.
  int exclusiveSampleCount = 0;

  int get inclusiveSampleCount =>
      _inclusiveSampleCount ??= _calculateInclusiveSampleCount();

  /// How many cpu samples this frame is included in.
  int? _inclusiveSampleCount;

  set inclusiveSampleCount(int? count) => _inclusiveSampleCount = count;

  double get totalTimeRatio => _totalTimeRatio ??=
      safeDivide(inclusiveSampleCount, profileMetaData.sampleCount);

  double? _totalTimeRatio;

  Duration get totalTime => _totalTime ??= Duration(
        microseconds:
            (totalTimeRatio * profileMetaData.time!.duration.inMicroseconds)
                .round(),
      );

  Duration? _totalTime;

  double get selfTimeRatio => _selfTimeRatio ??=
      safeDivide(exclusiveSampleCount, profileMetaData.sampleCount);

  double? _selfTimeRatio;

  Duration get selfTime => _selfTime ??= Duration(
        microseconds:
            (selfTimeRatio * profileMetaData.time!.duration.inMicroseconds)
                .round(),
      );

  Duration? _selfTime;

  @override
  String get tooltip {
    var prefix = '';
    if (isNative) {
      prefix = '[Native]';
    } else if (isDartCore) {
      prefix = '[Dart]';
    } else if (isFlutterCore) {
      prefix = '[Flutter]';
    }
    final nameWithPrefix = [prefix, name].join(' ');
    return [
      nameWithPrefix,
      msText(totalTime),
      if (processedUrl.isNotEmpty) processedUrl,
    ].join(' - ');
  }

  /// Returns the number of cpu samples this stack frame is a part of.
  ///
  /// This will be equal to the number of leaf nodes under this stack frame.
  int _calculateInclusiveSampleCount() {
    int count = exclusiveSampleCount;
    for (CpuStackFrame child in children) {
      count += child.inclusiveSampleCount;
    }
    _inclusiveSampleCount = count;
    return _inclusiveSampleCount!;
  }

  @override
  CpuStackFrame shallowCopy({
    String? id,
    String? name,
    String? verboseName,
    String? category,
    String? url,
    String? processedUrl,
    int? sourceLine,
    String? parentId,
    CpuProfileMetaData? profileMetaData,
    bool copySampleCountsAndTags = true,
    bool resetInclusiveSampleCount = true,
  }) {
    final copy = CpuStackFrame._(
      id: id ?? this.id,
      name: name ?? this.name,
      verboseName: verboseName ?? this.verboseName,
      category: category ?? this.category,
      rawUrl: url ?? rawUrl,
      processedUrl: processedUrl ?? this.processedUrl,
      sourceLine: sourceLine ?? this.sourceLine,
      parentId: parentId ?? this.parentId,
      profileMetaData: profileMetaData ?? this.profileMetaData,
    );
    if (copySampleCountsAndTags) {
      copy
        ..exclusiveSampleCount = exclusiveSampleCount
        ..inclusiveSampleCount =
            resetInclusiveSampleCount ? null : inclusiveSampleCount;
      for (final entry in _userTagSampleCount.entries) {
        copy.incrementTagSampleCount(entry.key, increment: entry.value);
      }
    }
    return copy;
  }

  /// Returns a deep copy from this stack frame down to the leaves of the tree.
  ///
  /// The returned copy stack frame will have a null parent.
  CpuStackFrame deepCopy() {
    final copy = shallowCopy(resetInclusiveSampleCount: false);
    for (CpuStackFrame child in children) {
      copy.addChild(child.deepCopy());
    }
    return copy;
  }

  /// Whether [this] stack frame matches another stack frame [other].
  ///
  /// Two stack frames are said to be matching if they share the following
  /// properties.
  bool matches(CpuStackFrame other) =>
      name == other.name &&
      rawUrl == other.rawUrl &&
      category == other.category &&
      sourceLine == other.sourceLine;

  void _format(StringBuffer buf, String indent) {
    buf.writeln(
      '$indent$name - children: ${children.length} - excl: '
              '$exclusiveSampleCount - incl: $inclusiveSampleCount'
          .trimRight(),
    );
    for (CpuStackFrame child in children) {
      child._format(buf, '  $indent');
    }
  }

  Map<String, Object> get toJson => {
        id: {
          CpuProfileData.nameKey: verboseName,
          CpuProfileData.categoryKey: category,
          CpuProfileData.resolvedUrlKey: rawUrl,
          CpuProfileData.processedUrlKey: processedUrl,
          CpuProfileData.sourceLineKey: sourceLine,
          if (parentId != null) CpuProfileData.parentIdKey: parentId,
        }
      };

  @visibleForTesting
  String toStringDeep() {
    final buf = StringBuffer();
    _format(buf, '  ');
    return buf.toString();
  }

  @override
  String toString() {
    final buf = StringBuffer();
    buf.write('$name ');
    // TODO(kenz): use a number of fractionDigits that better matches the
    // resolution of the stack frame.
    buf.write('- ${msText(totalTime, fractionDigits: 2)} ');
    buf.write('($inclusiveSampleCount ');
    buf.write(inclusiveSampleCount == 1 ? 'sample' : 'samples');
    buf.write(', ${percent2(totalTimeRatio)})');
    return buf.toString();
  }
}

@visibleForTesting
int stackFrameIdCompare(String a, String b) {
  if (a == b) {
    return 0;
  }
  // Order the root first.
  if (a == CpuProfileData.rootId) {
    return -1;
  }
  if (b == CpuProfileData.rootId) {
    return 1;
  }

  // Stack frame ids are structured as 140225212960768-24 (iOS) or -784070656-24
  // (Android). We need to compare the number after the last dash to maintain
  // the correct order.
  const dash = '-';
  final aDashIndex = a.lastIndexOf(dash);
  final bDashIndex = b.lastIndexOf(dash);
  try {
    final int aId = int.parse(a.substring(aDashIndex + 1));
    final int bId = int.parse(b.substring(bDashIndex + 1));
    return aId.compareTo(bId);
  } catch (e) {
    String error = 'invalid stack frame ';
    if (aDashIndex == -1 && bDashIndex != -1) {
      error += 'id [$a]';
    } else if (aDashIndex != -1 && bDashIndex == -1) {
      error += 'id [$b]';
    } else {
      error += 'ids [$a, $b]';
    }
    throw error;
  }
}

// TODO(kenz): this store could be improved by allowing profiles stored by
// time range to also have a concept of which filters were applied. This isn't
// critical as the CPU profiles that are stored by time will be small, so the
// time that would be saved by only filtering these profiles once is minimal.
class CpuProfileStore {
  /// Store of CPU profiles keyed by a label.
  ///
  /// This label will contain information regarding any toggle filters or user
  /// tag filters applied to the profile.
  final _profilesByLabel = <String, CpuProfileData>{};

  /// Store of CPU profiles keyed by a time range.
  ///
  /// These time ranges are allowed to overlap.
  final _profilesByTime = <TimeRange, CpuProfileData>{};

  /// Lookup a profile from either cache: [_profilesByLabel] or
  /// [_profilesByTime].
  ///
  /// Only one of [label] and [time] may be non-null.
  ///
  /// If this lookup is based on [label], a cached profile will be returned from
  /// [_profilesByLabel], or null if one is not available.
  ///
  /// If this lookup is based on [time] and [_profilesByTime] contains a CPU
  /// profile for a time range that encompasses [time], a sub profile will be
  /// generated, cached in [_profilesByTime] and then returned. This method will
  /// return null if no profiles are cached for [time] or if a sub profile
  /// cannot be generated for [time].
  CpuProfileData? lookupProfile({String? label, TimeRange? time}) {
    assert((label == null) != (time == null));

    if (label != null) {
      return _profilesByLabel[label];
    }

    if (!time!.isWellFormed) return null;

    // If we have a profile for a time range encompassing [time], then we can
    // generate and cache the profile for [time] without needing to pull data
    // from the vm service.
    _maybeGenerateSubProfile(time);
    return _profilesByTime[time];
  }

  void storeProfile(CpuProfileData profile, {String? label, TimeRange? time}) {
    assert((label == null) != (time == null));
    if (label != null) {
      _profilesByLabel[label] = profile;
      return;
    }
    _profilesByTime[time!] = profile;
  }

  void _maybeGenerateSubProfile(TimeRange time) {
    if (_profilesByTime.containsKey(time)) return;
    final encompassingTimeRange = _encompassingTimeRange(time);
    if (encompassingTimeRange != null) {
      final encompassingProfile = _profilesByTime[encompassingTimeRange]!;
      final subProfile = CpuProfileData.subProfile(encompassingProfile, time);
      _profilesByTime[time] = subProfile;
    }
  }

  TimeRange? _encompassingTimeRange(TimeRange time) {
    int shortestDurationMicros = maxJsInt;
    TimeRange? encompassingTimeRange;
    for (final t in _profilesByTime.keys) {
      // We want to find the shortest encompassing time range for [time].
      if (t.containsRange(time) &&
          t.duration.inMicroseconds < shortestDurationMicros) {
        shortestDurationMicros = t.duration.inMicroseconds;
        encompassingTimeRange = t;
      }
    }
    return encompassingTimeRange;
  }

  void clear() {
    _profilesByTime.clear();
    _profilesByLabel.clear();
  }
}

class _CpuProfileTimelineTree {
  factory _CpuProfileTimelineTree.fromCpuSamples(
    vm_service.CpuSamples cpuSamples,
  ) {
    final root = _CpuProfileTimelineTree._fromIndex(cpuSamples, kRootIndex);
    _CpuProfileTimelineTree current;
    // TODO(bkonyi): handle truncated?
    for (final sample in cpuSamples.samples ?? []) {
      current = root;
      // Build an inclusive trie.
      for (final index in sample.stack!.reversed) {
        current = current._getChild(index);
      }
      _timelineTreeExpando[sample] = current;
    }
    return root;
  }

  _CpuProfileTimelineTree._fromIndex(this.samples, this.index);

  static final _timelineTreeExpando = Expando<_CpuProfileTimelineTree>();
  static const kRootIndex = -1;
  static const kNoFrameId = -1;
  final vm_service.CpuSamples samples;
  final int index;
  int frameId = kNoFrameId;

  String? get name => samples.functions![index].function.name;

  String? get className {
    final function = samples.functions![index].function;
    if (function is vm_service.FuncRef) {
      final owner = function.owner;
      if (owner is vm_service.ClassRef) {
        return owner.name;
      }
    }
    return null;
  }

  String? get resolvedUrl => samples.functions![index].resolvedUrl;

  int? get sourceLine {
    final function = samples.functions![index].function;
    try {
      return function.location?.line;
    } catch (_) {
      // Fail gracefully if `function` has no getter `location` (for example, if
      // the function is an instance of [NativeFunction]) or generally if
      // `function.location.line` throws an exception.
      return null;
    }
  }

  final children = <_CpuProfileTimelineTree>[];

  static _CpuProfileTimelineTree? getTreeFromSample(
    vm_service.CpuSample sample,
  ) =>
      _timelineTreeExpando[sample];

  _CpuProfileTimelineTree _getChild(int index) {
    final length = children.length;
    int i;
    for (i = 0; i < length; ++i) {
      final child = children[i];
      final childIndex = child.index;
      if (childIndex == index) {
        return child;
      }
      if (childIndex > index) {
        break;
      }
    }
    final child = _CpuProfileTimelineTree._fromIndex(samples, index);
    if (i < length) {
      children.insert(i, child);
    } else {
      children.add(child);
    }
    return child;
  }
}<|MERGE_RESOLUTION|>--- conflicted
+++ resolved
@@ -359,7 +359,6 @@
         },
       });
     }
-<<<<<<< HEAD
 
     await _addProcessedUrlsToTraceObject(isolateId, traceObject);
 
@@ -395,7 +394,7 @@
           _resolvedUrlMap[resolvedUrl] = packageUri;
         }
       }
-
+      //todo: tmp comment
       final stackFrames =
           (traceObject[CpuProfileData.stackFramesKey] as Map<String, dynamic>)
               .values
@@ -413,11 +412,6 @@
     }
   }
 
-=======
-    return CpuProfileData.parse(traceObject);
-  }
-
->>>>>>> 0111a6e2
   static const rootId = 'cpuProfileRoot';
 
   static const rootName = 'all';
