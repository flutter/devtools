// Copyright 2020 The Chromium Authors. All rights reserved.
// Use of this source code is governed by a BSD-style license that can be
// found in the LICENSE file.

import 'dart:async';

import 'package:async/async.dart';
import 'package:collection/collection.dart' show IterableExtension;
import 'package:flutter/foundation.dart';
import 'package:vm_service/vm_service.dart';

import '../../service/vm_service_wrapper.dart';
import '../../shared/console/eval/eval_service.dart';
import '../../shared/console/primitives/source_location.dart';
import '../../shared/globals.dart';
import '../../shared/object_tree.dart';
import '../../shared/primitives/auto_dispose.dart';
import '../../shared/primitives/message_bus.dart';
import '../../shared/primitives/utils.dart';
import '../../shared/routing.dart';
import 'codeview_controller.dart';
import 'debugger_model.dart';

// TODO(devoncarew): Add some delayed resume value notifiers (to be used to
// help debounce stepping operations).

// Make sure this a checked in with `mute: true`.
final _log = DebugTimingLogger('debugger', mute: true);

/// Responsible for managing the debug state of the app.
class DebuggerController extends DisposableController
    with AutoDisposeControllerMixin {
  // `initialSwitchToIsolate` can be set to false for tests to skip the logic
  // in `switchToIsolate`.
  DebuggerController({
    DevToolsRouterDelegate? routerDelegate,
    bool initialSwitchToIsolate = true,
  }) : _initialSwitchToIsolate = initialSwitchToIsolate {
    autoDisposeStreamSubscription(
      serviceManager.onConnectionAvailable.listen(_handleConnectionAvailable),
    );
    if (routerDelegate != null) {
      codeViewController.subscribeToRouterEvents(routerDelegate);
    }

    evalService = EvalService(
      isolateRef: isolateRef,
      variables: variables,
      frameForEval: () =>
          _selectedStackFrame.value?.frame ??
          _stackFramesWithLocation.value.safeFirst?.frame,
      isPaused: isPaused,
    );

    if (serviceManager.hasService) {
      _initialize();
    }

    evalService = EvalService(
      isolateRef: () => isolateRef,
      variables: () => variables.value,
      frameForEval: () => _frameForEval,
      isPaused: () => isPaused.value,
      service: () => _service,
    );

    setGlobal(EvalService, evalService);
  }

  final codeViewController = CodeViewController();

  late final EvalService evalService;

  bool _firstDebuggerScreenLoaded = false;

  /// Callback to be called when the debugger screen is first loaded.
  ///
  /// We delay calling this method until the debugger screen is first loaded
  /// for performance reasons. None of the code here needs to be called when
  /// DevTools first connects to an app, and doing so inhibits DevTools from
  /// connecting to low-end devices.
  Future<void> onFirstDebuggerScreenLoad() async {
    if (!_firstDebuggerScreenLoaded) {
      await codeViewController.maybeSetupProgramExplorer();
    }
  }

  /// Method to call after the vm service shuts down.
  void _onServiceShutdown() {
    _clearCaches();

    _hasTruncatedFrames.value = false;
    unawaited(_getStackOperation?.cancel());
    _getStackOperation = null;

    _isolateRef.value = null;
    _isPaused.value = false;
    _resuming.value = false;
    _lastEvent = null;
    _stackFramesWithLocation.value = [];
    _selectedStackFrame.value = null;
    _variables.value = [];
    _selectedBreakpoint.value = null;
    _firstDebuggerScreenLoaded = false;
  }

  VmServiceWrapper? _lastService;

  void _handleConnectionAvailable(VmServiceWrapper service) {
    if (service == _lastService) return;
    _lastService = service;
    _onServiceShutdown();
    _initialize();
  }

  void _initialize() {
    if (_initialSwitchToIsolate) {
      assert(serviceManager.isolateManager.selectedIsolate.value != null);
      _switchToIsolate(serviceManager.isolateManager.selectedIsolate.value);
    }

    addAutoDisposeListener(serviceManager.isolateManager.selectedIsolate, () {
      _switchToIsolate(serviceManager.isolateManager.selectedIsolate.value);
    });
    autoDisposeStreamSubscription(
      _service.onDebugEvent.listen(_handleDebugEvent),
    );
    autoDisposeStreamSubscription(
      _service.onIsolateEvent.listen(_handleIsolateEvent),
    );
  }

  final bool _initialSwitchToIsolate;

  VmServiceWrapper get _service {
    return serviceManager.service!;
  }

  final _isPaused = ValueNotifier<bool>(false);

  ValueListenable<bool> get isPaused => _isPaused;

  final _resuming = ValueNotifier<bool>(false);

  /// This indicates that we've requested a resume (or step) operation from the
  /// VM, but haven't yet received the 'resumed' isolate event.
  ValueListenable<bool> get resuming => _resuming;

  Event? _lastEvent;

  Event? get lastEvent => _lastEvent;

  final _stackFramesWithLocation =
      ValueNotifier<List<StackFrameAndSourcePosition>>([]);

  ValueListenable<List<StackFrameAndSourcePosition>>
      get stackFramesWithLocation => _stackFramesWithLocation;

  final _selectedStackFrame = ValueNotifier<StackFrameAndSourcePosition?>(null);

  ValueListenable<StackFrameAndSourcePosition?> get selectedStackFrame =>
      _selectedStackFrame;

<<<<<<< HEAD
  Frame? get _frameForEval =>
      _selectedStackFrame.value?.frame ??
      _stackFramesWithLocation.value.safeFirst?.frame;

=======
>>>>>>> fad158bc
  final _variables = ValueNotifier<List<DartObjectNode>>([]);

  ValueListenable<List<DartObjectNode>> get variables => _variables;

  final _selectedBreakpoint = ValueNotifier<BreakpointAndSourcePosition?>(null);

  ValueListenable<BreakpointAndSourcePosition?> get selectedBreakpoint =>
      _selectedBreakpoint;

  final _exceptionPauseMode =
      ValueNotifier<String>(ExceptionPauseMode.kUnhandled);

  ValueListenable<String?> get exceptionPauseMode => _exceptionPauseMode;

  final _isolateRef = ValueNotifier<IsolateRef?>(null);

  ValueListenable<IsolateRef?> get isolateRef => _isolateRef;

  bool get isSystemIsolate => isolateRef.value?.isSystemIsolate ?? false;

  String get _isolateRefId {
    final id = isolateRef.value?.id;
    if (id == null) return '';
    return id;
  }

  void _switchToIsolate(IsolateRef? ref) async {
<<<<<<< HEAD
    isolateRef = ref;
=======
    _isolateRef.value = ref;
>>>>>>> fad158bc
    _isPaused.value = false;
    await _pause(false);

    _clearCaches();

    codeViewController.clearScriptHistory();

    if (ref == null) {
      await _getStackOperation?.cancel();
      _populateFrameInfo([], truncated: false);
      return;
    }

    final isolate = await _service.getIsolate(_isolateRefId);
    if (isolate.id != _isolateRefId) {
      // Current request is obsolete.
      return;
    }

    if (isolate.pauseEvent != null &&
        isolate.pauseEvent!.kind != EventKind.kResume) {
      _lastEvent = isolate.pauseEvent;
      await _pause(true, pauseEvent: isolate.pauseEvent);
    }
    if (isolate.id != _isolateRefId) {
      // Current request is obsolete.
      return;
    }

    _exceptionPauseMode.value =
        isolate.exceptionPauseMode ?? ExceptionPauseMode.kUnhandled;

    if (isolate.id != _isolateRefId) {
      // Current request is obsolete.
      return;
    }
    await _populateScripts(isolate);
  }

  Future<Success> pause() => _service.pause(_isolateRefId);

  Future<Success> resume() {
    _log.log('resume()');
    _resuming.value = true;
    return _service.resume(_isolateRefId);
  }

  Future<Success> stepOver() {
    _log.log('stepOver()');
    _resuming.value = true;

    // Handle async suspensions; issue StepOption.kOverAsyncSuspension.
    final useAsyncStepping = _lastEvent?.atAsyncSuspension ?? false;
    return _service
        .resume(
          _isolateRefId,
          step: useAsyncStepping
              ? StepOption.kOverAsyncSuspension
              : StepOption.kOver,
        )
        .whenComplete(() => _log.log('stepOver() completed'));
  }

  Future<Success> stepIn() {
    _resuming.value = true;

    return _service.resume(_isolateRefId, step: StepOption.kInto);
  }

  Future<Success> stepOut() {
    _resuming.value = true;

    return _service.resume(_isolateRefId, step: StepOption.kOut);
  }

  Future<void> setIsolatePauseMode(String mode) async {
    await _service.setIsolatePauseMode(
      _isolateRefId,
      exceptionPauseMode: mode,
    );
    _exceptionPauseMode.value = mode;
  }

  /// Flutter starting with '--start-paused'. All subsequent isolates, after
  /// the first isolate, are in a pauseStart state too.  If _resuming, then
  /// resume any future isolate created with pause start.
  Future<Success> _resumeIsolatePauseStart(Event event) {
    assert(event.kind == EventKind.kPauseStart);
    assert(_resuming.value);

    final id = event.isolate!.id!;
    _log.log('resume() $id');
    return _service.resume(id);
  }

  void _handleDebugEvent(Event event) {
    _log.log('event: ${event.kind}');

    // We're resuming and another isolate has started in a paused state,
    // resume any pauseState isolates.
    if (_resuming.value &&
        event.isolate!.id != _isolateRefId &&
        event.kind == EventKind.kPauseStart) {
      unawaited(_resumeIsolatePauseStart(event));
    }

    if (event.isolate!.id != _isolateRefId) return;

    _lastEvent = event;

    switch (event.kind) {
      case EventKind.kResume:
        unawaited(_pause(false));
        break;
      case EventKind.kPauseStart:
      case EventKind.kPauseExit:
      case EventKind.kPauseBreakpoint:
      case EventKind.kPauseInterrupted:
      case EventKind.kPauseException:
      case EventKind.kPausePostRequest:
        // Any event we receive here indicates that any resume/step request has been
        // processed.
        _resuming.value = false;
        unawaited(_pause(true, pauseEvent: event));
        break;
    }
  }

  void _handleIsolateEvent(Event event) {
    final eventId = event.isolate?.id;
    if (eventId != _isolateRefId) return;
    switch (event.kind) {
      case EventKind.kIsolateReload:
        _updateAfterIsolateReload(event);
        break;
    }
  }

  void _updateAfterIsolateReload(Event reloadEvent) async {
    // Generally this has the value 'success'; we update our data in any case.
    // ignore: unused_local_variable
    final status = reloadEvent.status;

<<<<<<< HEAD
    evalService.cache.clear();
    if (isolateRef == null) return;
=======
    final theIsolateRef = isolateRef.value;
    if (theIsolateRef == null) return;
>>>>>>> fad158bc
    // Refresh the list of scripts.
    final previousScriptRefs = scriptManager.sortedScripts.value;
    final currentScriptRefs =
        await scriptManager.retrieveAndSortScripts(theIsolateRef);
    final removedScripts =
        // There seems to be a bug in how this lint is working with type
        // inference.
        // ignore: avoid-collection-methods-with-unrelated-types
        Set.of(previousScriptRefs).difference(Set.of(currentScriptRefs));
    final addedScripts =
        // There seems to be a bug in how this lint is working with type
        // inference.
        // ignore: avoid-collection-methods-with-unrelated-types
        Set.of(currentScriptRefs).difference(Set.of(previousScriptRefs));

    // TODO(devoncarew): Show a message in the logging view.

    // Show a toast.
    final count = removedScripts.length + addedScripts.length;
    messageBus.addEvent(
      BusEvent(
        'toast',
        data: '${nf.format(count)} ${pluralize('script', count)} updated.',
      ),
    );

    // Redirect the current editor screen if necessary.
    if (removedScripts.contains(codeViewController.currentScriptRef.value)) {
      final uri = codeViewController.currentScriptRef.value!.uri;
      final newScriptRef =
          addedScripts.firstWhereOrNull((script) => script.uri == uri);

      if (newScriptRef != null) {
        // Display the script location.
        _populateScriptAndShowLocation(newScriptRef);
      }
    }
  }

  /// Jump to the given script.
  ///
  /// This method ensures that the source for the script is populated in our
  /// cache, in order to reduce flashing in the editor view.
  void _populateScriptAndShowLocation(ScriptRef scriptRef) {
    unawaited(
      scriptManager.getScript(scriptRef).then((script) {
        codeViewController.showScriptLocation(ScriptLocation(scriptRef));
      }),
    );
  }

  final _hasTruncatedFrames = ValueNotifier<bool>(false);

  CancelableOperation<_StackInfo>? _getStackOperation;

  Future<void> _pause(bool paused, {Event? pauseEvent}) async {
    // TODO(jacobr): unify pause support with
    // serviceManager.isolateManager.selectedIsolateState.isPaused.value;
    // listening for changes there instead of having separate logic.
    await _getStackOperation?.cancel();
    _isPaused.value = paused;

    _log.log('_pause(running: ${!paused})');

    // Perform an early exit if we're not paused.
    if (!paused) {
      _populateFrameInfo([], truncated: false);
      return;
    }

    // Collecting frames for Dart web applications can be slow. At the potential
    // cost of a flicker in the stack view, display only the top frame
    // initially.
    // TODO(elliette): Find a better solution for this. Currently, this means
    // we fetch all variable objects twice (once in _getFullStack and once in
    // in_createStackFrameWithLocation).
    if (await serviceManager.connectedApp!.isDartWebApp) {
      _populateFrameInfo(
        [
          await _createStackFrameWithLocation(pauseEvent!.topFrame!),
        ],
        truncated: true,
      );
      unawaited(_getFullStack());
      return;
    }

    // We populate the first 12 frames; this ~roughly corresponds to the number
    // of visible stack frames.
    const initialFrameRequestCount = 12;

    _getStackOperation = CancelableOperation.fromFuture(
      _getStackInfo(
        limit: initialFrameRequestCount,
      ),
    );
    final stackInfo = await _getStackOperation!.value;
    _populateFrameInfo(
      stackInfo.frames,
      truncated: stackInfo.truncated,
    );

    // In the background, populate the rest of the frames.
    if (stackInfo.truncated) {
      unawaited(_getFullStack());
    }
  }

  Future<_StackInfo> _getStackInfo({int? limit}) async {
    _log.log('getStack() with limit: $limit');
    final stack = await _service.getStack(_isolateRefId, limit: limit);
    _log.log('getStack() completed (frames: ${stack.frames!.length})');

    final frames = _framesForCallStack(
      stack.frames ?? [],
      asyncCausalFrames: stack.asyncCausalFrames ?? [],
      reportedException: _lastEvent?.exception,
    );

    return _StackInfo(
      await Future.wait(frames.map(_createStackFrameWithLocation)),
      stack.truncated ?? false,
    );
  }

  void _populateFrameInfo(
    List<StackFrameAndSourcePosition> frames, {
    required final bool truncated,
  }) {
    _log.log('populated frame info');
    _stackFramesWithLocation.value = frames;
    _hasTruncatedFrames.value = truncated;
    if (frames.isEmpty) {
      selectStackFrame(null);
    } else {
      selectStackFrame(frames.first);
    }
  }

  Future<void> _getFullStack() async {
    await _getStackOperation?.cancel();
    _getStackOperation = CancelableOperation.fromFuture(_getStackInfo());
    final stackInfo = await _getStackOperation!.value;
    _populateFrameInfo(stackInfo.frames, truncated: stackInfo.truncated);
  }

  void _clearCaches() {
    _lastEvent = null;
    breakpointManager.clearCache();
<<<<<<< HEAD
    evalService.cache.clear();
=======
>>>>>>> fad158bc
  }

  Future<void> _populateScripts(Isolate isolate) async {
    final theIsolateRef = isolateRef.value;
    if (theIsolateRef == null) return;
    final scriptRefs =
        await scriptManager.retrieveAndSortScripts(theIsolateRef);

    // Update the selected script.
    final mainScriptRef = scriptRefs.firstWhereOrNull((ref) {
      return ref.uri == isolate.rootLib?.uri;
    });

    // Display the script location.
    if (mainScriptRef != null) {
      _populateScriptAndShowLocation(mainScriptRef);
    }
  }

  Future<StackFrameAndSourcePosition> _createStackFrameWithLocation(
    Frame frame,
  ) async {
    final location = frame.location;
    if (location == null) {
      return StackFrameAndSourcePosition(frame);
    }

    final script = await scriptManager.getScript(location.script!);
    final position =
        SourcePosition.calculatePosition(script, location.tokenPos!);
    return StackFrameAndSourcePosition(frame, position: position);
  }

  void selectBreakpoint(BreakpointAndSourcePosition bp) {
    _selectedBreakpoint.value = bp;

    final scriptRef = bp.scriptRef;
    if (scriptRef == null) return;

    if (bp.sourcePosition == null) {
      codeViewController.showScriptLocation(ScriptLocation(scriptRef));
    } else {
      codeViewController.showScriptLocation(
        ScriptLocation(scriptRef, location: bp.sourcePosition),
      );
    }
  }

  void selectStackFrame(StackFrameAndSourcePosition? frame) {
    _selectedStackFrame.value = frame;

    _variables.value =
        frame != null ? _createVariablesForFrame(frame.frame) : [];

    final scriptRef = frame?.scriptRef;
    final position = frame?.position;
    if (scriptRef != null && position != null) {
      codeViewController.showScriptLocation(
        ScriptLocation(scriptRef, location: position),
      );
    }
  }

  List<DartObjectNode> _createVariablesForFrame(Frame frame) {
    // vars can be null for async frames.
    if (frame.vars == null) {
      return [];
    }

    final variables = frame.vars!
        .map((v) => DartObjectNode.create(v, isolateRef.value))
        .toList();
    // TODO(jacobr): would be nice to be able to remove this call to unawaited
    // but it would require a significant refactor.
    variables
      ..forEach((v) => unawaited(buildVariablesTree(v)))
      ..sort((a, b) => sortFieldsByName(a.name!, b.name!));
    return variables;
  }

  List<Frame> _framesForCallStack(
    List<Frame> stackFrames, {
    List<Frame>? asyncCausalFrames,
    InstanceRef? reportedException,
  }) {
    // Prefer asyncCausalFrames if they exist.
    List<Frame> frames =
        asyncCausalFrames != null && asyncCausalFrames.isNotEmpty
            ? asyncCausalFrames
            : stackFrames;

    // Include any reported exception as a variable in the first frame.
    if (reportedException != null && frames.isNotEmpty) {
      final frame = frames.first;

      final newFrame = Frame(
        index: frame.index,
        function: frame.function,
        code: frame.code,
        location: frame.location,
        kind: frame.kind,
      );

      newFrame.vars = [
        BoundVariable(
          name: '<exception>',
          value: reportedException,
        ),
        ...frame.vars ?? [],
      ];

      frames = [newFrame, ...frames.sublist(1)];
    }

    return frames;
  }
}

class _StackInfo {
  _StackInfo(this.frames, this.truncated);

  final List<StackFrameAndSourcePosition> frames;
  final bool truncated;
}<|MERGE_RESOLUTION|>--- conflicted
+++ resolved
@@ -161,13 +161,6 @@
   ValueListenable<StackFrameAndSourcePosition?> get selectedStackFrame =>
       _selectedStackFrame;
 
-<<<<<<< HEAD
-  Frame? get _frameForEval =>
-      _selectedStackFrame.value?.frame ??
-      _stackFramesWithLocation.value.safeFirst?.frame;
-
-=======
->>>>>>> fad158bc
   final _variables = ValueNotifier<List<DartObjectNode>>([]);
 
   ValueListenable<List<DartObjectNode>> get variables => _variables;
@@ -195,11 +188,7 @@
   }
 
   void _switchToIsolate(IsolateRef? ref) async {
-<<<<<<< HEAD
-    isolateRef = ref;
-=======
     _isolateRef.value = ref;
->>>>>>> fad158bc
     _isPaused.value = false;
     await _pause(false);
 
@@ -343,13 +332,8 @@
     // ignore: unused_local_variable
     final status = reloadEvent.status;
 
-<<<<<<< HEAD
-    evalService.cache.clear();
-    if (isolateRef == null) return;
-=======
     final theIsolateRef = isolateRef.value;
     if (theIsolateRef == null) return;
->>>>>>> fad158bc
     // Refresh the list of scripts.
     final previousScriptRefs = scriptManager.sortedScripts.value;
     final currentScriptRefs =
@@ -499,10 +483,6 @@
   void _clearCaches() {
     _lastEvent = null;
     breakpointManager.clearCache();
-<<<<<<< HEAD
-    evalService.cache.clear();
-=======
->>>>>>> fad158bc
   }
 
   Future<void> _populateScripts(Isolate isolate) async {
