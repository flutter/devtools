// Copyright 2020 The Chromium Authors. All rights reserved.
// Use of this source code is governed by a BSD-style license that can be
// found in the LICENSE file.

// ignore_for_file: avoid_redundant_argument_values

import 'dart:async';

import 'package:async/async.dart';
import 'package:collection/collection.dart' show IterableExtension;
import 'package:flutter/foundation.dart';
import 'package:vm_service/vm_service.dart';

import '../../config_specific/logger/logger.dart';
import '../../primitives/auto_dispose.dart';
import '../../primitives/history_manager.dart';
import '../../primitives/message_bus.dart';
import '../../primitives/utils.dart';
import '../../service/isolate_state.dart';
import '../../service/vm_service_wrapper.dart';
import '../../shared/globals.dart';
import '../../ui/search.dart';
import 'debugger_model.dart';
import 'program_explorer_controller.dart';
import 'syntax_highlighter.dart';

// TODO(devoncarew): Add some delayed resume value notifiers (to be used to
// help debounce stepping operations).

// Make sure this a checked in with `mute: true`.
final _log = DebugTimingLogger('debugger', mute: true);

/// Responsible for managing the debug state of the app.
class DebuggerController extends DisposableController
    with AutoDisposeControllerMixin, SearchControllerMixin<SourceToken> {
  // `initialSwitchToIsolate` can be set to false for tests to skip the logic
  // in `switchToIsolate`.
  DebuggerController({this.initialSwitchToIsolate = true}) {
    _programExplorerController = ProgramExplorerController();
    autoDisposeStreamSubscription(
      serviceManager.onConnectionAvailable.listen(_handleConnectionAvailable),
    );
    if (_service != null) {
      initialize();
    }
    _scriptHistoryListener = () {
      if (scriptsHistory.current.value != null)
        _showScriptLocation(ScriptLocation(scriptsHistory.current.value!));
    };
    scriptsHistory.current.addListener(_scriptHistoryListener);
  }

  bool _firstDebuggerScreenLoaded = false;

  /// Callback to be called when the debugger screen is first loaded.
  ///
  /// We delay calling this method until the debugger screen is first loaded
  /// for performance reasons. None of the code here needs to be called when
  /// DevTools first connects to an app, and doing so inhibits DevTools from
  /// connecting to low-end devices.
  Future<void> onFirstDebuggerScreenLoad() async {
    if (!_firstDebuggerScreenLoaded) {
      await _maybeSetUpProgramExplorer();
      addAutoDisposeListener(currentScriptRef, _maybeSetUpProgramExplorer);
      _firstDebuggerScreenLoaded = true;
    }
  }

  Future<void> _maybeSetUpProgramExplorer() async {
    if (!programExplorerController.initialized.value) {
      programExplorerController
        ..initListeners()
        ..initialize();
    }
    if (currentScriptRef.value != null) {
      await programExplorerController.selectScriptNode(currentScriptRef.value);
    }
  }

  /// Method to call after the vm service shuts down.
  void onServiceShutdown() {
    _clearCaches();

    _hasTruncatedFrames.value = false;
    _getStackOperation?.cancel();
    _getStackOperation = null;
    // It would be nice to not clear the script history but it is currently
    // coupled to ScriptRef objects so that is unsafe.
    scriptsHistory.clear();
    _isPaused.value = false;
    _resuming.value = false;
    _lastEvent = null;
    _currentScriptRef.value = null;
    _scriptLocation.value = null;
    _stackFramesWithLocation.value = [];
    _selectedStackFrame.value = null;
    _variables.value = [];
    _breakpoints.value = [];
    _breakpointsWithLocation.value = [];
    _selectedBreakpoint.value = null;
    _librariesVisible.value = false;
    isolateRef = null;
    _firstDebuggerScreenLoaded = false;
  }

  VmServiceWrapper? _lastService;

  void _handleConnectionAvailable(VmServiceWrapper service) {
    if (service == _lastService) return;
    _lastService = service;
    onServiceShutdown();
    if (service != null) {
      initialize();
    }
  }

  void initialize() {
    if (initialSwitchToIsolate) {
      assert(serviceManager.isolateManager.selectedIsolate.value != null);
      switchToIsolate(serviceManager.isolateManager.selectedIsolate.value);
    }

    addAutoDisposeListener(serviceManager.isolateManager.selectedIsolate, () {
      switchToIsolate(serviceManager.isolateManager.selectedIsolate.value);
    });
    autoDisposeStreamSubscription(
        _service!.onDebugEvent.listen(_handleDebugEvent));
    autoDisposeStreamSubscription(
        _service!.onIsolateEvent.listen(_handleIsolateEvent));
  }

  final bool initialSwitchToIsolate;

  IsolateState? get isolateDebuggerState =>
      serviceManager.isolateManager.isolateDebuggerState(isolateRef);

  VmServiceWrapper? get _service => serviceManager.service;

  /// Cache of autocomplete matches to show for a library when that library is
  /// imported.
  ///
  /// This cache includes autocompletes from libraries exported by the library
  /// but does not include autocompletes for libraries imported by this library.

  Map<LibraryRef?, Future<Set<String?>>> libraryMemberAutocompleteCache = {};

  /// Cache of autocomplete matches for a library for code written within that
  /// library.
  ///
  /// This cache includes autocompletes from all libraries imported and exported
  /// by the library as well as all private autocompletes for the library.
  Map<LibraryRef, Future<Set<String?>>>
      libraryMemberAndImportsAutocompleteCache = {};

  ProgramExplorerController get programExplorerController =>
      _programExplorerController;
  late final ProgramExplorerController _programExplorerController;

  final ScriptsHistory scriptsHistory = ScriptsHistory();
  late VoidCallback _scriptHistoryListener;

  final _isPaused = ValueNotifier<bool>(false);

  ValueListenable<bool> get isPaused => _isPaused;

  final _resuming = ValueNotifier<bool>(false);

  /// This indicates that we've requested a resume (or step) operation from the
  /// VM, but haven't yet received the 'resumed' isolate event.
  ValueListenable<bool> get resuming => _resuming;

  Event? _lastEvent;

  Event? get lastEvent => _lastEvent;

  final _currentScriptRef = ValueNotifier<ScriptRef?>(null);

  ValueListenable<ScriptRef?> get currentScriptRef => _currentScriptRef;

  @visibleForTesting
  final parsedScript = ValueNotifier<ParsedScript?>(null);

  ValueListenable<ParsedScript?> get currentParsedScript => parsedScript;

  ValueListenable<bool> get showSearchInFileField => _showSearchInFileField;

  final _showSearchInFileField = ValueNotifier<bool>(false);

  ValueListenable<ScriptLocation?> get scriptLocation => _scriptLocation;

  final _scriptLocation = ValueNotifier<ScriptLocation?>(null);

  ValueListenable<bool> get showFileOpener => _showFileOpener;

  final _showFileOpener = ValueNotifier<bool>(false);

  final _clazzCache = <ClassRef, Class>{};

  /// Jump to the given ScriptRef and optional SourcePosition.
  void showScriptLocation(ScriptLocation scriptLocation) {
    // TODO(elliette): This is here so that when a program is selected in the
    // program explorer, the file opener will close (if it was open). Instead,
    // give the program explorer focus so that the focus changes so the file
    // opener will close automatically when its focus is lost.
    toggleFileOpenerVisibility(false);

    _showScriptLocation(scriptLocation);

    // Update the scripts history (and make sure we don't react to the
    // subsequent event).
    scriptsHistory.current.removeListener(_scriptHistoryListener);
    scriptsHistory.pushEntry(scriptLocation.scriptRef);
    scriptsHistory.current.addListener(_scriptHistoryListener);
  }

  /// Show the given script location (without updating the script navigation
  /// history).
  void _showScriptLocation(ScriptLocation scriptLocation) {
    _currentScriptRef.value = scriptLocation.scriptRef;
    if (_currentScriptRef.value == null) {
      log('Trying to show a location with a null script ref', LogLevel.error);
    }

    _parseCurrentScript();

    // We want to notify regardless of the previous scriptLocation, temporarily
    // set to null to ensure that happens.
    _scriptLocation.value = null;
    _scriptLocation.value = scriptLocation;
  }

<<<<<<< HEAD
  Future<Script?> getScriptForRef(ScriptRef? ref) async {
    final cachedScript = getScriptCached(ref);
=======
  Future<Script> getScriptForRef(ScriptRef ref) async {
    final cachedScript = scriptManager.getScriptCached(ref);
>>>>>>> 3510c12d
    if (cachedScript == null && ref != null) {
      return await scriptManager.getScript(ref);
    }
    return cachedScript;
  }

  /// Parses the current script into executable lines and prepares the script
  /// for syntax highlighting.
  Future<void> _parseCurrentScript() async {
    // Return early if the current script has not changed.
    if (parsedScript.value?.script.id == _currentScriptRef.value?.id) return;

    final scriptRef = _currentScriptRef.value;
    final script = await getScriptForRef(scriptRef);

    // Create a new SyntaxHighlighter with the script's source in preparation
    // for building the code view.
    final highlighter = SyntaxHighlighter(source: script?.source ?? '');

    // Gather the data to display breakable lines.
    var executableLines = <int>{};

    if (script != null) {
      try {
        final positions = await (getBreakablePositions(script)
            as FutureOr<List<SourcePosition>>);
        executableLines = Set.from(positions.map((p) => p.line));
      } catch (e) {
        // Ignore - not supported for all vm service implementations.
        log('$e');
      }
      parsedScript.value = ParsedScript(
        script: script,
        highlighter: highlighter,
        executableLines: executableLines,
      );
    }
  }

  /// Find the owner library for a ClassRef, FuncRef, or LibraryRef.
  ///
  /// If Dart had union types, ref would be type ClassRef | FuncRef | LibraryRef
  Future<LibraryRef?> findOwnerLibrary(Object? ref) async {
    if (ref is LibraryRef) {
      return ref;
    }
    if (ref is ClassRef) {
      if (ref.library != null) {
        return ref.library;
      }
      // Fallback for older VMService versions.
      final clazz = await classFor(ref);
      return clazz?.library;
    }
    if (ref is FuncRef) {
      return findOwnerLibrary(ref.owner);
    }
    return null;
  }

  /// Returns the class for the provided [ClassRef].
  ///
  /// May return null.
  Future<Class?> classFor(ClassRef classRef) async {
    try {
      return _clazzCache[classRef] ??=
          await (getObject(classRef) as FutureOr<Class>);
    } catch (_) {}
    return null;
  }

<<<<<<< HEAD
  // A cached map of uris to ScriptRefs.
  final Map<String?, ScriptRef> _uriToScriptMap = {};

=======
>>>>>>> 3510c12d
  final _stackFramesWithLocation =
      ValueNotifier<List<StackFrameAndSourcePosition>>([]);

  ValueListenable<List<StackFrameAndSourcePosition>>
      get stackFramesWithLocation => _stackFramesWithLocation;

  final _selectedStackFrame = ValueNotifier<StackFrameAndSourcePosition?>(null);

  ValueListenable<StackFrameAndSourcePosition?> get selectedStackFrame =>
      _selectedStackFrame;

  Frame? get frameForEval =>
      _selectedStackFrame.value?.frame ??
      _stackFramesWithLocation.value.safeFirst?.frame;

  final _variables = ValueNotifier<List<DartObjectNode>>([]);

  ValueListenable<List<DartObjectNode>> get variables => _variables;

<<<<<<< HEAD
  final _sortedScripts = ValueNotifier<List<ScriptRef>>([]);

  /// Return the sorted list of ScriptRefs active in the current isolate.
  ValueListenable<List<ScriptRef>> get sortedScripts => _sortedScripts;

  final ValueNotifier<List<Breakpoint?>?> _breakpoints =
      ValueNotifier<List<Breakpoint>?>([]);
=======
  final _breakpoints = ValueNotifier<List<Breakpoint>>([]);
>>>>>>> 3510c12d

  ValueListenable<List<Breakpoint?>?> get breakpoints => _breakpoints;

  final _breakpointsWithLocation =
      ValueNotifier<List<BreakpointAndSourcePosition>>([]);

  ValueListenable<List<BreakpointAndSourcePosition>>
      get breakpointsWithLocation => _breakpointsWithLocation;

  final _selectedBreakpoint = ValueNotifier<BreakpointAndSourcePosition?>(null);

  ValueListenable<BreakpointAndSourcePosition?> get selectedBreakpoint =>
      _selectedBreakpoint;

  final _exceptionPauseMode =
      ValueNotifier<String?>(ExceptionPauseMode.kUnhandled);

  ValueListenable<String?> get exceptionPauseMode => _exceptionPauseMode;

  final _librariesVisible = ValueNotifier(false);

  ValueListenable<bool> get fileExplorerVisible => _librariesVisible;

  /// Make the 'Libraries' view on the right-hand side of the screen visible or
  /// hidden.
  void toggleLibrariesVisible() {
    toggleFileOpenerVisibility(false);
    _librariesVisible.value = !_librariesVisible.value;
  }

  IsolateRef? isolateRef;
  bool get isSystemIsolate => isolateRef?.isSystemIsolate ?? false;

  final EvalHistory evalHistory = EvalHistory();

  void switchToIsolate(IsolateRef? ref) async {
    isolateRef = ref;
    _isPaused.value = false;
    await _pause(false);

    _clearCaches();

    if (ref == null) {
      _breakpoints.value = [];
      _breakpointsWithLocation.value = [];
      await _getStackOperation?.cancel();
      _populateFrameInfo([], truncated: false);
      return;
    }

    final isolate = await _service!.getIsolate(isolateRef!.id!);
    if (isolate.id != isolateRef?.id) {
      // Current request is obsolete.
      return;
    }

    if (isolate.pauseEvent != null &&
        isolate.pauseEvent!.kind != EventKind.kResume) {
      _lastEvent = isolate.pauseEvent;
      await _pause(true, pauseEvent: isolate.pauseEvent);
    }
    if (isolate.id != isolateRef?.id) {
      // Current request is obsolete.
      return;
    }

    _breakpoints.value = isolate.breakpoints;

    // Build _breakpointsWithLocation from _breakpoints.
    if (_breakpoints.value != null) {
      // ignore: unawaited_futures
      Future.wait(_breakpoints.value!.map(_createBreakpointWithLocation))
          .then((list) {
        if (isolate.id != isolateRef?.id) {
          // Current request is obsolete.
          return;
        }
        _breakpointsWithLocation.value = list.toList()..sort();
      });
    }

    _exceptionPauseMode.value = isolate.exceptionPauseMode;

    if (isolate.id != isolateRef?.id) {
      // Current request is obsolete.
      return;
    }
    await _populateScripts(isolate);
  }

  Future<Success> pause() => _service!.pause(isolateRef!.id!);

  Future<Success> resume() {
    _log.log('resume()');
    _resuming.value = true;
    return _service!.resume(isolateRef!.id!);
  }

  Future<Success> stepOver() {
    _log.log('stepOver()');
    _resuming.value = true;

    // Handle async suspensions; issue StepOption.kOverAsyncSuspension.
    final useAsyncStepping = _lastEvent?.atAsyncSuspension ?? false;
    return _service!
        .resume(
          isolateRef!.id!,
          step: useAsyncStepping
              ? StepOption.kOverAsyncSuspension
              : StepOption.kOver,
        )
        .whenComplete(() => _log.log('stepOver() completed'));
  }

  Future<Success> stepIn() {
    _resuming.value = true;

    return _service!.resume(isolateRef!.id!, step: StepOption.kInto);
  }

  Future<Success> stepOut() {
    _resuming.value = true;

    return _service!.resume(isolateRef!.id!, step: StepOption.kOut);
  }

  /// Evaluate the given expression in the context of the currently selected
  /// stack frame, or the top frame if there is no current selection.
  ///
  /// This will fail if the application is not currently paused.
  Future<Response> evalAtCurrentFrame(String expression) async {
    if (!isPaused.value) {
      return Future.error(
        RPCError.withDetails(
            'evaluateInFrame', RPCError.kInvalidParams, 'Isolate not paused'),
      );
    }

    if (stackFramesWithLocation.value.isEmpty) {
      return Future.error(
        RPCError.withDetails(
            'evaluateInFrame', RPCError.kInvalidParams, 'No frames available'),
      );
    }

    final frame = selectedStackFrame.value?.frame ??
        stackFramesWithLocation.value.first.frame;

    return _service!.evaluateInFrame(
      isolateRef!.id!,
      frame.index!,
      expression,
      disableBreakpoints: true,
    );
  }

  /// Call `toString()` on the given instance and return the result.
  Future<Response> invokeToString(InstanceRef instance) {
    return _service!.invoke(
      isolateRef!.id!,
      instance.id!,
      'toString',
      <String>[],
      disableBreakpoints: true,
    );
  }

  /// Retrieves the full string value of a [stringRef].
  Future<String?> retrieveFullStringValue(
    InstanceRef stringRef, {
    String onUnavailable(String? truncatedValue)?,
  }) async {
    return serviceManager.service!.retrieveFullStringValue(
      isolateRef!.id!,
      stringRef,
      onUnavailable: onUnavailable,
    );
  }

  Future<void> clearBreakpoints() async {
    final breakpoints = _breakpoints.value!.toList();
    await Future.forEach(breakpoints, (Breakpoint? breakpoint) {
      return removeBreakpoint(breakpoint!);
    });
  }

  Future<Breakpoint> addBreakpoint(String scriptId, int line) =>
      _service!.addBreakpoint(isolateRef!.id!, scriptId, line);

  Future<void> removeBreakpoint(Breakpoint breakpoint) =>
      _service!.removeBreakpoint(isolateRef!.id!, breakpoint.id!);

  Future<void> toggleBreakpoint(ScriptRef script, int line) async {
    if (serviceManager.isolateManager.selectedIsolate.value == null) {
      // Can't toggle breakpoints if we don't have an isolate.
      return;
    }
    // The VM doesn't support debugging for system isolates and will crash on
    // a failed assert in debug mode. Disable the toggle breakpoint
    // functionality for system isolates.
    if (serviceManager.isolateManager.selectedIsolate.value!.isSystemIsolate!) {
      return;
    }

    final bp = breakpointsWithLocation.value.firstWhereOrNull((bp) {
      return bp.scriptRef == script && bp.line == line;
    });

    if (bp != null) {
      await removeBreakpoint(bp.breakpoint);
    } else {
      try {
        await addBreakpoint(script.id!, line);
      } catch (_) {
        // ignore errors setting breakpoints
      }
    }
  }

  Future<void> setIsolatePauseMode(String mode) async {
    await _service!
        .setIsolatePauseMode(isolateRef!.id!, exceptionPauseMode: mode);
    _exceptionPauseMode.value = mode;
  }

  /// Flutter starting with '--start-paused'. All subsequent isolates, after
  /// the first isolate, are in a pauseStart state too.  If _resuming, then
  /// resume any future isolate created with pause start.
  Future<Success> _resumeIsolatePauseStart(Event event) {
    assert(event.kind == EventKind.kPauseStart);
    assert(_resuming.value);

    final id = event.isolate!.id!;
    _log.log('resume() $id');
    return _service!.resume(id);
  }

  void _handleDebugEvent(Event event) {
    _log.log('event: ${event.kind}');

    // We're resuming and another isolate has started in a paused state,
    // resume any pauseState isolates.
    if (_resuming.value &&
        event.isolate!.id != isolateRef?.id &&
        event.kind == EventKind.kPauseStart) {
      _resumeIsolatePauseStart(event);
    }

    if (event.isolate!.id != isolateRef?.id) return;

    _lastEvent = event;

    switch (event.kind) {
      case EventKind.kResume:
        _pause(false);
        break;
      case EventKind.kPauseStart:
      case EventKind.kPauseExit:
      case EventKind.kPauseBreakpoint:
      case EventKind.kPauseInterrupted:
      case EventKind.kPauseException:
      case EventKind.kPausePostRequest:
        // Any event we receive here indicates that any resume/step request has been
        // processed.
        _resuming.value = false;
        _pause(true, pauseEvent: event);
        break;
      // TODO(djshuckerow): switch the _breakpoints notifier to a 'ListNotifier'
      // that knows how to notify when performing a list edit operation.
      case EventKind.kBreakpointAdded:
        _breakpoints.value = [..._breakpoints.value!, event.breakpoint];

        // ignore: unawaited_futures
        _createBreakpointWithLocation(event.breakpoint).then((bp) {
          final list = [
            ..._breakpointsWithLocation.value,
            bp,
          ]..sort();

          _breakpointsWithLocation.value = list;
        });

        break;
      case EventKind.kBreakpointResolved:
        _breakpoints.value = [
          for (var b in _breakpoints.value!)
            if (b != event.breakpoint) b,
          event.breakpoint
        ];

        // ignore: unawaited_futures
        _createBreakpointWithLocation(event.breakpoint).then((bp) {
          final list = _breakpointsWithLocation.value.toList();
          // Remote the bp with the older, unresolved information from the list.
          list.removeWhere((breakpoint) => bp.breakpoint.id == bp.id);
          // Add the bp with the newer, resolved information.
          list.add(bp);
          list.sort();
          _breakpointsWithLocation.value = list;
        });

        break;

      case EventKind.kBreakpointRemoved:
        final breakpoint = event.breakpoint;

        // Update _selectedBreakpoint if necessary.
        if (_selectedBreakpoint.value?.breakpoint == breakpoint) {
          _selectedBreakpoint.value = null;
        }

        _breakpoints.value = [
          for (var b in _breakpoints.value!)
            if (b != breakpoint) b
        ];

        _breakpointsWithLocation.value = [
          for (var b in _breakpointsWithLocation.value)
            if (b.breakpoint != breakpoint) b
        ];

        break;
    }
  }

  void _handleIsolateEvent(Event event) {
    if (event.isolate!.id != isolateRef?.id) return;
    switch (event.kind) {
      case EventKind.kIsolateReload:
        _updateAfterIsolateReload(event);
        break;
    }
  }

<<<<<<< HEAD
  Future<List<ScriptRef>> _retrieveAndSortScripts(IsolateRef? ref) async {
    assert(isolateRef != null);
    final scriptList = await _service!.getScripts(isolateRef!.id!);
    // We filter out non-unique ScriptRefs here (dart-lang/sdk/issues/41661).
    final scriptRefs = Set.of(scriptList.scripts!).toList();
    scriptRefs.sort((a, b) {
      // We sort uppercase so that items like dart:foo sort before items like
      // dart:_foo.
      return a.uri!.toUpperCase().compareTo(b.uri!.toUpperCase());
    });
    return scriptRefs;
  }

=======
>>>>>>> 3510c12d
  void _updateAfterIsolateReload(Event reloadEvent) async {
    // Generally this has the value 'success'; we update our data in any case.
    // ignore: unused_local_variable
    final status = reloadEvent.status;

    _clearAutocompleteCaches();
    // Refresh the list of scripts.
    final previousScriptRefs = scriptManager.sortedScripts.value;
    final currentScriptRefs =
        await scriptManager.retrieveAndSortScripts(isolateRef);
    final removedScripts =
        Set.of(previousScriptRefs).difference(Set.of(currentScriptRefs));
    final addedScripts =
        Set.of(currentScriptRefs).difference(Set.of(previousScriptRefs));

    // TODO(devoncarew): Show a message in the logging view.

    // Show a toast.
    final count = removedScripts.length + addedScripts.length;
    messageBus.addEvent(BusEvent('toast',
        data: '${nf.format(count)} ${pluralize('script', count)} updated.'));

    // Update breakpoints.
    _updateBreakpointsAfterReload(removedScripts, addedScripts);

    // Redirect the current editor screen if necessary.
    if (removedScripts.contains(currentScriptRef.value)) {
      final uri = currentScriptRef.value!.uri;
      final newScriptRef =
          addedScripts.firstWhereOrNull((script) => script.uri == uri);

      if (newScriptRef != null) {
        // Display the script location.
        _populateScriptAndShowLocation(newScriptRef);
      }
    }
  }

  /// Jump to the given script.
  ///
  /// This method ensures that the source for the script is populated in our
  /// cache, in order to reduce flashing in the editor view.
  void _populateScriptAndShowLocation(ScriptRef scriptRef) {
<<<<<<< HEAD
    getScript(scriptRef)!.then((script) {
=======
    scriptManager.getScript(scriptRef).then((script) {
>>>>>>> 3510c12d
      showScriptLocation(ScriptLocation(scriptRef));
    });
  }

  void _updateBreakpointsAfterReload(
    Set<ScriptRef> removedScripts,
    Set<ScriptRef> addedScripts,
  ) {
    // TODO(devoncarew): We need to coordinate this with other debugger clients
    // as well as pause before re-setting the breakpoints.

    final breakpointsToRemove = <BreakpointAndSourcePosition>[];

    // Find all breakpoints set in files where we have newer versions of those
    // files.
    for (final scriptRef in removedScripts) {
      for (final bp in breakpointsWithLocation.value) {
        if (bp.scriptRef == scriptRef) {
          breakpointsToRemove.add(bp);
        }
      }
    }

    // Remove the breakpoints.
    for (final bp in breakpointsToRemove) {
      removeBreakpoint(bp.breakpoint);
    }

    // Add them back to the newer versions of those scripts.
    for (final scriptRef in addedScripts) {
      for (final bp in breakpointsToRemove) {
        if (scriptRef.uri == bp.scriptUri) {
          addBreakpoint(scriptRef.id!, bp.line!);
        }
      }
    }
  }

  final _hasTruncatedFrames = ValueNotifier<bool>(false);

  ValueListenable<bool> get hasTruncatedFrames => _hasTruncatedFrames;

  CancelableOperation<_StackInfo>? _getStackOperation;

  Future<void> _pause(bool paused, {Event? pauseEvent}) async {
    // TODO(jacobr): unify pause support with
    // serviceManager.isolateManager.selectedIsolateState.isPaused.value;
    // listening for changes there instead of having separate logic.
    await _getStackOperation?.cancel();
    _isPaused.value = paused;

    _log.log('_pause(running: ${!paused})');

    // Perform an early exit if we're not paused.
    if (!paused) {
      _populateFrameInfo([], truncated: false);
      return;
    }

    // Collecting frames for Dart web applications can be slow. At the potential
    // cost of a flicker in the stack view, display only the top frame
    // initially.
    // TODO(elliette): Find a better solution for this. Currently, this means
    // we fetch all variable objects twice (once in _getFullStack and once in
    // in_createStackFrameWithLocation).
    if (await serviceManager.connectedApp!.isDartWebApp) {
      _populateFrameInfo(
        [
          await _createStackFrameWithLocation(pauseEvent!.topFrame!),
        ],
        truncated: true,
      );
      unawaited(_getFullStack());
      return;
    }

    // We populate the first 12 frames; this ~roughly corresponds to the number
    // of visible stack frames.
    const initialFrameRequestCount = 12;

    _getStackOperation = CancelableOperation.fromFuture(_getStackInfo(
      limit: initialFrameRequestCount,
    ));
    final stackInfo = await _getStackOperation!.value;
    _populateFrameInfo(
      stackInfo.frames,
      truncated: stackInfo.truncated,
    );

    // In the background, populate the rest of the frames.
    if (stackInfo.truncated) {
      unawaited(_getFullStack());
    }
  }

  Future<_StackInfo> _getStackInfo({int? limit}) async {
    _log.log('getStack() with limit: $limit');
    final stack = await _service!.getStack(isolateRef!.id!, limit: limit);
    _log.log('getStack() completed (frames: ${stack.frames!.length})');

    final frames = _framesForCallStack(
      stack.frames,
      asyncCausalFrames: stack.asyncCausalFrames,
      reportedException: _lastEvent?.exception,
    )!;

    return _StackInfo(
      await Future.wait(frames.map(_createStackFrameWithLocation)),
      stack.truncated ?? false,
    );
  }

  void _populateFrameInfo(
    List<StackFrameAndSourcePosition> frames, {
    required final bool truncated,
  }) {
    _log.log('populated frame info');
    _stackFramesWithLocation.value = frames;
    _hasTruncatedFrames.value = truncated;
    if (frames.isEmpty) {
      selectStackFrame(null);
    } else {
      selectStackFrame(frames.first);
    }
  }

  Future<void> _getFullStack() async {
    await _getStackOperation?.cancel();
    _getStackOperation = CancelableOperation.fromFuture(_getStackInfo());
    final stackInfo = await _getStackOperation!.value;
    _populateFrameInfo(stackInfo.frames, truncated: stackInfo.truncated);
  }

  void _clearCaches() {
    _lastEvent = null;
    _breakPositionsMap.clear();
    _clearAutocompleteCaches();
  }

  void _clearAutocompleteCaches() {
    _clazzCache.clear();
    libraryMemberAutocompleteCache.clear();
    libraryMemberAndImportsAutocompleteCache.clear();
  }

  /// Get the populated [Obj] object, given an [ObjRef].
  ///
  /// The return value can be one of [Obj] or [Sentinel].
  Future<Obj> getObject(ObjRef objRef) {
    return _service!.getObject(isolateRef!.id!, objRef.id!);
  }

<<<<<<< HEAD
  /// Return a cached [Script] for the given [ScriptRef], returning null
  /// if there is no cached [Script].
  Script? getScriptCached(ScriptRef? scriptRef) {
    return _scriptCache.getScriptCached(scriptRef);
  }

  /// Retrieve the [Script] for the given [ScriptRef].
  ///
  /// This caches the script lookup for future invocations.
  Future<Script>? getScript(ScriptRef scriptRef) {
    return _scriptCache.getScript(_service, isolateRef, scriptRef);
  }

  /// Return the [ScriptRef] at the given [uri].
  ScriptRef? scriptRefForUri(String uri) {
    return _uriToScriptMap[uri];
  }

=======
>>>>>>> 3510c12d
  Future<void> _populateScripts(Isolate isolate) async {
    assert(isolate != null);
    final scriptRefs = await scriptManager.retrieveAndSortScripts(isolateRef);

    // Update the selected script.
    final mainScriptRef = scriptRefs.firstWhereOrNull((ref) {
      return ref.uri == isolate.rootLib!.uri;
    })!;

    // Display the script location.
    _populateScriptAndShowLocation(mainScriptRef);
  }

  Future<BreakpointAndSourcePosition> _createBreakpointWithLocation(
      Breakpoint? breakpoint) async {
    if (breakpoint!.resolved!) {
      final bp = BreakpointAndSourcePosition.create(breakpoint);
<<<<<<< HEAD
      return getScript(bp.scriptRef!)!.then((Script script) {
=======
      return scriptManager.getScript(bp.scriptRef).then((Script script) {
>>>>>>> 3510c12d
        final pos = SourcePosition.calculatePosition(script, bp.tokenPos);
        return BreakpointAndSourcePosition.create(breakpoint, pos);
      });
    } else {
      return BreakpointAndSourcePosition.create(breakpoint);
    }
  }

  Future<StackFrameAndSourcePosition> _createStackFrameWithLocation(
    Frame frame,
  ) async {
    final location = frame.location;
    if (location == null) {
      return StackFrameAndSourcePosition(frame);
    }

<<<<<<< HEAD
    final script = await getScript(location.script!)!;
=======
    final script = await scriptManager.getScript(location.script);
>>>>>>> 3510c12d
    final position =
        SourcePosition.calculatePosition(script, location.tokenPos);
    return StackFrameAndSourcePosition(frame, position: position);
  }

  void selectBreakpoint(BreakpointAndSourcePosition bp) {
    _selectedBreakpoint.value = bp;

    if (bp.sourcePosition == null) {
      showScriptLocation(ScriptLocation(bp.scriptRef!));
    } else {
      showScriptLocation(
          ScriptLocation(bp.scriptRef!, location: bp.sourcePosition));
    }
  }

  void selectStackFrame(StackFrameAndSourcePosition? frame) {
    _selectedStackFrame.value = frame;

    if (frame != null) {
      _variables.value = _createVariablesForFrame(frame.frame);
    } else {
      _variables.value = [];
    }

    if (frame?.scriptRef != null) {
      showScriptLocation(
          ScriptLocation(frame!.scriptRef!, location: frame.position));
    }
  }

  List<DartObjectNode> _createVariablesForFrame(Frame frame) {
    // vars can be null for async frames.
    if (frame.vars == null) {
      return [];
    }

    final variables =
        frame.vars!.map((v) => DartObjectNode.create(v, isolateRef)).toList();
    variables
      ..forEach(buildVariablesTree)
      ..sort((a, b) => sortFieldsByName(a.name!, b.name!));
    return variables;
  }

  List<Frame>? _framesForCallStack(
    List<Frame>? stackFrames, {
    List<Frame>? asyncCausalFrames,
    InstanceRef? reportedException,
  }) {
    // Prefer asyncCausalFrames if they exist.
    List<Frame>? frames = asyncCausalFrames ?? stackFrames;

    // Include any reported exception as a variable in the first frame.
    if (reportedException != null && frames!.isNotEmpty) {
      final frame = frames.first;

      final newFrame = Frame(
        index: frame.index,
        function: frame.function,
        code: frame.code,
        location: frame.location,
        kind: frame.kind,
      );

      newFrame.vars = [
        BoundVariable(
          name: '<exception>',
          value: reportedException,
          scopeStartTokenPos: null,
          scopeEndTokenPos: null,
          declarationTokenPos: null,
        ),
        ...frame.vars ?? []
      ];

      frames = [newFrame, ...frames.sublist(1)];
    }

    return frames;
  }

  final Map<String?, List<SourcePosition>> _breakPositionsMap = {};

  /// Return the list of valid positions for breakpoints for a given script.
  Future<List<SourcePosition>?> getBreakablePositions(Script script) async {
    if (!_breakPositionsMap.containsKey(script.id)) {
      _breakPositionsMap[script.id] = await _getBreakablePositions(script);
    }

    return _breakPositionsMap[script.id];
  }

  Future<List<SourcePosition>> _getBreakablePositions(Script script) async {
    final report = await _service!.getSourceReport(
      isolateRef!.id!,
      [SourceReportKind.kPossibleBreakpoints],
      scriptId: script.id,
      forceCompile: true,
    );

    final positions = <SourcePosition>[];

    for (SourceReportRange range in report.ranges!) {
      if (range.possibleBreakpoints != null) {
        for (int tokenPos in range.possibleBreakpoints!) {
          positions.add(SourcePosition.calculatePosition(script, tokenPos));
        }
      }
    }

    return positions;
  }

  void toggleSearchInFileVisibility(bool visible) {
    _showSearchInFileField.value = visible;
    if (!visible) {
      resetSearch();
    }
  }

  void toggleFileOpenerVisibility(bool visible) {
    _showFileOpener.value = visible;
  }

  // TODO(kenz): search through previous matches when possible.
  @override
  List<SourceToken> matchesForSearch(
    String search, {
    bool searchPreviousMatches = false,
  }) {
    if (search == null || search.isEmpty || parsedScript.value == null) {
      return [];
    }
    final matches = <SourceToken>[];
    final caseInsensitiveSearch = search.toLowerCase();

    final currentScript = parsedScript.value!;
    for (int i = 0; i < currentScript.lines.length; i++) {
      final line = currentScript.lines[i].toLowerCase();
      final matchesForLine = caseInsensitiveSearch.allMatches(line);
      if (matchesForLine.isNotEmpty) {
        matches.addAll(matchesForLine.map(
          (m) => SourceToken(
            position: SourcePosition(line: i, column: m.start),
            length: m.end - m.start,
          ),
        ));
      }
    }
    return matches;
  }
}

<<<<<<< HEAD
class ScriptCache {
  ScriptCache();

  Map<String?, Script> _scripts = {};
  final Map<String?, Future<Script>> _inProgress = {};

  /// Return a cached [Script] for the given [ScriptRef], returning null
  /// if there is no cached [Script].
  Script? getScriptCached(ScriptRef? scriptRef) {
    return _scripts[scriptRef?.id];
  }

  /// Retrieve the [Script] for the given [ScriptRef].
  ///
  /// This caches the script lookup for future invocations.
  Future<Script>? getScript(
      VmService? vmService, IsolateRef? isolateRef, ScriptRef scriptRef) {
    if (_scripts.containsKey(scriptRef.id)) {
      return Future.value(_scripts[scriptRef.id]);
    }

    if (_inProgress.containsKey(scriptRef.id)) {
      return _inProgress[scriptRef.id];
    }

    // We make a copy here as the future could complete after a clear()
    // operation is performed.
    final scripts = _scripts;

    final Future<Script> scriptFuture = vmService!
        .getObject(isolateRef!.id!, scriptRef.id!)
        .then((obj) => obj as Script);
    _inProgress[scriptRef.id] = scriptFuture;

    unawaited(scriptFuture.then((script) {
      scripts[scriptRef.id] = script;
    }));

    return scriptFuture;
  }

  void clear() {
    _scripts = {};
    _inProgress.clear();
  }
}

=======
>>>>>>> 3510c12d
/// Maintains the navigation history of the debugger's code area - which files
/// were opened, whether it's possible to navigate forwards and backwards in the
/// history, ...
class ScriptsHistory extends HistoryManager<ScriptRef> {
  // TODO(devoncarew): This class should also record and restore scroll
  // positions.

  final _openedScripts = <ScriptRef>{};

  bool get hasScripts => _openedScripts.isNotEmpty;

  void pushEntry(ScriptRef ref) {
    if (ref == current.value) return;

    while (hasNext) {
      pop();
    }

    _openedScripts.remove(ref);
    _openedScripts.add(ref);

    push(ref);
  }

  Iterable<ScriptRef> get openedScripts => _openedScripts.toList().reversed;
}

/// Store and manipulate the expression evaluation history.
class EvalHistory {
  var _historyPosition = -1;

  /// Get the expression evaluation history.
  List<String> get evalHistory => _evalHistory.toList();

  final _evalHistory = <String>[];

  /// Push a new entry onto the expression evaluation history.
  void pushEvalHistory(String expression) {
    if (_evalHistory.isNotEmpty && _evalHistory.last == expression) {
      return;
    }

    _evalHistory.add(expression);
    _historyPosition = -1;
  }

  bool get canNavigateUp {
    return _evalHistory.isNotEmpty && _historyPosition != 0;
  }

  void navigateUp() {
    if (_historyPosition == -1) {
      _historyPosition = _evalHistory.length - 1;
    } else if (_historyPosition > 0) {
      _historyPosition--;
    }
  }

  bool get canNavigateDown {
    return _evalHistory.isNotEmpty && _historyPosition != -1;
  }

  void navigateDown() {
    if (_historyPosition != -1) {
      _historyPosition++;
    }
    if (_historyPosition >= _evalHistory.length) {
      _historyPosition = -1;
    }
  }

  String? get currentText {
    return _historyPosition == -1 ? null : _evalHistory[_historyPosition];
  }
}

class _StackInfo {
  _StackInfo(this.frames, this.truncated);

  final List<StackFrameAndSourcePosition> frames;
  final bool truncated;
}

class ParsedScript {
  ParsedScript({
    required this.script,
    required this.highlighter,
    required this.executableLines,
  })  : assert(script != null),
        lines = (script.source?.split('\n') ?? const []).toList();

  final Script script;

  final SyntaxHighlighter highlighter;

  final Set<int> executableLines;

  final List<String> lines;

  int get lineCount => lines.length;
}<|MERGE_RESOLUTION|>--- conflicted
+++ resolved
@@ -229,13 +229,8 @@
     _scriptLocation.value = scriptLocation;
   }
 
-<<<<<<< HEAD
   Future<Script?> getScriptForRef(ScriptRef? ref) async {
     final cachedScript = getScriptCached(ref);
-=======
-  Future<Script> getScriptForRef(ScriptRef ref) async {
-    final cachedScript = scriptManager.getScriptCached(ref);
->>>>>>> 3510c12d
     if (cachedScript == null && ref != null) {
       return await scriptManager.getScript(ref);
     }
@@ -307,12 +302,6 @@
     return null;
   }
 
-<<<<<<< HEAD
-  // A cached map of uris to ScriptRefs.
-  final Map<String?, ScriptRef> _uriToScriptMap = {};
-
-=======
->>>>>>> 3510c12d
   final _stackFramesWithLocation =
       ValueNotifier<List<StackFrameAndSourcePosition>>([]);
 
@@ -332,17 +321,7 @@
 
   ValueListenable<List<DartObjectNode>> get variables => _variables;
 
-<<<<<<< HEAD
-  final _sortedScripts = ValueNotifier<List<ScriptRef>>([]);
-
-  /// Return the sorted list of ScriptRefs active in the current isolate.
-  ValueListenable<List<ScriptRef>> get sortedScripts => _sortedScripts;
-
-  final ValueNotifier<List<Breakpoint?>?> _breakpoints =
-      ValueNotifier<List<Breakpoint>?>([]);
-=======
   final _breakpoints = ValueNotifier<List<Breakpoint>>([]);
->>>>>>> 3510c12d
 
   ValueListenable<List<Breakpoint?>?> get breakpoints => _breakpoints;
 
@@ -677,22 +656,6 @@
     }
   }
 
-<<<<<<< HEAD
-  Future<List<ScriptRef>> _retrieveAndSortScripts(IsolateRef? ref) async {
-    assert(isolateRef != null);
-    final scriptList = await _service!.getScripts(isolateRef!.id!);
-    // We filter out non-unique ScriptRefs here (dart-lang/sdk/issues/41661).
-    final scriptRefs = Set.of(scriptList.scripts!).toList();
-    scriptRefs.sort((a, b) {
-      // We sort uppercase so that items like dart:foo sort before items like
-      // dart:_foo.
-      return a.uri!.toUpperCase().compareTo(b.uri!.toUpperCase());
-    });
-    return scriptRefs;
-  }
-
-=======
->>>>>>> 3510c12d
   void _updateAfterIsolateReload(Event reloadEvent) async {
     // Generally this has the value 'success'; we update our data in any case.
     // ignore: unused_local_variable
@@ -736,11 +699,7 @@
   /// This method ensures that the source for the script is populated in our
   /// cache, in order to reduce flashing in the editor view.
   void _populateScriptAndShowLocation(ScriptRef scriptRef) {
-<<<<<<< HEAD
-    getScript(scriptRef)!.then((script) {
-=======
     scriptManager.getScript(scriptRef).then((script) {
->>>>>>> 3510c12d
       showScriptLocation(ScriptLocation(scriptRef));
     });
   }
@@ -893,27 +852,6 @@
     return _service!.getObject(isolateRef!.id!, objRef.id!);
   }
 
-<<<<<<< HEAD
-  /// Return a cached [Script] for the given [ScriptRef], returning null
-  /// if there is no cached [Script].
-  Script? getScriptCached(ScriptRef? scriptRef) {
-    return _scriptCache.getScriptCached(scriptRef);
-  }
-
-  /// Retrieve the [Script] for the given [ScriptRef].
-  ///
-  /// This caches the script lookup for future invocations.
-  Future<Script>? getScript(ScriptRef scriptRef) {
-    return _scriptCache.getScript(_service, isolateRef, scriptRef);
-  }
-
-  /// Return the [ScriptRef] at the given [uri].
-  ScriptRef? scriptRefForUri(String uri) {
-    return _uriToScriptMap[uri];
-  }
-
-=======
->>>>>>> 3510c12d
   Future<void> _populateScripts(Isolate isolate) async {
     assert(isolate != null);
     final scriptRefs = await scriptManager.retrieveAndSortScripts(isolateRef);
@@ -931,11 +869,7 @@
       Breakpoint? breakpoint) async {
     if (breakpoint!.resolved!) {
       final bp = BreakpointAndSourcePosition.create(breakpoint);
-<<<<<<< HEAD
-      return getScript(bp.scriptRef!)!.then((Script script) {
-=======
       return scriptManager.getScript(bp.scriptRef).then((Script script) {
->>>>>>> 3510c12d
         final pos = SourcePosition.calculatePosition(script, bp.tokenPos);
         return BreakpointAndSourcePosition.create(breakpoint, pos);
       });
@@ -952,11 +886,7 @@
       return StackFrameAndSourcePosition(frame);
     }
 
-<<<<<<< HEAD
-    final script = await getScript(location.script!)!;
-=======
     final script = await scriptManager.getScript(location.script);
->>>>>>> 3510c12d
     final position =
         SourcePosition.calculatePosition(script, location.tokenPos);
     return StackFrameAndSourcePosition(frame, position: position);
@@ -1111,56 +1041,6 @@
   }
 }
 
-<<<<<<< HEAD
-class ScriptCache {
-  ScriptCache();
-
-  Map<String?, Script> _scripts = {};
-  final Map<String?, Future<Script>> _inProgress = {};
-
-  /// Return a cached [Script] for the given [ScriptRef], returning null
-  /// if there is no cached [Script].
-  Script? getScriptCached(ScriptRef? scriptRef) {
-    return _scripts[scriptRef?.id];
-  }
-
-  /// Retrieve the [Script] for the given [ScriptRef].
-  ///
-  /// This caches the script lookup for future invocations.
-  Future<Script>? getScript(
-      VmService? vmService, IsolateRef? isolateRef, ScriptRef scriptRef) {
-    if (_scripts.containsKey(scriptRef.id)) {
-      return Future.value(_scripts[scriptRef.id]);
-    }
-
-    if (_inProgress.containsKey(scriptRef.id)) {
-      return _inProgress[scriptRef.id];
-    }
-
-    // We make a copy here as the future could complete after a clear()
-    // operation is performed.
-    final scripts = _scripts;
-
-    final Future<Script> scriptFuture = vmService!
-        .getObject(isolateRef!.id!, scriptRef.id!)
-        .then((obj) => obj as Script);
-    _inProgress[scriptRef.id] = scriptFuture;
-
-    unawaited(scriptFuture.then((script) {
-      scripts[scriptRef.id] = script;
-    }));
-
-    return scriptFuture;
-  }
-
-  void clear() {
-    _scripts = {};
-    _inProgress.clear();
-  }
-}
-
-=======
->>>>>>> 3510c12d
 /// Maintains the navigation history of the debugger's code area - which files
 /// were opened, whether it's possible to navigate forwards and backwards in the
 /// history, ...
