--- conflicted
+++ resolved
@@ -539,18 +539,9 @@
       return;
     }
 
-<<<<<<< HEAD
     final bp = breakpointsWithLocation.value.firstWhereOrNull((bp) {
       return bp.scriptRef == script && bp.line == line;
     });
-=======
-    final bp = breakpointsWithLocation.value.firstWhere(
-      (bp) {
-        return bp.scriptRef == script && bp.line == line;
-      },
-      orElse: () => null,
-    );
->>>>>>> 3a780d58
 
     if (bp != null) {
       await removeBreakpoint(bp.breakpoint);
@@ -810,19 +801,10 @@
     // of visible stack frames.
     const initialFrameRequestCount = 12;
 
-<<<<<<< HEAD
     _getStackOperation = CancelableOperation.fromFuture(_getStackInfo(
       limit: initialFrameRequestCount,
     ));
     final stackInfo = await _getStackOperation!.value;
-=======
-    _getStackOperation = CancelableOperation.fromFuture(
-      _getStackInfo(
-        limit: initialFrameRequestCount,
-      ),
-    );
-    final stackInfo = await _getStackOperation.value;
->>>>>>> 3a780d58
     _populateFrameInfo(
       stackInfo.frames,
       truncated: stackInfo.truncated,
@@ -896,18 +878,9 @@
     final scriptRefs = await scriptManager.retrieveAndSortScripts(isolateRef!);
 
     // Update the selected script.
-<<<<<<< HEAD
     final mainScriptRef = scriptRefs.firstWhereOrNull((ref) {
       return ref.uri == isolate.rootLib?.uri;
     });
-=======
-    final mainScriptRef = scriptRefs.firstWhere(
-      (ref) {
-        return ref.uri == isolate.rootLib.uri;
-      },
-      orElse: () => null,
-    );
->>>>>>> 3a780d58
 
     // Display the script location.
     if (mainScriptRef != null) {
@@ -916,15 +889,9 @@
   }
 
   Future<BreakpointAndSourcePosition> _createBreakpointWithLocation(
-<<<<<<< HEAD
     Breakpoint? breakpoint,
   ) async {
     if (breakpoint!.resolved!) {
-=======
-    Breakpoint breakpoint,
-  ) async {
-    if (breakpoint.resolved) {
->>>>>>> 3a780d58
       final bp = BreakpointAndSourcePosition.create(breakpoint);
       return scriptManager.getScript(bp.scriptRef!).then((Script script) {
         final pos = SourcePosition.calculatePosition(script, bp.tokenPos!);
@@ -959,12 +926,7 @@
       showScriptLocation(ScriptLocation(scriptRef));
     } else {
       showScriptLocation(
-<<<<<<< HEAD
           ScriptLocation(scriptRef, location: bp.sourcePosition));
-=======
-        ScriptLocation(bp.scriptRef, location: bp.sourcePosition),
-      );
->>>>>>> 3a780d58
     }
   }
 
@@ -977,17 +939,10 @@
       _variables.value = [];
     }
 
-<<<<<<< HEAD
     final scriptRef = frame?.scriptRef;
     final position = frame?.position;
     if (scriptRef != null && position != null) {
       showScriptLocation(ScriptLocation(scriptRef, location: position));
-=======
-    if (frame?.scriptRef != null) {
-      showScriptLocation(
-        ScriptLocation(frame.scriptRef, location: frame.position),
-      );
->>>>>>> 3a780d58
     }
   }
 
