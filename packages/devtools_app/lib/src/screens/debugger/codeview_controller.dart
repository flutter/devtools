--- conflicted
+++ resolved
@@ -313,37 +313,18 @@
     // Gather the data to display breakable lines.
     var executableLines = <int>{};
 
-<<<<<<< HEAD
-    if (script != null) {
-      final isolateRef = serviceManager.isolateManager.selectedIsolate.value!;
-      try {
-        final positions = await breakpointManager.getBreakablePositions(
-          isolateRef,
-          script,
-        );
-        executableLines = Set.from(
-          positions.where((p) => p.line != null).map((p) => p.line),
-        );
-        if (executableLines.isEmpty) {
-          unawaited(_maybeShowSourceMapsWarning());
-        }
-      } catch (e, st) {
-        // Ignore - not supported for all vm service implementations.
-        _log.warning(e, e, st);
-      }
-
-      final processedReport = await _getSourceReport(
-=======
     final isolateRef = serviceManager.isolateManager.selectedIsolate.value!;
     try {
       final positions = await breakpointManager.getBreakablePositions(
->>>>>>> d04464c9
         isolateRef,
         script,
       );
       executableLines = Set.from(
         positions.where((p) => p.line != null).map((p) => p.line),
       );
+      if (executableLines.isEmpty) {
+        unawaited(_maybeShowSourceMapsWarning());
+      }
     } catch (e, st) {
       // Ignore - not supported for all vm service implementations.
       _log.warning(e, e, st);
