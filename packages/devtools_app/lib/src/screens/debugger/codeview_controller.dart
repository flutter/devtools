// Copyright 2022 The Chromium Authors. All rights reserved.
// Use of this source code is governed by a BSD-style license that can be
// found in the LICENSE file.

import 'dart:async';

import 'package:flutter/foundation.dart';
import 'package:vm_service/vm_service.dart';

import '../../config_specific/logger/logger.dart';
import '../../primitives/auto_dispose.dart';
import '../../primitives/history_manager.dart';
import '../../shared/globals.dart';
import '../../shared/routing.dart';
import '../../ui/search.dart';
import '../vm_developer/vm_service_private_extensions.dart';
import 'debugger_model.dart';
import 'program_explorer_controller.dart';
import 'syntax_highlighter.dart';

class CodeViewController extends DisposableController
    with
        AutoDisposeControllerMixin,
        SearchControllerMixin<SourceToken>,
        RouteStateHandlerMixin {
  CodeViewController() {
    _scriptHistoryListener = () {
      final currentScriptValue = scriptsHistory.current.value;
      if (currentScriptValue != null)
        _showScriptLocation(ScriptLocation(currentScriptValue));
    };
    scriptsHistory.current.addListener(_scriptHistoryListener);
  }

  @override
  void dispose() {
    super.dispose();
    scriptsHistory.current.removeListener(_scriptHistoryListener);
  }

  /// Perform operations based on changes in navigation state.
  ///
  /// This method is only invoked if [subscribeToRouterEvents] has been called on
  /// this instance with a valid [DevToolsRouterDelegate].
  @override
  void onRouteStateUpdate(DevToolsNavigationState state) {
    switch (state.kind) {
      case CodeViewSourceLocationNavigationState.type:
        {
          final processedState =
              CodeViewSourceLocationNavigationState._fromState(state);
          // TODO(bkonyi): investigate delay in scrolling to source location.
          showScriptLocation(processedState.location, focusLine: true);
        }
    }
  }

  ValueListenable<ScriptLocation?> get scriptLocation => _scriptLocation;
  final _scriptLocation = ValueNotifier<ScriptLocation?>(null);

  ValueListenable<ScriptRef?> get currentScriptRef => _currentScriptRef;
  final _currentScriptRef = ValueNotifier<ScriptRef?>(null);

  ValueListenable<ParsedScript?> get currentParsedScript => parsedScript;
  @visibleForTesting
  final parsedScript = ValueNotifier<ParsedScript?>(null);

  ValueListenable<bool> get showSearchInFileField => _showSearchInFileField;
  final _showSearchInFileField = ValueNotifier<bool>(false);

  ValueListenable<bool> get showFileOpener => _showFileOpener;
  final _showFileOpener = ValueNotifier<bool>(false);

  ValueListenable<bool> get fileExplorerVisible => _librariesVisible;
  final _librariesVisible = ValueNotifier(false);

  final programExplorerController = ProgramExplorerController();

  final ScriptsHistory scriptsHistory = ScriptsHistory();
  late VoidCallback _scriptHistoryListener;

  ValueListenable<bool> get showCodeCoverage => _showCodeCoverage;
  final _showCodeCoverage = ValueNotifier<bool>(false);

<<<<<<< HEAD
  ValueListenable<bool> get showProfileInformation => _showProfileInformation;
  final _showProfileInformation = ValueNotifier<bool>(false);
=======
  /// Specifies which line should have focus applied in [CodeView].
  ///
  /// A line can be focused by invoking `showScriptLocation` with `focusLine`
  /// set to true.
  ValueListenable<int> get focusLine => _focusLine;
  final _focusLine = ValueNotifier<int>(-1);
>>>>>>> 5c54cfc0

  void toggleShowCodeCoverage() {
    _showCodeCoverage.value = !_showCodeCoverage.value;
  }

  void toggleShowProfileInformation() {
    _showProfileInformation.value = !_showProfileInformation.value;
  }

  void clearState() {
    // It would be nice to not clear the script history but it is currently
    // coupled to ScriptRef objects so that is unsafe.
    scriptsHistory.clear();
    parsedScript.value = null;
    _currentScriptRef.value = null;
    _scriptLocation.value = null;
    _librariesVisible.value = false;
  }

  void clearScriptHistory() {
    scriptsHistory.clear();
  }

  /// Callback to be called when the debugger screen is first loaded.
  ///
  /// We delay calling this method until the debugger screen is first loaded
  /// for performance reasons. None of the code here needs to be called when
  /// DevTools first connects to an app, and doing so inhibits DevTools from
  /// connecting to low-end devices.
  Future<void> maybeSetupProgramExplorer() async {
    await _maybeSetUpProgramExplorer();
    addAutoDisposeListener(currentScriptRef, _maybeSetUpProgramExplorer);
  }

  Future<void> _maybeSetUpProgramExplorer() async {
    if (!programExplorerController.initialized.value) {
      programExplorerController
        ..initListeners()
        ..initialize();
    }
    if (currentScriptRef.value != null) {
      await programExplorerController.selectScriptNode(currentScriptRef.value);
      programExplorerController.resetOutline();
    }
  }

  Future<Script?> getScriptForRef(ScriptRef ref) async {
    final cachedScript = scriptManager.getScriptCached(ref);
    if (cachedScript == null) {
      return await scriptManager.getScript(ref);
    }
    return cachedScript;
  }

  /// Jump to the given ScriptRef and optional SourcePosition.
  void showScriptLocation(
    ScriptLocation scriptLocation, {
    bool focusLine = false,
  }) {
    // TODO(elliette): This is here so that when a program is selected in the
    // program explorer, the file opener will close (if it was open). Instead,
    // give the program explorer focus so that the focus changes so the file
    // opener will close automatically when its focus is lost.
    toggleFileOpenerVisibility(false);

    _showScriptLocation(scriptLocation, focusLine: focusLine);

    // Update the scripts history (and make sure we don't react to the
    // subsequent event).
    scriptsHistory.current.removeListener(_scriptHistoryListener);
    scriptsHistory.pushEntry(scriptLocation.scriptRef);
    scriptsHistory.current.addListener(_scriptHistoryListener);
  }

  Future<void> refreshCodeStatistics() async {
    final current = parsedScript.value;
    if (current == null) {
      return;
    }
    final isolateRef = serviceManager.isolateManager.selectedIsolate.value!;
    final processedReport = await _getSourceReport(
      isolateRef,
      current.script,
    );

    parsedScript.value = ParsedScript(
      script: current.script,
      highlighter: current.highlighter,
      executableLines: current.executableLines,
      sourceReport: processedReport,
    );
  }

  /// Resets the current script information before invoking [showScriptLocation].
  void resetScriptLocation(ScriptLocation scriptLocation) {
    _scriptLocation.value = null;
    _currentScriptRef.value = null;
    parsedScript.value = null;
    showScriptLocation(scriptLocation);
  }

  /// Show the given script location (without updating the script navigation
  /// history).
  void _showScriptLocation(
    ScriptLocation scriptLocation, {
    bool focusLine = false,
  }) {
    _currentScriptRef.value = scriptLocation.scriptRef;
    if (_currentScriptRef.value == null) {
      log('Trying to show a location with a null script ref', LogLevel.error);
    }

    unawaited(_parseCurrentScript());

    if (focusLine) {
      _focusLine.value = scriptLocation.location?.line ?? -1;
    }
    // We want to notify regardless of the previous scriptLocation, temporarily
    // set to null to ensure that happens.
    _scriptLocation.value = null;
    _scriptLocation.value = scriptLocation;
  }

  Future<ProcessedSourceReport> _getSourceReport(
    IsolateRef isolateRef,
    Script script,
  ) async {
    final hitLines = <int>{};
    final missedLines = <int>{};
    try {
      final report = await serviceManager.service!.getSourceReport(
        isolateRef.id!,
        // TODO(bkonyi): make _Profile a public report type.
        // See https://github.com/dart-lang/sdk/issues/50641
        const [
          SourceReportKind.kCoverage,
          '_Profile',
        ],
        scriptId: script.id!,
        reportLines: true,
      );

      for (final range in report.ranges!) {
        final coverage = range.coverage!;
        hitLines.addAll(coverage.hits!);
        missedLines.addAll(coverage.misses!);
      }

      final profileReport = report.asProfileReport(script);
      return ProcessedSourceReport(
        coverageHitLines: hitLines,
        coverageMissedLines: missedLines,
        profilerEntries:
            profileReport.profileRanges.fold<Map<int, ProfileReportEntry>>(
          {},
          (last, e) => last..addAll(e.entries),
        ),
      );
    } catch (e) {
      // Ignore - not supported for all vm service implementations.
      log('$e');
    }
    return const ProcessedSourceReport.empty();
  }

  /// Parses the current script into executable lines and prepares the script
  /// for syntax highlighting.
  Future<void> _parseCurrentScript() async {
    // Return early if the current script has not changed.
    if (parsedScript.value?.script.id == _currentScriptRef.value?.id) return;

    final scriptRef = _currentScriptRef.value;
    if (scriptRef == null) return;
    final script = await getScriptForRef(scriptRef);

    // Create a new SyntaxHighlighter with the script's source in preparation
    // for building the code view.
    final highlighter = SyntaxHighlighter(source: script?.source ?? '');

    // Gather the data to display breakable lines.
    var executableLines = <int>{};

    if (script != null) {
      final isolateRef = serviceManager.isolateManager.selectedIsolate.value!;
      try {
        final positions = await breakpointManager.getBreakablePositions(
          isolateRef,
          script,
        );
        executableLines = Set.from(
          positions.where((p) => p.line != null).map((p) => p.line),
        );
      } catch (e) {
        // Ignore - not supported for all vm service implementations.
        log('$e');
      }

      final processedReport = await _getSourceReport(
        isolateRef,
        script,
      );

      parsedScript.value = ParsedScript(
        script: script,
        highlighter: highlighter,
        executableLines: executableLines,
        sourceReport: processedReport,
      );
    }
  }

  /// Make the 'Libraries' view on the right-hand side of the screen visible or
  /// hidden.
  void toggleLibrariesVisible() {
    toggleFileOpenerVisibility(false);
    _librariesVisible.value = !_librariesVisible.value;
  }

  void toggleSearchInFileVisibility(bool visible) {
    _showSearchInFileField.value = visible;
    if (!visible) {
      resetSearch();
    }
  }

  void toggleFileOpenerVisibility(bool visible) {
    _showFileOpener.value = visible;
  }

  // TODO(kenz): search through previous matches when possible.
  @override
  List<SourceToken> matchesForSearch(
    String search, {
    bool searchPreviousMatches = false,
  }) {
    if (search.isEmpty || parsedScript.value == null) {
      return [];
    }
    final matches = <SourceToken>[];
    final caseInsensitiveSearch = search.toLowerCase();

    final currentScript = parsedScript.value!;
    for (int i = 0; i < currentScript.lines.length; i++) {
      final line = currentScript.lines[i].toLowerCase();
      final matchesForLine = caseInsensitiveSearch.allMatches(line);
      if (matchesForLine.isNotEmpty) {
        matches.addAll(
          matchesForLine.map(
            (m) => SourceToken(
              position: SourcePosition(line: i, column: m.start),
              length: m.end - m.start,
            ),
          ),
        );
      }
    }
    return matches;
  }
}

class ProcessedSourceReport {
  ProcessedSourceReport({
    required this.coverageHitLines,
    required this.coverageMissedLines,
    required this.profilerEntries,
  });

  const ProcessedSourceReport.empty()
      : coverageHitLines = const <int>{},
        coverageMissedLines = const <int>{},
        profilerEntries = const <int, ProfileReportEntry>{};

  final Set<int> coverageHitLines;
  final Set<int> coverageMissedLines;
  final Map<int, ProfileReportEntry> profilerEntries;
}

/// Maintains the navigation history of the debugger's code area - which files
/// were opened, whether it's possible to navigate forwards and backwards in the
/// history, ...
class ScriptsHistory extends HistoryManager<ScriptRef> {
  // TODO(devoncarew): This class should also record and restore scroll
  // positions.

  final _openedScripts = <ScriptRef>{};

  bool get hasScripts => _openedScripts.isNotEmpty;

  void pushEntry(ScriptRef ref) {
    if (ref == current.value) return;

    while (hasNext) {
      pop();
    }

    _openedScripts.remove(ref);
    _openedScripts.add(ref);

    push(ref);
  }

  Iterable<ScriptRef> get openedScripts => _openedScripts.toList().reversed;
}

class ParsedScript {
  ParsedScript({
    required this.script,
    required this.highlighter,
    required this.executableLines,
    required this.sourceReport,
  }) : lines = (script.source?.split('\n') ?? const []).toList();

  final Script script;

  final SyntaxHighlighter highlighter;

  final Set<int> executableLines;

  final ProcessedSourceReport? sourceReport;

  final List<String> lines;

  int get lineCount => lines.length;
}

/// State used to inform [CodeViewController]s listening for
/// [DevToolsNavigationState] changes to display a specific source location.
class CodeViewSourceLocationNavigationState extends DevToolsNavigationState {
  CodeViewSourceLocationNavigationState({
    required ScriptRef script,
    required int line,
  }) : super(
          kind: type,
          state: <String, String?>{
            _kScriptId: script.id,
            _kUri: script.uri,
            _kLine: line.toString(),
          },
        );

  CodeViewSourceLocationNavigationState._fromState(
    DevToolsNavigationState state,
  ) : super(
          kind: type,
          state: state.state,
        );

  static const _kScriptId = 'scriptId';
  static const _kUri = 'uri';
  static const _kLine = 'line';
  static const type = 'codeViewSourceLocation';

  ScriptRef get script => ScriptRef(
        id: state[_kScriptId]!,
        uri: state[_kUri],
      );

  int get line => int.parse(state[_kLine]!);

  ScriptLocation get location => ScriptLocation(
        script,
        location: SourcePosition(line: line, column: 1),
      );
}<|MERGE_RESOLUTION|>--- conflicted
+++ resolved
@@ -82,17 +82,15 @@
   ValueListenable<bool> get showCodeCoverage => _showCodeCoverage;
   final _showCodeCoverage = ValueNotifier<bool>(false);
 
-<<<<<<< HEAD
   ValueListenable<bool> get showProfileInformation => _showProfileInformation;
   final _showProfileInformation = ValueNotifier<bool>(false);
-=======
+  
   /// Specifies which line should have focus applied in [CodeView].
   ///
   /// A line can be focused by invoking `showScriptLocation` with `focusLine`
   /// set to true.
   ValueListenable<int> get focusLine => _focusLine;
   final _focusLine = ValueNotifier<int>(-1);
->>>>>>> 5c54cfc0
 
   void toggleShowCodeCoverage() {
     _showCodeCoverage.value = !_showCodeCoverage.value;
