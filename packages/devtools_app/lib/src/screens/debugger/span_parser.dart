--- conflicted
+++ resolved
@@ -250,7 +250,6 @@
     final start = scanner.lastMatch!.start;
     final end = scanner.lastMatch!.end;
     if (captures != null) {
-<<<<<<< HEAD
       if (scanner.lastMatch!.groupCount <= 1) {
         spans.add(ScopeSpan(
           scope: captures['0']['name'],
@@ -260,19 +259,6 @@
           line: line + 1,
           column: column + 1,
         ));
-=======
-      if (scanner.lastMatch.groupCount <= 1) {
-        spans.add(
-          ScopeSpan(
-            scope: captures['0']['name'],
-            start: start,
-            end: end,
-            // Lines and columns are 0 indexed.
-            line: line + 1,
-            column: column + 1,
-          ),
-        );
->>>>>>> 3a780d58
       } else {
         final match = scanner.substring(start, end);
         for (int i = 1; i <= scanner.lastMatch!.groupCount; ++i) {
@@ -577,17 +563,9 @@
         // isn't applied to characters matching the loop condition (e.g.,
         // comment blocks with inline code samples shouldn't apply inline code
         // formatting to the leading '///').
-<<<<<<< HEAD
         results.addAll(contentResults.expand(
           (e) => e.split(scanner, whileCond!),
         ));
-=======
-        results.addAll(
-          contentResults.expand(
-            (e) => e.split(scanner, whileCond),
-          ),
-        );
->>>>>>> 3a780d58
 
         if (beginSpans.isNotEmpty) {
           assert(beginSpans.length == 1);
