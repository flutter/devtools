// Copyright 2020 The Chromium Authors. All rights reserved.
// Use of this source code is governed by a BSD-style license that can be
// found in the LICENSE file.

import 'dart:async';
import 'dart:math' as math;

import 'package:flutter/foundation.dart';
import 'package:flutter/material.dart';
import 'package:flutter/services.dart';
import 'package:vm_service/vm_service.dart' hide Stack;

import '../../shared/common_widgets.dart';
import '../../shared/config_specific/logger/logger.dart';
import '../../shared/console/widgets/expandable_variable.dart';
import '../../shared/diagnostics/dart_object_node.dart';
import '../../shared/diagnostics/primitives/source_location.dart';
import '../../shared/diagnostics/tree_builder.dart';
import '../../shared/dialogs.dart';
import '../../shared/globals.dart';
import '../../shared/history_viewport.dart';
import '../../shared/primitives/auto_dispose.dart';
import '../../shared/primitives/flutter_widgets/linked_scroll_controller.dart';
import '../../shared/primitives/listenable.dart';
import '../../shared/primitives/utils.dart';
import '../../shared/theme.dart';
import '../../shared/ui/colors.dart';
import '../../shared/ui/hover.dart';
import '../../shared/ui/search.dart';
import '../../shared/ui/utils.dart';
import '../../shared/utils.dart';
import '../vm_developer/vm_service_private_extensions.dart';
import 'breakpoints.dart';
import 'codeview_controller.dart';
import 'common.dart';
import 'debugger_controller.dart';
import 'debugger_model.dart';
import 'file_search.dart';
import 'key_sets.dart';

final debuggerCodeViewSearchKey =
    GlobalKey(debugLabel: 'DebuggerCodeViewSearchKey');

final debuggerCodeViewFileOpenerKey =
    GlobalKey(debugLabel: 'DebuggerCodeViewFileOpenerKey');

// TODO(kenz): consider moving lines / pausedPositions calculations to the
// controller.
class CodeView extends StatefulWidget {
  const CodeView({
    Key? key,
    required this.codeViewController,
    required this.scriptRef,
    required this.parsedScript,
    this.debuggerController,
    this.lineRange,
    this.initialPosition,
    this.onSelected,
    this.enableFileExplorer = true,
    this.enableSearch = true,
    this.enableHistory = true,
  }) : super(key: key);

  static const debuggerCodeViewHorizontalScrollbarKey =
      Key('debuggerCodeViewHorizontalScrollbarKey');

  static const debuggerCodeViewVerticalScrollbarKey =
      Key('debuggerCodeViewVerticalScrollbarKey');

  static double get rowHeight => scaleByFontFactor(20.0);

  final CodeViewController codeViewController;
  final DebuggerController? debuggerController;
  final ScriptLocation? initialPosition;
  final ScriptRef? scriptRef;
  final ParsedScript? parsedScript;
  // TODO(bkonyi): consider changing this to (or adding support for)
  // `highlightedLineRange`, which would tell the code view to display the
  // the script's source in its entirety, with lines outside of the range being
  // rendered as if they have been greyed out.
  final LineRange? lineRange;
  final bool enableFileExplorer;
  final bool enableSearch;
  final bool enableHistory;

  final void Function(ScriptRef scriptRef, int line)? onSelected;

  @override
  _CodeViewState createState() => _CodeViewState();
}

class _CodeViewState extends State<CodeView>
    with AutoDisposeMixin, SearchFieldMixin<CodeView> {
  static const searchFieldRightPadding = 75.0;

  late final LinkedScrollControllerGroup verticalController;
  late final ScrollController gutterController;
  ScrollController? profileController;
  late final ScrollController textController;
  late final ScrollController horizontalController;

  ScriptRef? get scriptRef => widget.scriptRef;

  ParsedScript? get parsedScript => widget.parsedScript;

  ScriptLocation? get initialPosition => widget.initialPosition;

  // Used to ensure we don't update the scroll position when expanding or
  // collapsing the file explorer.
  ScriptRef? _lastScriptRef;

  @override
  void initState() {
    super.initState();

    verticalController = LinkedScrollControllerGroup();
    // TODO(jacobr): this lint does not understand that some methods have side
    // effects.
    // ignore: prefer-moving-to-variable
    gutterController = verticalController.addAndGet();
    // TODO(jacobr): this lint does not understand that some methods have side
    // effects.
    // ignore: prefer-moving-to-variable
    textController = verticalController.addAndGet();
    if (widget.codeViewController.showProfileInformation.value) {
      // TODO(jacobr): this lint does not understand that some methods have side
      // effects.
      // ignore: prefer-moving-to-variable
      profileController = verticalController.addAndGet();
    }
    horizontalController = ScrollController();
    _lastScriptRef = widget.scriptRef;

    final lineCount = initialPosition?.location?.line;
    if (lineCount != null) {
      // Lines are 1-indexed. Scrolling to line 1 required a scroll position of
      // 0.
      final lineIndex = lineCount - 1;
      final scrollPosition = lineIndex * CodeView.rowHeight;
      verticalController.jumpTo(scrollPosition);
    }

    addAutoDisposeListener(
      widget.codeViewController.scriptLocation,
      _handleScriptLocationChanged,
    );

    // Create and dispose the controller used for the profile information
    // gutter to ensure that the scroll position is kept in sync with the main
    // gutter and code view when the widget is toggled on/off. If we don't do
    // this, the profile information gutter will always be at position 0 when
    // first enabled until the user scrolls.
    addAutoDisposeListener(
      widget.codeViewController.showProfileInformation,
      () {
        if (widget.codeViewController.showProfileInformation.value) {
          profileController = verticalController.addAndGet();
        } else {
          profileController!.dispose();
          profileController = null;
        }
      },
    );
  }

  @override
  void didUpdateWidget(CodeView oldWidget) {
    super.didUpdateWidget(oldWidget);

    if (widget.codeViewController != oldWidget.codeViewController) {
      cancelListeners();

      addAutoDisposeListener(
        widget.codeViewController.scriptLocation,
        _handleScriptLocationChanged,
      );
    }

    if (oldWidget.scriptRef != widget.scriptRef) {
      verticalController.resetScroll();
    }
  }

  @override
  void dispose() {
    gutterController.dispose();
    profileController?.dispose();
    textController.dispose();
    horizontalController.dispose();
    widget.codeViewController.scriptLocation
        .removeListener(_handleScriptLocationChanged);
    super.dispose();
  }

  void _handleScriptLocationChanged() {
    if (mounted) {
      _updateScrollPosition();
    }
  }

  void _updateScrollPosition({bool animate = true}) {
    if (widget.codeViewController.scriptLocation.value?.scriptRef.uri !=
        scriptRef?.uri) {
      return;
    }

    void updateScrollPositionImpl() {
      if (!verticalController.hasAttachedControllers) {
        // TODO(devoncarew): I'm uncertain why this occurs.
        log('LinkedScrollControllerGroup has no attached controllers');
        return;
      }
      final line =
          widget.codeViewController.scriptLocation.value?.location?.line;
      if (line == null) {
        // Don't scroll to top if we're just rebuilding the code view for the
        // same script.
        if (_lastScriptRef?.uri != scriptRef?.uri) {
          // Default to scrolling to the top of the script.
          if (animate) {
            unawaited(
              verticalController.animateTo(
                0,
                duration: longDuration,
                curve: defaultCurve,
              ),
            );
          } else {
            verticalController.jumpTo(0);
          }
          _lastScriptRef = scriptRef;
        }
        return;
      }

      final position = verticalController.position;
      final extent = position.extentInside;

      // TODO(devoncarew): Adjust this so we don't scroll if we're already in the
      // middle third of the screen.
      final lineCount = parsedScript?.lineCount;
      if (lineCount != null && lineCount * CodeView.rowHeight > extent) {
        final lineIndex = line - 1;
        final scrollPosition = lineIndex * CodeView.rowHeight -
            ((extent - CodeView.rowHeight) / 2);
        if (animate) {
          unawaited(
            verticalController.animateTo(
              scrollPosition,
              duration: longDuration,
              curve: defaultCurve,
            ),
          );
        } else {
          verticalController.jumpTo(scrollPosition);
        }
      }
      _lastScriptRef = scriptRef;
    }

    verticalController.hasAttachedControllers
        ? updateScrollPositionImpl()
        : WidgetsBinding.instance.addPostFrameCallback(
            (_) => updateScrollPositionImpl(),
          );
  }

  @override
  Widget build(BuildContext context) {
    if (parsedScript == null) {
      return const CenteredCircularProgressIndicator();
    }

    return DualValueListenableBuilder<bool, bool>(
      firstListenable: widget.enableFileExplorer
          ? widget.codeViewController.showFileOpener
          : const FixedValueListenable<bool>(false),
      secondListenable: widget.enableSearch
          ? widget.codeViewController.showSearchInFileField
          : const FixedValueListenable<bool>(false),
      builder: (context, showFileOpener, showSearch, _) {
        return Stack(
          children: [
            scriptRef == null
                ? CodeViewEmptyState(widget: widget, context: context)
                : buildCodeArea(context),
            if (showFileOpener)
              Positioned(
                left: noPadding,
                right: noPadding,
                child: buildFileSearchField(),
              ),
            if (showSearch && scriptRef != null)
              Positioned(
                top: denseSpacing,
                right: searchFieldRightPadding,
                child: buildSearchInFileField(),
              ),
          ],
        );
      },
    );
  }

  Widget buildCodeArea(BuildContext context) {
    final theme = Theme.of(context);

    final lines = <TextSpan>[];

    // Ensure the syntax highlighter has been initialized.
    // TODO(bkonyi): process source for highlighting on a separate thread.
    final script = parsedScript;
    final scriptSource = parsedScript?.script.source;
    if (script != null && scriptSource != null) {
      if (scriptSource.length < 500000) {
        final highlighted = script.highlighter.highlight(
          context,
          lineRange: widget.lineRange,
        );

        // Look for [InlineSpan]s which only contain '\n' to manually break the
        // output from the syntax highlighter into individual lines.
        var currentLine = <InlineSpan>[];
        highlighted.visitChildren((span) {
          currentLine.add(span);
          if (span.toPlainText() == '\n') {
            lines.add(
              TextSpan(
                style: theme.fixedFontStyle,
                children: currentLine,
              ),
            );
            currentLine = <InlineSpan>[];
          }
          return true;
        });
        lines.add(
          TextSpan(
            style: theme.fixedFontStyle,
            children: currentLine,
          ),
        );
      } else {
        lines.addAll(
          [
            for (final line in scriptSource.split('\n'))
              TextSpan(
                style: theme.fixedFontStyle,
                text: line,
              ),
          ],
        );
      }
    }

    final contentBuilder = (context, ScriptRef? script) {
      if (lines.isNotEmpty) {
        return DefaultTextStyle(
          style: theme.fixedFontStyle,
          child: Scrollbar(
            key: CodeView.debuggerCodeViewVerticalScrollbarKey,
            controller: textController,
            thumbVisibility: true,
            // Only listen for vertical scroll notifications (ignore those
            // from the nested horizontal SingleChildScrollView):
            notificationPredicate: (ScrollNotification notification) =>
                notification.depth == 1,
            child: ValueListenableBuilder<StackFrameAndSourcePosition?>(
              valueListenable: widget.debuggerController?.selectedStackFrame ??
                  const FixedValueListenable<StackFrameAndSourcePosition?>(
                    null,
                  ),
              builder: (context, frame, _) {
                final pausedFrame = frame == null
                    ? null
                    : (frame.scriptRef == scriptRef ? frame : null);
                return Row(
                  children: [
                    ValueListenableBuilder<bool>(
                      valueListenable:
                          widget.codeViewController.showProfileInformation,
                      builder: (context, showProfileInformation, _) {
                        return Gutters(
                          scriptRef: script,
                          gutterController: gutterController,
                          profileController: profileController,
                          codeViewController: widget.codeViewController,
                          debuggerController: widget.debuggerController,
                          lines: lines,
                          lineRange: widget.lineRange,
                          onSelected: widget.onSelected,
                          pausedFrame: pausedFrame,
                          parsedScript: parsedScript,
                          showProfileInformation: showProfileInformation,
                        );
                      },
                    ),
                    Expanded(
                      child: LayoutBuilder(
                        builder: (context, constraints) {
                          final double fileWidth = calculateTextSpanWidth(
                            findLongestTextSpan(lines),
                          );

                          return Scrollbar(
                            key:
                                CodeView.debuggerCodeViewHorizontalScrollbarKey,
                            thumbVisibility: true,
                            controller: horizontalController,
                            child: SingleChildScrollView(
                              scrollDirection: Axis.horizontal,
                              controller: horizontalController,
                              child: SizedBox(
                                height: constraints.maxHeight,
                                width: math.max(
                                  constraints.maxWidth,
                                  fileWidth,
                                ),
                                child: Lines(
                                  height: constraints.maxHeight,
                                  codeViewController: widget.codeViewController,
                                  scrollController: textController,
                                  lines: lines,
                                  pausedFrame: pausedFrame,
                                  searchMatchesNotifier:
                                      widget.codeViewController.searchMatches,
                                  activeSearchMatchNotifier: widget
                                      .codeViewController.activeSearchMatch,
                                ),
                              ),
                            ),
                          );
                        },
                      ),
                    ),
                  ],
                );
              },
            ),
          ),
        );
      } else {
        return Center(
          child: Text(
            'No source available',
            style: theme.textTheme.titleMedium,
          ),
        );
      }
    };
    if (widget.enableHistory) {
      return HistoryViewport(
        history: widget.codeViewController.scriptsHistory,
        generateTitle: (ScriptRef? script) {
          final scriptUri = script?.uri;
          if (scriptUri == null) return '';
          return scriptUri;
        },
<<<<<<< HEAD
        titleIcon: Icons.search,
        onTitleTap: () =>
            widget.codeViewController.toggleFileOpenerVisibility(true),
=======
        onTitleTap: () => widget.codeViewController
          ..toggleFileOpenerVisibility(true)
          ..toggleSearchInFileVisibility(false),
>>>>>>> cdbebe9b
        controls: [
          ScriptPopupMenu(widget.codeViewController),
          ScriptHistoryPopupMenu(
            itemBuilder: _buildScriptMenuFromHistory,
            onSelected: (scriptRef) {
              widget.codeViewController
                  .showScriptLocation(ScriptLocation(scriptRef));
            },
            enabled: widget.codeViewController.scriptsHistory.hasScripts,
          ),
        ],
        contentBuilder: (context, ScriptRef? scriptRef) {
          return Expanded(
            child: contentBuilder(context, scriptRef),
          );
        },
      );
    }
    return contentBuilder(context, widget.scriptRef);
  }

  Widget buildFileSearchField() {
    return ElevatedCard(
      key: debuggerCodeViewFileOpenerKey,
      width: extraWideSearchTextWidth,
      height: defaultTextFieldHeight,
      padding: EdgeInsets.zero,
      child: FileSearchField(
        codeViewController: widget.codeViewController,
      ),
    );
  }

  Widget buildSearchInFileField() {
    return ElevatedCard(
      width: wideSearchTextWidth,
      height: defaultTextFieldHeight + 2 * denseSpacing,
      child: buildSearchField(
        controller: widget.codeViewController,
        searchFieldKey: debuggerCodeViewSearchKey,
        searchFieldEnabled: parsedScript != null,
        shouldRequestFocus: true,
        supportsNavigation: true,
        onClose: () =>
            widget.codeViewController.toggleSearchInFileVisibility(false),
      ),
    );
  }

  List<PopupMenuEntry<ScriptRef>> _buildScriptMenuFromHistory(
    BuildContext context,
  ) {
    const scriptHistorySize = 16;

    return widget.codeViewController.scriptsHistory.openedScripts
        .take(scriptHistorySize)
        .map((scriptRef) {
      return PopupMenuItem(
        value: scriptRef,
        child: Column(
          mainAxisAlignment: MainAxisAlignment.center,
          crossAxisAlignment: CrossAxisAlignment.start,
          children: [
            Text(
              ScriptRefUtils.fileName(scriptRef),
              maxLines: 1,
              overflow: TextOverflow.ellipsis,
            ),
            Text(
              scriptRef.uri ?? '',
              overflow: TextOverflow.ellipsis,
              maxLines: 1,
              style: Theme.of(context).subtleTextStyle,
            ),
          ],
        ),
      );
    }).toList();
  }
}

class CodeViewEmptyState extends StatelessWidget {
  const CodeViewEmptyState({
    super.key,
    required this.widget,
    required this.context,
  });

  final CodeView widget;
  final BuildContext context;

  @override
  Widget build(BuildContext context) {
    final theme = Theme.of(context);

    return Center(
      child: ElevatedButton(
        autofocus: true,
        onPressed: () =>
            widget.codeViewController.toggleFileOpenerVisibility(true),
        child: Text(
          'Open a file ($openFileKeySetDescription)',
          style: theme.textTheme.titleMedium,
        ),
      ),
    );
  }
}

class ProfileInformationGutter extends StatelessWidget {
  const ProfileInformationGutter({
    required this.scrollController,
    required this.lineOffset,
    required this.lineCount,
    required this.sourceReport,
  });

  final ScrollController scrollController;
  final int lineOffset;
  final int lineCount;
  final ProcessedSourceReport sourceReport;

  static const totalTimeTooltip =
      'Percent of time that a sampled line spent executing its own\n code as '
      'well as the code for any methods it called.';

  static const selfTimeTooltip =
      'Percent of time that a sampled line spent executing only its own code.';

  @override
  Widget build(BuildContext context) {
    // Gutter width accounts for:
    //  - a maximum of 16 characters of text (e.g., '100.00 %' x 2)
    //  - Spacing for the vertical divider
    final gutterWidth = assumedMonospaceCharacterWidth * 16 + denseSpacing;
    return OutlineDecoration.onlyRight(
      child: Container(
        width: gutterWidth,
        decoration: BoxDecoration(
          color: Theme.of(context).titleSolidBackgroundColor,
        ),
        child: Stack(
          children: [
            Column(
              children: [
                const _ProfileInformationGutterHeader(
                  totalTimeTooltip: totalTimeTooltip,
                  selfTimeTooltip: selfTimeTooltip,
                ),
                Expanded(
                  child: ListView.builder(
                    controller: scrollController,
                    itemExtent: CodeView.rowHeight,
                    itemCount: lineCount,
                    itemBuilder: (context, index) {
                      final lineNum = lineOffset + index + 1;
                      final data = sourceReport.profilerEntries[lineNum];
                      if (data == null) {
                        return const SizedBox();
                      }
                      return ProfileInformationGutterItem(
                        lineNumber: lineNum,
                        profilerData: data,
                      );
                    },
                  ),
                ),
              ],
            ),
            const Center(
              child: VerticalDivider(),
            ),
          ],
        ),
      ),
    );
  }
}

class _ProfileInformationGutterHeader extends StatelessWidget {
  const _ProfileInformationGutterHeader({
    required this.totalTimeTooltip,
    required this.selfTimeTooltip,
  });

  final String totalTimeTooltip;
  final String selfTimeTooltip;

  @override
  Widget build(BuildContext context) {
    return Container(
      height: CodeView.rowHeight,
      child: Column(
        children: [
          Expanded(
            child: Row(
              crossAxisAlignment: CrossAxisAlignment.stretch,
              mainAxisAlignment: MainAxisAlignment.spaceAround,
              children: [
                Expanded(
                  child: DevToolsTooltip(
                    message: totalTimeTooltip,
                    child: const Text(
                      'Total %',
                      textAlign: TextAlign.center,
                    ),
                  ),
                ),
                const SizedBox(width: denseSpacing),
                Expanded(
                  child: DevToolsTooltip(
                    message: selfTimeTooltip,
                    child: const Text(
                      'Self %',
                      textAlign: TextAlign.center,
                    ),
                  ),
                ),
              ],
            ),
          ),
          const Divider(
            height: 0,
          ),
        ],
      ),
    );
  }
}

class ProfileInformationGutterItem extends StatelessWidget {
  const ProfileInformationGutterItem({
    Key? key,
    required this.lineNumber,
    required this.profilerData,
  }) : super(key: key);

  final int lineNumber;

  final ProfileReportEntry profilerData;

  @override
  Widget build(BuildContext context) {
    return Container(
      height: CodeView.rowHeight,
      child: Row(
        crossAxisAlignment: CrossAxisAlignment.stretch,
        children: [
          Expanded(
            child: ProfilePercentageItem(
              percentage: profilerData.inclusivePercentage,
              hoverText: ProfileInformationGutter.totalTimeTooltip,
            ),
          ),
          Expanded(
            child: ProfilePercentageItem(
              percentage: profilerData.exclusivePercentage,
              hoverText: ProfileInformationGutter.selfTimeTooltip,
            ),
          ),
        ],
      ),
    );
  }
}

class ProfilePercentageItem extends StatelessWidget {
  const ProfilePercentageItem({
    required this.percentage,
    required this.hoverText,
  });

  final double percentage;
  final String hoverText;

  @override
  Widget build(BuildContext context) {
    final colorScheme = Theme.of(context).colorScheme;
    Color? color;
    if (percentage > 5) {
      color = colorScheme.performanceHighImpactColor;
    } else if (percentage > 1) {
      color = colorScheme.performanceMediumImpactColor;
    } else {
      color = colorScheme.performanceLowImpactColor;
    }
    return DevToolsTooltip(
      message: hoverText,
      child: Container(
        color: color,
        padding: const EdgeInsets.symmetric(
          horizontal: densePadding,
        ),
        child: Text(
          '${percentage.toStringAsFixed(2)} %',
          textAlign: TextAlign.end,
        ),
      ),
    );
  }
}

typedef IntCallback = void Function(int value);

class Gutters extends StatelessWidget {
  const Gutters({
    required this.scriptRef,
    this.debuggerController,
    required this.codeViewController,
    required this.lines,
    required this.lineRange,
    required this.gutterController,
    required this.showProfileInformation,
    required this.profileController,
    required this.parsedScript,
    this.pausedFrame,
    this.onSelected,
  });

  final ScriptRef? scriptRef;
  final DebuggerController? debuggerController;
  final CodeViewController codeViewController;
  final ScrollController gutterController;
  final ScrollController? profileController;
  final StackFrameAndSourcePosition? pausedFrame;
  final List<TextSpan> lines;
  final LineRange? lineRange;
  final ParsedScript? parsedScript;
  final void Function(ScriptRef scriptRef, int line)? onSelected;
  final bool showProfileInformation;

  @override
  Widget build(BuildContext context) {
    final lineCount = lineRange?.size ?? lines.length;
    final lineOffset = (lineRange?.begin ?? 1) - 1;
    final sourceReport =
        parsedScript?.sourceReport ?? const ProcessedSourceReport.empty();

    // Apply the log change-of-base formula to get the max number of digits in
    // a line number. Add a character width space for:
    //   - each character in the longest line number
    //   - one for the breakpoint dot
    //   - two for the paused arrow
    final gutterWidth = assumedMonospaceCharacterWidth * 4 +
        assumedMonospaceCharacterWidth *
            (defaultEpsilon + math.log(math.max(lines.length, 100)) / math.ln10)
                .truncateToDouble();

    return Row(
      children: [
        DualValueListenableBuilder<List<BreakpointAndSourcePosition>, bool>(
          firstListenable: breakpointManager.breakpointsWithLocation,
          secondListenable: codeViewController.showCodeCoverage,
          builder: (context, breakpoints, showCodeCoverage, _) {
            return Gutter(
              gutterWidth: gutterWidth,
              scrollController: gutterController,
              lineCount: lineCount,
              lineOffset: lineOffset,
              pausedFrame: pausedFrame,
              breakpoints:
                  breakpoints.where((bp) => bp.scriptRef == scriptRef).toList(),
              executableLines: parsedScript?.executableLines ?? const <int>{},
              sourceReport: sourceReport,
              onPressed: _onPressed,
              // Disable dots for possible breakpoint locations.
              allowInteraction: !(debuggerController?.isSystemIsolate ?? false),
              showCodeCoverage: showCodeCoverage,
            );
          },
        ),
        const SizedBox(width: denseSpacing),
        !showProfileInformation
            ? const SizedBox()
            : Padding(
                padding: const EdgeInsets.only(right: denseSpacing),
                child: ProfileInformationGutter(
                  scrollController: profileController!,
                  lineCount: lineCount,
                  lineOffset: lineOffset,
                  sourceReport: sourceReport,
                ),
              ),
      ],
    );
  }

  void _onPressed(int line) {
    final onSelectedLocal = onSelected!;
    final script = scriptRef;
    if (onSelected != null && script != null) {
      onSelectedLocal(script, line);
    }
  }
}

class Gutter extends StatelessWidget {
  const Gutter({
    required this.gutterWidth,
    required this.scrollController,
    required this.lineOffset,
    required this.lineCount,
    required this.pausedFrame,
    required this.breakpoints,
    required this.executableLines,
    required this.onPressed,
    required this.allowInteraction,
    required this.sourceReport,
    required this.showCodeCoverage,
  });

  final double gutterWidth;
  final ScrollController scrollController;
  final int lineOffset;
  final int lineCount;
  final StackFrameAndSourcePosition? pausedFrame;
  final List<BreakpointAndSourcePosition> breakpoints;
  final Set<int> executableLines;
  final ProcessedSourceReport sourceReport;
  final IntCallback onPressed;
  final bool allowInteraction;
  final bool showCodeCoverage;

  @override
  Widget build(BuildContext context) {
    final bpLineSet = Set.from(breakpoints.map((bp) => bp.line));
    final theme = Theme.of(context);
    final coverageLines =
        sourceReport.coverageHitLines.union(sourceReport.coverageMissedLines);
    return Container(
      width: gutterWidth,
      decoration: BoxDecoration(
        border: Border(right: defaultBorderSide(theme)),
        color: Theme.of(context).titleSolidBackgroundColor,
      ),
      child: ListView.builder(
        controller: scrollController,
        physics: const ClampingScrollPhysics(),
        itemExtent: CodeView.rowHeight,
        itemCount: lineCount,
        itemBuilder: (context, index) {
          final lineNum = lineOffset + index + 1;
          bool? coverageHit;
          if (showCodeCoverage && coverageLines.contains(lineNum)) {
            coverageHit = sourceReport.coverageHitLines.contains(lineNum);
          }
          return GutterItem(
            lineNumber: lineNum,
            onPressed: () => onPressed(lineNum),
            isBreakpoint: bpLineSet.contains(lineNum),
            isExecutable: executableLines.contains(lineNum),
            isPausedHere: pausedFrame?.line == lineNum,
            allowInteraction: allowInteraction,
            coverageHit: coverageHit,
          );
        },
      ),
    );
  }
}

class GutterItem extends StatelessWidget {
  const GutterItem({
    Key? key,
    required this.lineNumber,
    required this.isBreakpoint,
    required this.isExecutable,
    required this.isPausedHere,
    required this.onPressed,
    required this.allowInteraction,
    required this.coverageHit,
  }) : super(key: key);

  final int lineNumber;

  final bool isBreakpoint;

  final bool isExecutable;

  final bool allowInteraction;

  final bool? coverageHit;

  /// Whether the execution point is currently paused here.
  final bool isPausedHere;

  final VoidCallback onPressed;

  @override
  Widget build(BuildContext context) {
    final theme = Theme.of(context);

    final breakpointColor = theme.colorScheme.breakpointColor;
    final subtleColor = theme.unselectedWidgetColor;

    final bpBoxSize = breakpointRadius * 2;
    final executionPointIndent = scaleByFontFactor(10.0);
    Color? color;
    final hasCoverage = coverageHit;
    if (hasCoverage != null && isExecutable) {
      color = hasCoverage
          ? theme.colorScheme.coverageHitColor
          : theme.colorScheme.coverageMissColor;
    }
    return InkWell(
      onTap: onPressed,
      // Force usage of default mouse pointer when gutter interaction is
      // disabled.
      mouseCursor: allowInteraction ? null : SystemMouseCursors.basic,
      child: Container(
        color: color,
        height: CodeView.rowHeight,
        padding: const EdgeInsets.only(right: 4.0),
        child: Stack(
          alignment: AlignmentDirectional.centerStart,
          fit: StackFit.expand,
          children: [
            if (allowInteraction && (isExecutable || isBreakpoint))
              Align(
                alignment: Alignment.centerLeft,
                child: SizedBox(
                  width: bpBoxSize,
                  height: bpBoxSize,
                  child: Center(
                    child: createAnimatedCircleWidget(
                      isBreakpoint ? breakpointRadius : executableLineRadius,
                      isBreakpoint ? breakpointColor : subtleColor,
                    ),
                  ),
                ),
              ),
            Text('$lineNumber', textAlign: TextAlign.end),
            Container(
              padding: EdgeInsets.only(left: executionPointIndent),
              alignment: Alignment.centerLeft,
              child: AnimatedOpacity(
                duration: defaultDuration,
                curve: defaultCurve,
                opacity: isPausedHere ? 1.0 : 0.0,
                child: Icon(
                  Icons.label,
                  size: defaultIconSize,
                  color: breakpointColor,
                ),
              ),
            ),
          ],
        ),
      ),
    );
  }
}

class Lines extends StatefulWidget {
  const Lines({
    Key? key,
    required this.height,
    required this.codeViewController,
    required this.scrollController,
    required this.lines,
    required this.pausedFrame,
    required this.searchMatchesNotifier,
    required this.activeSearchMatchNotifier,
  }) : super(key: key);

  final double height;
  final CodeViewController codeViewController;
  final ScrollController scrollController;
  final List<TextSpan> lines;
  final StackFrameAndSourcePosition? pausedFrame;
  final ValueListenable<List<SourceToken>> searchMatchesNotifier;
  final ValueListenable<SourceToken?> activeSearchMatchNotifier;

  @override
  _LinesState createState() => _LinesState();
}

class _LinesState extends State<Lines> with AutoDisposeMixin {
  late List<SourceToken> searchMatches;

  SourceToken? activeSearch;

  @override
  void initState() {
    super.initState();

    cancelListeners();
    searchMatches = widget.searchMatchesNotifier.value;
    addAutoDisposeListener(widget.searchMatchesNotifier, () {
      setState(() {
        searchMatches = widget.searchMatchesNotifier.value;
      });
    });

    activeSearch = widget.activeSearchMatchNotifier.value;
    addAutoDisposeListener(widget.activeSearchMatchNotifier, () {
      setState(() {
        activeSearch = widget.activeSearchMatchNotifier.value;
      });

      final activeSearchLine = activeSearch?.position.line;
      if (activeSearchLine != null) {
        final isOutOfViewTop = activeSearchLine * CodeView.rowHeight <
            widget.scrollController.offset + CodeView.rowHeight;
        final isOutOfViewBottom = activeSearchLine * CodeView.rowHeight >
            widget.scrollController.offset + widget.height - CodeView.rowHeight;

        if (isOutOfViewTop || isOutOfViewBottom) {
          // Scroll this search token to the middle of the view.
          final targetOffset = math.max<double>(
            activeSearchLine * CodeView.rowHeight - widget.height / 2,
            0.0,
          );
          unawaited(
            widget.scrollController.animateTo(
              targetOffset,
              duration: defaultDuration,
              curve: defaultCurve,
            ),
          );
        }
      }
    });
  }

  @override
  Widget build(BuildContext context) {
    final pausedLine = widget.pausedFrame?.line;
    return ListView.builder(
      controller: widget.scrollController,
      physics: const ClampingScrollPhysics(),
      itemExtent: CodeView.rowHeight,
      itemCount: widget.lines.length,
      itemBuilder: (context, index) {
        final lineNum = index + 1;
        final isPausedLine = pausedLine == lineNum;
        return ValueListenableBuilder<int>(
          valueListenable: widget.codeViewController.focusLine,
          builder: (context, focusLine, _) {
            final isFocusedLine = focusLine == lineNum;
            return LineItem(
              lineContents: widget.lines[index],
              pausedFrame: isPausedLine ? widget.pausedFrame : null,
              focused: isPausedLine || isFocusedLine,
              searchMatches: searchMatchesForLine(index),
              activeSearchMatch:
                  activeSearch?.position.line == index ? activeSearch : null,
            );
          },
        );
      },
    );
  }

  List<SourceToken> searchMatchesForLine(int index) {
    return searchMatches
        .where((searchToken) => searchToken.position.line == index)
        .toList();
  }
}

class LineItem extends StatefulWidget {
  const LineItem({
    Key? key,
    required this.lineContents,
    this.pausedFrame,
    this.focused = false,
    this.searchMatches,
    this.activeSearchMatch,
  }) : super(key: key);

  static double get _hoverWidth => scaleByFontFactor(400.0);

  final TextSpan lineContents;
  final StackFrameAndSourcePosition? pausedFrame;
  final bool focused;
  final List<SourceToken>? searchMatches;
  final SourceToken? activeSearchMatch;

  @override
  _LineItemState createState() => _LineItemState();
}

class _LineItemState extends State<LineItem>
    with ProvidedControllerMixin<DebuggerController, LineItem> {
  Future<HoverCardData?> _generateHoverCardData({
    required PointerEvent event,
    // TODO(jacobr): this needs to be ignored as this method is passed as a
    // callback.
    // ignore: avoid-unused-parameters
    required bool Function() isHoverStale,
  }) async {
    if (!serviceManager.isMainIsolatePaused) return null;

    final word = wordForHover(
      event.localPosition.dx,
      widget.lineContents,
    );

    if (word != '') {
      try {
        final response = await evalService.evalAtCurrentFrame(word);
        final isolateRef = serviceManager.isolateManager.selectedIsolate.value;
        if (response is! InstanceRef) return null;
        final variable = DartObjectNode.fromValue(
          value: response,
          isolateRef: isolateRef,
        );
        await buildVariablesTree(variable);
        return HoverCardData(
          title: word,
          contents: Material(
            child: ExpandableVariable(
              variable: variable,
            ),
          ),
          width: LineItem._hoverWidth,
        );
      } catch (_) {
        // Silently fail and don't display a HoverCard.
        return null;
      }
    }
    return null;
  }

  @override
  void didChangeDependencies() {
    super.didChangeDependencies();
    initController();
  }

  @override
  void dispose() {
    super.dispose();
  }

  @override
  Widget build(BuildContext context) {
    final theme = Theme.of(context);
    final darkTheme = theme.brightness == Brightness.dark;

    Widget child;
    final column = widget.pausedFrame?.column;
    if (column != null) {
      final breakpointColor = theme.colorScheme.breakpointColor;

      // The following constants are tweaked for using the
      // 'Icons.label_important' icon.
      const colIconSize = 13.0;
      const colLeftOffset = -3.0;
      const colBottomOffset = 13.0;
      const colIconRotate = -90 * math.pi / 180;

      // TODO: support selecting text across multiples lines.
      child = Stack(
        children: [
          Row(
            children: [
              // Create a hidden copy of the first column-1 characters of the
              // line as a hack to correctly compute where to place
              // the cursor. Approximating by using column-1 spaces instead
              // of the correct characters and style s would be risky as it leads
              // to small errors if the font is not fixed size or the font
              // styles vary depending on the syntax highlighting.
              // TODO(jacobr): there might be some api exposed on SelectedText
              // to allow us to render this as a proper overlay as similar
              // functionality exists to render the selection handles properly.
              Opacity(
                opacity: 0.5,
                child: RichText(
                  text: truncateTextSpan(widget.lineContents, column - 1),
                ),
              ),
              Transform.translate(
                offset: const Offset(colLeftOffset, colBottomOffset),
                child: Transform.rotate(
                  angle: colIconRotate,
                  child: Icon(
                    Icons.label_important,
                    size: colIconSize,
                    color: breakpointColor,
                  ),
                ),
              ),
            ],
          ),
          _hoverableLine(),
        ],
      );
    } else {
      child = _hoverableLine();
    }

    final backgroundColor = widget.focused
        ? (darkTheme
            ? theme.canvasColor.brighten()
            : theme.canvasColor.darken())
        : null;

    return Container(
      alignment: Alignment.centerLeft,
      height: CodeView.rowHeight,
      color: backgroundColor,
      child: child,
    );
  }

  Widget _hoverableLine() => HoverCardTooltip.async(
        enabled: () => true,
        asyncTimeout: 100,
        asyncGenerateHoverCardData: _generateHoverCardData,
        child: SelectableText.rich(
          searchAwareLineContents(),
          scrollPhysics: const NeverScrollableScrollPhysics(),
          maxLines: 1,
        ),
      );

  TextSpan searchAwareLineContents() {
    final children = widget.lineContents.children;
    if (children == null) return const TextSpan();

    final activeSearchAwareContents = _activeSearchAwareLineContents(children);
    final allSearchAwareContents =
        _searchMatchAwareLineContents(activeSearchAwareContents!);
    return TextSpan(
      children: allSearchAwareContents,
      style: widget.lineContents.style,
    );
  }

  List<InlineSpan> _contentsWithMatch(
    List<InlineSpan> startingContents,
    SourceToken match,
    Color matchColor,
  ) {
    final contentsWithMatch = <InlineSpan>[];
    var startColumnForSpan = 0;
    for (final span in startingContents) {
      final spanText = span.toPlainText();
      final startColumnForMatch = match.position.column!;
      if (startColumnForSpan <= startColumnForMatch &&
          startColumnForSpan + spanText.length > startColumnForMatch) {
        // The active search is part of this [span].
        final matchStartInSpan = startColumnForMatch - startColumnForSpan;
        final matchEndInSpan = matchStartInSpan + match.length;

        // Add the part of [span] that occurs before the search match.
        contentsWithMatch.add(
          TextSpan(
            text: spanText.substring(0, matchStartInSpan),
            style: span.style,
          ),
        );

        final matchStyle =
            (span.style ?? DefaultTextStyle.of(context).style).copyWith(
          color: Colors.black,
          backgroundColor: matchColor,
        );

        if (matchEndInSpan <= spanText.length) {
          final matchText =
              spanText.substring(matchStartInSpan, matchEndInSpan);
          final trailingText = spanText.substring(matchEndInSpan);
          // Add the match and any part of [span] that occurs after the search
          // match.
          contentsWithMatch.addAll([
            TextSpan(
              text: matchText,
              style: matchStyle,
            ),
            if (trailingText.isNotEmpty)
              TextSpan(
                text: spanText.substring(matchEndInSpan),
                style: span.style,
              ),
          ]);
        } else {
          // In this case, the active search match exists across multiple spans,
          // so we need to add the part of the match that is in this [span] and
          // continue looking for the remaining part of the match in the spans
          // to follow.
          contentsWithMatch.add(
            TextSpan(
              text: spanText.substring(matchStartInSpan),
              style: matchStyle,
            ),
          );
          final remainingMatchLength =
              match.length - (spanText.length - matchStartInSpan);
          match = SourceToken(
            position: SourcePosition(
              line: match.position.line,
              column: startColumnForMatch + match.length - remainingMatchLength,
            ),
            length: remainingMatchLength,
          );
        }
      } else {
        contentsWithMatch.add(span);
      }
      startColumnForSpan += spanText.length;
    }
    return contentsWithMatch;
  }

  List<InlineSpan>? _activeSearchAwareLineContents(
    List<InlineSpan> startingContents,
  ) {
    final activeSearchMatch = widget.activeSearchMatch;
    if (activeSearchMatch == null) return startingContents;
    return _contentsWithMatch(
      startingContents,
      activeSearchMatch,
      activeSearchMatchColor,
    );
  }

  List<InlineSpan> _searchMatchAwareLineContents(
    List<InlineSpan> startingContents,
  ) {
    final searchMatches = widget.searchMatches;
    if (searchMatches == null || searchMatches.isEmpty) return startingContents;
    final searchMatchesToFind = List<SourceToken>.of(searchMatches)
      ..remove(widget.activeSearchMatch);

    var contentsWithMatch = startingContents;
    for (final match in searchMatchesToFind) {
      contentsWithMatch = _contentsWithMatch(
        contentsWithMatch,
        match,
        searchMatchColor,
      );
    }
    return contentsWithMatch;
  }
}

class ScriptPopupMenu extends StatelessWidget {
  const ScriptPopupMenu(this._controller);

  final CodeViewController _controller;

  @override
  Widget build(BuildContext context) {
    return PopupMenuButton<ScriptPopupMenuOption>(
      onSelected: (option) => option.onSelected(context, _controller),
      itemBuilder: (_) => [
        for (final menuOption in defaultScriptPopupMenuOptions)
          menuOption.build(context),
        for (final extensionMenuOption in devToolsExtensionPoints
            .buildExtraDebuggerScriptPopupMenuOptions())
          extensionMenuOption.build(context),
      ],
      child: Icon(
        Icons.more_vert,
        size: actionsIconSize,
      ),
    );
  }
}

class ScriptHistoryPopupMenu extends StatelessWidget {
  const ScriptHistoryPopupMenu({
    required this.itemBuilder,
    required this.onSelected,
    required this.enabled,
  });

  final PopupMenuItemBuilder<ScriptRef> itemBuilder;

  final void Function(ScriptRef) onSelected;

  final bool enabled;

  @override
  Widget build(BuildContext context) {
    return PopupMenuButton<ScriptRef>(
      itemBuilder: itemBuilder,
      tooltip: 'Select recent script',
      enabled: enabled,
      onSelected: onSelected,
      offset: Offset(
        actionsIconSize + denseSpacing,
        buttonMinWidth + denseSpacing,
      ),
      child: Icon(
        Icons.history,
        size: actionsIconSize,
      ),
    );
  }
}

class ScriptPopupMenuOption {
  const ScriptPopupMenuOption({
    required this.label,
    required this.onSelected,
    this.icon,
  });

  final String label;

  final void Function(BuildContext, CodeViewController) onSelected;

  final IconData? icon;

  PopupMenuItem<ScriptPopupMenuOption> build(BuildContext context) {
    return PopupMenuItem<ScriptPopupMenuOption>(
      value: this,
      child: Row(
        mainAxisAlignment: MainAxisAlignment.spaceBetween,
        children: [
          Text(label, style: Theme.of(context).regularTextStyle),
          if (icon != null)
            Icon(
              icon,
              size: actionsIconSize,
            ),
        ],
      ),
    );
  }
}

final defaultScriptPopupMenuOptions = [
  copyPackagePathOption,
  copyFilePathOption,
  goToLineOption,
  openFileOption,
];

final copyPackagePathOption = ScriptPopupMenuOption(
  label: 'Copy package path',
  icon: Icons.content_copy,
  onSelected: (_, controller) => Clipboard.setData(
    ClipboardData(text: controller.scriptLocation.value?.scriptRef.uri),
  ),
);

final copyFilePathOption = ScriptPopupMenuOption(
  label: 'Copy file path',
  icon: Icons.content_copy,
  onSelected: (_, controller) {
    unawaited(() async {
      await Clipboard.setData(
        ClipboardData(text: await fetchScriptLocationFullFilePath(controller)),
      );
    }());
  },
);

@visibleForTesting
Future<String?> fetchScriptLocationFullFilePath(
  CodeViewController controller,
) async {
  String? filePath;
  final packagePath = controller.scriptLocation.value!.scriptRef.uri;
  if (packagePath != null) {
    final isolateId = serviceManager.isolateManager.selectedIsolate.value!.id!;
    filePath = serviceManager.resolvedUriManager.lookupFileUri(
      isolateId,
      packagePath,
    );
    if (filePath == null) {
      await serviceManager.resolvedUriManager.fetchFileUris(
        isolateId,
        [packagePath],
      );
      filePath = serviceManager.resolvedUriManager.lookupFileUri(
        isolateId,
        packagePath,
      );
    }
  }
  return filePath;
}

void showGoToLineDialog(BuildContext context, CodeViewController controller) {
  unawaited(
    showDialog(
      context: context,
      builder: (context) => GoToLineDialog(controller),
    ),
  );
}

final goToLineOption = ScriptPopupMenuOption(
  label: 'Go to line number ($goToLineNumberKeySetDescription)',
  icon: Icons.list,
  onSelected: showGoToLineDialog,
);

void showFileOpener(BuildContext _, CodeViewController controller) {
  controller.toggleFileOpenerVisibility(true);
}

final openFileOption = ScriptPopupMenuOption(
  label: 'Open file ($openFileKeySetDescription)',
  icon: Icons.folder_open,
  onSelected: showFileOpener,
);

class GoToLineDialog extends StatelessWidget {
  const GoToLineDialog(this._codeViewController);

  final CodeViewController _codeViewController;

  @override
  Widget build(BuildContext context) {
    return DevToolsDialog(
      title: const DialogTitleText('Go To'),
      content: Column(
        mainAxisSize: MainAxisSize.min,
        crossAxisAlignment: CrossAxisAlignment.start,
        children: [
          TextField(
            autofocus: true,
            onSubmitted: (value) {
              final scriptRef =
                  _codeViewController.scriptLocation.value?.scriptRef;
              if (value.isNotEmpty && scriptRef != null) {
                Navigator.of(context).pop(dialogDefaultContext);
                final line = int.parse(value);
                _codeViewController.showScriptLocation(
                  ScriptLocation(
                    scriptRef,
                    location: SourcePosition(line: line, column: 0),
                  ),
                );
              }
            },
            decoration: InputDecoration(
              labelText: 'Line Number',
              contentPadding: EdgeInsets.all(scaleByFontFactor(5.0)),
            ),
            keyboardType: TextInputType.number,
            inputFormatters: <TextInputFormatter>[
              FilteringTextInputFormatter.digitsOnly,
            ],
          ),
        ],
      ),
      actions: const [
        DialogCancelButton(),
      ],
    );
  }
}<|MERGE_RESOLUTION|>--- conflicted
+++ resolved
@@ -456,15 +456,10 @@
           if (scriptUri == null) return '';
           return scriptUri;
         },
-<<<<<<< HEAD
         titleIcon: Icons.search,
-        onTitleTap: () =>
-            widget.codeViewController.toggleFileOpenerVisibility(true),
-=======
         onTitleTap: () => widget.codeViewController
           ..toggleFileOpenerVisibility(true)
           ..toggleSearchInFileVisibility(false),
->>>>>>> cdbebe9b
         controls: [
           ScriptPopupMenu(widget.codeViewController),
           ScriptHistoryPopupMenu(
