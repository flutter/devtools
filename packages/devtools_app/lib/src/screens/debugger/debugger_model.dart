// Copyright 2020 The Chromium Authors. All rights reserved.
// Use of this source code is governed by a BSD-style license that can be
// found in the LICENSE file.

import 'dart:async';
import 'dart:convert';
import 'dart:math';
import 'dart:typed_data';

import 'package:flutter/foundation.dart';
import 'package:flutter/material.dart';
import 'package:vm_service/vm_service.dart';

import '../../config_specific/logger/logger.dart';
import '../../primitives/trees.dart';
import '../../primitives/utils.dart';
import '../../shared/globals.dart';
import '../../ui/search.dart';
import '../inspector/diagnostics_node.dart';
import '../inspector/inspector_service.dart';

/// Whether to include properties surfaced through Diagnosticable objects as
/// part of the generic Debugger view of an object.
bool includeDiagnosticPropertiesInDebugger = true;

/// Whether to include children surfaced through Diagnosticable objects as part
/// of the generic Debugger view of an object.
///
/// It is safer to set to false as it is hard to avoid confusing overlap between
/// the children visible under fields for typical objects and we don't have a
/// way of clarifying that these are children from the Diagnostic view of the
/// object which might be different from children on fields for the Inspector
/// summary tree case which has a filtered view of children.
bool includeDiagnosticChildren = false;

/// A generic [InstanceRef] using either format used by the [InspectorService]
/// or Dart VM.
///
/// Either one or both of [value] and [diagnostic] may be provided. The
/// `valueRef` getter on the [diagnostic] should refer to the same object as
/// [instanceRef] although using the [InspectorInstanceRef] scheme.
/// A [RemoteDiagnosticsNode] is used rather than an [InspectorInstanceRef] as
/// the additional data provided by [RemoteDiagnosticsNode] is helpful to
/// correctly display the object and [RemoteDiagnosticsNode] includes a
/// reference to an [InspectorInstanceRef]. [value] must be an ObjectRef,
/// Sentinel, or primitive type.
class GenericInstanceRef {
  GenericInstanceRef({
    required this.isolateRef,
    this.value,
    this.diagnostic,
  }) : assert(
          value == null ||
              value is ObjRef ||
              value is Sentinel ||
              value is num ||
              value is String ||
              value is bool ||
              value is Int32x4 ||
              value is Float32x4 ||
              value is Float64x2,
        );

  final Object? value;

  InstanceRef? get instanceRef =>
      value is InstanceRef ? value as InstanceRef? : null;

  /// If both [diagnostic] and [instanceRef] are provided, [diagnostic.valueRef]
  /// must reference the same underlying object just using the
  /// [InspectorInstanceRef] scheme.
  final RemoteDiagnosticsNode? diagnostic;

  final IsolateRef? isolateRef;
}

/// A tuple of a script and an optional location.
class ScriptLocation {
  ScriptLocation(
    this.scriptRef, {
    this.location,
  });

  final ScriptRef scriptRef;

  final SourcePosition? location;

  @override
  bool operator ==(other) {
    return other is ScriptLocation &&
        other.scriptRef == scriptRef &&
        other.location == location;
  }

  @override
  int get hashCode => hashValues(scriptRef, location);

  @override
  String toString() => '${scriptRef.uri} $location';
}

class SourcePosition {
  const SourcePosition({
    required this.line,
    required this.column,
    this.file,
    this.tokenPos,
  });

  factory SourcePosition.calculatePosition(Script script, int tokenPos) {
    return SourcePosition(
      line: script.getLineNumberFromTokenPos(tokenPos),
      column: script.getColumnNumberFromTokenPos(tokenPos),
      tokenPos: tokenPos,
    );
  }

  final String? file;
  final int? line;
  final int? column;
  final int? tokenPos;

  @override
  bool operator ==(other) {
    return other is SourcePosition &&
        other.line == line &&
        other.column == column &&
        other.tokenPos == tokenPos;
  }

  @override
  int get hashCode =>
      line != null && column != null ? (line! << 7) ^ column! : super.hashCode;

  @override
  String toString() => '$line:$column';
}

class SourceToken with DataSearchStateMixin {
  SourceToken({required this.position, required this.length});

  final SourcePosition position;

  final int length;

  @override
  String toString() {
    return '$position-${position.column! + length}';
  }
}

/// A tuple of a breakpoint and a source position.
abstract class BreakpointAndSourcePosition
    implements Comparable<BreakpointAndSourcePosition> {
  BreakpointAndSourcePosition._(this.breakpoint, [this.sourcePosition]);

<<<<<<< HEAD
  factory BreakpointAndSourcePosition.create(Breakpoint breakpoint,
      [SourcePosition? sourcePosition]) {
=======
  factory BreakpointAndSourcePosition.create(
    Breakpoint breakpoint, [
    SourcePosition sourcePosition,
  ]) {
>>>>>>> 3a780d58
    if (breakpoint.location is SourceLocation) {
      return _BreakpointAndSourcePositionResolved(
        breakpoint,
        sourcePosition,
        breakpoint.location as SourceLocation,
      );
    } else if (breakpoint.location is UnresolvedSourceLocation) {
      return _BreakpointAndSourcePositionUnresolved(
        breakpoint,
        sourcePosition,
        breakpoint.location as UnresolvedSourceLocation,
      );
    } else {
      throw 'invalid value for breakpoint.location';
    }
  }

  final Breakpoint breakpoint;
  final SourcePosition? sourcePosition;

  bool get resolved => breakpoint.resolved ?? false;

  ScriptRef? get scriptRef;

  String? get scriptUri;

  int? get line;

  int? get column;

  int? get tokenPos;

  String? get id => breakpoint.id;

  @override
  int get hashCode => breakpoint.hashCode;
  @override
  bool operator ==(other) {
    return other is BreakpointAndSourcePosition &&
        other.breakpoint == breakpoint;
  }

  @override
  int compareTo(BreakpointAndSourcePosition other) {
    final result = scriptUri!.compareTo(other.scriptUri!);
    if (result != 0) return result;

    if (resolved != other.resolved) return resolved ? 1 : -1;

    if (resolved) {
      final otherTokenPos = other.tokenPos;
      if (tokenPos != null && otherTokenPos != null) {
        return tokenPos! - otherTokenPos;
      }
    } else {
      final otherLine = other.line;
      if (line != null && otherLine != null) {
        return line! - otherLine;
      }
    }
    return 0;
  }
}

class _BreakpointAndSourcePositionResolved extends BreakpointAndSourcePosition {
  _BreakpointAndSourcePositionResolved(
    Breakpoint breakpoint,
<<<<<<< HEAD
    SourcePosition? sourcePosition,
=======
    SourcePosition sourcePosition,
>>>>>>> 3a780d58
    this.location,
  ) : super._(breakpoint, sourcePosition);

  final SourceLocation location;

  @override
  ScriptRef? get scriptRef => location.script;

  @override
  String? get scriptUri => location.script?.uri;

  @override
  int? get tokenPos => location.tokenPos;

  @override
  int? get line => sourcePosition?.line;

  @override
  int? get column => sourcePosition?.column;
}

class _BreakpointAndSourcePositionUnresolved
    extends BreakpointAndSourcePosition {
  _BreakpointAndSourcePositionUnresolved(
    Breakpoint breakpoint,
    SourcePosition? sourcePosition,
    this.location,
  ) : super._(breakpoint, sourcePosition);

  final UnresolvedSourceLocation location;

  @override
  ScriptRef? get scriptRef => location.script;

  @override
  String? get scriptUri => location.script?.uri ?? location.scriptUri;

  @override
  int? get tokenPos => location.tokenPos;

  @override
  int? get line => sourcePosition?.line ?? location.line;

  @override
  int? get column => sourcePosition?.column ?? location.column;
}

/// A tuple of a stack frame and a source position.
class StackFrameAndSourcePosition {
  StackFrameAndSourcePosition(
    this.frame, {
    this.position,
  });

  final Frame frame;

  /// This can be null.
  final SourcePosition? position;

  ScriptRef? get scriptRef => frame.location?.script;

  String? get scriptUri => frame.location?.script?.uri;

  int? get line => position?.line;

  int? get column => position?.column;

  String get callStackDisplay {
    final asyncMarker = frame.kind == FrameKind.kAsyncSuspensionMarker;
    return '$description${asyncMarker ? null : ' ($location)'}';
  }

  String get description {
    const unoptimized = '[Unoptimized] ';
    const none = '<none>';
    const anonymousClosure = '<anonymous closure>';
    const closure = '<closure>';
    const asyncBreak = '<async break>';

    if (frame.kind == FrameKind.kAsyncSuspensionMarker) {
      return asyncBreak;
    }

    var name = frame.code?.name ?? none;
    if (name.startsWith(unoptimized)) {
      name = name.substring(unoptimized.length);
    }
    name = name.replaceAll(anonymousClosure, closure);
    name = name == none ? name : '$name';
    return name;
  }

  String? get location {
    final uri = scriptUri;
    if (uri == null) {
      return uri;
    }
    final file = uri.split('/').last;
    return line == null ? file : '$file:$line';
  }
}

Future<void> addExpandableChildren(
  DartObjectNode variable,
  List<DartObjectNode> children, {
  bool expandAll = false,
}) async {
  final tasks = <Future>[];
  for (var child in children) {
    if (expandAll) {
      tasks.add(buildVariablesTree(child, expandAll: expandAll));
    }
    variable.addChild(child);
  }
  if (tasks.isNotEmpty) {
    await Future.wait(tasks);
  }
}

/// Builds the tree representation for a [DartObjectNode] object by querying
/// data, creating child [DartObjectNode] objects, and assigning parent-child
/// relationships.
///
/// We call this method as we expand variables in the variable tree, because
/// building the tree for all variable data at once is very expensive.
Future<void> buildVariablesTree(
  DartObjectNode variable, {
  bool expandAll = false,
}) async {
  final ref = variable.ref;
  if (!variable.isExpandable || variable.treeInitializeStarted || ref == null)
    return;
  variable.treeInitializeStarted = true;

  final isolateRef = ref.isolateRef;
  final instanceRef = ref.instanceRef;
  final diagnostic = ref.diagnostic;
  if (diagnostic != null && includeDiagnosticPropertiesInDebugger) {
    final service = diagnostic.inspectorService;
    Future<void> _addPropertiesHelper(
<<<<<<< HEAD
        List<RemoteDiagnosticsNode>? properties) async {
      if (properties == null || service == null || isolateRef == null) return;
=======
      List<RemoteDiagnosticsNode> properties,
    ) async {
      if (properties == null) return;
>>>>>>> 3a780d58
      await addExpandableChildren(
        variable,
        await _createVariablesForDiagnostics(
          service,
          properties,
          isolateRef,
        ),
        expandAll: true,
      );
    }

    if (diagnostic.inlineProperties.isNotEmpty) {
      await _addPropertiesHelper(diagnostic.inlineProperties);
    } else {
      assert(!service!.disposed);
      if (!service!.disposed) {
        await _addPropertiesHelper(await diagnostic.getProperties(service));
      }
    }
  }
  final existingNames = <String>{};
  for (var child in variable.children) {
    final name = child.name;
    if (name != null && name.isNotEmpty) {
      existingNames.add(name);
      if (!isPrivate(name)) {
        // Assume private and public names with the same name reference the same
        // data so showing both is not useful.
        existingNames.add('_$name');
      }
    }
  }

  if (variable.childCount > DartObjectNode.MAX_CHILDREN_IN_GROUPING) {
    final numChildrenInGrouping =
        variable.childCount >= pow(DartObjectNode.MAX_CHILDREN_IN_GROUPING, 2)
            ? (roundToNearestPow10(variable.childCount) /
                    DartObjectNode.MAX_CHILDREN_IN_GROUPING)
                .floor()
            : DartObjectNode.MAX_CHILDREN_IN_GROUPING;

    var start = variable.offset;
    final end = start + variable.childCount;
    while (start < end) {
      final count = min(end - start, numChildrenInGrouping);
      variable.addChild(
        DartObjectNode.grouping(variable.ref, offset: start, count: count),
      );
      start += count;
    }
  } else if (instanceRef != null && serviceManager.service != null) {
    try {
      final dynamic result =
          await _getObjectWithRetry(instanceRef.id!, variable);
      if (result is Instance) {
        if (result.associations != null) {
          variable.addAllChildren(
            _createVariablesForAssociations(result, isolateRef),
          );
        } else if (result.elements != null) {
          variable
              .addAllChildren(_createVariablesForElements(result, isolateRef));
        } else if (result.bytes != null) {
          variable.addAllChildren(_createVariablesForBytes(result, isolateRef));
          // Check fields last, as all instanceRefs may have a non-null fields
          // with no entries.
        } else if (result.fields != null) {
          variable.addAllChildren(
            _createVariablesForFields(
              result,
              isolateRef,
              existingNames: existingNames,
            ),
          );
        }
      }
    } on SentinelException {
      // Fail gracefully if calling `getObject` throws a SentinelException.
    }
  }
  if (diagnostic != null && includeDiagnosticChildren) {
    // Always add children last after properties to avoid confusion.
    final ObjectGroupBase? service = diagnostic.inspectorService;
    final diagnosticChildren = await diagnostic.children;
    if (diagnosticChildren != null && diagnosticChildren.isNotEmpty) {
      final childrenNode = DartObjectNode.text(
        pluralize('child', diagnosticChildren.length, plural: 'children'),
      );
      variable.addChild(childrenNode);
      if (service != null && isolateRef != null) {
        await addExpandableChildren(
          childrenNode,
          await _createVariablesForDiagnostics(
            service,
            diagnosticChildren,
            isolateRef,
          ),
          expandAll: expandAll,
        );
      }
    }
  }
  final inspectorService = serviceManager.inspectorService;
  if (inspectorService != null) {
    final tasks = <Future>[];
    ObjectGroupBase? group;
    Future<void> _maybeUpdateRef(DartObjectNode child) async {
      if (child.ref == null) return;
      if (child.ref!.diagnostic == null) {
        // TODO(jacobr): also check whether the InstanceRef is an instance of
        // Diagnosticable and show the Diagnosticable properties in that case.
        final instanceRef = child.ref!.instanceRef;
        // This is an approximation of eval('instanceRef is DiagnosticsNode')
        // TODO(jacobr): cache the full class hierarchy so we can cheaply check
        // instanceRef is DiagnosticsNode without having to do an eval.
        if (instanceRef != null &&
            (instanceRef.classRef?.name == 'DiagnosticableTreeNode' ||
                instanceRef.classRef?.name == 'DiagnosticsProperty')) {
          // The user is expecting to see the object the DiagnosticsNode is
          // describing not the DiagnosticsNode itself.
          try {
            group ??= inspectorService.createObjectGroup('temp');
            final valueInstanceRef = await group!.evalOnRef(
              'object.value',
              child.ref,
            );
            // TODO(jacobr): add the Diagnostics properties as well?
            child._ref = GenericInstanceRef(
              isolateRef: isolateRef,
              value: valueInstanceRef,
            );
          } catch (e) {
            if (e is! SentinelException) {
              log(
                'Caught $e accessing the value of an object',
                LogLevel.warning,
              );
            }
          }
        }
      }
    }

    for (var child in variable.children) {
      tasks.add(_maybeUpdateRef(child));
    }
    if (tasks.isNotEmpty) {
      await Future.wait(tasks);
      unawaited(group?.dispose());
    }
  }
  variable.treeInitializeComplete = true;
}

// TODO(elliette): Remove once the fix for dart-lang/webdev/issues/1439
// is landed. This works around a bug in DWDS where an error is thrown if
// `getObject` is called with offset/count for an object that has no length.
Future<Obj> _getObjectWithRetry(
  String objectId,
  DartObjectNode variable,
) async {
  try {
<<<<<<< HEAD
    final dynamic result = await serviceManager.service!.getObject(
        variable.ref!.isolateRef!.id!, objectId,
        offset: variable.offset, count: variable.childCount);
=======
    final dynamic result = await serviceManager.service.getObject(
      variable.ref.isolateRef.id,
      objectId,
      offset: variable.offset,
      count: variable.childCount,
    );
>>>>>>> 3a780d58
    return result;
  } catch (e) {
    final dynamic result = await serviceManager.service!
        .getObject(variable.ref!.isolateRef!.id!, objectId);
    return result;
  }
}

Future<DartObjectNode> _buildVariable(
  RemoteDiagnosticsNode diagnostic,
  ObjectGroupBase inspectorService,
  IsolateRef? isolateRef,
) async {
  final instanceRef =
      await inspectorService.toObservatoryInstanceRef(diagnostic.valueRef);
  return DartObjectNode.fromValue(
    name: diagnostic.name,
    value: instanceRef,
    diagnostic: diagnostic,
    isolateRef: isolateRef,
  );
}

Future<List<DartObjectNode>> _createVariablesForDiagnostics(
  ObjectGroupBase inspectorService,
  List<RemoteDiagnosticsNode?> diagnostics,
  IsolateRef isolateRef,
) async {
  final variables = <Future<DartObjectNode>>[];
  for (var diagnostic in diagnostics) {
    if (diagnostic == null) continue;
    // Omit hidden properties.
    if (diagnostic.level == DiagnosticLevel.hidden) continue;
    variables.add(_buildVariable(diagnostic, inspectorService, isolateRef));
  }
  if (variables.isNotEmpty) {
    return await Future.wait(variables);
  } else {
    return const [];
  }
}

List<DartObjectNode> _createVariablesForAssociations(
  Instance instance,
  IsolateRef? isolateRef,
) {
  final variables = <DartObjectNode>[];
  final associations = instance.associations ?? [];
  for (var i = 0; i < associations.length; i++) {
    final association = associations[i];
    if (association.key is! InstanceRef) {
      continue;
    }
    final key = DartObjectNode.fromValue(
      name: '[key]',
      value: association.key,
      isolateRef: isolateRef,
    );
    final value = DartObjectNode.fromValue(
      name: '[value]',
      value: association.value,
      isolateRef: isolateRef,
    );
    final entryNum = instance.offset == null ? i : i + instance.offset!;
    variables.add(
      DartObjectNode.text('[Entry $entryNum]')
        ..addChild(key)
        ..addChild(value),
    );
  }
  return variables;
}

/// Decodes the bytes into the correctly sized values based on
/// [Instance.kind], falling back to raw bytes if a type is not
/// matched.
///
/// This method does not currently support [Uint64List] or
/// [Int64List].
List<DartObjectNode> _createVariablesForBytes(
  Instance instance,
  IsolateRef? isolateRef,
) {
  final bytes = base64.decode(instance.bytes!);
  final variables = <DartObjectNode>[];
  List<dynamic> result;
  switch (instance.kind) {
    case InstanceKind.kUint8ClampedList:
    case InstanceKind.kUint8List:
      result = bytes;
      break;
    case InstanceKind.kUint16List:
      result = Uint16List.view(bytes.buffer);
      break;
    case InstanceKind.kUint32List:
      result = Uint32List.view(bytes.buffer);
      break;
    case InstanceKind.kUint64List:
      // TODO: https://github.com/flutter/devtools/issues/2159
      if (kIsWeb) {
        return <DartObjectNode>[];
      }
      result = Uint64List.view(bytes.buffer);
      break;
    case InstanceKind.kInt8List:
      result = Int8List.view(bytes.buffer);
      break;
    case InstanceKind.kInt16List:
      result = Int16List.view(bytes.buffer);
      break;
    case InstanceKind.kInt32List:
      result = Int32List.view(bytes.buffer);
      break;
    case InstanceKind.kInt64List:
      // TODO: https://github.com/flutter/devtools/issues/2159
      if (kIsWeb) {
        return <DartObjectNode>[];
      }
      result = Int64List.view(bytes.buffer);
      break;
    case InstanceKind.kFloat32List:
      result = Float32List.view(bytes.buffer);
      break;
    case InstanceKind.kFloat64List:
      result = Float64List.view(bytes.buffer);
      break;
    case InstanceKind.kInt32x4List:
      result = Int32x4List.view(bytes.buffer);
      break;
    case InstanceKind.kFloat32x4List:
      result = Float32x4List.view(bytes.buffer);
      break;
    case InstanceKind.kFloat64x2List:
      result = Float64x2List.view(bytes.buffer);
      break;
    default:
      result = bytes;
  }

  for (int i = 0; i < result.length; i++) {
    final name = instance.offset == null ? i : i + instance.offset!;
    variables.add(
      DartObjectNode.fromValue(
        name: '[$name]',
        value: result[i],
        isolateRef: isolateRef,
      ),
    );
  }
  return variables;
}

List<DartObjectNode> _createVariablesForElements(
  Instance instance,
  IsolateRef? isolateRef,
) {
  final variables = <DartObjectNode>[];
  for (int i = 0; i < instance.elements!.length; i++) {
    final name = instance.offset == null ? i : i + instance.offset!;
    variables.add(
      DartObjectNode.fromValue(
        name: '[$name]',
        value: instance.elements![i],
        isolateRef: isolateRef,
      ),
    );
  }
  return variables;
}

List<DartObjectNode> _createVariablesForFields(
  Instance instance,
  IsolateRef? isolateRef, {
  Set<String>? existingNames,
}) {
  final variables = <DartObjectNode>[];
  for (var field in instance.fields!) {
    final name = field.decl!.name;
    if (existingNames != null && existingNames.contains(name)) continue;
    variables.add(
      DartObjectNode.fromValue(
        name: name,
        value: field.value,
        isolateRef: isolateRef,
      ),
    );
  }
  return variables;
}

// TODO(jacobr): gracefully handle cases where the isolate has closed and
// InstanceRef objects have become sentinels.
class DartObjectNode extends TreeNode<DartObjectNode> {
  DartObjectNode._({
    this.name,
    this.text,
    GenericInstanceRef? ref,
    int? offset,
    int? childCount,
  })  : _ref = ref,
        _offset = offset,
        _childCount = childCount {
    indentChildren = ref?.diagnostic?.style != DiagnosticsTreeStyle.flat;
  }

  /// Creates a variable from a value that must be an InstanceRef or a primitive
  /// type.
  ///
  /// [value] should typically be an [InstanceRef] but can also be a [Sentinel]
  /// [ObjRef] or primitive type such as num or String.
  factory DartObjectNode.fromValue({
    String? name,
    required Object? value,
    RemoteDiagnosticsNode? diagnostic,
    required IsolateRef? isolateRef,
  }) {
    name = name ?? '';
    return DartObjectNode._(
      name: name,
      ref: GenericInstanceRef(
        isolateRef: isolateRef,
        diagnostic: diagnostic,
        value: value,
      ),
    );
  }

  factory DartObjectNode.create(
    BoundVariable variable,
    IsolateRef? isolateRef,
  ) {
    final value = variable.value;
    return DartObjectNode._(
      name: variable.name,
      ref: GenericInstanceRef(
        isolateRef: isolateRef,
        value: value,
      ),
    );
  }

  factory DartObjectNode.text(String text) {
    return DartObjectNode._(text: text);
  }

  factory DartObjectNode.grouping(
    GenericInstanceRef? ref, {
    required int offset,
    required int count,
  }) {
    return DartObjectNode._(
      ref: ref,
      text: '[$offset - ${offset + count - 1}]',
      offset: offset,
      childCount: count,
    );
  }

  static const MAX_CHILDREN_IN_GROUPING = 100;

  final String? text;
  final String? name;
  GenericInstanceRef? get ref => _ref;
  GenericInstanceRef? _ref;

  /// The point to fetch the variable from (in the case of large variables that
  /// we fetch only parts of at a time).
  int get offset => _offset ?? 0;

  int? _offset;

  int get childCount {
    if (_childCount != null) return _childCount!;

    final value = this.value;
    if (value is InstanceRef) {
      if (value.kind != null &&
          (value.kind!.endsWith('List') ||
              value.kind == InstanceKind.kList ||
              value.kind == InstanceKind.kMap)) {
        return value.length ?? 0;
      }
    }

    return 0;
  }

  int? _childCount;

  bool treeInitializeStarted = false;
  bool treeInitializeComplete = false;

  @override
  bool get isExpandable {
    if (treeInitializeComplete || children.isNotEmpty || childCount > 0) {
      return children.isNotEmpty || childCount > 0;
    }
    final diagnostic = ref?.diagnostic;
    if (diagnostic != null &&
        ((diagnostic.inlineProperties.isNotEmpty) || diagnostic.hasChildren))
      return true;
    // TODO(jacobr): do something smarter to avoid expandable variable flicker.
    final instanceRef = ref!.instanceRef;
    return instanceRef != null ? instanceRef.valueAsString == null : false;
  }

  Object? get value => ref?.value;

  // TODO(kenz): add custom display for lists with more than 100 elements
  String? get displayValue {
    if (text != null) {
      return text;
    }
    final value = this.value;

    String? valueStr;

    if (value == null) return null;

    if (value is InstanceRef) {
      final kind = value.kind;
      if (value.valueAsString == null) {
        valueStr = value.classRef?.name ?? '';
      } else {
        valueStr = value.valueAsString ?? '';
        if (value.valueAsStringIsTruncated == true) {
          valueStr += '...';
        }
        if (kind == InstanceKind.kString) {
          // TODO(devoncarew): Handle multi-line strings.
          valueStr = "'$valueStr'";
        }
      }
      // List, Map, Uint8List, Uint16List, etc...
      if (kind != null && kind == InstanceKind.kList ||
          kind == InstanceKind.kMap ||
          kind!.endsWith('List')) {
        final itemLength = value.length;
        if (itemLength == null) return valueStr;
        return '$valueStr (${_itemCount(itemLength)})';
      }
    } else if (value is Sentinel) {
      valueStr = value.valueAsString;
    } else if (value is TypeArgumentsRef) {
      valueStr = value.name;
    } else {
      valueStr = value.toString();
    }

    return valueStr;
  }

  String _itemCount(int count) {
    return '${nf.format(count)} ${pluralize('item', count)}';
  }

  @override
  String toString() {
    if (text != null) return text!;

    final instanceRef = ref!.instanceRef;
    final value = instanceRef is InstanceRef
        ? instanceRef.valueAsString
        : instanceRef;
    return '$name - $value';
  }

  /// Selects the object in the Flutter Widget inspector.
  ///
  /// Returns whether the inspector selection was changed
  Future<bool> inspectWidget() async {
    if (ref?.instanceRef == null) {
      return false;
    }
    final inspectorService = serviceManager.inspectorService;
    if (inspectorService == null) {
      return false;
    }
    // Group name doesn't matter in this case.
    final group = inspectorService.createObjectGroup('inspect-variables');
    if (group is ObjectGroup) {
      try {
        return await group.setSelection(ref!);
      } catch (e) {
        // This is somewhat unexpected. The inspectorRef must have been disposed.
        return false;
      } finally {
        // Not really needed as we shouldn't actually be allocating anything.
        unawaited(group.dispose());
      }
    }
    return false;
  }

  Future<bool> get isInspectable async {
    if (_isInspectable != null) return _isInspectable!;

    if (ref == null) return false;
    final inspectorService = serviceManager.inspectorService;
    if (inspectorService == null) {
      return false;
    }

    // Group name doesn't matter in this case.
    final group = inspectorService.createObjectGroup('inspect-variables');

    try {
      _isInspectable = await group.isInspectable(ref!);
    } catch (e) {
      _isInspectable = false;
      // This is somewhat unexpected. The inspectorRef must have been disposed.
    } finally {
      // Not really needed as we shouldn't actually be allocating anything.
      unawaited(group.dispose());
    }
    return _isInspectable ?? false;
  }

  bool? _isInspectable;

  @override
  DartObjectNode shallowCopy() {
    throw UnimplementedError(
      'This method is not implemented. Implement if you '
      'need to call `shallowCopy` on an instance of this class.',
    );
  }
}

/// A node in a tree of scripts.
///
/// A node can either be a directory (a name with potentially some child nodes),
/// a script reference (where [scriptRef] is non-null), or a combination of both
/// (where the node has a non-null [scriptRef] but also contains child nodes).
class FileNode extends TreeNode<FileNode> {
  FileNode(this.name);

  final String name;

  ScriptRef? scriptRef;

  /// This exists to allow for O(1) lookup of children when building the tree.
  final Map<String, FileNode> _childrenAsMap = {};

  bool get hasScript => scriptRef != null;

  String _fileName = '';

  /// Returns the name of the file.
  ///
  /// May be empty.
  String get fileName => _fileName;

  /// Given a flat list of service protocol scripts, return a tree of scripts
  /// representing the best hierarchical grouping.
  static List<FileNode> createRootsFrom(List<ScriptRef> scripts) {
    // The name of this node is not exposed to users.
    final root = FileNode('<root>');

    for (var script in scripts) {
      final directoryParts = ScriptRefUtils.splitDirectoryParts(script);

      FileNode node = root;

      for (var name in directoryParts) {
        node = node._getCreateChild(name);
      }

      node.scriptRef = script;
      node._fileName = ScriptRefUtils.fileName(script);
    }

    // Clear out the _childrenAsMap map.
    root._trimChildrenAsMapEntries();

    return root.children;
  }

  FileNode _getCreateChild(String name) {
    return _childrenAsMap.putIfAbsent(name, () {
      final child = FileNode(name);
      child.parent = this;
      children.add(child);
      return child;
    });
  }

  /// Clear the _childrenAsMap map recursively to save memory.
  void _trimChildrenAsMapEntries() {
    _childrenAsMap.clear();

    for (var child in children) {
      child._trimChildrenAsMapEntries();
    }
  }

  @override
  FileNode shallowCopy() {
    throw UnimplementedError(
      'This method is not implemented. Implement if you '
      'need to call `shallowCopy` on an instance of this class.',
    );
  }

  @override
  int get hashCode => scriptRef?.hashCode ?? name.hashCode;

  @override
  bool operator ==(Object other) {
    if (other is! FileNode) return false;
    final FileNode node = other;

    if (scriptRef == null) {
      return node.scriptRef != null ? false : name == node.name;
    } else {
      return node.scriptRef == null ? false : scriptRef == node.scriptRef;
    }
  }
}

// ignore: avoid_classes_with_only_static_members
class ScriptRefUtils {
  static String fileName(ScriptRef scriptRef) =>
      Uri.parse(scriptRef.uri!).path.split('/').last;

  /// Return the Uri for the given ScriptRef split into path segments.
  ///
  /// This is useful for converting a flat list of scripts into a directory tree
  /// structure.
  static List<String> splitDirectoryParts(ScriptRef scriptRef) {
    final uri = Uri.parse(scriptRef.uri!);
    final scheme = uri.scheme;
    var parts = uri.path.split('/');

    // handle google3:///foo/bar
    if (parts.first.isEmpty) {
      parts = parts.where((part) => part.isNotEmpty).toList();
      // Combine the first non-empty path segment with the scheme:
      // 'google3:foo'.
      parts = [
        '$scheme:${parts.first}',
        ...parts.sublist(1),
      ];
    } else if (parts.first.contains('.')) {
      // Look for and handle dotted package names (package:foo.bar).
      final dottedParts = parts.first.split('.');
      parts = [
        '$scheme:${dottedParts.first}',
        ...dottedParts.sublist(1),
        ...parts.sublist(1),
      ];
    } else {
      parts = [
        '$scheme:${parts.first}',
        ...parts.sublist(1),
      ];
    }

    if (parts.length > 1) {
      return [
        parts.first,
        parts.sublist(1).join('/'),
      ];
    } else {
      return parts;
    }
  }
}<|MERGE_RESOLUTION|>--- conflicted
+++ resolved
@@ -154,15 +154,8 @@
     implements Comparable<BreakpointAndSourcePosition> {
   BreakpointAndSourcePosition._(this.breakpoint, [this.sourcePosition]);
 
-<<<<<<< HEAD
   factory BreakpointAndSourcePosition.create(Breakpoint breakpoint,
       [SourcePosition? sourcePosition]) {
-=======
-  factory BreakpointAndSourcePosition.create(
-    Breakpoint breakpoint, [
-    SourcePosition sourcePosition,
-  ]) {
->>>>>>> 3a780d58
     if (breakpoint.location is SourceLocation) {
       return _BreakpointAndSourcePositionResolved(
         breakpoint,
@@ -230,11 +223,7 @@
 class _BreakpointAndSourcePositionResolved extends BreakpointAndSourcePosition {
   _BreakpointAndSourcePositionResolved(
     Breakpoint breakpoint,
-<<<<<<< HEAD
     SourcePosition? sourcePosition,
-=======
-    SourcePosition sourcePosition,
->>>>>>> 3a780d58
     this.location,
   ) : super._(breakpoint, sourcePosition);
 
@@ -375,14 +364,8 @@
   if (diagnostic != null && includeDiagnosticPropertiesInDebugger) {
     final service = diagnostic.inspectorService;
     Future<void> _addPropertiesHelper(
-<<<<<<< HEAD
         List<RemoteDiagnosticsNode>? properties) async {
       if (properties == null || service == null || isolateRef == null) return;
-=======
-      List<RemoteDiagnosticsNode> properties,
-    ) async {
-      if (properties == null) return;
->>>>>>> 3a780d58
       await addExpandableChildren(
         variable,
         await _createVariablesForDiagnostics(
@@ -545,18 +528,9 @@
   DartObjectNode variable,
 ) async {
   try {
-<<<<<<< HEAD
     final dynamic result = await serviceManager.service!.getObject(
         variable.ref!.isolateRef!.id!, objectId,
         offset: variable.offset, count: variable.childCount);
-=======
-    final dynamic result = await serviceManager.service.getObject(
-      variable.ref.isolateRef.id,
-      objectId,
-      offset: variable.offset,
-      count: variable.childCount,
-    );
->>>>>>> 3a780d58
     return result;
   } catch (e) {
     final dynamic result = await serviceManager.service!
