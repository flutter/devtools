// Copyright 2020 The Chromium Authors. All rights reserved.
// Use of this source code is governed by a BSD-style license that can be
// found in the LICENSE file.

import 'dart:typed_data';

import 'package:flutter/material.dart';
import 'package:vm_service/vm_service.dart';

import '../../primitives/trees.dart';
import '../../ui/search.dart';
import '../inspector/diagnostics_node.dart';
import '../inspector/inspector_service.dart';

/// Whether to include properties surfaced through Diagnosticable objects as
/// part of the generic Debugger view of an object.
bool includeDiagnosticPropertiesInDebugger = true;

/// Whether to include children surfaced through Diagnosticable objects as part
/// of the generic Debugger view of an object.
///
/// It is safer to set to false as it is hard to avoid confusing overlap between
/// the children visible under fields for typical objects and we don't have a
/// way of clarifying that these are children from the Diagnostic view of the
/// object which might be different from children on fields for the Inspector
/// summary tree case which has a filtered view of children.
bool includeDiagnosticChildren = false;

/// A generic [InstanceRef] using either format used by the [InspectorService]
/// or Dart VM.
///
/// Either one or both of [value] and [diagnostic] may be provided. The
/// `valueRef` getter on the [diagnostic] should refer to the same object as
/// [instanceRef] although using the [InspectorInstanceRef] scheme.
/// A [RemoteDiagnosticsNode] is used rather than an [InspectorInstanceRef] as
/// the additional data provided by [RemoteDiagnosticsNode] is helpful to
/// correctly display the object and [RemoteDiagnosticsNode] includes a
/// reference to an [InspectorInstanceRef]. [value] must be an ObjectRef,
/// Sentinel, or primitive type.
class GenericInstanceRef {
  GenericInstanceRef({
    required this.isolateRef,
    this.value,
    this.diagnostic,
  }) : assert(
          value == null ||
              value is ObjRef ||
              value is Sentinel ||
              value is num ||
              value is String ||
              value is bool ||
              value is Int32x4 ||
              value is Float32x4 ||
              value is Float64x2,
        );

  final Object? value;

  InstanceRef? get instanceRef =>
      value is InstanceRef ? value as InstanceRef? : null;

  /// If both [diagnostic] and [instanceRef] are provided, [diagnostic.valueRef]
  /// must reference the same underlying object just using the
  /// [InspectorInstanceRef] scheme.
  final RemoteDiagnosticsNode? diagnostic;

  final IsolateRef? isolateRef;
}

/// A tuple of a script and an optional location.
class ScriptLocation {
  ScriptLocation(
    this.scriptRef, {
    this.location,
  });

  final ScriptRef scriptRef;

  final SourcePosition? location;

  @override
  bool operator ==(other) {
    return other is ScriptLocation &&
        other.scriptRef == scriptRef &&
        other.location == location;
  }

  @override
  int get hashCode => hashValues(scriptRef, location);

  @override
  String toString() => '${scriptRef.uri} $location';
}

class SourcePosition {
  const SourcePosition({
    required this.line,
    required this.column,
    this.file,
    this.tokenPos,
  });

  factory SourcePosition.calculatePosition(Script script, int tokenPos) {
    return SourcePosition(
      line: script.getLineNumberFromTokenPos(tokenPos),
      column: script.getColumnNumberFromTokenPos(tokenPos),
      tokenPos: tokenPos,
    );
  }

  final String? file;
  final int? line;
  final int? column;
  final int? tokenPos;

  @override
  bool operator ==(other) {
    return other is SourcePosition &&
        other.line == line &&
        other.column == column &&
        other.tokenPos == tokenPos;
  }

  @override
  int get hashCode =>
      line != null && column != null ? (line! << 7) ^ column! : super.hashCode;

  @override
  String toString() => '$line:$column';
}

class SourceToken with DataSearchStateMixin {
  SourceToken({required this.position, required this.length});

  final SourcePosition position;

  final int length;

  @override
  String toString() {
    return '$position-${position.column! + length}';
  }
}

/// A tuple of a breakpoint and a source position.
abstract class BreakpointAndSourcePosition
    implements Comparable<BreakpointAndSourcePosition> {
  BreakpointAndSourcePosition._(this.breakpoint, [this.sourcePosition]);

  factory BreakpointAndSourcePosition.create(
    Breakpoint breakpoint, [
    SourcePosition? sourcePosition,
  ]) {
    if (breakpoint.location is SourceLocation) {
      return _BreakpointAndSourcePositionResolved(
        breakpoint,
        sourcePosition,
        breakpoint.location as SourceLocation,
      );
    } else if (breakpoint.location is UnresolvedSourceLocation) {
      return _BreakpointAndSourcePositionUnresolved(
        breakpoint,
        sourcePosition,
        breakpoint.location as UnresolvedSourceLocation,
      );
    } else {
      throw 'invalid value for breakpoint.location';
    }
  }

  final Breakpoint breakpoint;
  final SourcePosition? sourcePosition;

  bool get resolved => breakpoint.resolved ?? false;

  ScriptRef? get scriptRef;

  String? get scriptUri;

  int? get line;

  int? get column;

  int? get tokenPos;

  String? get id => breakpoint.id;

  @override
  int get hashCode => breakpoint.hashCode;
  @override
  bool operator ==(other) {
    return other is BreakpointAndSourcePosition &&
        other.breakpoint == breakpoint;
  }

  @override
  int compareTo(BreakpointAndSourcePosition other) {
    final result = scriptUri!.compareTo(other.scriptUri!);
    if (result != 0) return result;

    if (resolved != other.resolved) return resolved ? 1 : -1;

    if (resolved) {
      final otherTokenPos = other.tokenPos;
      if (tokenPos != null && otherTokenPos != null) {
        return tokenPos! - otherTokenPos;
      }
    } else {
      final otherLine = other.line;
      if (line != null && otherLine != null) {
        return line! - otherLine;
      }
    }
    return 0;
  }
}

class _BreakpointAndSourcePositionResolved extends BreakpointAndSourcePosition {
  _BreakpointAndSourcePositionResolved(
    Breakpoint breakpoint,
    SourcePosition? sourcePosition,
    this.location,
  ) : super._(breakpoint, sourcePosition);

  final SourceLocation location;

  @override
  ScriptRef? get scriptRef => location.script;

  @override
  String? get scriptUri => location.script?.uri;

  @override
  int? get tokenPos => location.tokenPos;

  @override
  int? get line => sourcePosition?.line;

  @override
  int? get column => sourcePosition?.column;
}

class _BreakpointAndSourcePositionUnresolved
    extends BreakpointAndSourcePosition {
  _BreakpointAndSourcePositionUnresolved(
    Breakpoint breakpoint,
    SourcePosition? sourcePosition,
    this.location,
  ) : super._(breakpoint, sourcePosition);

  final UnresolvedSourceLocation location;

  @override
  ScriptRef? get scriptRef => location.script;

  @override
  String? get scriptUri => location.script?.uri ?? location.scriptUri;

  @override
  int? get tokenPos => location.tokenPos;

  @override
  int? get line => sourcePosition?.line ?? location.line;

  @override
  int? get column => sourcePosition?.column ?? location.column;
}

/// A tuple of a stack frame and a source position.
class StackFrameAndSourcePosition {
  StackFrameAndSourcePosition(
    this.frame, {
    this.position,
  });

  final Frame frame;

  /// This can be null.
  final SourcePosition? position;

  ScriptRef? get scriptRef => frame.location?.script;

  String? get scriptUri => frame.location?.script?.uri;

  int? get line => position?.line;

  int? get column => position?.column;

  String get callStackDisplay {
    final asyncMarker = frame.kind == FrameKind.kAsyncSuspensionMarker;
    return '$description${asyncMarker ? null : ' ($location)'}';
  }

  String get description {
    const unoptimized = '[Unoptimized] ';
    const none = '<none>';
    const anonymousClosure = '<anonymous closure>';
    const closure = '<closure>';
    const asyncBreak = '<async break>';

    if (frame.kind == FrameKind.kAsyncSuspensionMarker) {
      return asyncBreak;
    }

    var name = frame.code?.name ?? none;
    if (name.startsWith(unoptimized)) {
      name = name.substring(unoptimized.length);
    }
    name = name.replaceAll(anonymousClosure, closure);
    name = name == none ? name : '$name';
    return name;
  }

  String? get location {
    final uri = scriptUri;
    if (uri == null) {
      return uri;
    }
    final file = uri.split('/').last;
    return line == null ? file : '$file:$line';
  }
}

<<<<<<< HEAD
Future<void> addExpandableChildren(
  DartObjectNode variable,
  List<DartObjectNode> children, {
  bool expandAll = false,
}) async {
  final tasks = <Future>[];
  for (var child in children) {
    if (expandAll) {
      tasks.add(buildVariablesTree(child, expandAll: expandAll));
    }
    variable.addChild(child);
  }
  if (tasks.isNotEmpty) {
    await Future.wait(tasks);
  }
}

/// Builds the tree representation for a [DartObjectNode] object by querying
/// data, creating child [DartObjectNode] objects, and assigning parent-child
/// relationships.
///
/// We call this method as we expand variables in the variable tree, because
/// building the tree for all variable data at once is very expensive.
Future<void> buildVariablesTree(
  DartObjectNode variable, {
  bool expandAll = false,
}) async {
  final ref = variable.ref;
  if (!variable.isExpandable || variable.treeInitializeStarted || ref == null)
    return;
  variable.treeInitializeStarted = true;

  final isolateRef = ref.isolateRef;
  final instanceRef = ref.instanceRef;
  final diagnostic = ref.diagnostic;
  if (diagnostic != null && includeDiagnosticPropertiesInDebugger) {
    final service = diagnostic.inspectorService;
    Future<void> _addPropertiesHelper(
      List<RemoteDiagnosticsNode>? properties,
    ) async {
      if (properties == null || service == null || isolateRef == null) return;
      await addExpandableChildren(
        variable,
        await _createVariablesForDiagnostics(
          service,
          properties,
          isolateRef,
        ),
        expandAll: true,
      );
    }

    if (diagnostic.inlineProperties.isNotEmpty) {
      await _addPropertiesHelper(diagnostic.inlineProperties);
    } else {
      assert(!service!.disposed);
      if (!service!.disposed) {
        await _addPropertiesHelper(await diagnostic.getProperties(service));
      }
    }
  }
  final existingNames = <String>{};
  for (var child in variable.children) {
    final name = child.name;
    if (name != null && name.isNotEmpty) {
      existingNames.add(name);
      if (!isPrivate(name)) {
        // Assume private and public names with the same name reference the same
        // data so showing both is not useful.
        existingNames.add('_$name');
      }
    }
  }

  if (variable.childCount > DartObjectNode.MAX_CHILDREN_IN_GROUPING) {
    final numChildrenInGrouping =
        variable.childCount >= pow(DartObjectNode.MAX_CHILDREN_IN_GROUPING, 2)
            ? (roundToNearestPow10(variable.childCount) /
                    DartObjectNode.MAX_CHILDREN_IN_GROUPING)
                .floor()
            : DartObjectNode.MAX_CHILDREN_IN_GROUPING;

    var start = variable.offset;
    final end = start + variable.childCount;
    while (start < end) {
      final count = min(end - start, numChildrenInGrouping);
      variable.addChild(
        DartObjectNode.grouping(variable.ref, offset: start, count: count),
      );
      start += count;
    }
  } else if (instanceRef != null && serviceManager.service != null) {
    final variableId = variable.ref!.isolateRef!.id!;
    try {
      final dynamic result = await serviceManager.service!.getObject(
        variableId,
        instanceRef.id!,
        offset: variable.offset,
        count: variable.childCount,
      );
      if (result is Instance) {
        if (result.associations != null) {
          variable.addAllChildren(
            _createVariablesForAssociations(result, isolateRef),
          );
        } else if (result.elements != null) {
          variable
              .addAllChildren(_createVariablesForElements(result, isolateRef));
        } else if (result.bytes != null) {
          variable.addAllChildren(_createVariablesForBytes(result, isolateRef));
          // Check fields last, as all instanceRefs may have a non-null fields
          // with no entries.
        } else if (result.fields != null) {
          variable.addAllChildren(
            _createVariablesForFields(
              result,
              isolateRef,
              existingNames: existingNames,
            ),
          );
        }
      }
    } on SentinelException {
      // Fail gracefully if calling `getObject` throws a SentinelException.
    }
  }
  if (diagnostic != null && includeDiagnosticChildren) {
    // Always add children last after properties to avoid confusion.
    final ObjectGroupBase? service = diagnostic.inspectorService;
    final diagnosticChildren = await diagnostic.children;
    if (diagnosticChildren != null && diagnosticChildren.isNotEmpty) {
      final childrenNode = DartObjectNode.text(
        pluralize('child', diagnosticChildren.length, plural: 'children'),
      );
      variable.addChild(childrenNode);
      if (service != null && isolateRef != null) {
        await addExpandableChildren(
          childrenNode,
          await _createVariablesForDiagnostics(
            service,
            diagnosticChildren,
            isolateRef,
          ),
          expandAll: expandAll,
        );
      }
    }
  }
  final inspectorService = serviceManager.inspectorService;
  if (inspectorService != null) {
    final tasks = <Future>[];
    ObjectGroupBase? group;
    Future<void> _maybeUpdateRef(DartObjectNode child) async {
      final childRef = child.ref;
      if (childRef == null) return;
      if (childRef.diagnostic == null) {
        // TODO(jacobr): also check whether the InstanceRef is an instance of
        // Diagnosticable and show the Diagnosticable properties in that case.
        final instanceRef = childRef.instanceRef;
        // This is an approximation of eval('instanceRef is DiagnosticsNode')
        // TODO(jacobr): cache the full class hierarchy so we can cheaply check
        // instanceRef is DiagnosticsNode without having to do an eval.
        if (instanceRef != null &&
            (instanceRef.classRef?.name == 'DiagnosticableTreeNode' ||
                instanceRef.classRef?.name == 'DiagnosticsProperty')) {
          // The user is expecting to see the object the DiagnosticsNode is
          // describing not the DiagnosticsNode itself.
          try {
            group ??= inspectorService.createObjectGroup('temp');
            final valueInstanceRef = await group!.evalOnRef(
              'object.value',
              childRef,
            );
            // TODO(jacobr): add the Diagnostics properties as well?
            child._ref = GenericInstanceRef(
              isolateRef: isolateRef,
              value: valueInstanceRef,
            );
          } catch (e) {
            if (e is! SentinelException) {
              log(
                'Caught $e accessing the value of an object',
                LogLevel.warning,
              );
            }
          }
        }
      }
    }

    for (var child in variable.children) {
      tasks.add(_maybeUpdateRef(child));
    }
    if (tasks.isNotEmpty) {
      await Future.wait(tasks);
      unawaited(group?.dispose());
    }
  }
  variable.treeInitializeComplete = true;
}

Future<DartObjectNode> _buildVariable(
  RemoteDiagnosticsNode diagnostic,
  ObjectGroupBase inspectorService,
  IsolateRef? isolateRef,
) async {
  final instanceRef =
      await inspectorService.toObservatoryInstanceRef(diagnostic.valueRef);
  return DartObjectNode.fromValue(
    name: diagnostic.name,
    value: instanceRef,
    diagnostic: diagnostic,
    isolateRef: isolateRef,
  );
}

Future<List<DartObjectNode>> _createVariablesForDiagnostics(
  ObjectGroupBase inspectorService,
  List<RemoteDiagnosticsNode> diagnostics,
  IsolateRef isolateRef,
) async {
  final variables = <Future<DartObjectNode>>[];
  for (var diagnostic in diagnostics) {
    // Omit hidden properties.
    if (diagnostic.level == DiagnosticLevel.hidden) continue;
    variables.add(_buildVariable(diagnostic, inspectorService, isolateRef));
  }
  if (variables.isNotEmpty) {
    return await Future.wait(variables);
  } else {
    return const [];
  }
}

List<DartObjectNode> _createVariablesForAssociations(
  Instance instance,
  IsolateRef? isolateRef,
) {
  final variables = <DartObjectNode>[];
  final associations = instance.associations ?? [];
  for (var i = 0; i < associations.length; i++) {
    final association = associations[i];
    if (association.key is! InstanceRef) {
      continue;
    }
    final key = DartObjectNode.fromValue(
      name: '[key]',
      value: association.key,
      isolateRef: isolateRef,
    );
    final value = DartObjectNode.fromValue(
      name: '[value]',
      value: association.value,
      isolateRef: isolateRef,
    );
    final entryNum = instance.offset == null ? i : i + instance.offset!;
    variables.add(
      DartObjectNode.text('[Entry $entryNum]')
        ..addChild(key)
        ..addChild(value),
    );
  }
  return variables;
}

/// Decodes the bytes into the correctly sized values based on
/// [Instance.kind], falling back to raw bytes if a type is not
/// matched.
///
/// This method does not currently support [Uint64List] or
/// [Int64List].
List<DartObjectNode> _createVariablesForBytes(
  Instance instance,
  IsolateRef? isolateRef,
) {
  final bytes = base64.decode(instance.bytes!);
  final variables = <DartObjectNode>[];
  List<dynamic> result;
  switch (instance.kind) {
    case InstanceKind.kUint8ClampedList:
    case InstanceKind.kUint8List:
      result = bytes;
      break;
    case InstanceKind.kUint16List:
      result = Uint16List.view(bytes.buffer);
      break;
    case InstanceKind.kUint32List:
      result = Uint32List.view(bytes.buffer);
      break;
    case InstanceKind.kUint64List:
      // TODO: https://github.com/flutter/devtools/issues/2159
      if (kIsWeb) {
        return <DartObjectNode>[];
      }
      result = Uint64List.view(bytes.buffer);
      break;
    case InstanceKind.kInt8List:
      result = Int8List.view(bytes.buffer);
      break;
    case InstanceKind.kInt16List:
      result = Int16List.view(bytes.buffer);
      break;
    case InstanceKind.kInt32List:
      result = Int32List.view(bytes.buffer);
      break;
    case InstanceKind.kInt64List:
      // TODO: https://github.com/flutter/devtools/issues/2159
      if (kIsWeb) {
        return <DartObjectNode>[];
      }
      result = Int64List.view(bytes.buffer);
      break;
    case InstanceKind.kFloat32List:
      result = Float32List.view(bytes.buffer);
      break;
    case InstanceKind.kFloat64List:
      result = Float64List.view(bytes.buffer);
      break;
    case InstanceKind.kInt32x4List:
      result = Int32x4List.view(bytes.buffer);
      break;
    case InstanceKind.kFloat32x4List:
      result = Float32x4List.view(bytes.buffer);
      break;
    case InstanceKind.kFloat64x2List:
      result = Float64x2List.view(bytes.buffer);
      break;
    default:
      result = bytes;
  }

  for (int i = 0; i < result.length; i++) {
    final name = instance.offset == null ? i : i + instance.offset!;
    variables.add(
      DartObjectNode.fromValue(
        name: '[$name]',
        value: result[i],
        isolateRef: isolateRef,
      ),
    );
  }
  return variables;
}

List<DartObjectNode> _createVariablesForElements(
  Instance instance,
  IsolateRef? isolateRef,
) {
  final variables = <DartObjectNode>[];
  final elements = instance.elements ?? [];
  for (int i = 0; i < elements.length; i++) {
    final name = instance.offset == null ? i : i + instance.offset!;
    variables.add(
      DartObjectNode.fromValue(
        name: '[$name]',
        value: elements[i],
        isolateRef: isolateRef,
      ),
    );
  }
  return variables;
}

List<DartObjectNode> _createVariablesForFields(
  Instance instance,
  IsolateRef? isolateRef, {
  Set<String>? existingNames,
}) {
  final variables = <DartObjectNode>[];
  for (var field in instance.fields!) {
    final name = field.decl!.name;
    if (existingNames != null && existingNames.contains(name)) continue;
    variables.add(
      DartObjectNode.fromValue(
        name: name,
        value: field.value,
        isolateRef: isolateRef,
      ),
    );
  }
  return variables;
}

// TODO(jacobr): gracefully handle cases where the isolate has closed and
// InstanceRef objects have become sentinels.
class DartObjectNode extends TreeNode<DartObjectNode> {
  DartObjectNode._({
    this.name,
    this.text,
    GenericInstanceRef? ref,
    int? offset,
    int? childCount,
  })  : _ref = ref,
        _offset = offset,
        _childCount = childCount {
    indentChildren = ref?.diagnostic?.style != DiagnosticsTreeStyle.flat;
  }

  /// Creates a variable from a value that must be an InstanceRef or a primitive
  /// type.
  ///
  /// [value] should typically be an [InstanceRef] but can also be a [Sentinel]
  /// [ObjRef] or primitive type such as num or String.
  factory DartObjectNode.fromValue({
    String? name,
    required Object? value,
    RemoteDiagnosticsNode? diagnostic,
    required IsolateRef? isolateRef,
  }) {
    name = name ?? '';
    return DartObjectNode._(
      name: name,
      ref: GenericInstanceRef(
        isolateRef: isolateRef,
        diagnostic: diagnostic,
        value: value,
      ),
    );
  }

  factory DartObjectNode.create(
    BoundVariable variable,
    IsolateRef? isolateRef,
  ) {
    final value = variable.value;
    return DartObjectNode._(
      name: variable.name,
      ref: GenericInstanceRef(
        isolateRef: isolateRef,
        value: value,
      ),
    );
  }

  factory DartObjectNode.text(String text) {
    return DartObjectNode._(text: text);
  }

  factory DartObjectNode.grouping(
    GenericInstanceRef? ref, {
    required int offset,
    required int count,
  }) {
    return DartObjectNode._(
      ref: ref,
      text: '[$offset - ${offset + count - 1}]',
      offset: offset,
      childCount: count,
    );
  }

  static const MAX_CHILDREN_IN_GROUPING = 100;

  final String? text;
  final String? name;
  GenericInstanceRef? get ref => _ref;
  GenericInstanceRef? _ref;

  /// The point to fetch the variable from (in the case of large variables that
  /// we fetch only parts of at a time).
  int get offset => _offset ?? 0;

  int? _offset;

  int get childCount {
    if (_childCount != null) return _childCount!;

    final value = this.value;
    if (value is InstanceRef) {
      if (value.kind != null &&
          (value.kind!.endsWith('List') ||
              value.kind == InstanceKind.kList ||
              value.kind == InstanceKind.kMap)) {
        return value.length ?? 0;
      }
    }

    return 0;
  }

  int? _childCount;

  bool treeInitializeStarted = false;
  bool treeInitializeComplete = false;

  @override
  bool get isExpandable {
    if (treeInitializeComplete || children.isNotEmpty || childCount > 0) {
      return children.isNotEmpty || childCount > 0;
    }
    final diagnostic = ref?.diagnostic;
    if (diagnostic != null &&
        ((diagnostic.inlineProperties.isNotEmpty) || diagnostic.hasChildren))
      return true;
    // TODO(jacobr): do something smarter to avoid expandable variable flicker.
    final instanceRef = ref?.instanceRef;
    return instanceRef != null ? instanceRef.valueAsString == null : false;
  }

  Object? get value => ref?.value;

  // TODO(kenz): add custom display for lists with more than 100 elements
  String? get displayValue {
    if (text != null) {
      return text;
    }
    final value = this.value;

    String? valueStr;

    if (value == null) return null;

    if (value is InstanceRef) {
      final kind = value.kind;
      if (value.valueAsString == null) {
        valueStr = value.classRef?.name ?? '';
      } else {
        valueStr = value.valueAsString ?? '';
        if (value.valueAsStringIsTruncated == true) {
          valueStr += '...';
        }
        if (kind == InstanceKind.kString) {
          // TODO(devoncarew): Handle multi-line strings.
          valueStr = "'$valueStr'";
        }
      }
      // List, Map, Uint8List, Uint16List, etc...
      if (kind != null && kind == InstanceKind.kList ||
          kind == InstanceKind.kMap ||
          kind!.endsWith('List')) {
        final itemLength = value.length;
        if (itemLength == null) return valueStr;
        return '$valueStr (${_itemCount(itemLength)})';
      }
    } else if (value is Sentinel) {
      valueStr = value.valueAsString;
    } else if (value is TypeArgumentsRef) {
      valueStr = value.name;
    } else {
      valueStr = value.toString();
    }

    return valueStr;
  }

  String _itemCount(int count) {
    return '${nf.format(count)} ${pluralize('item', count)}';
  }

  @override
  String toString() {
    if (text != null) return text!;

    final instanceRef = ref!.instanceRef;
    final value =
        instanceRef is InstanceRef ? instanceRef.valueAsString : instanceRef;
    return '$name - $value';
  }

  /// Selects the object in the Flutter Widget inspector.
  ///
  /// Returns whether the inspector selection was changed
  Future<bool> inspectWidget() async {
    if (ref?.instanceRef == null) {
      return false;
    }
    final inspectorService = serviceManager.inspectorService;
    if (inspectorService == null) {
      return false;
    }
    // Group name doesn't matter in this case.
    final group = inspectorService.createObjectGroup('inspect-variables');
    if (group is ObjectGroup) {
      try {
        return await group.setSelection(ref!);
      } catch (e) {
        // This is somewhat unexpected. The inspectorRef must have been disposed.
        return false;
      } finally {
        // Not really needed as we shouldn't actually be allocating anything.
        unawaited(group.dispose());
      }
    }
    return false;
  }

  Future<bool> get isInspectable async {
    if (_isInspectable != null) return _isInspectable!;

    if (ref == null) return false;
    final inspectorService = serviceManager.inspectorService;
    if (inspectorService == null) {
      return false;
    }

    // Group name doesn't matter in this case.
    final group = inspectorService.createObjectGroup('inspect-variables');

    try {
      _isInspectable = await group.isInspectable(ref!);
    } catch (e) {
      _isInspectable = false;
      // This is somewhat unexpected. The inspectorRef must have been disposed.
    } finally {
      // Not really needed as we shouldn't actually be allocating anything.
      unawaited(group.dispose());
    }
    return _isInspectable ?? false;
  }

  bool? _isInspectable;

  @override
  DartObjectNode shallowCopy() {
    throw UnimplementedError(
      'This method is not implemented. Implement if you '
      'need to call `shallowCopy` on an instance of this class.',
    );
  }
}

=======
>>>>>>> c53fef07
/// A node in a tree of scripts.
///
/// A node can either be a directory (a name with potentially some child nodes),
/// a script reference (where [scriptRef] is non-null), or a combination of both
/// (where the node has a non-null [scriptRef] but also contains child nodes).
class FileNode extends TreeNode<FileNode> {
  FileNode(this.name);

  final String name;

  ScriptRef? scriptRef;

  /// This exists to allow for O(1) lookup of children when building the tree.
  final Map<String, FileNode> _childrenAsMap = {};

  bool get hasScript => scriptRef != null;

  String _fileName = '';

  /// Returns the name of the file.
  ///
  /// May be empty.
  String get fileName => _fileName;

  /// Given a flat list of service protocol scripts, return a tree of scripts
  /// representing the best hierarchical grouping.
  static List<FileNode> createRootsFrom(List<ScriptRef> scripts) {
    // The name of this node is not exposed to users.
    final root = FileNode('<root>');

    for (var script in scripts) {
      final directoryParts = ScriptRefUtils.splitDirectoryParts(script);

      FileNode node = root;

      for (var name in directoryParts) {
        node = node._getCreateChild(name);
      }

      node.scriptRef = script;
      node._fileName = ScriptRefUtils.fileName(script);
    }

    // Clear out the _childrenAsMap map.
    root._trimChildrenAsMapEntries();

    return root.children;
  }

  FileNode _getCreateChild(String name) {
    return _childrenAsMap.putIfAbsent(name, () {
      final child = FileNode(name);
      child.parent = this;
      children.add(child);
      return child;
    });
  }

  /// Clear the _childrenAsMap map recursively to save memory.
  void _trimChildrenAsMapEntries() {
    _childrenAsMap.clear();

    for (var child in children) {
      child._trimChildrenAsMapEntries();
    }
  }

  @override
  FileNode shallowCopy() {
    throw UnimplementedError(
      'This method is not implemented. Implement if you '
      'need to call `shallowCopy` on an instance of this class.',
    );
  }

  @override
  int get hashCode => scriptRef?.hashCode ?? name.hashCode;

  @override
  bool operator ==(Object other) {
    if (other is! FileNode) return false;
    final FileNode node = other;

    if (scriptRef == null) {
      return node.scriptRef != null ? false : name == node.name;
    } else {
      return node.scriptRef == null ? false : scriptRef == node.scriptRef;
    }
  }
}

// ignore: avoid_classes_with_only_static_members
class ScriptRefUtils {
  static String fileName(ScriptRef scriptRef) =>
      Uri.parse(scriptRef.uri!).path.split('/').last;

  /// Return the Uri for the given ScriptRef split into path segments.
  ///
  /// This is useful for converting a flat list of scripts into a directory tree
  /// structure.
  static List<String> splitDirectoryParts(ScriptRef scriptRef) {
    final uri = Uri.parse(scriptRef.uri!);
    final scheme = uri.scheme;
    var parts = uri.path.split('/');

    // handle google3:///foo/bar
    if (parts.first.isEmpty) {
      parts = parts.where((part) => part.isNotEmpty).toList();
      // Combine the first non-empty path segment with the scheme:
      // 'google3:foo'.
      parts = [
        '$scheme:${parts.first}',
        ...parts.sublist(1),
      ];
    } else if (parts.first.contains('.')) {
      // Look for and handle dotted package names (package:foo.bar).
      final dottedParts = parts.first.split('.');
      parts = [
        '$scheme:${dottedParts.first}',
        ...dottedParts.sublist(1),
        ...parts.sublist(1),
      ];
    } else {
      parts = [
        '$scheme:${parts.first}',
        ...parts.sublist(1),
      ];
    }

    if (parts.length > 1) {
      return [
        parts.first,
        parts.sublist(1).join('/'),
      ];
    } else {
      return parts;
    }
  }
}<|MERGE_RESOLUTION|>--- conflicted
+++ resolved
@@ -321,630 +321,6 @@
   }
 }
 
-<<<<<<< HEAD
-Future<void> addExpandableChildren(
-  DartObjectNode variable,
-  List<DartObjectNode> children, {
-  bool expandAll = false,
-}) async {
-  final tasks = <Future>[];
-  for (var child in children) {
-    if (expandAll) {
-      tasks.add(buildVariablesTree(child, expandAll: expandAll));
-    }
-    variable.addChild(child);
-  }
-  if (tasks.isNotEmpty) {
-    await Future.wait(tasks);
-  }
-}
-
-/// Builds the tree representation for a [DartObjectNode] object by querying
-/// data, creating child [DartObjectNode] objects, and assigning parent-child
-/// relationships.
-///
-/// We call this method as we expand variables in the variable tree, because
-/// building the tree for all variable data at once is very expensive.
-Future<void> buildVariablesTree(
-  DartObjectNode variable, {
-  bool expandAll = false,
-}) async {
-  final ref = variable.ref;
-  if (!variable.isExpandable || variable.treeInitializeStarted || ref == null)
-    return;
-  variable.treeInitializeStarted = true;
-
-  final isolateRef = ref.isolateRef;
-  final instanceRef = ref.instanceRef;
-  final diagnostic = ref.diagnostic;
-  if (diagnostic != null && includeDiagnosticPropertiesInDebugger) {
-    final service = diagnostic.inspectorService;
-    Future<void> _addPropertiesHelper(
-      List<RemoteDiagnosticsNode>? properties,
-    ) async {
-      if (properties == null || service == null || isolateRef == null) return;
-      await addExpandableChildren(
-        variable,
-        await _createVariablesForDiagnostics(
-          service,
-          properties,
-          isolateRef,
-        ),
-        expandAll: true,
-      );
-    }
-
-    if (diagnostic.inlineProperties.isNotEmpty) {
-      await _addPropertiesHelper(diagnostic.inlineProperties);
-    } else {
-      assert(!service!.disposed);
-      if (!service!.disposed) {
-        await _addPropertiesHelper(await diagnostic.getProperties(service));
-      }
-    }
-  }
-  final existingNames = <String>{};
-  for (var child in variable.children) {
-    final name = child.name;
-    if (name != null && name.isNotEmpty) {
-      existingNames.add(name);
-      if (!isPrivate(name)) {
-        // Assume private and public names with the same name reference the same
-        // data so showing both is not useful.
-        existingNames.add('_$name');
-      }
-    }
-  }
-
-  if (variable.childCount > DartObjectNode.MAX_CHILDREN_IN_GROUPING) {
-    final numChildrenInGrouping =
-        variable.childCount >= pow(DartObjectNode.MAX_CHILDREN_IN_GROUPING, 2)
-            ? (roundToNearestPow10(variable.childCount) /
-                    DartObjectNode.MAX_CHILDREN_IN_GROUPING)
-                .floor()
-            : DartObjectNode.MAX_CHILDREN_IN_GROUPING;
-
-    var start = variable.offset;
-    final end = start + variable.childCount;
-    while (start < end) {
-      final count = min(end - start, numChildrenInGrouping);
-      variable.addChild(
-        DartObjectNode.grouping(variable.ref, offset: start, count: count),
-      );
-      start += count;
-    }
-  } else if (instanceRef != null && serviceManager.service != null) {
-    final variableId = variable.ref!.isolateRef!.id!;
-    try {
-      final dynamic result = await serviceManager.service!.getObject(
-        variableId,
-        instanceRef.id!,
-        offset: variable.offset,
-        count: variable.childCount,
-      );
-      if (result is Instance) {
-        if (result.associations != null) {
-          variable.addAllChildren(
-            _createVariablesForAssociations(result, isolateRef),
-          );
-        } else if (result.elements != null) {
-          variable
-              .addAllChildren(_createVariablesForElements(result, isolateRef));
-        } else if (result.bytes != null) {
-          variable.addAllChildren(_createVariablesForBytes(result, isolateRef));
-          // Check fields last, as all instanceRefs may have a non-null fields
-          // with no entries.
-        } else if (result.fields != null) {
-          variable.addAllChildren(
-            _createVariablesForFields(
-              result,
-              isolateRef,
-              existingNames: existingNames,
-            ),
-          );
-        }
-      }
-    } on SentinelException {
-      // Fail gracefully if calling `getObject` throws a SentinelException.
-    }
-  }
-  if (diagnostic != null && includeDiagnosticChildren) {
-    // Always add children last after properties to avoid confusion.
-    final ObjectGroupBase? service = diagnostic.inspectorService;
-    final diagnosticChildren = await diagnostic.children;
-    if (diagnosticChildren != null && diagnosticChildren.isNotEmpty) {
-      final childrenNode = DartObjectNode.text(
-        pluralize('child', diagnosticChildren.length, plural: 'children'),
-      );
-      variable.addChild(childrenNode);
-      if (service != null && isolateRef != null) {
-        await addExpandableChildren(
-          childrenNode,
-          await _createVariablesForDiagnostics(
-            service,
-            diagnosticChildren,
-            isolateRef,
-          ),
-          expandAll: expandAll,
-        );
-      }
-    }
-  }
-  final inspectorService = serviceManager.inspectorService;
-  if (inspectorService != null) {
-    final tasks = <Future>[];
-    ObjectGroupBase? group;
-    Future<void> _maybeUpdateRef(DartObjectNode child) async {
-      final childRef = child.ref;
-      if (childRef == null) return;
-      if (childRef.diagnostic == null) {
-        // TODO(jacobr): also check whether the InstanceRef is an instance of
-        // Diagnosticable and show the Diagnosticable properties in that case.
-        final instanceRef = childRef.instanceRef;
-        // This is an approximation of eval('instanceRef is DiagnosticsNode')
-        // TODO(jacobr): cache the full class hierarchy so we can cheaply check
-        // instanceRef is DiagnosticsNode without having to do an eval.
-        if (instanceRef != null &&
-            (instanceRef.classRef?.name == 'DiagnosticableTreeNode' ||
-                instanceRef.classRef?.name == 'DiagnosticsProperty')) {
-          // The user is expecting to see the object the DiagnosticsNode is
-          // describing not the DiagnosticsNode itself.
-          try {
-            group ??= inspectorService.createObjectGroup('temp');
-            final valueInstanceRef = await group!.evalOnRef(
-              'object.value',
-              childRef,
-            );
-            // TODO(jacobr): add the Diagnostics properties as well?
-            child._ref = GenericInstanceRef(
-              isolateRef: isolateRef,
-              value: valueInstanceRef,
-            );
-          } catch (e) {
-            if (e is! SentinelException) {
-              log(
-                'Caught $e accessing the value of an object',
-                LogLevel.warning,
-              );
-            }
-          }
-        }
-      }
-    }
-
-    for (var child in variable.children) {
-      tasks.add(_maybeUpdateRef(child));
-    }
-    if (tasks.isNotEmpty) {
-      await Future.wait(tasks);
-      unawaited(group?.dispose());
-    }
-  }
-  variable.treeInitializeComplete = true;
-}
-
-Future<DartObjectNode> _buildVariable(
-  RemoteDiagnosticsNode diagnostic,
-  ObjectGroupBase inspectorService,
-  IsolateRef? isolateRef,
-) async {
-  final instanceRef =
-      await inspectorService.toObservatoryInstanceRef(diagnostic.valueRef);
-  return DartObjectNode.fromValue(
-    name: diagnostic.name,
-    value: instanceRef,
-    diagnostic: diagnostic,
-    isolateRef: isolateRef,
-  );
-}
-
-Future<List<DartObjectNode>> _createVariablesForDiagnostics(
-  ObjectGroupBase inspectorService,
-  List<RemoteDiagnosticsNode> diagnostics,
-  IsolateRef isolateRef,
-) async {
-  final variables = <Future<DartObjectNode>>[];
-  for (var diagnostic in diagnostics) {
-    // Omit hidden properties.
-    if (diagnostic.level == DiagnosticLevel.hidden) continue;
-    variables.add(_buildVariable(diagnostic, inspectorService, isolateRef));
-  }
-  if (variables.isNotEmpty) {
-    return await Future.wait(variables);
-  } else {
-    return const [];
-  }
-}
-
-List<DartObjectNode> _createVariablesForAssociations(
-  Instance instance,
-  IsolateRef? isolateRef,
-) {
-  final variables = <DartObjectNode>[];
-  final associations = instance.associations ?? [];
-  for (var i = 0; i < associations.length; i++) {
-    final association = associations[i];
-    if (association.key is! InstanceRef) {
-      continue;
-    }
-    final key = DartObjectNode.fromValue(
-      name: '[key]',
-      value: association.key,
-      isolateRef: isolateRef,
-    );
-    final value = DartObjectNode.fromValue(
-      name: '[value]',
-      value: association.value,
-      isolateRef: isolateRef,
-    );
-    final entryNum = instance.offset == null ? i : i + instance.offset!;
-    variables.add(
-      DartObjectNode.text('[Entry $entryNum]')
-        ..addChild(key)
-        ..addChild(value),
-    );
-  }
-  return variables;
-}
-
-/// Decodes the bytes into the correctly sized values based on
-/// [Instance.kind], falling back to raw bytes if a type is not
-/// matched.
-///
-/// This method does not currently support [Uint64List] or
-/// [Int64List].
-List<DartObjectNode> _createVariablesForBytes(
-  Instance instance,
-  IsolateRef? isolateRef,
-) {
-  final bytes = base64.decode(instance.bytes!);
-  final variables = <DartObjectNode>[];
-  List<dynamic> result;
-  switch (instance.kind) {
-    case InstanceKind.kUint8ClampedList:
-    case InstanceKind.kUint8List:
-      result = bytes;
-      break;
-    case InstanceKind.kUint16List:
-      result = Uint16List.view(bytes.buffer);
-      break;
-    case InstanceKind.kUint32List:
-      result = Uint32List.view(bytes.buffer);
-      break;
-    case InstanceKind.kUint64List:
-      // TODO: https://github.com/flutter/devtools/issues/2159
-      if (kIsWeb) {
-        return <DartObjectNode>[];
-      }
-      result = Uint64List.view(bytes.buffer);
-      break;
-    case InstanceKind.kInt8List:
-      result = Int8List.view(bytes.buffer);
-      break;
-    case InstanceKind.kInt16List:
-      result = Int16List.view(bytes.buffer);
-      break;
-    case InstanceKind.kInt32List:
-      result = Int32List.view(bytes.buffer);
-      break;
-    case InstanceKind.kInt64List:
-      // TODO: https://github.com/flutter/devtools/issues/2159
-      if (kIsWeb) {
-        return <DartObjectNode>[];
-      }
-      result = Int64List.view(bytes.buffer);
-      break;
-    case InstanceKind.kFloat32List:
-      result = Float32List.view(bytes.buffer);
-      break;
-    case InstanceKind.kFloat64List:
-      result = Float64List.view(bytes.buffer);
-      break;
-    case InstanceKind.kInt32x4List:
-      result = Int32x4List.view(bytes.buffer);
-      break;
-    case InstanceKind.kFloat32x4List:
-      result = Float32x4List.view(bytes.buffer);
-      break;
-    case InstanceKind.kFloat64x2List:
-      result = Float64x2List.view(bytes.buffer);
-      break;
-    default:
-      result = bytes;
-  }
-
-  for (int i = 0; i < result.length; i++) {
-    final name = instance.offset == null ? i : i + instance.offset!;
-    variables.add(
-      DartObjectNode.fromValue(
-        name: '[$name]',
-        value: result[i],
-        isolateRef: isolateRef,
-      ),
-    );
-  }
-  return variables;
-}
-
-List<DartObjectNode> _createVariablesForElements(
-  Instance instance,
-  IsolateRef? isolateRef,
-) {
-  final variables = <DartObjectNode>[];
-  final elements = instance.elements ?? [];
-  for (int i = 0; i < elements.length; i++) {
-    final name = instance.offset == null ? i : i + instance.offset!;
-    variables.add(
-      DartObjectNode.fromValue(
-        name: '[$name]',
-        value: elements[i],
-        isolateRef: isolateRef,
-      ),
-    );
-  }
-  return variables;
-}
-
-List<DartObjectNode> _createVariablesForFields(
-  Instance instance,
-  IsolateRef? isolateRef, {
-  Set<String>? existingNames,
-}) {
-  final variables = <DartObjectNode>[];
-  for (var field in instance.fields!) {
-    final name = field.decl!.name;
-    if (existingNames != null && existingNames.contains(name)) continue;
-    variables.add(
-      DartObjectNode.fromValue(
-        name: name,
-        value: field.value,
-        isolateRef: isolateRef,
-      ),
-    );
-  }
-  return variables;
-}
-
-// TODO(jacobr): gracefully handle cases where the isolate has closed and
-// InstanceRef objects have become sentinels.
-class DartObjectNode extends TreeNode<DartObjectNode> {
-  DartObjectNode._({
-    this.name,
-    this.text,
-    GenericInstanceRef? ref,
-    int? offset,
-    int? childCount,
-  })  : _ref = ref,
-        _offset = offset,
-        _childCount = childCount {
-    indentChildren = ref?.diagnostic?.style != DiagnosticsTreeStyle.flat;
-  }
-
-  /// Creates a variable from a value that must be an InstanceRef or a primitive
-  /// type.
-  ///
-  /// [value] should typically be an [InstanceRef] but can also be a [Sentinel]
-  /// [ObjRef] or primitive type such as num or String.
-  factory DartObjectNode.fromValue({
-    String? name,
-    required Object? value,
-    RemoteDiagnosticsNode? diagnostic,
-    required IsolateRef? isolateRef,
-  }) {
-    name = name ?? '';
-    return DartObjectNode._(
-      name: name,
-      ref: GenericInstanceRef(
-        isolateRef: isolateRef,
-        diagnostic: diagnostic,
-        value: value,
-      ),
-    );
-  }
-
-  factory DartObjectNode.create(
-    BoundVariable variable,
-    IsolateRef? isolateRef,
-  ) {
-    final value = variable.value;
-    return DartObjectNode._(
-      name: variable.name,
-      ref: GenericInstanceRef(
-        isolateRef: isolateRef,
-        value: value,
-      ),
-    );
-  }
-
-  factory DartObjectNode.text(String text) {
-    return DartObjectNode._(text: text);
-  }
-
-  factory DartObjectNode.grouping(
-    GenericInstanceRef? ref, {
-    required int offset,
-    required int count,
-  }) {
-    return DartObjectNode._(
-      ref: ref,
-      text: '[$offset - ${offset + count - 1}]',
-      offset: offset,
-      childCount: count,
-    );
-  }
-
-  static const MAX_CHILDREN_IN_GROUPING = 100;
-
-  final String? text;
-  final String? name;
-  GenericInstanceRef? get ref => _ref;
-  GenericInstanceRef? _ref;
-
-  /// The point to fetch the variable from (in the case of large variables that
-  /// we fetch only parts of at a time).
-  int get offset => _offset ?? 0;
-
-  int? _offset;
-
-  int get childCount {
-    if (_childCount != null) return _childCount!;
-
-    final value = this.value;
-    if (value is InstanceRef) {
-      if (value.kind != null &&
-          (value.kind!.endsWith('List') ||
-              value.kind == InstanceKind.kList ||
-              value.kind == InstanceKind.kMap)) {
-        return value.length ?? 0;
-      }
-    }
-
-    return 0;
-  }
-
-  int? _childCount;
-
-  bool treeInitializeStarted = false;
-  bool treeInitializeComplete = false;
-
-  @override
-  bool get isExpandable {
-    if (treeInitializeComplete || children.isNotEmpty || childCount > 0) {
-      return children.isNotEmpty || childCount > 0;
-    }
-    final diagnostic = ref?.diagnostic;
-    if (diagnostic != null &&
-        ((diagnostic.inlineProperties.isNotEmpty) || diagnostic.hasChildren))
-      return true;
-    // TODO(jacobr): do something smarter to avoid expandable variable flicker.
-    final instanceRef = ref?.instanceRef;
-    return instanceRef != null ? instanceRef.valueAsString == null : false;
-  }
-
-  Object? get value => ref?.value;
-
-  // TODO(kenz): add custom display for lists with more than 100 elements
-  String? get displayValue {
-    if (text != null) {
-      return text;
-    }
-    final value = this.value;
-
-    String? valueStr;
-
-    if (value == null) return null;
-
-    if (value is InstanceRef) {
-      final kind = value.kind;
-      if (value.valueAsString == null) {
-        valueStr = value.classRef?.name ?? '';
-      } else {
-        valueStr = value.valueAsString ?? '';
-        if (value.valueAsStringIsTruncated == true) {
-          valueStr += '...';
-        }
-        if (kind == InstanceKind.kString) {
-          // TODO(devoncarew): Handle multi-line strings.
-          valueStr = "'$valueStr'";
-        }
-      }
-      // List, Map, Uint8List, Uint16List, etc...
-      if (kind != null && kind == InstanceKind.kList ||
-          kind == InstanceKind.kMap ||
-          kind!.endsWith('List')) {
-        final itemLength = value.length;
-        if (itemLength == null) return valueStr;
-        return '$valueStr (${_itemCount(itemLength)})';
-      }
-    } else if (value is Sentinel) {
-      valueStr = value.valueAsString;
-    } else if (value is TypeArgumentsRef) {
-      valueStr = value.name;
-    } else {
-      valueStr = value.toString();
-    }
-
-    return valueStr;
-  }
-
-  String _itemCount(int count) {
-    return '${nf.format(count)} ${pluralize('item', count)}';
-  }
-
-  @override
-  String toString() {
-    if (text != null) return text!;
-
-    final instanceRef = ref!.instanceRef;
-    final value =
-        instanceRef is InstanceRef ? instanceRef.valueAsString : instanceRef;
-    return '$name - $value';
-  }
-
-  /// Selects the object in the Flutter Widget inspector.
-  ///
-  /// Returns whether the inspector selection was changed
-  Future<bool> inspectWidget() async {
-    if (ref?.instanceRef == null) {
-      return false;
-    }
-    final inspectorService = serviceManager.inspectorService;
-    if (inspectorService == null) {
-      return false;
-    }
-    // Group name doesn't matter in this case.
-    final group = inspectorService.createObjectGroup('inspect-variables');
-    if (group is ObjectGroup) {
-      try {
-        return await group.setSelection(ref!);
-      } catch (e) {
-        // This is somewhat unexpected. The inspectorRef must have been disposed.
-        return false;
-      } finally {
-        // Not really needed as we shouldn't actually be allocating anything.
-        unawaited(group.dispose());
-      }
-    }
-    return false;
-  }
-
-  Future<bool> get isInspectable async {
-    if (_isInspectable != null) return _isInspectable!;
-
-    if (ref == null) return false;
-    final inspectorService = serviceManager.inspectorService;
-    if (inspectorService == null) {
-      return false;
-    }
-
-    // Group name doesn't matter in this case.
-    final group = inspectorService.createObjectGroup('inspect-variables');
-
-    try {
-      _isInspectable = await group.isInspectable(ref!);
-    } catch (e) {
-      _isInspectable = false;
-      // This is somewhat unexpected. The inspectorRef must have been disposed.
-    } finally {
-      // Not really needed as we shouldn't actually be allocating anything.
-      unawaited(group.dispose());
-    }
-    return _isInspectable ?? false;
-  }
-
-  bool? _isInspectable;
-
-  @override
-  DartObjectNode shallowCopy() {
-    throw UnimplementedError(
-      'This method is not implemented. Implement if you '
-      'need to call `shallowCopy` on an instance of this class.',
-    );
-  }
-}
-
-=======
->>>>>>> c53fef07
 /// A node in a tree of scripts.
 ///
 /// A node can either be a directory (a name with potentially some child nodes),
