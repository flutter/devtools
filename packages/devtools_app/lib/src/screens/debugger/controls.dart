// Copyright 2020 The Chromium Authors. All rights reserved.
// Use of this source code is governed by a BSD-style license that can be
// found in the LICENSE file.

import 'package:codicon/codicon.dart';
import 'package:flutter/material.dart' hide Stack;
import 'package:provider/provider.dart';
import 'package:vm_service/vm_service.dart';

import '../../primitives/auto_dispose_mixin.dart';
import '../../shared/common_widgets.dart';
import '../../shared/theme.dart';
import '../../ui/label.dart';
import 'debugger_controller.dart';

class DebuggingControls extends StatefulWidget {
  const DebuggingControls({Key? key}) : super(key: key);

  @override
  _DebuggingControlsState createState() => _DebuggingControlsState();
}

class _DebuggingControlsState extends State<DebuggingControls>
    with AutoDisposeMixin {
  DebuggerController get controller => _controller!;
  DebuggerController? _controller;

  @override
  void didChangeDependencies() {
    super.didChangeDependencies();
    _controller = Provider.of<DebuggerController>(context);
    addAutoDisposeListener(controller.isPaused);
    addAutoDisposeListener(controller.resuming);
    addAutoDisposeListener(controller.stackFramesWithLocation);
  }

  @override
  Widget build(BuildContext context) {
    final isPaused = controller.isPaused.value;
    final resuming = controller.resuming.value;
    final hasStackFrames = controller.stackFramesWithLocation.value.isNotEmpty;
    final isSystemIsolate = controller.isSystemIsolate;
    final canStep = isPaused && !resuming && hasStackFrames && !isSystemIsolate;
    return SizedBox(
      height: defaultButtonHeight,
      child: Row(
        children: [
          _pauseAndResumeButtons(isPaused: isPaused, resuming: resuming),
          const SizedBox(width: denseSpacing),
          _stepButtons(canStep: canStep),
          const SizedBox(width: denseSpacing),
          BreakOnExceptionsControl(controller: controller),
          const Expanded(child: SizedBox(width: denseSpacing)),
          _librariesButton(),
        ],
      ),
    );
  }

  Widget _pauseAndResumeButtons({
    required bool isPaused,
    required bool resuming,
  }) {
    final isSystemIsolate = controller.isSystemIsolate;
    return RoundedOutlinedBorder(
      child: Row(
        children: [
          DebuggerButton(
            title: 'Pause',
            icon: Codicons.debugPause,
            autofocus: true,
            // Disable when paused or selected isolate is a system isolate.
            onPressed: (isPaused || isSystemIsolate) ? null : controller.pause,
          ),
          LeftBorder(
            child: DebuggerButton(
              title: 'Resume',
              icon: Codicons.debugContinue,
              // Enable while paused + not resuming and selected isolate is not
              // a system isolate.
              onPressed: ((isPaused && !resuming) && !isSystemIsolate)
                  ? controller.resume
                  : null,
            ),
          ),
        ],
      ),
    );
  }

  Widget _stepButtons({required bool canStep}) {
    return RoundedOutlinedBorder(
      child: Row(
        children: [
          DebuggerButton(
            title: 'Step Over',
            icon: Codicons.debugStepOver,
            onPressed: canStep ? controller.stepOver : null,
          ),
          LeftBorder(
            child: DebuggerButton(
              title: 'Step In',
              icon: Codicons.debugStepInto,
              onPressed: canStep ? controller.stepIn : null,
            ),
          ),
          LeftBorder(
            child: DebuggerButton(
              title: 'Step Out',
              icon: Codicons.debugStepOut,
              onPressed: canStep ? controller.stepOut : null,
            ),
          ),
        ],
      ),
    );
  }

  Widget _librariesButton() {
    return ValueListenableBuilder<bool>(
      valueListenable: controller.fileExplorerVisible,
      builder: (context, visible, _) {
        return RoundedOutlinedBorder(
          child: Container(
            color: visible ? Theme.of(context).highlightColor : null,
            child: DebuggerButton(
              title: 'File Explorer',
              icon: Icons.folder,
              onPressed: controller.toggleLibrariesVisible,
            ),
          ),
        );
      },
    );
  }
}

class BreakOnExceptionsControl extends StatelessWidget {
  const BreakOnExceptionsControl({
    Key? key,
    required this.controller,
  }) : super(key: key);

  final DebuggerController controller;

  @override
  Widget build(BuildContext context) {
    return ValueListenableBuilder<String?>(
      valueListenable: controller.exceptionPauseMode,
      builder: (BuildContext context, modeId, _) {
        return RoundedDropDownButton<ExceptionMode>(
          value: ExceptionMode.from(modeId),
          // Cannot set exception pause mode for system isolates.
          onChanged: controller.isSystemIsolate
              ? null
              : (ExceptionMode? mode) {
                  controller.setIsolatePauseMode(mode!.id);
                },
          isDense: true,
          items: [
            for (var mode in ExceptionMode.modes)
              DropdownMenuItem<ExceptionMode>(
                value: mode,
                child: Text(mode.description),
              )
          ],
          selectedItemBuilder: (BuildContext context) {
            return [
              for (var mode in ExceptionMode.modes)
                DropdownMenuItem<ExceptionMode>(
                  value: mode,
                  child: Text(mode.name),
                )
            ];
          },
        );
      },
    );
  }
}

class ExceptionMode {
  ExceptionMode(this.id, this.name, this.description);

  static final modes = [
    ExceptionMode(
      ExceptionPauseMode.kNone,
      'Ignore',
      "Don't stop on exceptions",
    ),
    ExceptionMode(
      ExceptionPauseMode.kUnhandled,
      'Uncaught',
      'Stop on uncaught exceptions',
    ),
    ExceptionMode(
      ExceptionPauseMode.kAll,
      'All',
      'Stop on all exceptions',
    ),
  ];

<<<<<<< HEAD
  static ExceptionMode from(String? id) {
    return modes.singleWhere((mode) => mode.id == id,
        orElse: () => modes.first);
=======
  static ExceptionMode from(String id) {
    return modes.singleWhere(
      (mode) => mode.id == id,
      orElse: () => modes.first,
    );
>>>>>>> 3a780d58
  }

  final String id;
  final String name;
  final String description;
}

@visibleForTesting
class DebuggerButton extends StatelessWidget {
  const DebuggerButton({
    required this.title,
    required this.icon,
    required this.onPressed,
    this.autofocus = false,
  });

  final String title;
  final IconData icon;
  final VoidCallback? onPressed;
  final bool autofocus;

  @override
  Widget build(BuildContext context) {
    return DevToolsTooltip(
      message: title,
      child: OutlinedButton(
        autofocus: autofocus,
        style: OutlinedButton.styleFrom(
          side: BorderSide.none,
          shape: const ContinuousRectangleBorder(),
        ),
        onPressed: onPressed,
        child: MaterialIconLabel(
          label: title,
          iconData: icon,
          minScreenWidthForTextBeforeScaling: mediumDeviceWidth,
        ),
      ),
    );
  }
}<|MERGE_RESOLUTION|>--- conflicted
+++ resolved
@@ -200,17 +200,11 @@
     ),
   ];
 
-<<<<<<< HEAD
   static ExceptionMode from(String? id) {
-    return modes.singleWhere((mode) => mode.id == id,
-        orElse: () => modes.first);
-=======
-  static ExceptionMode from(String id) {
     return modes.singleWhere(
       (mode) => mode.id == id,
       orElse: () => modes.first,
     );
->>>>>>> 3a780d58
   }
 
   final String id;
