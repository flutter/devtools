// Copyright 2021 The Chromium Authors. All rights reserved.
// Use of this source code is governed by a BSD-style license that can be
// found in the LICENSE file.

import 'dart:async';

import 'package:flutter/foundation.dart';
import 'package:vm_service/vm_service.dart';

import '../../primitives/auto_dispose.dart';
import '../../primitives/trees.dart';
import '../../primitives/utils.dart';
import '../../shared/globals.dart';
import 'program_explorer_model.dart';

class ProgramExplorerController extends DisposableController
    with AutoDisposeControllerMixin {
  /// The outline view nodes for the currently selected library.
  ValueListenable<List<VMServiceObjectNode>> get outlineNodes => _outlineNodes;
  final _outlineNodes = ListValueNotifier<VMServiceObjectNode>([]);

  ValueListenable<bool> get isLoadingOutline => _isLoadingOutline;
  final _isLoadingOutline = ValueNotifier<bool>(false);

  /// The currently selected node in the Program Explorer file picker.
  VMServiceObjectNode? _scriptSelection;

  /// The currently selected node in the Program Explorer outline.
  ValueListenable<VMServiceObjectNode?> get outlineSelection =>
      _outlineSelection;
  final _outlineSelection = ValueNotifier<VMServiceObjectNode?>(null);

  /// The processed roots of the tree.
  ValueListenable<List<VMServiceObjectNode>> get rootObjectNodes =>
      _rootObjectNodes;
  final _rootObjectNodes = ListValueNotifier<VMServiceObjectNode>([]);

  ValueListenable<int> get selectedNodeIndex => _selectedNodeIndex;
  final _selectedNodeIndex = ValueNotifier<int>(0);

  IsolateRef? _isolate;

  /// Notifies that the controller has finished initializing.
  ValueListenable<bool> get initialized => _initialized;
  final _initialized = ValueNotifier<bool>(false);
  bool _initializing = false;

  /// Returns true if [function] is a getter or setter that was not explicitly
  /// defined (e.g., `int foo` creates `int get foo` and `set foo(int)`).
  static bool _isSyntheticAccessor(FuncRef function, List<FieldRef> fields) {
    for (final field in fields) {
      if (function.name == field.name || function.name == '${field.name}=') {
        return true;
      }
    }
    return false;
  }

  /// Initializes the program structure.
  void initialize() {
    if (_initializing) {
      return;
    }
    _initializing = true;

    _isolate = serviceManager.isolateManager.selectedIsolate.value;
    final libraries = _isolate != null
        ? serviceManager.isolateManager
            .isolateDebuggerState(_isolate)!
            .isolateNow!
            .libraries!
        : <LibraryRef>[];

    // Build the initial tree.
    final nodes = VMServiceObjectNode.createRootsFrom(
      this,
      libraries,
    );
    _rootObjectNodes.replaceAll(nodes);
    _initialized.value = true;
  }

  void initListeners() {
    // Re-initialize after reload.
    // TODO(elliette): If file was opened from before the reload, we should try
    // to open that one instead of the entrypoint file.
    addAutoDisposeListener(
      scriptManager.sortedScripts,
      refresh,
    );
  }

  Future<void> selectScriptNode(ScriptRef? script) async {
    if (!initialized.value) {
      return;
    }
    await _selectScriptNode(script, _rootObjectNodes.value);
    _rootObjectNodes.notifyListeners();
  }

  Future<void> _selectScriptNode(
    ScriptRef? script,
    List<VMServiceObjectNode> nodes,
  ) async {
    final searchCondition = (node) => node.script?.uri == script!.uri;
    for (final node in nodes) {
      final result = node.firstChildWithCondition(searchCondition);
      if (result != null) {
        await selectNode(result);
        result.expandAscending();
        _selectedNodeIndex.value = _calculateNodeIndex(
          matchingNodeCondition: searchCondition,
          includeCollapsedNodes: false,
        );
        return;
      }
    }
  }

  int _calculateNodeIndex({
    bool matchingNodeCondition(VMServiceObjectNode node)?,
    bool includeCollapsedNodes = true,
  }) {
    // Index tracks the position of the node in the flat-list representation of
    // the tree:
    var index = 0;
    for (final node in _rootObjectNodes.value) {
      final matchingNode = depthFirstTraversal(
        node,
        returnCondition: matchingNodeCondition,
        exploreChildrenCondition: includeCollapsedNodes
            ? null
            : (VMServiceObjectNode node) => node.isExpanded,
        action: (VMServiceObjectNode _) => index++,
      );
      if (matchingNode != null) return index;
    }
    // If the node wasn't found, return 0.
    return -1;
  }

  /// Clears controller state and re-initializes.
  void refresh() {
    _scriptSelection = null;
    _outlineSelection.value = null;
    _isLoadingOutline.value = true;
    _outlineNodes.clear();
    _initialized.value = false;
    _initializing = false;
    return initialize();
  }

  /// Marks [node] as the currently selected node, clearing the selection state
  /// of any currently selected node.
  Future<void> selectNode(VMServiceObjectNode node) async {
    if (!node.isSelectable) {
      return;
    }
    if (_scriptSelection != node) {
      await populateNode(node);
      node.select();
      _scriptSelection?.unselect();
      _scriptSelection = node;
      _isLoadingOutline.value = true;
      _outlineSelection.value = null;
      final newOutlineNodes = await _scriptSelection!.outline;
      if (newOutlineNodes != null) {
        _outlineNodes.replaceAll(newOutlineNodes);
      }
      _isLoadingOutline.value = false;
    }
  }

  void selectOutlineNode(VMServiceObjectNode node) {
    if (!node.isSelectable) {
      return;
    }
    if (_outlineSelection.value != node) {
      node.select();
      _outlineSelection.value?.unselect();
      _outlineSelection.value = node;
    }
  }

<<<<<<< HEAD
  void resetOutline() {
    _outlineSelection.value = null;

    for (VMServiceObjectNode node in _outlineNodes.value) {
      node.collapse();
      node.unselect();
=======
  /// Sets the current [_outlineSelection] value to null, and resets the
  /// [_outlineNodes] tree for the current [_scriptSelection] by
  /// collapsing and unselecting all nodes.
  void resetOutline() {
    _outlineSelection.value = null;

    for (final node in _outlineNodes.value) {
      node
        ..collapseCascading()
        ..unselect();
>>>>>>> ef8aed09
    }

    _outlineNodes.notifyListeners();
  }

<<<<<<< HEAD
  void expandToNode(VMServiceObjectNode node) {
    node.expandAscending();
    _outlineNodes.notifyListeners();
  }

=======
>>>>>>> ef8aed09
  /// Updates `node` with a fully populated VM service [Obj].
  ///
  /// If `node.object` is already an instance of [Obj], this function
  /// immediately returns.
  Future<void> populateNode(VMServiceObjectNode node) async {
    final object = node.object;
    final service = serviceManager.service;
    final isolateId = serviceManager.isolateManager.selectedIsolate.value!.id;

    Future<List<Obj>> getObjects(Iterable<ObjRef> objs) {
      return Future.wait(
        objs.map(
          (o) => service!.getObject(isolateId!, o.id!),
        ),
      );
    }

    Future<List<Func>> getFuncs(
      Iterable<FuncRef> funcs,
      Iterable<FieldRef>? fields,
    ) async {
      final res = await getObjects(
        funcs.where(
          (f) => !_isSyntheticAccessor(f, fields as List<FieldRef>),
        ),
      );
      return res.cast<Func>();
    }

    if (object == null || object is Obj) {
      return;
    } else if (object is LibraryRef) {
      final lib = await service!.getObject(isolateId!, object.id!) as Library;
      final results = await Future.wait([
        getObjects(lib.variables!),
        getFuncs(lib.functions!, lib.variables),
      ]);
      lib.variables = results[0].cast<Field>();
      lib.functions = results[1].cast<Func>();
      node.updateObject(lib);
    } else if (object is ClassRef) {
      final clazz = await service!.getObject(isolateId!, object.id!) as Class;
      final results = await Future.wait([
        getObjects(clazz.fields!),
        getFuncs(clazz.functions!, clazz.fields),
      ]);
      clazz.fields = results[0].cast<Field>();
      clazz.functions = results[1].cast<Func>();
      node.updateObject(clazz);
    } else {
      final obj = await service!.getObject(isolateId!, object.id!);
      node.updateObject(obj);
    }
  }
}<|MERGE_RESOLUTION|>--- conflicted
+++ resolved
@@ -182,14 +182,6 @@
     }
   }
 
-<<<<<<< HEAD
-  void resetOutline() {
-    _outlineSelection.value = null;
-
-    for (VMServiceObjectNode node in _outlineNodes.value) {
-      node.collapse();
-      node.unselect();
-=======
   /// Sets the current [_outlineSelection] value to null, and resets the
   /// [_outlineNodes] tree for the current [_scriptSelection] by
   /// collapsing and unselecting all nodes.
@@ -200,20 +192,16 @@
       node
         ..collapseCascading()
         ..unselect();
->>>>>>> ef8aed09
     }
 
     _outlineNodes.notifyListeners();
   }
 
-<<<<<<< HEAD
   void expandToNode(VMServiceObjectNode node) {
     node.expandAscending();
     _outlineNodes.notifyListeners();
   }
 
-=======
->>>>>>> ef8aed09
   /// Updates `node` with a fully populated VM service [Obj].
   ///
   /// If `node.object` is already an instance of [Obj], this function
