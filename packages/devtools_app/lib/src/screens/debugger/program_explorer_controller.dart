// Copyright 2021 The Chromium Authors. All rights reserved.
// Use of this source code is governed by a BSD-style license that can be
// found in the LICENSE file.

import 'dart:async';

import 'package:flutter/foundation.dart';
import 'package:vm_service/vm_service.dart';

import '../../shared/globals.dart';
import '../../shared/primitives/auto_dispose.dart';
import '../../shared/primitives/trees.dart';
import '../../shared/primitives/utils.dart';
import '../vm_developer/vm_service_private_extensions.dart';
import 'program_explorer_model.dart';

class ProgramExplorerController extends DisposableController
    with AutoDisposeControllerMixin {
  /// [showCodeNodes] controls whether or not [Code] nodes are displayed in the
  /// outline view.
  ProgramExplorerController({
    this.showCodeNodes = false,
  });

  /// The outline view nodes for the currently selected library.
  ValueListenable<List<VMServiceObjectNode>> get outlineNodes => _outlineNodes;
  final _outlineNodes = ListValueNotifier<VMServiceObjectNode>([]);

  ValueListenable<bool> get isLoadingOutline => _isLoadingOutline;
  final _isLoadingOutline = ValueNotifier<bool>(false);

  /// The currently selected node in the Program Explorer file picker.
  @visibleForTesting
  VMServiceObjectNode? get scriptSelection => _scriptSelection;
  VMServiceObjectNode? _scriptSelection;

  /// The processed roots of the tree.
  ValueListenable<List<VMServiceObjectNode>> get rootObjectNodes =>
      rootObjectNodesInternal;
  @visibleForTesting
  final rootObjectNodesInternal = ListValueNotifier<VMServiceObjectNode>([]);

  ValueListenable<int> get selectedNodeIndex => _selectedNodeIndex;
  final _selectedNodeIndex = ValueNotifier<int>(0);

  /// The currently selected node in the Program Explorer outline.
  VMServiceObjectNode? _outlineSelection;

  /// Notifies that the controller has finished initializing.
  ValueListenable<bool> get initialized => _initialized;
  final _initialized = ValueNotifier<bool>(false);
  bool _initializing = false;

  /// Controls whether or not [Code] nodes are displayed in the outline view.
  final bool showCodeNodes;

  /// Returns true if [function] is a getter or setter that was not explicitly
  /// defined (e.g., `int foo` creates `int get foo` and `set foo(int)`).
  static bool _isSyntheticAccessor(FuncRef function, List<FieldRef> fields) {
    for (final field in fields) {
      if (function.name == field.name || function.name == '${field.name}=') {
        return true;
      }
    }
    return false;
  }

  /// Initializes the program structure.
  void initialize() {
    if (_initializing) {
      return;
    }
    _initializing = true;

    final isolate = serviceManager.isolateManager.selectedIsolate.value;
    final libraries = isolate != null
        ? serviceManager.isolateManager
            .isolateState(isolate)
            .isolateNow!
            .libraries!
        : <LibraryRef>[];

    // Build the initial tree.
    final nodes = VMServiceObjectNode.createRootsFrom(
      this,
      libraries,
    );
    rootObjectNodesInternal.replaceAll(nodes);
    _initialized.value = true;
  }

  void initListeners() {
    // Re-initialize after reload.
    // TODO(elliette): If file was opened from before the reload, we should try
    // to open that one instead of the entrypoint file.
    addAutoDisposeListener(
      scriptManager.sortedScripts,
      refresh,
    );
  }

  Future<void> selectScriptNode(ScriptRef? script) async {
    if (!initialized.value) {
      return;
    }
    if (script == null) {
      clearSelection();
      return;
    }
    await _selectScriptNode(script, rootObjectNodesInternal.value);
    rootObjectNodesInternal.notifyListeners();
  }

  Future<void> _selectScriptNode(
    ScriptRef? script,
    List<VMServiceObjectNode> nodes,
  ) async {
    final searchCondition = (node) => node.script?.uri == script!.uri;
    for (final node in nodes) {
      final result = node.firstChildWithCondition(searchCondition);
      if (result != null) {
        await selectNode(result);
        result.expandAscending();
        _selectedNodeIndex.value = _calculateNodeIndex(
          matchingNodeCondition: searchCondition,
          includeCollapsedNodes: false,
        );
        return;
      }
    }
  }

  VMServiceObjectNode? findOutlineNode(
    ObjRef object,
  ) {
    return breadthFirstSearchObject(object, _outlineNodes.value);
  }

  int _calculateNodeIndex({
    bool matchingNodeCondition(VMServiceObjectNode node)?,
    bool includeCollapsedNodes = true,
  }) {
    // Index tracks the position of the node in the flat-list representation of
    // the tree:
    var index = 0;
    for (final node in rootObjectNodesInternal.value) {
      final matchingNode = depthFirstTraversal(
        node,
        returnCondition: matchingNodeCondition,
        exploreChildrenCondition: includeCollapsedNodes
            ? null
            : (VMServiceObjectNode node) => node.isExpanded,
        action: (VMServiceObjectNode _) => index++,
      );
      if (matchingNode != null) return index;
    }
    // If the node wasn't found, return -1.
    return -1;
  }

  /// Clears controller state and re-initializes.
  void refresh() {
    _scriptSelection = null;
    _outlineSelection = null;
    _isLoadingOutline.value = true;
    _outlineNodes.clear();
    _initialized.value = false;
    _initializing = false;
    return initialize();
  }

  void clearSelection() {
    _scriptSelection?.unselect();
    _scriptSelection = null;
    _outlineNodes.clear();
<<<<<<< HEAD
    _outlineSelection = null;
  }

  void clearOutlineSelection() {
    _outlineSelection?.unselect();
    _outlineSelection = null;
    _outlineNodes.notifyListeners();
=======
    _outlineSelection.value = null;
    rootObjectNodesInternal.notifyListeners();
>>>>>>> 35b8a4c4
  }

  /// Marks [node] as the currently selected node, clearing the selection state
  /// of any currently selected node.
  Future<void> selectNode(VMServiceObjectNode node) async {
    if (!node.isSelectable) {
      return;
    }
    if (_scriptSelection != node) {
      await populateNode(node);
      node.select();
      _scriptSelection?.unselect();
      _scriptSelection = node;
      _isLoadingOutline.value = true;
      _outlineSelection = null;
      final newOutlineNodes = await _scriptSelection!.outline;
      if (newOutlineNodes != null) {
        _outlineNodes.replaceAll(newOutlineNodes);
      }
      _isLoadingOutline.value = false;
    }
  }

  void selectOutlineNode(VMServiceObjectNode node) {
    if (!node.isSelectable) {
      return;
    }
    if (_outlineSelection != node) {
      node.select();
      _outlineSelection?.unselect();
      _outlineSelection = node;
      _outlineNodes.notifyListeners();
    }
  }

  /// Sets the current [_outlineSelection] value to null, and resets the
  /// [_outlineNodes] tree for the current [_scriptSelection] by
  /// collapsing and unselecting all nodes.
  void resetOutline() {
    _outlineSelection = null;

    for (final node in _outlineNodes.value) {
      breadthFirstTraversal<VMServiceObjectNode>(
        node,
        action: (VMServiceObjectNode node) {
          node
            ..collapse()
            ..unselect();
        },
      );
    }

    _outlineNodes.notifyListeners();
  }

  void expandToNode(VMServiceObjectNode node) {
    node.expandAscending();
    _outlineNodes.notifyListeners();
  }

  /// Updates `node` with a fully populated VM service [Obj].
  ///
  /// If `node.object` is already an instance of [Obj], this function
  /// immediately returns.
  Future<void> populateNode(VMServiceObjectNode node) async {
    final object = node.object;
    final service = serviceManager.service;
    final isolateId = serviceManager.isolateManager.selectedIsolate.value!.id;

    Future<List<Obj>> getObjects(Iterable<ObjRef> objs) {
      return Future.wait(
        objs.map(
          (o) => service!.getObject(isolateId!, o.id!),
        ),
      );
    }

    Future<List<Func>> getFuncs(
      Iterable<FuncRef> funcs,
      Iterable<FieldRef>? fields,
    ) async {
      final res = await Future.wait<Func>(
        funcs
            .where((f) => !_isSyntheticAccessor(f, fields as List<FieldRef>))
            .map<Future<Func>>(
              (f) => service!.getObject(isolateId!, f.id!).then((f) async {
                final func = f as Func;
                final codeRef = func.code;

                // Populate the [Code] objects in each function if we want to
                // show code nodes in the outline.
                if (showCodeNodes && codeRef != null) {
                  final code =
                      await service.getObject(isolateId, codeRef.id!) as Code;
                  func.code = code;
                  Code unoptimizedCode = code;
                  // `func.code` could be unoptimized code, so don't bother
                  // fetching it again.
                  if (func.unoptimizedCode != null &&
                      func.unoptimizedCode?.id! != code.id!) {
                    unoptimizedCode = await service.getObject(
                      isolateId,
                      func.unoptimizedCode!.id!,
                    ) as Code;
                  }
                  func.unoptimizedCode = unoptimizedCode;
                }
                return func;
              }),
            ),
      );
      return res.cast<Func>();
    }

    try {
      if (object == null || object is Obj) {
        return;
      } else if (object is LibraryRef) {
        final lib = await service!.getObject(isolateId!, object.id!) as Library;
        final results = await Future.wait([
          getObjects(lib.variables!),
          getFuncs(lib.functions!, lib.variables),
        ]);
        lib.variables = results[0].cast<Field>();
        lib.functions = results[1].cast<Func>();
        node.updateObject(lib);
      } else if (object is ClassRef) {
        final clazz = await service!.getObject(isolateId!, object.id!) as Class;
        final results = await Future.wait([
          getObjects(clazz.fields!),
          getFuncs(clazz.functions!, clazz.fields),
        ]);
        clazz.fields = results[0].cast<Field>();
        clazz.functions = results[1].cast<Func>();
        node.updateObject(clazz);
      } else {
        final obj = await service!.getObject(isolateId!, object.id!);
        node.updateObject(obj);
      }
    } on RPCError {
      // Swallow RPC errors that can be caused by the service disappearing.
    }
  }

  /// Searches and returns the script or library node in the FileExplorer
  /// which is the source location of the target [object].
  Future<VMServiceObjectNode> searchFileExplorer(ObjRef object) async {
    final service = serviceManager.service!;
    final isolateId = serviceManager.isolateManager.selectedIsolate.value!.id!;

    // If `object` is a library, it will always be a root node and is simple to
    // find.
    if (object is LibraryRef) {
      final result = _searchRootObjectNodes(object)!;
      await result.populateLocation();
      return result;
    }

    // Otherwise, we need to find the target script to determine the library
    // the target node is listed under.
    ScriptRef? targetScript;
    if (object is ClassRef) {
      targetScript = object.location?.script;
    } else if (object is FieldRef) {
      targetScript = object.location?.script;
    } else if (object is FuncRef) {
      targetScript = object.location?.script;
    } else if (object is Code) {
      final ownerFunction = object.function;
      targetScript = ownerFunction?.location?.script;
    } else if (object is ScriptRef) {
      targetScript = object;
    }
    if (targetScript == null) {
      throw StateError('Could not find script');
    }

    final scriptObj =
        await service.getObject(isolateId, targetScript.id!) as Script;
    final LibraryRef targetLib = scriptObj.library!;

    // Search targetLib only on the root level nodes.
    final libNode = _searchRootObjectNodes(targetLib)!;

    // If the object's owning script URI is the same as the target library URI,
    // return the library node as the match.
    if (targetLib.uri == targetScript.uri) {
      return libNode;
    }

    // Find the script node nested under the library.
    final scriptNode = breadthFirstSearchObject(
      targetScript,
      rootObjectNodes.value,
    );
    if (scriptNode == null) {
      throw StateError('Could not find script node');
    }
    await scriptNode.populateLocation();
    return scriptNode;
  }

  VMServiceObjectNode? _searchRootObjectNodes(ObjRef obj) {
    for (final rootNode in rootObjectNodes.value) {
      if (rootNode.object?.id == obj.id) {
        return rootNode;
      }
    }
    return null;
  }

  /// Performs a breath first search on the list of roots and returns the
  /// first node whose object is the same as the target [obj].
  VMServiceObjectNode? breadthFirstSearchObject(
    ObjRef obj,
    List<VMServiceObjectNode> roots,
  ) {
    for (final root in roots) {
      final match = breadthFirstTraversal<VMServiceObjectNode>(
        root,
        returnCondition: (node) => node.object?.id == obj.id,
      );
      if (match != null) {
        return match;
      }
    }
    return null;
  }
}<|MERGE_RESOLUTION|>--- conflicted
+++ resolved
@@ -173,18 +173,14 @@
     _scriptSelection?.unselect();
     _scriptSelection = null;
     _outlineNodes.clear();
-<<<<<<< HEAD
     _outlineSelection = null;
+    rootObjectNodesInternal.notifyListeners();
   }
 
   void clearOutlineSelection() {
     _outlineSelection?.unselect();
     _outlineSelection = null;
     _outlineNodes.notifyListeners();
-=======
-    _outlineSelection.value = null;
-    rootObjectNodesInternal.notifyListeners();
->>>>>>> 35b8a4c4
   }
 
   /// Marks [node] as the currently selected node, clearing the selection state
