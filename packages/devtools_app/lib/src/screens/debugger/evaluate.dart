--- conflicted
+++ resolved
@@ -359,7 +359,6 @@
           thisValue,
           controller,
         );
-<<<<<<< HEAD
         final classRef = thisValue.classRef;
         if (classRef != null) {
           result.addAll(await _autoCompleteMembersFor(
@@ -368,15 +367,6 @@
             staticContext: true,
           ));
         }
-=======
-        result.addAll(
-          await _autoCompleteMembersFor(
-            thisValue.classRef,
-            controller,
-            staticContext: true,
-          ),
-        );
->>>>>>> 3a780d58
       }
     }
     final frame = controller.frameForEval;
@@ -407,21 +397,11 @@
           // Type object. This is reasonable as Type objects are rarely useful
           // in Dart and we will end up with accidental Type objects if the user
           // writes `SomeClass.` in the evaluate window.
-<<<<<<< HEAD
           result.addAll(await _autoCompleteMembersFor(
             typeClass,
             controller,
             staticContext: true,
           ));
-=======
-          result.addAll(
-            await _autoCompleteMembersFor(
-              response.typeClass,
-              controller,
-              staticContext: true,
-            ),
-          );
->>>>>>> 3a780d58
         } else {
           await _addAllInstanceMembersToAutocompleteList(
             result,
@@ -462,7 +442,6 @@
 ) async {
   final result = <String>{};
   try {
-<<<<<<< HEAD
     final List<Future<Set<String>>> futures = <Future<Set<String>>>[];
     futures.add(libraryMemberAutocompletes(
       controller,
@@ -488,31 +467,6 @@
             includePrivates: false,
           ));
         }
-=======
-    final futures = <Future<Set<String>>>[];
-    futures.add(
-      libraryMemberAutocompletes(
-        controller,
-        libraryRef,
-        includePrivates: true,
-      ),
-    );
-
-    final Library library = await controller.getObject(libraryRef);
-    for (var dependency in library.dependencies) {
-      if (dependency.prefix?.isNotEmpty ?? false) {
-        // We won't give a list of autocompletes once you enter a prefix
-        // but at least we do include the prefix in the autocompletes list.
-        result.add(dependency.prefix);
-      } else {
-        futures.add(
-          libraryMemberAutocompletes(
-            controller,
-            dependency.target,
-            includePrivates: false,
-          ),
-        );
->>>>>>> 3a780d58
       }
     }
     (await Future.wait(futures)).forEach(result.addAll);
@@ -544,7 +498,6 @@
   LibraryRef libraryRef,
 ) async {
   final result = <String>{};
-<<<<<<< HEAD
   final Library library = await controller.getObject(libraryRef) as Library;
   final variables = library.variables;
   if (variables != null) {
@@ -579,32 +532,6 @@
             target,
             includePrivates: false,
           ));
-=======
-  final Library library = await controller.getObject(libraryRef);
-  result.addAll(library.variables.map((field) => field.name));
-  result.addAll(
-    library.functions
-        // The VM shows setters as `<member>=`.
-        .map((funcRef) => funcRef.name.replaceAll('=', '')),
-  );
-  // Autocomplete class names as well
-  result.addAll(library.classes.map((clazz) => clazz.name));
-
-  if (debugIncludeExports) {
-    final futures = <Future<Set<String>>>[];
-    for (var dependency in library.dependencies) {
-      if (!dependency.isImport) {
-        if (dependency.prefix?.isNotEmpty ?? false) {
-          result.add(dependency.prefix);
-        } else {
-          futures.add(
-            libraryMemberAutocompletes(
-              controller,
-              dependency.target,
-              includePrivates: false,
-            ),
-          );
->>>>>>> 3a780d58
         }
       }
     }
@@ -632,7 +559,6 @@
   );
   // TODO(grouma) - This shouldn't be necessary but package:dwds does
   // not properly provide superclass information.
-<<<<<<< HEAD
   final fields = instance.fields;
   if (fields == null) return;
   final clazz = await controller.classFor(classRef);
@@ -642,15 +568,6 @@
   result.addAll(removeNullValues(fieldNames).where(
     (member) => _isAccessible(member, clazz, controller),
   ));
-=======
-  final clazz = await controller.classFor(instance.classRef);
-  result.addAll(
-    instance.fields
-        .where((field) => !field.decl.isStatic)
-        .map((field) => field.decl.name)
-        .where((member) => _isAccessible(member, clazz, controller)),
-  );
->>>>>>> 3a780d58
 }
 
 Future<Set<String>> _autoCompleteMembersFor(
@@ -661,7 +578,6 @@
   final result = <String>{};
   final clazz = await controller.classFor(classRef);
   if (clazz != null) {
-<<<<<<< HEAD
     final fields = clazz.fields;
     if (fields != null) {
       final fieldNames = fields
@@ -686,26 +602,9 @@
             name = name.substring(clazzName.length + 1);
           }
           result.add(name);
-=======
-    result.addAll(
-      clazz.fields
-          .where((f) => f.isStatic == staticContext)
-          .map((field) => field.name),
-    );
-    for (var funcRef in clazz.functions) {
-      if (_validFunction(funcRef, clazz, staticContext)) {
-        final isConstructor = _isConstructor(funcRef, clazz);
-        // The VM shows setters as `<member>=`.
-        var name = funcRef.name.replaceAll('=', '');
-        if (isConstructor) {
-          assert(name.startsWith(clazz.name));
-          if (name.length <= clazz.name.length + 1) continue;
-          name = name.substring(clazz.name.length + 1);
->>>>>>> 3a780d58
         }
       }
     }
-<<<<<<< HEAD
     final superClass = clazz.superClass;
     if (!staticContext && superClass != null) {
       result.addAll(await _autoCompleteMembersFor(
@@ -713,16 +612,6 @@
         controller,
         staticContext: staticContext,
       ));
-=======
-    if (!staticContext) {
-      result.addAll(
-        await _autoCompleteMembersFor(
-          clazz.superClass,
-          controller,
-          staticContext: staticContext,
-        ),
-      );
->>>>>>> 3a780d58
     }
     result.removeWhere((member) => !_isAccessible(member, clazz, controller));
   }
