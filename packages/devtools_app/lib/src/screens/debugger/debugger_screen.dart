--- conflicted
+++ resolved
@@ -83,19 +83,10 @@
   }
 }
 
-<<<<<<< HEAD
-class DebuggerScreenBody extends StatefulWidget {
-  const DebuggerScreenBody({super.key});
-
-  static final codeViewKey = GlobalKey(debugLabel: 'codeViewKey');
-  static const callStackCopyButtonKey =
-      Key('debugger_call_stack_copy_to_clipboard_button');
-=======
 /// Wrapper widget for the [DebuggerScreenBody] that handles screen
 /// initialization.
 class _DebuggerScreenBodyWrapper extends StatefulWidget {
   const _DebuggerScreenBodyWrapper();
->>>>>>> 90a9e73c
 
   @override
   _DebuggerScreenBodyWrapperState createState() =>
