--- conflicted
+++ resolved
@@ -81,21 +81,13 @@
           text: frameDescription,
           style: theme.regularTextStyle,
           children: [
-<<<<<<< HEAD
             if (locationDescription != null)
               TextSpan(
                 text: ' $locationDescription',
-                style:
-                    selected ? theme.selectedTextStyle : theme.subtleTextStyle,
+                style: selected
+                    ? theme.selectedSubtleTextStyle
+                    : theme.subtleTextStyle,
               ),
-=======
-            TextSpan(
-              text: ' $locationDescription',
-              style: selected
-                  ? theme.selectedSubtleTextStyle
-                  : theme.subtleTextStyle,
-            ),
->>>>>>> b89aa4a9
           ],
         ),
       );
