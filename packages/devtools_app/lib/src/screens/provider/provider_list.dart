--- conflicted
+++ resolved
@@ -74,7 +74,7 @@
       data: (nodes) {
         return Scrollbar(
           controller: scrollController,
-          isAlwaysShown: true,
+          thumbVisibility: true,
           child: ListView.builder(
             primary: false,
             controller: scrollController,
@@ -87,27 +87,6 @@
               );
             },
           ),
-<<<<<<< HEAD
-=======
-          data: (nodes) {
-            return Scrollbar(
-              controller: scrollController,
-              thumbVisibility: true,
-              child: ListView.builder(
-                primary: false,
-                controller: scrollController,
-                itemCount: nodes.length,
-                itemBuilder: (context, index) {
-                  final node = nodes[index];
-                  return ProviderNodeItem(
-                    key: Key('provider-${node.id}'),
-                    node: node,
-                  );
-                },
-              ),
-            );
-          },
->>>>>>> 52626f23
         );
       },
     );
