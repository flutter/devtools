// Copyright 2019 The Chromium Authors. All rights reserved.
// Use of this source code is governed by a BSD-style license that can be
// found in the LICENSE file.
import 'package:flutter/material.dart';

import '../../ui/fake_flutter/_real_flutter.dart';
import '../cpu_profile_model.dart';
import 'cpu_profile_call_tree.dart';
import 'cpu_profile_flame_chart.dart';

// TODO(kenz): provide useful UI upon selecting a CPU stack frame.

class CpuProfiler extends StatefulWidget {
  const CpuProfiler({
    @required this.data,
    @required this.selectedStackFrame,
    @required this.onStackFrameSelected,
  });

  final CpuProfileData data;

  final CpuStackFrame selectedStackFrame;

  final Function(CpuStackFrame stackFrame) onStackFrameSelected;

<<<<<<< HEAD
  static const Key expandButton = Key('CpuProfiler - Expand Button');
  static const Key collapseButton = Key('CpuProfiler - Collapse Button');
=======
  static const Key expandButtonKey = Key('CpuProfiler - Expand Button');
  static const Key collapseButtonKey = Key('CpuProfiler - Collapse Button');

  // When content of the selected tab from thee tab controller has this key,
  // we will not show the expand/collapse buttons.
  static const Key _hideExpansionButtons = Key('hide expansion buttons');
>>>>>>> 7be8acc1

  // TODO(kenz): the summary tab should be available for UI events in the
  // timeline.
  static const tabs = [
<<<<<<< HEAD
    Tab(text: 'CPU Flame Chart'),
=======
    Tab(key: _hideExpansionButtons, text: 'CPU Flame Chart'),
>>>>>>> 7be8acc1
    Tab(text: 'Call Tree'),
    Tab(text: 'Bottom Up'),
  ];

  static const emptyCpuProfile = 'No CPU profile data';

  @override
  _CpuProfilerState createState() => _CpuProfilerState();
}

class _CpuProfilerState extends State<CpuProfiler>
    with SingleTickerProviderStateMixin {
  TabController _tabController;

  @override
  void initState() {
    super.initState();
    _tabController = TabController(length: CpuProfiler.tabs.length, vsync: this)
      ..addListener(() {
        setState(() {});
      });
  }

  @override
  void dispose() {
    super.dispose();
    _tabController.dispose();
  }

  @override
  Widget build(BuildContext context) {
    final textTheme = Theme.of(context).textTheme;
<<<<<<< HEAD
=======
    final currentTab = CpuProfiler.tabs[_tabController.index];
>>>>>>> 7be8acc1
    return Column(
      crossAxisAlignment: CrossAxisAlignment.start,
      children: <Widget>[
        Row(
          mainAxisAlignment: MainAxisAlignment.spaceBetween,
          children: [
            TabBar(
              labelColor: Theme.of(context).textTheme.body1.color,
              isScrollable: true,
              controller: _tabController,
              tabs: CpuProfiler.tabs,
            ),
<<<<<<< HEAD
            if (_tabController.index != 0)
              Row(children: [
                OutlineButton(
                  key: CpuProfiler.expandButton,
=======
            if (currentTab.key != CpuProfiler._hideExpansionButtons)
              Row(children: [
                OutlineButton(
                  key: CpuProfiler.expandButtonKey,
>>>>>>> 7be8acc1
                  onPressed: () {
                    setState(widget.data.cpuProfileRoot.expandCascading);
                  },
                  child: const Text('Expand All'),
                ),
                OutlineButton(
<<<<<<< HEAD
                  key: CpuProfiler.collapseButton,
=======
                  key: CpuProfiler.collapseButtonKey,
>>>>>>> 7be8acc1
                  onPressed: () {
                    setState(widget.data.cpuProfileRoot.collapseCascading);
                  },
                  child: const Text('Collapse All'),
                ),
              ]),
          ],
        ),
        Expanded(
          child: _buildCpuProfileDataView(textTheme),
        ),
      ],
    );
  }

  Widget _buildCpuProfileDataView(TextTheme textTheme) {
    if (widget.data != null) {
      return widget.data.isEmpty
          ? _buildEmptyDataView(textTheme)
          : TabBarView(
              physics: const NeverScrollableScrollPhysics(),
              controller: _tabController,
              children: _buildProfilerViews(),
            );
    } else {
      // If [data] is null, we can assume that CPU profile data is being fetched
      // and processed.
      return const Center(child: CircularProgressIndicator());
    }
  }

  Widget _buildEmptyDataView(TextTheme textTheme) {
    return Center(
      child: Text(
        CpuProfiler.emptyCpuProfile,
        style: textTheme.subhead,
      ),
    );
  }

  // TODO(kenz): implement call tree and bottom up.
  List<Widget> _buildProfilerViews() {
    final cpuFlameChart = LayoutBuilder(builder: (context, constraints) {
      return CpuProfileFlameChart(
        widget.data,
        // TODO(kenz): remove * 2 once zooming is possible. This is so that we can
        // test horizontal scrolling functionality.
        width: constraints.maxWidth * 2,
        selected: widget.selectedStackFrame,
        onSelected: (sf) => widget.onStackFrameSelected(sf),
      );
    });

<<<<<<< HEAD
    // TODO(kenz): tree table is extremely slow with large data set. It should
    // be optimized before including in the profiler.
=======
>>>>>>> 7be8acc1
    final callTree = CpuCallTreeTable(widget.data);

    const bottomUp = Center(
      child: Text(
        'TODO CPU bottom up',
      ),
    );
    return [cpuFlameChart, callTree, bottomUp];
  }
}<|MERGE_RESOLUTION|>--- conflicted
+++ resolved
@@ -23,26 +23,17 @@
 
   final Function(CpuStackFrame stackFrame) onStackFrameSelected;
 
-<<<<<<< HEAD
-  static const Key expandButton = Key('CpuProfiler - Expand Button');
-  static const Key collapseButton = Key('CpuProfiler - Collapse Button');
-=======
   static const Key expandButtonKey = Key('CpuProfiler - Expand Button');
   static const Key collapseButtonKey = Key('CpuProfiler - Collapse Button');
 
   // When content of the selected tab from thee tab controller has this key,
   // we will not show the expand/collapse buttons.
   static const Key _hideExpansionButtons = Key('hide expansion buttons');
->>>>>>> 7be8acc1
 
   // TODO(kenz): the summary tab should be available for UI events in the
   // timeline.
   static const tabs = [
-<<<<<<< HEAD
-    Tab(text: 'CPU Flame Chart'),
-=======
     Tab(key: _hideExpansionButtons, text: 'CPU Flame Chart'),
->>>>>>> 7be8acc1
     Tab(text: 'Call Tree'),
     Tab(text: 'Bottom Up'),
   ];
@@ -75,10 +66,7 @@
   @override
   Widget build(BuildContext context) {
     final textTheme = Theme.of(context).textTheme;
-<<<<<<< HEAD
-=======
     final currentTab = CpuProfiler.tabs[_tabController.index];
->>>>>>> 7be8acc1
     return Column(
       crossAxisAlignment: CrossAxisAlignment.start,
       children: <Widget>[
@@ -91,28 +79,17 @@
               controller: _tabController,
               tabs: CpuProfiler.tabs,
             ),
-<<<<<<< HEAD
-            if (_tabController.index != 0)
-              Row(children: [
-                OutlineButton(
-                  key: CpuProfiler.expandButton,
-=======
             if (currentTab.key != CpuProfiler._hideExpansionButtons)
               Row(children: [
                 OutlineButton(
                   key: CpuProfiler.expandButtonKey,
->>>>>>> 7be8acc1
                   onPressed: () {
                     setState(widget.data.cpuProfileRoot.expandCascading);
                   },
                   child: const Text('Expand All'),
                 ),
                 OutlineButton(
-<<<<<<< HEAD
-                  key: CpuProfiler.collapseButton,
-=======
                   key: CpuProfiler.collapseButtonKey,
->>>>>>> 7be8acc1
                   onPressed: () {
                     setState(widget.data.cpuProfileRoot.collapseCascading);
                   },
@@ -166,11 +143,6 @@
       );
     });
 
-<<<<<<< HEAD
-    // TODO(kenz): tree table is extremely slow with large data set. It should
-    // be optimized before including in the profiler.
-=======
->>>>>>> 7be8acc1
     final callTree = CpuCallTreeTable(widget.data);
 
     const bottomUp = Center(
