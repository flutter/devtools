--- conflicted
+++ resolved
@@ -192,11 +192,7 @@
   @override
   FutureOr<void> processOfflineData(CpuProfileData offlineData) async {
     await controller.cpuProfilerController.transformer.processData(offlineData);
-<<<<<<< HEAD
-    controller.cpuProfilerController.loadOfflineData(offlineData);
-=======
     controller.cpuProfilerController.loadProcessedData(offlineData);
->>>>>>> ef3f99a5
   }
 
   @override
@@ -239,20 +235,13 @@
     @required this.controller,
     @required this.recording,
   });
-<<<<<<< HEAD
+  
   static const _primaryControlsMinIncludeTextWidth = 600.0;
+
   final ProfilerScreenController controller;
 
   final bool recording;
-=======
-
-  static const _primaryControlsMinIncludeTextWidth = 600.0;
-
-  final ProfilerScreenController controller;
-
-  final bool recording;
-
->>>>>>> ef3f99a5
+
   @override
   Widget build(BuildContext context) {
     return Row(
@@ -280,36 +269,27 @@
 
 class _SecondaryControls extends StatelessWidget {
   const _SecondaryControls({@required this.controller});
-<<<<<<< HEAD
+
   static const _secondaryControlsMinIncludeTextWidth = 1100.0;
+
   final ProfilerScreenController controller;
 
-=======
-
-  static const _secondaryControlsMinIncludeTextWidth = 1100.0;
-
-  final ProfilerScreenController controller;
-
->>>>>>> ef3f99a5
   @override
   Widget build(BuildContext context) {
     return Row(
       mainAxisAlignment: MainAxisAlignment.end,
       children: [
-<<<<<<< HEAD
-        RefreshButton(
+        RefrshButton(
           label: 'Load all CPU samples',
           onPressed: controller.loadAllSamples,
         ),
         const SizedBox(width: defaultSpacing),
-        const ProfileGranularityDropdown(ProfilerScreen.id),
-=======
         ProfileGranularityDropdown(
           screenId: ProfilerScreen.id,
           profileGranularityFlagNotifier:
               controller.cpuProfilerController.profileGranularityFlagNotifier,
         ),
->>>>>>> ef3f99a5
+
         const SizedBox(width: defaultSpacing),
         ExportButton(
           onPressed: controller.cpuProfileData != null &&
