// Copyright 2023 The Chromium Authors. All rights reserved.
// Use of this source code is governed by a BSD-style license that can be
// found in the LICENSE file.

import 'package:devtools_shared/devtools_extensions.dart';
import 'package:flutter/foundation.dart';

import '../shared/config_specific/server/server.dart' as server;
import '../shared/globals.dart';
import '../shared/primitives/auto_dispose.dart';

class ExtensionService extends DisposableController
    with AutoDisposeControllerMixin {
  ValueListenable<List<DevToolsExtensionConfig>> get availableExtensions =>
      _availableExtensions;
  final _availableExtensions = ValueNotifier<List<DevToolsExtensionConfig>>([]);

  Future<void> initialize() async {
    await maybeRefreshExtensions();
    addAutoDisposeListener(serviceManager.connectedState, () async {
      await maybeRefreshExtensions();
    });

    // TODO(kenz): we should also refresh the available extensions on some event
    // from the analysis server that is watching the
    // .dart_tool/package_config.json file for changes.
  }

  Future<void> maybeRefreshExtensions() async {
    final appRootPath = await _connectedAppRootPath();
    if (appRootPath != null) {
      await _refreshAvailableExtensions(appRootPath);
    }
  }

  Future<void> _refreshAvailableExtensions(String? rootPath) async {
    final extensions = await server.refreshAvailableExtensions(rootPath);
    _availableExtensions.value = extensions;
  }
}

Future<String?> _connectedAppRootPath() async {
  var fileUri = await serviceManager.rootLibraryForSelectedIsolate();
  if (fileUri == null) return null;

  if (fileUri.endsWith('/lib/main.dart')) {
    fileUri = fileUri.replaceFirst('/lib/main.dart', '');
  }
<<<<<<< HEAD
  return fileUri;
}
=======
}

// TODO(kenz): remove these once the DevTools extensions feature has shipped.
final List<DevToolsExtensionConfig> debugExtensions = [
  DevToolsExtensionConfig.parse({
    DevToolsExtensionConfig.nameKey: 'foo',
    DevToolsExtensionConfig.issueTrackerKey: 'www.google.com',
    DevToolsExtensionConfig.versionKey: '1.0.0',
    DevToolsExtensionConfig.pathKey: '/path/to/foo',
  }),
  DevToolsExtensionConfig.parse({
    DevToolsExtensionConfig.nameKey: 'bar',
    DevToolsExtensionConfig.issueTrackerKey: 'www.google.com',
    DevToolsExtensionConfig.versionKey: '2.0.0',
    DevToolsExtensionConfig.materialIconCodePointKey: 0xe638,
    DevToolsExtensionConfig.pathKey: '/path/to/bar',
  }),
  DevToolsExtensionConfig.parse({
    DevToolsExtensionConfig.nameKey: 'provider',
    DevToolsExtensionConfig.issueTrackerKey:
        'https://github.com/rrousselGit/provider/issues',
    DevToolsExtensionConfig.versionKey: '3.0.0',
    DevToolsExtensionConfig.materialIconCodePointKey: 0xe50a,
    DevToolsExtensionConfig.pathKey: '/path/to/provider',
  }),
];
>>>>>>> 5d062a7e
<|MERGE_RESOLUTION|>--- conflicted
+++ resolved
@@ -46,34 +46,5 @@
   if (fileUri.endsWith('/lib/main.dart')) {
     fileUri = fileUri.replaceFirst('/lib/main.dart', '');
   }
-<<<<<<< HEAD
   return fileUri;
-}
-=======
-}
-
-// TODO(kenz): remove these once the DevTools extensions feature has shipped.
-final List<DevToolsExtensionConfig> debugExtensions = [
-  DevToolsExtensionConfig.parse({
-    DevToolsExtensionConfig.nameKey: 'foo',
-    DevToolsExtensionConfig.issueTrackerKey: 'www.google.com',
-    DevToolsExtensionConfig.versionKey: '1.0.0',
-    DevToolsExtensionConfig.pathKey: '/path/to/foo',
-  }),
-  DevToolsExtensionConfig.parse({
-    DevToolsExtensionConfig.nameKey: 'bar',
-    DevToolsExtensionConfig.issueTrackerKey: 'www.google.com',
-    DevToolsExtensionConfig.versionKey: '2.0.0',
-    DevToolsExtensionConfig.materialIconCodePointKey: 0xe638,
-    DevToolsExtensionConfig.pathKey: '/path/to/bar',
-  }),
-  DevToolsExtensionConfig.parse({
-    DevToolsExtensionConfig.nameKey: 'provider',
-    DevToolsExtensionConfig.issueTrackerKey:
-        'https://github.com/rrousselGit/provider/issues',
-    DevToolsExtensionConfig.versionKey: '3.0.0',
-    DevToolsExtensionConfig.materialIconCodePointKey: 0xe50a,
-    DevToolsExtensionConfig.pathKey: '/path/to/provider',
-  }),
-];
->>>>>>> 5d062a7e
+}