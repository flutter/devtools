// Copyright 2019 The Chromium Authors. All rights reserved.
// Use of this source code is governed by a BSD-style license that can be
// found in the LICENSE file.

import 'dart:async';

import 'package:devtools_app_shared/shared.dart';
import 'package:devtools_app_shared/ui.dart';
import 'package:devtools_app_shared/utils.dart';
import 'package:flutter/foundation.dart';
import 'package:flutter/material.dart';
import 'package:provider/provider.dart';

import 'example/conditional_screen.dart';
import 'extensions/extension_screen.dart';
import 'framework/framework_core.dart';
import 'framework/home_screen.dart';
import 'framework/initializer.dart';
import 'framework/notifications_view.dart';
import 'framework/release_notes/release_notes.dart';
import 'framework/scaffold.dart';
import 'screens/app_size/app_size_controller.dart';
import 'screens/app_size/app_size_screen.dart';
import 'screens/debugger/debugger_controller.dart';
import 'screens/debugger/debugger_screen.dart';
import 'screens/deep_link_validation/deep_links_controller.dart';
import 'screens/deep_link_validation/deep_links_screen.dart';
import 'screens/inspector/inspector_controller.dart';
import 'screens/inspector/inspector_screen.dart';
import 'screens/inspector/inspector_tree_controller.dart';
import 'screens/inspector_v2/inspector_controller.dart' as inspector_v2;
import 'screens/inspector_v2/inspector_screen.dart' as inspector_v2;
import 'screens/inspector_v2/inspector_tree_controller.dart' as inspector_v2;
import 'screens/logging/logging_controller.dart';
import 'screens/logging/logging_screen.dart';
import 'screens/logging/logging_screen_v2/logging_controller_v2.dart';
import 'screens/logging/logging_screen_v2/logging_screen_v2.dart';
import 'screens/memory/framework/memory_controller.dart';
import 'screens/memory/framework/memory_screen.dart';
import 'screens/network/network_controller.dart';
import 'screens/network/network_screen.dart';
import 'screens/performance/performance_controller.dart';
import 'screens/performance/performance_screen.dart';
import 'screens/profiler/profiler_screen.dart';
import 'screens/profiler/profiler_screen_controller.dart';
import 'screens/provider/provider_screen.dart';
import 'screens/vm_developer/vm_developer_tools_controller.dart';
import 'screens/vm_developer/vm_developer_tools_screen.dart';
import 'service/service_extension_widgets.dart';
import 'shared/analytics/analytics.dart' as ga;
import 'shared/analytics/analytics_controller.dart';
import 'shared/analytics/metrics.dart';
import 'shared/common_widgets.dart';
import 'shared/console/primitives/simple_items.dart';
import 'shared/feature_flags.dart';
import 'shared/globals.dart';
import 'shared/offline_data.dart';
import 'shared/offline_screen.dart';
import 'shared/primitives/utils.dart';
import 'shared/query_parameters.dart';
import 'shared/routing.dart';
import 'shared/screen.dart';
import 'shared/ui/hover.dart';
import 'shared/utils.dart';
import 'standalone_ui/standalone_screen.dart';

// Assign to true to use a sample implementation of a conditional screen.
// WARNING: Do not check in this file if debugEnableSampleScreen is true.
const debugEnableSampleScreen = false;

/// Top-level configuration for the app.
@immutable
class DevToolsApp extends StatefulWidget {
  const DevToolsApp(
    this.originalScreens,
    this.analyticsController, {
    super.key,
  });

  final List<DevToolsScreen> originalScreens;
  final AnalyticsController analyticsController;

  @override
  State<DevToolsApp> createState() => DevToolsAppState();
}

/// Initializer for the [FrameworkCore] and the app's navigation.
///
/// This manages the route generation, and marshals URL query parameters into
/// flutter route parameters.
class DevToolsAppState extends State<DevToolsApp> with AutoDisposeMixin {
  List<Screen> get _screens {
    if (FeatureFlags.devToolsExtensions) {
      // TODO(https://github.com/flutter/devtools/issues/6273): stop special
      // casing the package:provider extension.
      final containsProviderExtension = extensionService
          .currentExtensions.value.visibleExtensions
          .where((e) => e.name == 'provider')
          .isNotEmpty;
      final devToolsScreens = containsProviderExtension
          ? _originalScreens
              .where((s) => s.screenId != ScreenMetaData.provider.id)
              .toList()
          : _originalScreens;
      return [...devToolsScreens, ..._extensionScreens];
    }
    return _originalScreens;
  }

  List<Screen> get _originalScreens =>
      widget.originalScreens.map((s) => s.screen).toList();

  Iterable<Screen> get _extensionScreens =>
      extensionService.visibleExtensions.map(
        (e) => DevToolsScreen<void>(ExtensionScreen(e)).screen,
      );

  bool get isDarkThemeEnabled {
    // We use user preference when not embedded. When embedded, we always use
    // the IDE one (since the user can't access the preference, and the
    // preference may have been set in an external window and differ from the
    // IDE theme).
    return isEmbedded() && ideTheme.ideSpecifiedTheme
        ? ideTheme.isDarkMode
        : _isDarkThemeEnabledPreference;
  }

  bool _isDarkThemeEnabledPreference = true;

  final hoverCardController = HoverCardController();

  late ReleaseNotesController releaseNotesController;

  late final routerDelegate = DevToolsRouterDelegate(_getPage);

  @override
  void initState() {
    super.initState();
    setGlobal(GlobalKey<NavigatorState>, routerDelegate.navigatorKey);

    // TODO(https://github.com/flutter/devtools/issues/6018): Once
    // https://github.com/flutter/flutter/issues/129692 is fixed, disable the
    // browser's native context menu on secondary-click, and instead use the
    // menu provided by Flutter:
    // if (kIsWeb) {
    //   unawaited(BrowserContextMenu.disableContextMenu());
    // }

    unawaited(ga.setupDimensions());

    void clearRoutesAndSetState() {
      setState(() {
        _clearCachedRoutes();
      });
    }

    if (FeatureFlags.devToolsExtensions) {
      addAutoDisposeListener(
        extensionService.currentExtensions,
        clearRoutesAndSetState,
      );
    }

    addAutoDisposeListener(
      serviceConnection.serviceManager.isolateManager.mainIsolate,
      clearRoutesAndSetState,
    );

    _isDarkThemeEnabledPreference = preferences.darkModeTheme.value;
    addAutoDisposeListener(preferences.darkModeTheme, () {
      setState(() {
        _isDarkThemeEnabledPreference = preferences.darkModeTheme.value;
      });
    });

    releaseNotesController = ReleaseNotesController();
  }

  @override
  void dispose() {
    FrameworkCore.dispose();
    super.dispose();
  }

  @override
  void didUpdateWidget(DevToolsApp oldWidget) {
    super.didUpdateWidget(oldWidget);
    _clearCachedRoutes();
  }

  /// Gets the page for a given page/path and args.
  Page _getPage(
    BuildContext context,
    String? page,
    DevToolsQueryParams params,
    DevToolsNavigationState? state,
  ) {
    // `page` will initially be null while the router is set up, then we will
    // be called again with an empty string for the root.
    if (FrameworkCore.initializationInProgress || page == null) {
      return const MaterialPage(child: CenteredCircularProgressIndicator());
    }

    // Provide the appropriate page route.
    if (pages.containsKey(page)) {
      Widget widget = pages[page]!(
        context,
        page,
        params,
        state,
      );
      assert(
        () {
          widget = _AlternateCheckedModeBanner(
            builder: (context) => pages[page]!(
              context,
              page,
              params,
              state,
            ),
          );
          return true;
        }(),
      );
      return MaterialPage(child: widget);
    }

    // Return a page not found.
    return MaterialPage(
      child: DevToolsScaffold.withChild(
        key: const Key('not-found'),
        embedMode: params.embedMode,
        child: ScreenUnavailable(
          title: "The '$page' cannot be found.",
          embedMode: params.embedMode,
          routerDelegate: routerDelegate,
        ),
      ),
    );
  }

  Widget _buildTabbedPage(
    BuildContext _,
    String? page,
    DevToolsQueryParams queryParams,
    DevToolsNavigationState? __,
  ) {
    final vmServiceUri = queryParams.vmServiceUri;
    final embedMode = queryParams.embedMode;

    // TODO(dantup): We should be able simplify this a little, removing params['page']
    // and only supporting /inspector (etc.) instead of also &page=inspector if
    // all IDEs switch over to those URLs.
    if (page?.isEmpty ?? true) {
      page = queryParams.legacyPage;
    }

    final connectedToVmService =
        vmServiceUri != null && vmServiceUri.isNotEmpty;

    Widget scaffoldBuilder() {
      // Force regeneration of visible screens when VM developer mode is
      // enabled and when the list of available extensions change.
      return MultiValueListenableBuilder(
        listenables: [
          preferences.vmDeveloperModeEnabled,
          extensionService.currentExtensions,
        ],
        builder: (_, __, child) {
          final screens = _visibleScreens()
              .where(
                (s) => maybeIncludeOnlyEmbeddedScreen(
                  s,
                  page: page,
                  embedMode: embedMode,
                ),
              )
              .toList();

          removeHiddenScreens(screens, queryParams);

          DevToolsScaffold scaffold;

          if (page != null &&
              ScreenMetaData.lookup(page) != null &&
              !screens.containsWhere((s) => s.screenId == page)) {
            // The requested [page] is one of the first-party DevTools screens,
            // but is not available in list of available screens for this
            // scaffold.
            scaffold = DevToolsScaffold.withChild(
              key: const Key('screen-disabled'),
              embedMode: embedMode,
              child: ScreenUnavailable(
                title: "The '$page' screen is unavailable.",
<<<<<<< HEAD
                description: _screenDisabledReason(page),
=======
                description: _screenUnavailableReason(page),
>>>>>>> bebfe49b
                routerDelegate: routerDelegate,
                embedMode: embedMode,
              ),
            );
          } else if (screens.isEmpty) {
            // TODO(https://github.com/dart-lang/pub-dev/issues/7216): add an
            // extensions store or a link to a pub.dev query for packages with
            // extensions.
            scaffold = DevToolsScaffold.withChild(
              embedMode: embedMode,
              child: CenteredMessage(
                'No DevTools '
                '${queryParams.hideAllExceptExtensions ? 'extensions' : 'screens'} '
                'available for your project.',
              ),
            );
          } else {
            final connectedToFlutterApp = serviceConnection
                    .serviceManager.connectedApp?.isFlutterAppNow ??
                false;
            final connectedToDartWebApp = serviceConnection
                    .serviceManager.connectedApp?.isDartWebAppNow ??
                false;
            scaffold = DevToolsScaffold(
              embedMode: embedMode,
              page: page,
              screens: screens,
              actions: isEmbedded()
                  ? []
                  : [
                      if (connectedToVmService) ...[
                        // Hide the hot reload button for Dart web apps, where the
                        // hot reload service extension is not avilable and where the
                        // [service.reloadServices] RPC is not implemented.
                        // TODO(https://github.com/flutter/devtools/issues/6441): find
                        // a way to show this for Dart web apps when supported.
                        if (!connectedToDartWebApp)
                          HotReloadButton(
                            callOnVmServiceDirectly: !connectedToFlutterApp,
                          ),
                        // This button will hide itself based on whether the
                        // hot restart service is available for the connected app.
                        const HotRestartButton(),
                      ],
                      ...DevToolsScaffold.defaultActions(),
                    ],
            );
          }
          return MultiProvider(
            providers: _providedControllers(),
            child: scaffold,
          );
        },
      );
    }

    return connectedToVmService
        ? Initializer(
            url: vmServiceUri,
            allowConnectionScreenOnDisconnect: !embedMode.embedded,
            builder: (_) => scaffoldBuilder(),
          )
        : scaffoldBuilder();
  }

  /// The pages that the app exposes.
  Map<String, UrlParametersBuilder> get pages {
    return _routes ??= {
      homeScreenId: _buildTabbedPage,
      for (final screen in _screens) screen.screenId: _buildTabbedPage,
      snapshotScreenId: (_, __, params, ___) {
        return DevToolsScaffold.withChild(
          key: UniqueKey(),
          embedMode: params.embedMode,
          child: MultiProvider(
            providers: _providedControllers(offline: true),
            child: OfflineScreenBody(params.offlineScreenId, _screens),
          ),
        );
      },
      ..._standaloneScreens,
    };
  }

  Map<String, UrlParametersBuilder> get _standaloneScreens {
    // TODO(dantup): Standalone screens do not use DevToolsScaffold which means
    //  they do not currently send an initial "currentPage" event to inform
    //  the server which page they are rendering.
    return {
      for (final type in StandaloneScreenType.values)
        type.name: (_, __, args, ___) => type.screen,
    };
  }

  Map<String, UrlParametersBuilder>? _routes;

  void _clearCachedRoutes() {
    _routes = null;
    routerDelegate.refreshPages();
  }

  List<Screen> _visibleScreens() =>
      _screens.where((screen) => shouldShowScreen(screen).show).toList();

  List<Provider> _providedControllers({bool offline = false}) {
    // We use [widget.originalScreens] here instead of [_screens] because
    // extension screens do not provide a controller through this mechanism.
    return widget.originalScreens
        .where(
          (s) =>
              s.providesController &&
              (offline ? s.screen.worksWithOfflineData : true),
        )
        .map((s) => s.controllerProvider(routerDelegate))
        .toList();
  }

  @override
  Widget build(BuildContext context) {
    return MaterialApp.router(
      debugShowCheckedModeBanner: false,
      themeMode: isDarkThemeEnabled ? ThemeMode.dark : ThemeMode.light,
      theme: themeFor(
        isDarkTheme: false,
        ideTheme: ideTheme,
        theme: ThemeData(useMaterial3: true, colorScheme: lightColorScheme),
      ),
      darkTheme: themeFor(
        isDarkTheme: true,
        ideTheme: ideTheme,
        theme: ThemeData(useMaterial3: true, colorScheme: darkColorScheme),
      ),
      builder: (context, child) {
        return MultiProvider(
          providers: [
            Provider<AnalyticsController>.value(
              value: widget.analyticsController,
            ),
            Provider<HoverCardController>.value(
              value: hoverCardController,
            ),
            Provider<ReleaseNotesController>.value(
              value: releaseNotesController,
            ),
          ],
          child: NotificationsView(
            child: ReleaseNotesViewer(
              controller: releaseNotesController,
              child: child,
            ),
          ),
        );
      },
      routerDelegate: routerDelegate,
      routeInformationParser: DevToolsRouteInformationParser(),
      // Disable default scrollbar behavior on web to fix duplicate scrollbars
      // bug, see https://github.com/flutter/flutter/issues/90697:
      scrollBehavior:
          const MaterialScrollBehavior().copyWith(scrollbars: !kIsWeb),
    );
  }

  /// Helper function that will be used in a 'List.where' call to generate a
  /// list of [Screen]s to pass to a [DevToolsScaffold].
  ///
  /// When [embedMode] is [EmbedMode.embedOne], this method will return true
  /// only when [screen] matches the specified [page]. Otherwise, this method
  /// will return true for any [screen].
  @visibleForTesting
  static bool maybeIncludeOnlyEmbeddedScreen(
    Screen screen, {
    required String? page,
    required EmbedMode embedMode,
  }) {
    if (embedMode == EmbedMode.embedOne && page != null) {
      return screen.screenId == page;
    }
    return true;
  }

  /// Helper function that removes any hidden screens from [screens] based on
  /// the value of the 'hide' query parameter in [params].
  @visibleForTesting
  static void removeHiddenScreens(
    List<Screen> screens,
    DevToolsQueryParams params,
  ) {
    screens.removeWhere((s) => params.hiddenScreens.contains(s.screenId));

    // When 'hide=extensions' is in the query parameters, this remove all
    // extension screens.
    if (params.hideExtensions) {
      screens.removeWhere((s) => s is ExtensionScreen);
    }

    // When 'hide=all-except-extensions' is in the query parameters, remove all
    // non-extension screens.
    if (params.hideAllExceptExtensions) {
      screens.removeWhere((s) => s is! ExtensionScreen);
    }
  }

<<<<<<< HEAD
  String? _screenDisabledReason(String page) {
    final screenMetaData = ScreenMetaData.lookup(page);
=======
  String? _screenUnavailableReason(String screenId) {
    final screenMetaData = ScreenMetaData.lookup(screenId);
>>>>>>> bebfe49b
    String? disabledReason;
    if (screenMetaData != null) {
      final screen =
          _originalScreens.firstWhere((s) => s.screenId == screenMetaData.id);
      final reason = shouldShowScreen(screen).disabledReason;
      if (reason == ScreenDisabledReason.requiresDartLibrary) {
        // Special case for screens that require a library since the message
        // needs to be generated dynamically.
        disabledReason = 'The ${screen.title} screen requires library '
            '${screen.requiresLibrary}, but the library was not detected.';
      } else if (reason?.message != null) {
        disabledReason = 'The ${screen.title} screen ${reason!.message!}';
      }
    }
    return disabledReason;
  }
}

/// DevTools screen wrapper that is responsible for creating and providing the
/// screen's controller, if one exists, as well as enabling offline support.
///
/// [C] corresponds to the type of the screen's controller, which is created by
/// [createController] or provided by [controllerProvider].
class DevToolsScreen<C extends Object?> {
  const DevToolsScreen(this.screen, {this.createController});

  final Screen screen;

  /// Responsible for creating the controller for this screen, if non-null.
  ///
  /// The controller will then be provided via [controllerProvider], and
  /// widgets depending on this controller can access it by calling
  /// `Provider<C>.of(context)`.
  ///
  /// If [createController] and [controller] are both null, [screen] will be
  /// responsible for creating and maintaining its own controller.
  ///
  /// In the controller initialization, if logic requires a connected [VmService]
  /// object (`serviceConnection.serviceManager.service`), then the controller should first await
  /// the `serviceConnection.serviceManager.onServiceAvailable` future to ensure the service has
  /// been initialized.
  /// The controller does not need to handle re-connection to the application. When reconnected,
  /// DevTools will create a new controller. However, the controller should make sure
  /// not to fail if the connection is lost.
  final C Function(DevToolsRouterDelegate)? createController;

  /// Returns true if a controller was provided for [screen]. If false,
  /// [screen] is responsible for creating and maintaining its own controller.
  bool get providesController => createController != null;

  Provider<C> controllerProvider(DevToolsRouterDelegate routerDelegate) {
    return Provider<C>(
      create: (_) {
        final controller = createController!(routerDelegate);
        if (controller is OfflineScreenControllerMixin) {
          controller.initReviewHistoryOnDisconnectListener();
        }
        return controller;
      },
    );
  }
}

/// A [WidgetBuilder] that takes an additional map of URL query parameters and
/// args, as well a state not included in the URL.
typedef UrlParametersBuilder = Widget Function(
  BuildContext,
  String?,
  DevToolsQueryParams,
  DevToolsNavigationState?,
);

/// Displays the checked mode banner in the bottom end corner instead of the
/// top end corner.
///
/// This avoids issues with widgets in the appbar being hidden by the banner
/// in a web or desktop app.
class _AlternateCheckedModeBanner extends StatelessWidget {
  const _AlternateCheckedModeBanner({required this.builder});
  final WidgetBuilder builder;

  @override
  Widget build(BuildContext context) {
    return Banner(
      message: 'DEBUG',
      textDirection: TextDirection.ltr,
      location: BannerLocation.topStart,
      child: Builder(
        builder: builder,
      ),
    );
  }
}

class ScreenUnavailable extends StatelessWidget {
  const ScreenUnavailable({
    super.key,
    required this.title,
    required this.embedMode,
    required this.routerDelegate,
    this.description,
  });

  final String title;
  final DevToolsRouterDelegate routerDelegate;
  final EmbedMode embedMode;
  final String? description;

  @override
  Widget build(BuildContext context) {
    final theme = Theme.of(context);
    return Center(
      child: Column(
        mainAxisSize: MainAxisSize.min,
        children: [
          Text(
            title,
            style: theme.textTheme.titleLarge,
          ),
          const SizedBox(height: denseSpacing),
          if (description != null)
            Text(
              description!,
              style: theme.regularTextStyle,
            ),
          if (embedMode == EmbedMode.none) ...[
            const SizedBox(height: defaultSpacing),
            ElevatedButton(
              onPressed: () =>
                  routerDelegate.navigateHome(clearScreenParam: true),
              child: const Text('Go to Home screen'),
            ),
          ],
        ],
      ),
    );
  }
}

/// Screens to initialize DevTools with.
///
/// If the screen depends on a provided controller, the provider should be
/// provided here.
///
/// Conditional screens can be added to this list, and they will automatically
/// be shown or hidden based on the [Screen.conditionalLibrary] provided.
List<DevToolsScreen> defaultScreens({
  List<DevToolsJsonFile> sampleData = const [],
}) {
  return devtoolsScreens ??= <DevToolsScreen>[
    DevToolsScreen<void>(HomeScreen(sampleData: sampleData)),
    // TODO(https://github.com/flutter/devtools/issues/7860): Clean-up after
    // Inspector V2 has been released.
    FeatureFlags.inspectorV2
        ? DevToolsScreen<inspector_v2.InspectorController>(
            inspector_v2.InspectorScreen(),
            createController: (_) => inspector_v2.InspectorController(
              inspectorTree: inspector_v2.InspectorTreeController(
                gaId: InspectorScreenMetrics.summaryTreeGaId,
              ),
              detailsTree: inspector_v2.InspectorTreeController(
                gaId: InspectorScreenMetrics.detailsTreeGaId,
              ),
              treeType: FlutterTreeType.widget,
            ),
          )
        : DevToolsScreen<InspectorController>(
            InspectorScreen(),
            createController: (_) => InspectorController(
              inspectorTree: InspectorTreeController(
                gaId: InspectorScreenMetrics.summaryTreeGaId,
              ),
              detailsTree: InspectorTreeController(
                gaId: InspectorScreenMetrics.detailsTreeGaId,
              ),
              treeType: FlutterTreeType.widget,
            ),
          ),
    DevToolsScreen<PerformanceController>(
      PerformanceScreen(),
      createController: (_) => PerformanceController(),
    ),
    DevToolsScreen<ProfilerScreenController>(
      ProfilerScreen(),
      createController: (_) => ProfilerScreenController(),
    ),
    DevToolsScreen<MemoryController>(
      MemoryScreen(),
      createController: (_) => MemoryController(),
    ),
    DevToolsScreen<DebuggerController>(
      DebuggerScreen(),
      createController: (routerDelegate) => DebuggerController(
        routerDelegate: routerDelegate,
      ),
    ),
    DevToolsScreen<NetworkController>(
      NetworkScreen(),
      createController: (_) => NetworkController(),
    ),
    FeatureFlags.loggingV2
        ? DevToolsScreen<LoggingControllerV2>(
            LoggingScreenV2(),
            createController: (_) => LoggingControllerV2(),
          )
        : DevToolsScreen<LoggingController>(
            LoggingScreen(),
            createController: (_) => LoggingController(),
          ),
    DevToolsScreen<void>(ProviderScreen()),
    DevToolsScreen<AppSizeController>(
      AppSizeScreen(),
      createController: (_) => AppSizeController(),
    ),
    if (FeatureFlags.deepLinkValidation)
      DevToolsScreen<DeepLinksController>(
        DeepLinksScreen(),
        createController: (_) => DeepLinksController(),
      ),
    DevToolsScreen<VMDeveloperToolsController>(
      VMDeveloperToolsScreen(),
      createController: (_) => VMDeveloperToolsController(),
    ),
    // Show the sample DevTools screen.
    if (debugEnableSampleScreen && (kDebugMode || kProfileMode))
      DevToolsScreen<ExampleController>(
        const ExampleConditionalScreen(),
        createController: (_) => ExampleController(),
      ),
  ];
}

@visibleForTesting
List<DevToolsScreen>? devtoolsScreens;<|MERGE_RESOLUTION|>--- conflicted
+++ resolved
@@ -292,11 +292,7 @@
               embedMode: embedMode,
               child: ScreenUnavailable(
                 title: "The '$page' screen is unavailable.",
-<<<<<<< HEAD
-                description: _screenDisabledReason(page),
-=======
                 description: _screenUnavailableReason(page),
->>>>>>> bebfe49b
                 routerDelegate: routerDelegate,
                 embedMode: embedMode,
               ),
@@ -499,13 +495,8 @@
     }
   }
 
-<<<<<<< HEAD
-  String? _screenDisabledReason(String page) {
-    final screenMetaData = ScreenMetaData.lookup(page);
-=======
   String? _screenUnavailableReason(String screenId) {
     final screenMetaData = ScreenMetaData.lookup(screenId);
->>>>>>> bebfe49b
     String? disabledReason;
     if (screenMetaData != null) {
       final screen =
