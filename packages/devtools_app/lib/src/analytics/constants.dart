// Copyright 2019 The Chromium Authors. All rights reserved.
// Use of this source code is governed by a BSD-style license that can be
// found in the LICENSE file.

// Type of events (event_category):

import '../inspector/inspector_screen.dart';
import '../logging/logging_screen.dart';
import '../performance/performance_screen.dart';

const String screenViewEvent = 'screen'; // Active screen (tab selected).
const String selectEvent = 'select'; // User selected something.

// DevTools GA screenNames:
const String inspector = 'inspector';
const String performance = 'performance';
const String memory = 'memory';
const String logging = 'logging';

// These screen ids must match the `screenId` for each respective subclass of
// [Screen]. This is to ensure that the analytics for documentation links match
// the screen id for other analytics on the same screen.
const String inspector = InspectorScreen.id;
const String performance = PerformanceScreen.id;
const String logging = LoggingScreen.id;

// GA events not associated with a any screen e.g., hotReload, hotRestart, etc
const String devToolsMain = 'main';

// DevTools UI action selected (clicked).

// Main bar UX actions:
const String feedbackLink = 'feedback';
const String feedbackButton = 'feedbackButton';

// Inspector UX actions:
const String refresh = 'refresh';
const String performanceOverlay = 'performanceOverlay';
const String debugPaint = 'debugPaint';
const String paintBaseline = 'paintBaseline';
const String slowAnimation = 'slowAnimation';
const String repaintRainbow = 'repaintRainbow';
const String debugBanner = 'debugBanner';
const String trackRebuilds = 'trackRebuilds';
const String togglePlatform = 'togglePlatform';
const String selectWidgetMode = 'selectWidgetMode';
const String enableOnDeviceInspector = 'enableOnDeviceInspector';
const String showOnDeviceInspector = 'showInspector';

// Memory UX actions:
const String gc = 'gc';
const String memoryLegend = 'memoryLegend';
const String memorySettings = 'memorySettings';
const String androidChart = 'androidChart';
const String groupByPrefix = 'groupBy';
const String trackAllocations = 'trackAllocations';
const String resetAllocationAccumulators = 'resetAllocationAccumulators';
const String autoCompleteSearchSelect = 'autoCompleteSearchSelect';
const String takeSnapshot = 'takeSnapshot';
const String snapshotFilterDialog = 'snapshotFilterDialog';
const String sourcesDropDown = 'sourcesDropDown';
const String memoryDisplayInterval = 'chartInterval';
const String treemapToggle = 'treemap';

// Logging UX actions:
const String structuredErrors = 'structuredErrors';
const String trackRebuildWidgets = 'trackRebuildWidgets';

// Landing screen UX actions:
const String landingScreen = 'landing';
const String connectToApp = 'connectToApp';
const String importFile = 'importFile';
const String openAppSizeTool = 'openAppSizeTool';

// Settings actions:
const String settingsDialog = 'settings';
const String darkTheme = 'darkTheme';
const String denseMode = 'denseMode';
const String analytics = 'analytics';
<<<<<<< HEAD
const String vmDeveloperMode = 'vmDeveloperMode';

// Common actions shared across screens.
// These actions will be tracked per screen, so they will still be
// distinguishable from one screen to the other.
const String pause = 'pause';
const String resume = 'resume';
const String clear = 'clear';
const String export = 'export';
const String expandAll = 'expandAll';
const String collapseAll = 'collapseAll';
=======
const String vmDeveloperMode = 'vm-developer-mode';

const String documentationLink = 'documentationLink';
>>>>>>> f332ddb5
<|MERGE_RESOLUTION|>--- conflicted
+++ resolved
@@ -6,22 +6,19 @@
 
 import '../inspector/inspector_screen.dart';
 import '../logging/logging_screen.dart';
+import '../memory/memory_screen.dart';
 import '../performance/performance_screen.dart';
 
 const String screenViewEvent = 'screen'; // Active screen (tab selected).
 const String selectEvent = 'select'; // User selected something.
 
 // DevTools GA screenNames:
-const String inspector = 'inspector';
-const String performance = 'performance';
-const String memory = 'memory';
-const String logging = 'logging';
-
 // These screen ids must match the `screenId` for each respective subclass of
 // [Screen]. This is to ensure that the analytics for documentation links match
 // the screen id for other analytics on the same screen.
 const String inspector = InspectorScreen.id;
 const String performance = PerformanceScreen.id;
+const String memory = MemoryScreen.id;
 const String logging = LoggingScreen.id;
 
 // GA events not associated with a any screen e.g., hotReload, hotRestart, etc
@@ -77,7 +74,6 @@
 const String darkTheme = 'darkTheme';
 const String denseMode = 'denseMode';
 const String analytics = 'analytics';
-<<<<<<< HEAD
 const String vmDeveloperMode = 'vmDeveloperMode';
 
 // Common actions shared across screens.
@@ -89,8 +85,4 @@
 const String export = 'export';
 const String expandAll = 'expandAll';
 const String collapseAll = 'collapseAll';
-=======
-const String vmDeveloperMode = 'vm-developer-mode';
-
-const String documentationLink = 'documentationLink';
->>>>>>> f332ddb5
+const String documentationLink = 'documentationLink';