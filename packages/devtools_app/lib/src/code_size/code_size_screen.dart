--- conflicted
+++ resolved
@@ -48,7 +48,7 @@
 
   @override
   Widget build(BuildContext context) {
-    return const CodeSizeBody();
+    return const DragAndDropEventAbsorber(child: CodeSizeBody());
   }
 }
 
@@ -168,8 +168,7 @@
 class SnapshotView extends StatefulWidget {
   const SnapshotView();
 
-  static const snapshotDragAndDropKey =
-      Key('Code size snapshot - dragAndDropKey');
+  static const snapshotDragAndDropId = 'Code size snapshot - dragAndDropKey';
 
   @override
   _SnapshotViewState createState() => _SnapshotViewState();
@@ -183,7 +182,6 @@
   @override
   void initState() {
     super.initState();
-    addDragAndDropPriorityKeys([SnapshotView.snapshotDragAndDropKey]);
   }
 
   @override
@@ -267,37 +265,19 @@
   }
 
   Widget _buildImportSnapshotView() {
-<<<<<<< HEAD
-    return Padding(
-      padding: const EdgeInsets.all(defaultSpacing),
-      child: Column(
-        children: [
-          Flexible(
-            child: FileImportContainer(
-              title: 'Snapshot',
-              actionText: 'Analyze Snapshot',
-              dragAndDropKey: SnapshotView.snapshotDragAndDropKey,
-              // TODO(kenz): handle drag and drop
-              onDragAndDrop: (data) =>
-                  print('TODO: handle snapshot drag and drop'),
-              onAction: controller.loadFakeTree,
-              // TODO(peterdjlee): Remove once the file picker is implemented.
-              fileToBeImported:
-                  '$current/lib/src/code_size/stub_data/app_size.dart',
-=======
     return Column(
       children: [
         Flexible(
           child: FileImportContainer(
             title: 'Snapshot',
             actionText: 'Analyze Snapshot',
+            dragAndDropId: SnapshotView.snapshotDragAndDropId,
             onAction: controller.loadFakeTree,
             // TODO(peterdjlee): Remove once the file picker is implemented.
             fileToBeImported: DevToolsJsonFile(
               path: 'lib/src/code_size/stub_data/apk_analysis.dart',
               lastModifiedTime: DateTime.now(),
               data: json.decode(apkAnalysis),
->>>>>>> 4d9156e7
             ),
           ),
         ),
@@ -323,11 +303,9 @@
 class DiffView extends StatefulWidget {
   const DiffView();
 
-  static const diffOldDragAndDropKey =
-      Key('Code size diff old - dragAndDropKey');
-
-  static const diffNewDragAndDropKey =
-      Key('Code size diff new - dragAndDropKey');
+  static const diffOldDragAndDropId = 'Code size diff old - dragAndDropKey';
+
+  static const diffNewDragAndDropId = 'Code size diff new - dragAndDropKey';
 
   @override
   _DiffViewState createState() => _DiffViewState();
@@ -337,15 +315,6 @@
   CodeSizeController controller;
 
   TreemapNode diffRoot;
-
-  @override
-  void initState() {
-    super.initState();
-    addDragAndDropPriorityKeys([
-      DiffView.diffOldDragAndDropKey,
-      DiffView.diffNewDragAndDropKey,
-    ]);
-  }
 
   @override
   void didChangeDependencies() {
@@ -391,20 +360,6 @@
             needsTopBorder: false,
           ),
           Expanded(
-<<<<<<< HEAD
-            child: DualFileImportContainer(
-              firstFileTitle: 'Old',
-              secondFileTitle: 'New',
-              firstDragAndDropKey: DiffView.diffOldDragAndDropKey,
-              secondDragAndDropKey: DiffView.diffNewDragAndDropKey,
-              // TODO(kenz): handle drag and drop
-              firstOnDragAndDrop: (data) =>
-                  print('TODO: handle old diff drag and drop'),
-              secondOnDragAndDrop: (data) =>
-                  print('TODO: handle new diff drag and drop'),
-              actionText: 'Analyze Diff',
-              onAction: controller.loadFakeDiffTree,
-=======
             child: Split(
               axis: Axis.vertical,
               children: [
@@ -415,7 +370,6 @@
                 initialFractionForTreemap,
                 initialFractionForTreeTable,
               ],
->>>>>>> 4d9156e7
             ),
           ),
         ],
@@ -442,6 +396,8 @@
           child: DualFileImportContainer(
             firstFileTitle: 'Old',
             secondFileTitle: 'New',
+            firstDragAndDropId: DiffView.diffOldDragAndDropId,
+            secondDragAndDropId: DiffView.diffNewDragAndDropId,
             actionText: 'Analyze Diff',
             onAction: controller.loadFakeDiffTree,
           ),
