--- conflicted
+++ resolved
@@ -433,15 +433,9 @@
       name: field.decl.name,
       isFinal: field.decl.isFinal,
       ref: parseSentinel<InstanceRef>(field.value),
-<<<<<<< HEAD
       ownerName: ownerName,
       ownerUri: ownerUri,
-      eval: ref.watch(libraryEvalProvider(ownerUri)),
-=======
-      ownerName: owner.name,
-      ownerUri: owner.library.uri,
       eval: await ref.watch(libraryEvalProvider(owner.library.uri).future),
->>>>>>> 73835316
       isDefinedByDependency: ownerPackageName != appName,
     );
   }).toList();
