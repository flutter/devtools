--- conflicted
+++ resolved
@@ -423,13 +423,8 @@
       ref: parseSentinel<InstanceRef>(field.value),
       ownerName: owner.name,
       ownerUri: owner.library.uri,
-<<<<<<< HEAD
-      eval: ref.watch(libraryEvalProvider(owner.library.uri)),
+      eval: await ref.watch(libraryEvalProvider(owner.library.uri).future),
       isDefinedByDependency: ownerPackageName != appName,
-=======
-      eval: await ref.watch(libraryEvalProvider(owner.library.uri).future),
-      isDefinedByDependency: ownerPackageName == appName,
->>>>>>> 6484fe8a
     );
   }).toList();
 
