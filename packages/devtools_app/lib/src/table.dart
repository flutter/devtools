import 'dart:math';

import 'package:flutter/material.dart' hide TableRow;
import 'package:flutter/services.dart';

import 'auto_dispose_mixin.dart';
import 'collapsible_mixin.dart';
import 'common_widgets.dart';
import 'common_widgets.dart' show ScrollControllerAutoScroll;
import 'flutter_widgets/linked_scroll_controller.dart';
import 'table_data.dart';
import 'theme.dart';
import 'tree.dart';
import 'trees.dart';
import 'utils.dart';

// TODO(devoncarew): We need to render the selected row with a different
// background color.

/// The maximum height to allow for rows in the table.
///
/// When rows in the table expand or collapse, they will animate between a
/// height of 0 and a height of [defaultRowHeight].
const defaultRowHeight = 32.0;

typedef IndexedScrollableWidgetBuilder = Widget Function(
  BuildContext,
  LinkedScrollControllerGroup linkedScrollControllerGroup,
  int index,
  List<double> columnWidths,
);

typedef TableKeyEventHandler = bool Function(RawKeyEvent event,
    ScrollController scrollController, BoxConstraints constraints);

enum ScrollKind { up, down, parent }

/// A table that displays in a collection of [data], based on a collection of
/// [ColumnData].
///
/// The [ColumnData] gives this table information about how to size its columns,
/// and how to present each row of `data`.
class FlatTable<T> extends StatefulWidget {
  const FlatTable({
    Key key,
    @required this.columns,
    @required this.data,
    this.autoScrollContent = false,
    @required this.keyFactory,
    @required this.onItemSelected,
    @required this.sortColumn,
    @required this.sortDirection,
  })  : assert(columns != null),
        assert(keyFactory != null),
        assert(data != null),
        assert(onItemSelected != null),
        super(key: key);

  final List<ColumnData<T>> columns;

  final List<T> data;

  /// Auto-scrolling the table to keep new content visible.
  final bool autoScrollContent;

  /// Factory that creates keys for each row in this table.
  final Key Function(T data) keyFactory;

  final ItemCallback<T> onItemSelected;

  final ColumnData<T> sortColumn;

  final SortDirection sortDirection;

  @override
  FlatTableState<T> createState() => FlatTableState<T>();
}

class FlatTableState<T> extends State<FlatTable<T>>
    implements SortableTable<T> {
  List<T> data;

  @override
  void initState() {
    super.initState();

    _initData();
  }

  @override
  void didUpdateWidget(FlatTable<T> oldWidget) {
    super.didUpdateWidget(oldWidget);
    if (widget.sortColumn != oldWidget.sortColumn ||
        widget.sortDirection != oldWidget.sortDirection ||
        !collectionEquals(widget.data, oldWidget.data)) {
      _initData();
    }
  }

  void _initData() {
    data = List.from(widget.data);
    sortData(widget.sortColumn, widget.sortDirection);
  }

  List<double> _computeColumnWidths(double maxWidth) {
    maxWidth -= 2 * defaultSpacing;

    final unconstrainedCount =
        widget.columns.where((col) => col.fixedWidthPx == null).length;
    final allocatedWidth = widget.columns.fold(0,
        (val, col) => col.fixedWidthPx == null ? val : col.fixedWidthPx + val);
    final available = maxWidth - allocatedWidth;

    final widths = <double>[];
    for (ColumnData<T> column in widget.columns) {
      final width = column.fixedWidthPx ?? (available / unconstrainedCount);
      widths.add(width);
    }
    return widths;
  }

  @override
  Widget build(BuildContext context) {
    return LayoutBuilder(
      builder: (context, constraints) {
        final columnWidths = _computeColumnWidths(constraints.maxWidth);

        return _Table<T>(
          itemCount: data.length,
          columns: widget.columns,
          columnWidths: columnWidths,
          autoScrollContent: widget.autoScrollContent,
          rowBuilder: _buildRow,
          sortColumn: widget.sortColumn,
          sortDirection: widget.sortDirection,
          onSortChanged: _sortDataAndUpdate,
        );
      },
    );
  }

  Widget _buildRow(
    BuildContext context,
    LinkedScrollControllerGroup linkedScrollControllerGroup,
    int index,
    List<double> columnWidths,
  ) {
    final node = data[index];
    return TableRow<T>(
      key: widget.keyFactory(node),
      linkedScrollControllerGroup: linkedScrollControllerGroup,
      node: node,
      onPressed: widget.onItemSelected,
      columns: widget.columns,
      columnWidths: columnWidths,
      backgroundColor: alternatingColorForIndexWithContext(index, context),
    );
  }

  void _sortDataAndUpdate(ColumnData column, SortDirection direction) {
    setState(() {
      sortData(column, direction);
    });
  }

  @override
  void sortData(ColumnData column, SortDirection direction) {
    data.sort((T a, T b) => _compareData<T>(a, b, column, direction));
  }
}

class Selection<T> {
  Selection({
    this.node,
    this.nodeIndex,
    this.scrollIntoView = false,
  });

  final T node;
  final int nodeIndex;
  final bool scrollIntoView;
}

class SelectionNotifier<T> extends ValueNotifier<T> {
  SelectionNotifier(T) : super(T);
}

// TODO(https://github.com/flutter/devtools/issues/1657)

/// A table that shows [TreeNode]s.
///
/// This takes in a collection of [dataRoots], and a collection of [ColumnData].
/// It takes at most one [TreeColumnData].
///
/// The [ColumnData] gives this table information about how to size its
/// columns, how to present each row of `data`, and which rows to show.
///
/// To lay the contents out, this table's [TreeTableState] creates a flattened
/// list of the tree hierarchy. It then uses the nesting level of the
/// deepest row in [dataRoots] to determine how wide to make the [treeColumn].
///
/// If [dataRoots.length] > 1, there are multiple trees in this tree table. In
/// this case, tree table operations (expand all, collapse all, sort, etc.) will
/// be applied to every tree.
class TreeTable<T extends TreeNode<T>> extends StatefulWidget {
  TreeTable({
    Key key,
    @required this.columns,
    @required this.treeColumn,
    @required this.dataRoots,
    @required this.keyFactory,
    @required this.sortColumn,
    @required this.sortDirection,
    this.selectionNotifier,
  })  : assert(columns.contains(treeColumn)),
        assert(columns.contains(sortColumn)),
        assert(columns != null),
        assert(keyFactory != null),
        assert(dataRoots != null),
        super(key: key);

  /// The columns to show in this table.
  final List<ColumnData<T>> columns;

  /// The column of the table to treat as expandable.
  final TreeColumnData<T> treeColumn;

  /// The tree structures of rows to show in this table.
  final List<T> dataRoots;

  /// Factory that creates keys for each row in this table.
  final Key Function(T) keyFactory;

  final ColumnData<T> sortColumn;

  final SortDirection sortDirection;

  final ValueNotifier<Selection<T>> selectionNotifier;

  @override
  TreeTableState<T> createState() => TreeTableState<T>();
}

class TreeTableState<T extends TreeNode<T>> extends State<TreeTable<T>>
    with TickerProviderStateMixin, TreeMixin<T>, AutoDisposeMixin
    implements SortableTable<T> {
  /// The number of items to show when animating out the tree table.
  static const itemsToShowWhenAnimating = 50;
  List<T> animatingChildren = [];
  Set<T> animatingChildrenSet = {};
  T animatingNode;
  List<double> columnWidths;
  List<bool> rootsExpanded;
  FocusNode _focusNode;

  ValueNotifier<Selection<T>> selectionNotifier;

  FocusNode get focusNode => _focusNode;

  @override
  void initState() {
    super.initState();
    _initData();
    rootsExpanded =
        List.generate(dataRoots.length, (index) => dataRoots[index].isExpanded);
    _updateItems();
    _focusNode = FocusNode();
  }

  void expandParents(T parent) {
    if (parent == null) return;

    if (parent.parent?.index != -1) {
      expandParents(parent.parent);
    }

    if (parent != null && !parent.isExpanded) {
      _toggleNode(parent);
    }
  }

  @override
  void didUpdateWidget(TreeTable oldWidget) {
    super.didUpdateWidget(oldWidget);

    if (widget == oldWidget) return;

    cancel();

    addAutoDisposeListener(selectionNotifier, () {
      setState(() {
        final node = selectionNotifier.value.node;
        expandParents(node?.parent);
      });
    });

    if (widget.sortColumn != oldWidget.sortColumn ||
        widget.sortDirection != oldWidget.sortDirection ||
        !collectionEquals(widget.dataRoots, oldWidget.dataRoots)) {
      _initData();
    }
    rootsExpanded =
        List.generate(dataRoots.length, (index) => dataRoots[index].isExpanded);
    _updateItems();
  }

  void _initData() {
    dataRoots = List.from(widget.dataRoots);
    sortData(widget.sortColumn, widget.sortDirection);

    selectionNotifier =
        widget.selectionNotifier ?? ValueNotifier<Selection<T>>(Selection<T>());
  }

  @override
  void dispose() {
    super.dispose();
    _focusNode.dispose();
  }

  void _updateItems() {
    setState(() {
      items = buildFlatList(dataRoots);
      // Leave enough space for the animating children during the animation.
      columnWidths = _computeColumnWidths([...items, ...animatingChildren]);
    });
  }

  void _onItemsAnimated() {
    setState(() {
      animatingChildren = [];
      animatingChildrenSet = {};
      // Remove the animating children from the column width computations.
      columnWidths = _computeColumnWidths(items);
    });
  }

  void _onItemPressed(T node, int nodeIndex) {
    // Rebuilds the table whenever the tree structure has been updated.
    selectionNotifier.value = Selection(
      node: node,
      nodeIndex: nodeIndex,
    );

    _toggleNode(node);
  }

  void _toggleNode(T node) {
    if (!node.isExpandable) {
      node.leaf();
      _updateItems();
      return;
    }

    setState(() {
      if (!node.isExpandable) return;
      animatingNode = node;
      List<T> nodeChildren;
      if (node.isExpanded) {
        // Compute the children of the expanded node before collapsing.
        nodeChildren = buildFlatList([node]);
        node.collapse();
      } else {
        node.expand();
        // Compute the children of the collapsed node after expanding it.
        nodeChildren = buildFlatList([node]);
      }
      // The first item will be node itself. We will take the next few items
      // to generate a convincing expansion animation without creating
      // potentially thousands of widgets.
      animatingChildren =
          nodeChildren.skip(1).take(itemsToShowWhenAnimating).toList();
      animatingChildrenSet = Set.of(animatingChildren);

      // Update the tracked expansion of the root node if needed.
      if (dataRoots.contains(node)) {
        final rootIndex = dataRoots.indexOf(node);
        rootsExpanded[rootIndex] = node.isExpanded;
      }
    });
    _updateItems();
  }

  List<double> _computeColumnWidths(List<T> flattenedList) {
    final firstRoot = dataRoots.first;
    TreeNode deepest = firstRoot;
    // This will use the width of all rows in the table, even the rows
    // that are hidden by nesting.
    // We may want to change this to using a flattened list of only
    // the list items that should show right now.
    for (var node in flattenedList) {
      if (node.level > deepest.level) {
        deepest = node;
      }
    }
    final widths = <double>[];
    for (ColumnData<T> column in widget.columns) {
      double width = column.getNodeIndentPx(deepest);
      if (column.fixedWidthPx != null) {
        width += column.fixedWidthPx;
      } else {
        // TODO(djshuckerow): measure the text of the longest content
        // to get an idea for how wide this column should be.
        // Text measurement is a somewhat expensive algorithm, so we don't
        // want to do it for every row in the table, only the row
        // we are confident is the widest.  A reasonable heuristic is the row
        // with the longest text, but because of variable-width fonts, this is
        // not always true.
        width += _Table.defaultColumnWidth;
      }
      widths.add(width);
    }
    return widths;
  }

  @override
  Widget build(BuildContext context) {
    return _Table<T>(
      columns: widget.columns,
      itemCount: items.length,
      columnWidths: columnWidths,
      rowBuilder: _buildRow,
      sortColumn: widget.sortColumn,
      sortDirection: widget.sortDirection,
      onSortChanged: _sortDataAndUpdate,
      focusNode: _focusNode,
      handleKeyEvent: _handleKeyEvent,
      selectionNotifier: selectionNotifier,
    );
  }

  Widget _buildRow(
    BuildContext context,
    LinkedScrollControllerGroup linkedScrollControllerGroup,
    int index,
    List<double> columnWidths,
  ) {
    Widget rowForNode(T node) {
      final isNodeSelected = selectionNotifier.value.node == node;
      node.index = index;
      return TableRow<T>(
        key: widget.keyFactory(node),
        linkedScrollControllerGroup: linkedScrollControllerGroup,
        node: node,
        onPressed: (item) => _onItemPressed(item, index),
        backgroundColor: isNodeSelected
            ? Theme.of(context).selectedRowColor
            : alternatingColorForIndexWithContext(index, context),
        columns: widget.columns,
        columnWidths: columnWidths,
        expandableColumn: widget.treeColumn,
        isExpanded: node.isExpanded,
        isExpandable: node.isExpandable,
        isShown: node.shouldShow(),
        expansionChildren:
            node != animatingNode || animatingChildrenSet.contains(node)
                ? null
                : [for (var child in animatingChildren) rowForNode(child)],
        onExpansionCompleted: _onItemsAnimated,
        // TODO(https://github.com/flutter/devtools/issues/1361): alternate table
        // row colors, even when the table has collapsed rows.
      );
    }

    final node = items[index];
    if (animatingChildrenSet.contains(node)) return const SizedBox();
    return rowForNode(node);
  }

  @override
  void sortData(ColumnData column, SortDirection direction) {
    final sortFunction = (T a, T b) => _compareData<T>(a, b, column, direction);
    void _sort(T dataObject) {
      dataObject.children
        ..sort(sortFunction)
        ..forEach(_sort);
    }

    dataRoots
      ..sort(sortFunction)
      ..forEach(_sort);
  }

  bool _handleKeyEvent(
    RawKeyEvent event,
    ScrollController scrollController,
    BoxConstraints constraints,
  ) {
    if (event is! RawKeyDownEvent) return false;

    // Exit early if we aren't handling the key
    if (![
      LogicalKeyboardKey.arrowDown,
      LogicalKeyboardKey.arrowUp,
      LogicalKeyboardKey.arrowLeft,
      LogicalKeyboardKey.arrowRight
    ].contains(event.logicalKey)) return false;

    // If there is no selected node, choose the first one.
    if (selectionNotifier.value.node == null) {
      selectionNotifier.value = Selection(
        node: items[0],
        nodeIndex: 0,
      );
    }

    assert(selectionNotifier.value.node ==
        items[selectionNotifier.value.nodeIndex]);

    if (event.logicalKey == LogicalKeyboardKey.arrowDown) {
      _moveSelection(ScrollKind.down, scrollController, constraints.maxHeight);
    } else if (event.logicalKey == LogicalKeyboardKey.arrowUp) {
      _moveSelection(ScrollKind.up, scrollController, constraints.maxHeight);
    } else if (event.logicalKey == LogicalKeyboardKey.arrowLeft) {
      // On left arrow collapse the row if it is expanded. If it is not, move
      // selection to its parent.
      if (selectionNotifier.value.node.isExpanded) {
        _toggleNode(selectionNotifier.value.node);
      } else {
        _moveSelection(
          ScrollKind.parent,
          scrollController,
          constraints.maxHeight,
        );
      }
    } else if (event.logicalKey == LogicalKeyboardKey.arrowRight) {
      // On right arrow expand the row if possible, otherwise move selection down.
      if (selectionNotifier.value.node.isExpandable &&
          !selectionNotifier.value.node.isExpanded) {
        _toggleNode(selectionNotifier.value.node);
      } else {
        _moveSelection(
          ScrollKind.down,
          scrollController,
          constraints.maxHeight,
        );
      }
    }

    return true;
  }

  void _moveSelection(
    ScrollKind scrollKind,
    ScrollController scrollController,
    double viewportHeight,
  ) {
    // get the index of the first item fully visible in the viewport
    final firstItemIndex = (scrollController.offset / defaultRowHeight).ceil();

    // '-1' in the following calculations is needed because the header row
    // occupies space in the viewport so we must subtract it out.
    final minCompleteItemsInView =
        (viewportHeight / defaultRowHeight).floor() - 1;
    final lastItemIndex = firstItemIndex + minCompleteItemsInView - 1;
    int newSelectedNodeIndex;

    final selectionValue = selectionNotifier.value;
    final selectedNodeIndex = selectionValue.nodeIndex;
    switch (scrollKind) {
      case ScrollKind.down:
        newSelectedNodeIndex = min(selectedNodeIndex + 1, items.length - 1);
        break;
      case ScrollKind.up:
        newSelectedNodeIndex = max(selectedNodeIndex - 1, 0);
        break;
      case ScrollKind.parent:
        newSelectedNodeIndex =
            max(items.indexOf(selectionValue.node.parent), 0);
        break;
    }

    final newSelectedNode = items[newSelectedNodeIndex];
    final isBelowViewport = newSelectedNodeIndex > lastItemIndex;
    final isAboveViewport = newSelectedNodeIndex < firstItemIndex;

    if (isBelowViewport) {
      // Scroll so selected row is the last full item displayed in the viewport.
      // To do this we need to be showing the (minCompleteItemsInView + 1)
      // previous item  at the top.
      scrollController.animateTo(
        (newSelectedNodeIndex - minCompleteItemsInView + 1) * defaultRowHeight,
        duration: defaultDuration,
        curve: defaultCurve,
      );
    } else if (isAboveViewport) {
      scrollController.animateTo(
        newSelectedNodeIndex * defaultRowHeight,
        duration: defaultDuration,
        curve: defaultCurve,
      );
    }

    setState(() {
      selectionNotifier.value = Selection(
        node: newSelectedNode,
        nodeIndex: newSelectedNodeIndex,
        scrollIntoView: true,
      );
    });
  }

  void _sortDataAndUpdate(ColumnData column, SortDirection direction) {
    sortData(column, direction);
    _updateItems();
  }
}

class _Table<T> extends StatefulWidget {
  const _Table({
    Key key,
    @required this.itemCount,
    @required this.columns,
    @required this.columnWidths,
    @required this.rowBuilder,
    @required this.sortColumn,
    @required this.sortDirection,
    @required this.onSortChanged,
    this.focusNode,
    this.handleKeyEvent,
    this.autoScrollContent = false,
    this.selectionNotifier,
  }) : super(key: key);

  final int itemCount;

  final bool autoScrollContent;
  final List<ColumnData<T>> columns;
  final List<double> columnWidths;
  final IndexedScrollableWidgetBuilder rowBuilder;
  final ColumnData<T> sortColumn;
  final SortDirection sortDirection;
  final Function(ColumnData<T> column, SortDirection direction) onSortChanged;
  final FocusNode focusNode;
  final TableKeyEventHandler handleKeyEvent;
  final ValueNotifier<Selection<T>> selectionNotifier;

  /// The width to assume for columns that don't specify a width.
  static const defaultColumnWidth = 500.0;

  @override
  _TableState<T> createState() => _TableState<T>();
}

class _TableState<T> extends State<_Table<T>> with AutoDisposeMixin {
  LinkedScrollControllerGroup _linkedHorizontalScrollControllerGroup;
  ColumnData<T> sortColumn;
  SortDirection sortDirection;
  ScrollController scrollController;

  @override
  void initState() {
    super.initState();

    _linkedHorizontalScrollControllerGroup = LinkedScrollControllerGroup();
    sortColumn = widget.sortColumn;
    sortDirection = widget.sortDirection;
    scrollController = ScrollController();
  }

  @override
  void didUpdateWidget(_Table oldWidget) {
    super.didUpdateWidget(oldWidget);

    cancel();

    // Detect selection changes but only care about scrollIntoView.
    addAutoDisposeListener(oldWidget.selectionNotifier, () {
      setState(() {
        final selection = oldWidget.selectionNotifier.value;
        if (selection.scrollIntoView) {
          final int selectedDisplayRow = selection.node.index;
          // TODO(terry): Optimize selecting row, if row's visible in
          //              the viewport just select otherwise jumpTo row.
          final newPos = selectedDisplayRow * defaultRowHeight;

          // TODO(terry): Should animate factor out _moveSelection to reuse here.
          scrollController.jumpTo(newPos);
        }
      });
    });
  }

  /// Return the number of visible rows above the selected node.
  // TODO(terry): Must refactory should be T not dynamic but that requires hanlding
  //              for both Table and TreeTable.
  int selectionRowNumber(dynamic selectedNode) {
    var scanNode = selectedNode;
    var parent = scanNode?.parent;

    assert(parent != null);

    var totalVisibleRowsAboveNode = 0;
    while (!scanNode.isRoot) {
      final rowsAbove = parent.children.indexWhere((node) {
        return scanNode == node;
      });

      if (rowsAbove > 0) {
        // Add parent row to the count.
        totalVisibleRowsAboveNode += rowsAbove + (parent.index >= 0 ? 1 : 0);
      }

      // Check all scanNode's parent siblings above current scanNode.
      for (final sibling in parent.children) {
        if (sibling == scanNode) break;

        // Any parent siblings above expanded? Count those rows too.
        if (sibling.isExpanded) {
          // Count of a parent node's children and parent, if expanded,
          // above selected node.
          totalVisibleRowsAboveNode += sibling.children.length + 1;
        }
      }

      scanNode = parent;
      parent = scanNode.parent;
    }

    // Return zero based row.
    return totalVisibleRowsAboveNode - 1;
  }

  @override
  void dispose() {
    scrollController.dispose();

    super.dispose();
  }

  /// The width of all columns in the table, with additional padding.
  double get tableWidth =>
      widget.columnWidths.reduce((x, y) => x + y) + (2 * defaultSpacing);

  Widget _buildItem(BuildContext context, int index) {
    return widget.rowBuilder(
      context,
      _linkedHorizontalScrollControllerGroup,
      index,
      widget.columnWidths,
    );
  }

  @override
  Widget build(BuildContext context) {
    final itemDelegate = SliverChildBuilderDelegate(
      _buildItem,
      childCount: widget.itemCount,
    );

    // If we're at the end already, scroll to expose the new content.
    if (widget.autoScrollContent) {
      if (scrollController.hasClients && scrollController.atScrollBottom) {
        scrollController.autoScrollToBottom();
      }
    }

    return LayoutBuilder(builder: (context, constraints) {
      return SizedBox(
        width: max(
          constraints.widthConstraints().maxWidth,
          tableWidth,
        ),
        child: Column(
          crossAxisAlignment: CrossAxisAlignment.stretch,
          children: [
            TableRow.tableHeader(
              key: const Key('Table header'),
              linkedScrollControllerGroup:
                  _linkedHorizontalScrollControllerGroup,
              columns: widget.columns,
              columnWidths: widget.columnWidths,
              sortColumn: sortColumn,
              sortDirection: sortDirection,
              onSortChanged: _sortData,
            ),
            Expanded(
              child: Scrollbar(
                child: GestureDetector(
                  behavior: HitTestBehavior.translucent,
                  onTapDown: (a) => widget.focusNode.requestFocus(),
                  child: Focus(
                    autofocus: true,
                    onKey: (_, event) => widget.handleKeyEvent != null
                        ? widget.handleKeyEvent(
                            event,
                            scrollController,
                            constraints,
                          )
                        : false,
                    focusNode: widget.focusNode,
                    child: ListView.custom(
                      controller: scrollController,
                      childrenDelegate: itemDelegate,
                    ),
                  ),
                ),
              ),
            ),
          ],
        ),
      );
    });
  }

  void _sortData(ColumnData column, SortDirection direction) {
    sortDirection = direction;
    sortColumn = column;
    widget.onSortChanged(column, direction);
  }
}

/// If a [ColumnData] implements this interface, it can override how that cell
/// is rendered.
abstract class ColumnRenderer<T> {
  /// Render the given [data] to a [Widget].
  ///
  /// This method can return `null` to indicate that the default rendering
  /// should be used instead.
  Widget build(BuildContext context, T data);
}

/// Callback for when a specific item in a table is selected.
typedef ItemCallback<T> = void Function(T item);

/// Presents a [node] as a row in a table.
///
/// When the given [node] is null, this widget will instead present
/// column headings.
@visibleForTesting
class TableRow<T> extends StatefulWidget {
  /// Constructs a [TableRow] that presents the column values for
  /// [node].
  const TableRow({
    Key key,
    @required this.linkedScrollControllerGroup,
    @required this.node,
    @required this.columns,
    @required this.columnWidths,
    @required this.onPressed,
    this.backgroundColor,
    this.expandableColumn,
    this.expansionChildren,
    this.onExpansionCompleted,
    this.isExpanded = false,
    this.isExpandable = false,
    this.isShown = true,
  })  : sortColumn = null,
        sortDirection = null,
        onSortChanged = null,
        super(key: key);

  /// Constructs a [TableRow] that presents the column titles instead
  /// of any [node].
  const TableRow.tableHeader({
    Key key,
    @required this.linkedScrollControllerGroup,
    @required this.columns,
    @required this.columnWidths,
    @required this.sortColumn,
    @required this.sortDirection,
    @required this.onSortChanged,
    this.onPressed,
  })  : node = null,
        isExpanded = false,
        isExpandable = false,
        expandableColumn = null,
        isShown = true,
        backgroundColor = null,
        expansionChildren = null,
        onExpansionCompleted = null,
        super(key: key);

  final LinkedScrollControllerGroup linkedScrollControllerGroup;

  final T node;
  final List<ColumnData<T>> columns;
  final ItemCallback<T> onPressed;
  final List<double> columnWidths;

  /// Which column, if any, should show expansion affordances
  /// and nested rows.
  final ColumnData<T> expandableColumn;

  /// Whether or not this row is expanded.
  ///
  /// This dictates the orientation of the expansion arrow
  /// that is drawn in the [expandableColumn].
  ///
  /// Only meaningful if [isExpanded] is true.
  final bool isExpanded;

  /// Whether or not this row can be expanded.
  ///
  /// This dictates whether an expansion arrow is
  /// drawn in the [expandableColumn].
  final bool isExpandable;

  /// Whether or not this row is shown.
  ///
  /// When the value is toggled, this row will animate in or out.
  final bool isShown;

  /// The children to show when the expand animation of this widget is running.
  final List<Widget> expansionChildren;
  final VoidCallback onExpansionCompleted;

  /// The background color of the row.
  ///
  /// If null, defaults to `Theme.of(context).canvasColor`.
  final Color backgroundColor;

  final ColumnData<T> sortColumn;

  final SortDirection sortDirection;

  final Function(ColumnData<T> column, SortDirection direction) onSortChanged;

  @override
  _TableRowState<T> createState() => _TableRowState<T>();
}

class _TableRowState<T> extends State<TableRow<T>>
    with TickerProviderStateMixin, CollapsibleAnimationMixin {
  Key contentKey;

  ScrollController scrollController;

  @override
  void initState() {
    super.initState();
    contentKey = ValueKey(this);
    scrollController = widget.linkedScrollControllerGroup.addAndGet();

    expandController.addStatusListener((status) {
      setState(() {});
      if ([AnimationStatus.completed, AnimationStatus.dismissed]
              .contains(status) &&
          widget.onExpansionCompleted != null) {
        widget.onExpansionCompleted();
      }
    });
  }

  @override
  void didUpdateWidget(TableRow<T> oldWidget) {
    super.didUpdateWidget(oldWidget);
    setExpanded(widget.isExpanded);
    if (oldWidget.linkedScrollControllerGroup !=
        widget.linkedScrollControllerGroup) {
      scrollController?.dispose();
      scrollController = widget.linkedScrollControllerGroup.addAndGet();
    }
  }

  @override
  void dispose() {
    super.dispose();
    scrollController.dispose();
  }

  @override
  Widget build(BuildContext context) {
    final row = tableRowFor(context);

    final box = SizedBox(
      height: defaultRowHeight,
      child: Material(
        color: widget.backgroundColor ?? Theme.of(context).canvasColor,
        child: widget.onPressed != null
            ? InkWell(
                canRequestFocus: false,
                key: contentKey,
                onTap: () => widget.onPressed(widget.node),
                child: row,
              )
            : row,
      ),
    );
    if (widget.expansionChildren == null) return box;

    return AnimatedBuilder(
      animation: expandCurve,
      builder: (context, child) {
        return Column(
          mainAxisSize: MainAxisSize.min,
          children: [
            box,
            for (var c in widget.expansionChildren)
              SizedBox(
                height: defaultRowHeight * expandCurve.value,
                child: OverflowBox(
                  minHeight: 0.0,
                  maxHeight: defaultRowHeight,
                  alignment: Alignment.topCenter,
                  child: c,
                ),
              ),
          ],
        );
      },
    );
  }

  Alignment _alignmentFor(ColumnData<T> column) {
    switch (column.alignment) {
      case ColumnAlignment.center:
        return Alignment.center;
      case ColumnAlignment.right:
        return Alignment.centerRight;
      case ColumnAlignment.left:
      default:
        return Alignment.centerLeft;
    }
  }

  MainAxisAlignment _mainAxisAlignmentFor(ColumnData<T> column) {
    switch (column.alignment) {
      case ColumnAlignment.center:
        return MainAxisAlignment.center;
      case ColumnAlignment.right:
        return MainAxisAlignment.end;
      case ColumnAlignment.left:
      default:
        return MainAxisAlignment.start;
    }
  }

  /// Presents the content of this row.
  Widget tableRowFor(BuildContext context) {
    Widget columnFor(ColumnData<T> column, double columnWidth) {
      Widget content;
      final node = widget.node;
      if (node == null) {
        final isSortColumn = column == widget.sortColumn;

        content = InkWell(
          canRequestFocus: false,
          onTap: () => _handleSortChange(column),
          child: Row(
            mainAxisAlignment: _mainAxisAlignmentFor(column),
            children: [
              if (isSortColumn)
                Icon(
                  widget.sortDirection == SortDirection.ascending
                      ? Icons.expand_less
                      : Icons.expand_more,
                  size: defaultIconSize,
                ),
              if (isSortColumn) const SizedBox(width: densePadding),
              // TODO: This Flexible wrapper was added to get the
              // network_profiler_test.dart tests to pass.
              Flexible(
                child: Text(
                  column.title,
                  overflow: TextOverflow.ellipsis,
                ),
              ),
            ],
          ),
        );
      } else {
        final padding = column.getNodeIndentPx(node);

        if (column is ColumnRenderer) {
          content = (column as ColumnRenderer).build(context, node);
        }
        content ??= Text(
          column.getDisplayValue(node),
          overflow: TextOverflow.ellipsis,
<<<<<<< HEAD
<<<<<<< HEAD
          style: contentTextStyle(column),
=======
          style: columnTextStyle(column),
>>>>>>> c967e73a... Add diff tab to code size page
=======
          style: contentTextStyle(column),
>>>>>>> d8e2ada3
          maxLines: 1,
        );

        if (column == widget.expandableColumn) {
          final expandIndicator = widget.isExpandable
              ? RotationTransition(
                  turns: expandArrowAnimation,
                  child: const Icon(
                    Icons.expand_more,
                    size: defaultIconSize,
                  ),
                )
              : const SizedBox(width: defaultIconSize, height: defaultIconSize);
          content = Row(
            mainAxisSize: MainAxisSize.min,
            children: [
              expandIndicator,
              Expanded(child: content),
            ],
          );
        }
        content = Padding(
          padding: EdgeInsets.only(left: padding),
          child: ClipRect(
            child: content,
          ),
        );
      }

      content = SizedBox(
        width: columnWidth,
        child: Align(
          alignment: _alignmentFor(column),
          child: content,
        ),
      );
      return content;
    }

    return Padding(
      padding: const EdgeInsets.symmetric(horizontal: defaultSpacing),
      child: ListView.builder(
        scrollDirection: Axis.horizontal,
        controller: scrollController,
        itemCount: widget.columns.length,
        itemBuilder: (context, int i) => columnFor(
          widget.columns[i],
          widget.columnWidths[i],
        ),
      ),
    );
  }

<<<<<<< HEAD
<<<<<<< HEAD
  TextStyle contentTextStyle(ColumnData<T> column) {
=======
  TextStyle columnTextStyle(ColumnData<T> column) {
>>>>>>> c967e73a... Add diff tab to code size page
=======
  TextStyle contentTextStyle(ColumnData<T> column) {
>>>>>>> d8e2ada3
    final textColor = column.getTextColor(widget.node);
    final fontStyle = fixedFontStyle(context);
    return textColor == null ? fontStyle : fontStyle.copyWith(color: textColor);
  }

  @override
  bool get isExpanded => widget.isExpanded;

  @override
  void onExpandChanged(bool expanded) {}

  @override
  bool shouldShow() => widget.isShown;

  void _handleSortChange(ColumnData<T> columnData) {
    SortDirection direction;
    if (columnData.title == widget.sortColumn.title) {
      direction = widget.sortDirection.reverse();
    } else if (columnData.numeric) {
      direction = SortDirection.descending;
    } else {
      direction = SortDirection.ascending;
    }
    widget.onSortChanged(columnData, direction);
  }
}

abstract class SortableTable<T> {
  void sortData(ColumnData column, SortDirection direction);
}

int _compareFactor(SortDirection direction) =>
    direction == SortDirection.ascending ? 1 : -1;

int _compareData<T>(T a, T b, ColumnData column, SortDirection direction) {
  return column.compare(a, b) * _compareFactor(direction);
}<|MERGE_RESOLUTION|>--- conflicted
+++ resolved
@@ -1068,15 +1068,7 @@
         content ??= Text(
           column.getDisplayValue(node),
           overflow: TextOverflow.ellipsis,
-<<<<<<< HEAD
-<<<<<<< HEAD
           style: contentTextStyle(column),
-=======
-          style: columnTextStyle(column),
->>>>>>> c967e73a... Add diff tab to code size page
-=======
-          style: contentTextStyle(column),
->>>>>>> d8e2ada3
           maxLines: 1,
         );
 
@@ -1130,15 +1122,7 @@
     );
   }
 
-<<<<<<< HEAD
-<<<<<<< HEAD
   TextStyle contentTextStyle(ColumnData<T> column) {
-=======
-  TextStyle columnTextStyle(ColumnData<T> column) {
->>>>>>> c967e73a... Add diff tab to code size page
-=======
-  TextStyle contentTextStyle(ColumnData<T> column) {
->>>>>>> d8e2ada3
     final textColor = column.getTextColor(widget.node);
     final fontStyle = fixedFontStyle(context);
     return textColor == null ? fontStyle : fontStyle.copyWith(color: textColor);
