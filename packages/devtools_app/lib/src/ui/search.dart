--- conflicted
+++ resolved
@@ -59,13 +59,9 @@
 
   ValueListenable<List<T>> get searchMatches => _searchMatches;
 
-<<<<<<< HEAD
   Future<void> refreshSearchMatches({
     bool searchPreviousMatches = false,
   }) async {
-=======
-  void refreshSearchMatches({bool searchPreviousMatches = false}) {
->>>>>>> 8724666a
     if (_searchNotifier.value != null && _searchNotifier.value.isNotEmpty) {
       if (debounceDelay != null) {
         _startDebounceTimer(
@@ -73,11 +69,7 @@
           searchPreviousMatches: searchPreviousMatches,
         );
       } else {
-<<<<<<< HEAD
-        final matches = await matchesForSearch(
-=======
         final matches = matchesForSearch(
->>>>>>> 8724666a
           _searchNotifier.value,
           searchPreviousMatches: searchPreviousMatches,
         );
@@ -110,19 +102,10 @@
         searchInProgress = true;
 
         // Start new search operation
-<<<<<<< HEAD
         final future = matchesForSearch(
           _searchNotifier.value,
           searchPreviousMatches: searchPreviousMatches,
         ).then((matches) {
-=======
-        final future = Future(() {
-          return matchesForSearch(
-            _searchNotifier.value,
-            searchPreviousMatches: searchPreviousMatches,
-          );
-        }).then((matches) {
->>>>>>> 8724666a
           searchInProgress = false;
           _updateMatches(matches);
         });
@@ -198,15 +181,18 @@
   /// Duration.zero (default) disables debounce
   Duration get debounceDelay => null;
 
-<<<<<<< HEAD
+  /// Delay to reduce the amount of search queries
+  /// Duration.zero (default) disables debounce
+  Duration get debounceDelay => null;
+
   Future<List<T>> matchesForSearch(
-=======
-  List<T> matchesForSearch(
->>>>>>> 8724666a
     String search, {
     bool searchPreviousMatches = false,
   }) async =>
       [];
+
+  /// Called when selected match index changes. Index is 0 based
+  void onMatchChanged(int index) {}
 
   /// Called when selected match index changes. Index is 0 based
   void onMatchChanged(int index) {}
