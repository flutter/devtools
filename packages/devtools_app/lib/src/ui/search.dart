// Copyright 2020 The Chromium Authors. All rights reserved.
// Use of this source code is governed by a BSD-style license that can be
// found in the LICENSE file.

import 'dart:math';

import 'package:flutter/foundation.dart';
import 'package:flutter/material.dart';
import 'package:flutter/scheduler.dart';
import 'package:flutter/services.dart';
import 'package:flutter/widgets.dart';

import '../auto_dispose.dart';
import '../auto_dispose_mixin.dart';
import '../common_widgets.dart';
import '../theme.dart';
import '../trees.dart';
import '../ui/utils.dart';
import '../utils.dart';

/// Top 10 matches to display in auto-complete overlay.
const defaultTopMatchesLimit = 10;
int topMatchesLimit = defaultTopMatchesLimit;

mixin SearchControllerMixin<T extends DataSearchStateMixin> {
  final _searchNotifier = ValueNotifier<String>('');

  /// Notify that the search has changed.
  ValueListenable get searchNotifier => _searchNotifier;

  /// Last X position of caret in search field, used for pop-up position.
  double xPosition = 0.0;

  set search(String value) {
    _searchNotifier.value = value;
    refreshSearchMatches();
  }

  String get search => _searchNotifier.value;

  final _searchMatches = ValueNotifier<List<T>>([]);

  ValueListenable<List<T>> get searchMatches => _searchMatches;

  void refreshSearchMatches() {
    updateMatches(matchesForSearch(_searchNotifier.value));
  }

  void updateMatches(List<T> matches) {
    _searchMatches.value = matches;
    if (matches.isEmpty) {
      matchIndex.value = 0;
    }
    if (matches.isNotEmpty && matchIndex.value == 0) {
      matchIndex.value = 1;
    }
    _updateActiveSearchMatch();
  }

  final _activeSearchMatch = ValueNotifier<T>(null);

  ValueListenable<T> get activeSearchMatch => _activeSearchMatch;

  /// 1-based index used for displaying matches status text (e.g. "2 / 15")
  final matchIndex = ValueNotifier<int>(0);

  void previousMatch() {
    var previousMatchIndex = matchIndex.value - 1;
    if (previousMatchIndex < 1) {
      previousMatchIndex = _searchMatches.value.length;
    }
    matchIndex.value = previousMatchIndex;
    _updateActiveSearchMatch();
  }

  void nextMatch() {
    var nextMatchIndex = matchIndex.value + 1;
    if (nextMatchIndex > _searchMatches.value.length) {
      nextMatchIndex = 1;
    }
    matchIndex.value = nextMatchIndex;
    _updateActiveSearchMatch();
  }

  void _updateActiveSearchMatch() {
    // [matchIndex] is 1-based. Subtract 1 for the 0-based list [searchMatches].
    final activeMatchIndex = matchIndex.value - 1;
    if (activeMatchIndex < 0) {
      _activeSearchMatch.value = null;
      return;
    }
    assert(activeMatchIndex < searchMatches.value.length);
    _activeSearchMatch.value?.isActiveSearchMatch = false;
    _activeSearchMatch.value = searchMatches.value[activeMatchIndex]
      ..isActiveSearchMatch = true;
  }

  List<T> matchesForSearch(String search) => [];

  void resetSearch() {
    _searchNotifier.value = '';
    refreshSearchMatches();
  }
}

class AutoComplete extends StatefulWidget {
  /// [controller] AutoCompleteController to associate with this pop-up.
  /// [searchFieldKey] global key of the TextField to associate with the
  /// auto-complete.
  /// [onTap] method to call when item in drop-down list is tapped.
  /// [bottom] display drop-down below (true) the TextField or above (false)
  /// the TextField.
  const AutoComplete(
    this.controller, {
    @required this.searchFieldKey,
    @required this.onTap,
    bool bottom = true, // If false placed above.
    bool maxWidth = true,
  })  : isBottom = bottom,
        isMaxWidth = maxWidth;

  final AutoCompleteSearchControllerMixin controller;
  final GlobalKey searchFieldKey;
  final SelectAutoComplete onTap;
  final bool isBottom;
  final bool isMaxWidth;

  @override
  AutoCompleteState createState() => AutoCompleteState();
}

class AutoCompleteState extends State<AutoComplete> with AutoDisposeMixin {
  @override
  void didChangeDependencies() {
    super.didChangeDependencies();

    final autoComplete = context.widget as AutoComplete;
    final controller = autoComplete.controller;
    final searchFieldKey = autoComplete.searchFieldKey;
    final onTap = autoComplete.onTap;
    final bottom = autoComplete.isBottom;
    final isMaxWidth = autoComplete.isMaxWidth;

    addAutoDisposeListener(controller.searchAutoCompleteNotifier, () {
      controller.handleAutoCompleteOverlay(
        context: context,
        searchFieldKey: searchFieldKey,
        onTap: onTap,
        bottom: bottom,
        maxWidth: isMaxWidth,
      );
    });
  }

  @override
  Widget build(BuildContext context) {
    final autoComplete = context.widget as AutoComplete;

    final controller = autoComplete.controller;
    final searchFieldKey = autoComplete.searchFieldKey;
    final bottom = autoComplete.isBottom;
    final isMaxWidth = autoComplete.isMaxWidth;
    final searchAutoComplete = controller.searchAutoComplete;
    final ColorScheme colorScheme = Theme.of(context).colorScheme;
    final autoCompleteTileRegularTextStyle =
        Theme.of(context).autoCompleteTileRegularTextStyle;
    final autoCompleteTileHighlightedTextStyle =
        Theme.of(context).autoCompleteTileHighlightedTextStyle;

    final autoCompleteTextStyle = Theme.of(context)
        .regularTextStyle
        .copyWith(color: colorScheme.autoCompleteTextColor);

    final tileContents = searchAutoComplete.value == null
        ? <TextSpan>[]
        : searchAutoComplete.value
            .map((text) => TextSpan(
                  text: text,
                  style: autoCompleteTextStyle,
                ))
            .toList();

    final tileEntryHeight = tileContents.isEmpty
        ? 0.0
        : calculateTextSpanHeight(tileContents.first) + denseSpacing;

    // Find the searchField and place overlay below bottom of TextField and
    // make overlay width of TextField. This is also we decide the height of
    // the ListTile height, position above (if bottom is false).
    final RenderBox box = searchFieldKey.currentContext.findRenderObject();

    // Compute to global coordinates.
    final offset = box.localToGlobal(Offset.zero);

    final areaHeight = offset.dy;
    final maxAreaForPopup = areaHeight - tileEntryHeight;
    // TODO(terry): Scrolling doesn't work so max popup height is also total
    //              matches to use.
    topMatchesLimit = min(
      defaultTopMatchesLimit,
      (maxAreaForPopup / tileEntryHeight) - 1, // zero based.
    ).truncate();

    // Total tiles visible.
    final totalTiles = bottom
        ? searchAutoComplete.value.length
        : (maxAreaForPopup / tileEntryHeight).truncateToDouble();

    final autoCompleteTiles = <GestureDetector>[];
    final count = min(searchAutoComplete.value.length, totalTiles);
    for (var index = 0; index < count; index++) {
<<<<<<< HEAD
      final autoCompleteResult = searchAutoComplete.value[index];
      final matchedName = autoCompleteResult.text;

      autoCompleteTiles.add(
        ListTile(
          minVerticalPadding: 0,
          dense: true,
          title: Align(
            alignment: Alignment.centerLeft,
            child: maybeHighlightMatchText(
                autoCompleteResult,
                autoCompleteTileRegularTextStyle,
                autoCompleteTileHighlightedTextStyle),
          ),
          tileColor: controller.currentDefaultIndex == index
              ? colorScheme.autoCompleteHighlightColor
              : colorScheme.defaultBackgroundColor,
=======
      final textSpan = tileContents[index];
      autoCompleteTiles.add(
        GestureDetector(
>>>>>>> 055526e6
          onTap: () {
            controller.selectTheSearch = true;
            controller.search = textSpan.text;
            autoComplete.onTap(textSpan.text);
          },
          child: Container(
            color: controller.currentDefaultIndex == index
                ? colorScheme.autoCompleteHighlightColor
                : colorScheme.defaultBackgroundColor,
            child: Padding(
              padding: const EdgeInsets.symmetric(horizontal: denseSpacing),
              child: Align(
                alignment: Alignment.centerLeft,
                child: Text.rich(
                  textSpan,
                  maxLines: 1,
                ),
              ),
            ),
          ),
        ),
      );
    }

    // Compute the Y position of the popup (auto-complete list). Its bottom
    // will be positioned at the top of the text field. Add 1 includes
    // the TextField border.
    final yCoord =
        bottom ? 0.0 : -((count * tileEntryHeight) + box.size.height + 1);

    final xCoord = controller.xPosition;

    return Positioned(
      key: searchAutoCompleteKey,
      width: isMaxWidth
          ? box.size.width
          : AutoCompleteSearchControllerMixin.minPopupWidth,
      height: bottom ? null : count * tileEntryHeight,
      child: CompositedTransformFollower(
        link: controller.autoCompleteLayerLink,
        showWhenUnlinked: false,
        targetAnchor: Alignment.bottomLeft,
        offset: Offset(xCoord, yCoord),
        child: Material(
          elevation: defaultElevation,
          child: ListView(
            padding: EdgeInsets.zero,
            shrinkWrap: true,
            children: autoCompleteTiles,
            itemExtent: tileEntryHeight,
          ),
        ),
      ),
    );
  }

  RichText maybeHighlightMatchText(
    AutoCompleteMatch match,
    TextStyle regularTextStyle,
    TextStyle highlightedTextStyle,
  ) {
    final text = match.text;
    final highlightedSegments = match.highlightedSegments;

    if (highlightedSegments == null || highlightedSegments.isEmpty) {
      return RichText(
        text: TextSpan(
          text: text,
          style: regularTextStyle,
        ),
      );
    }

    final spans = <TextSpan>[];
    int previousEndIndex = 0;

    for (final segment in highlightedSegments) {
      if (previousEndIndex < segment.start) {
        // Add the unhighlighted segment before the current highlighted segment:
        final segmentBefore = text.substring(previousEndIndex, segment.start);
        spans.add(TextSpan(
          text: segmentBefore,
          style: regularTextStyle,
        ));
      }
      // Add the current highlighted segment:
      final highlightedSegment = text.substring(segment.start, segment.end);
      spans
          .add(TextSpan(text: highlightedSegment, style: highlightedTextStyle));
      previousEndIndex = segment.end;
    }
    if (previousEndIndex < text.length - 1) {
      // Add the last unhighlighted segment:
      final lastSegment = text.substring(previousEndIndex);
      spans.add(TextSpan(
        text: lastSegment,
        style: regularTextStyle,
      ));
    }

    return RichText(
      text: TextSpan(
        text: spans.first.text,
        style: spans.first.style,
        children: spans.sublist(1),
      ),
    );
  }
}

const searchAutoCompleteKeyName = 'SearchAutoComplete';

@visibleForTesting
final searchAutoCompleteKey = GlobalKey(debugLabel: searchAutoCompleteKeyName);

/// Parts of active editing for auto-complete.
class EditingParts {
  EditingParts({
    this.activeWord,
    this.leftSide,
    this.rightSide,
  });

  final String activeWord;

  final String leftSide;

  final String rightSide;

  bool get isField => leftSide.endsWith('.');
}

/// Parsing characters looking for valid names e.g.,
///    [ _ | a..z | A..Z ] [ _ | a..z | A..Z | 0..9 ]+
const asciiSpace = 32;
const ascii0 = 48;
const ascii9 = 57;
const asciiUnderscore = 95;
const asciiA = 65;
const asciiZ = 90;
const asciia = 97;
const asciiz = 122;

mixin AutoCompleteSearchControllerMixin on SearchControllerMixin {
  final selectTheSearchNotifier = ValueNotifier<bool>(false);

  bool get selectTheSearch => selectTheSearchNotifier.value;

  /// Search is very dynamic, with auto-complete or programmatic searching,
  /// setting the value to true will fire off searching.
  set selectTheSearch(bool v) {
    selectTheSearchNotifier.value = v;
  }

  final searchAutoComplete = ValueNotifier<List<AutoCompleteMatch>>([]);

  ValueListenable<List<AutoCompleteMatch>> get searchAutoCompleteNotifier =>
      searchAutoComplete;

  void clearSearchAutoComplete() {
    searchAutoComplete.value = [];

    // Default index is 0.
    currentDefaultIndex = 0;
  }

  /// Layer links autoComplete popup to the search TextField widget.
  final LayerLink autoCompleteLayerLink = LayerLink();

  OverlayEntry autoCompleteOverlay;

  int currentDefaultIndex;

  static const minPopupWidth = 300.0;

  /// [bottom] if false placed above TextField (search field).
  /// [maxWidth] if true drop-down is width of TextField otherwise minPopupWidth.
  OverlayEntry createAutoCompleteOverlay({
    @required BuildContext context,
    @required GlobalKey searchFieldKey,
    @required SelectAutoComplete onTap,
    bool bottom = true,
    bool maxWidth = true,
  }) {
    return OverlayEntry(builder: (context) {
      return AutoComplete(
        this,
        searchFieldKey: searchFieldKey,
        onTap: onTap,
        bottom: bottom,
        maxWidth: maxWidth,
      );
    });
  }

  void closeAutoCompleteOverlay() {
    autoCompleteOverlay?.remove();
    autoCompleteOverlay = null;
  }

  /// Helper setState callback when searchAutoCompleteNotifier changes, usage:
  ///
  ///     addAutoDisposeListener(controller.searchAutoCompleteNotifier, () {
  ///      setState(autoCompleteOverlaySetState(controller, context));
  ///     });
  void handleAutoCompleteOverlay({
    @required BuildContext context,
    @required GlobalKey searchFieldKey,
    @required SelectAutoComplete onTap,
    bool bottom = true,
    bool maxWidth = true,
  }) {
    if (autoCompleteOverlay != null) {
      closeAutoCompleteOverlay();
    }

    autoCompleteOverlay = createAutoCompleteOverlay(
      context: context,
      searchFieldKey: searchFieldKey,
      onTap: onTap,
      bottom: bottom,
      maxWidth: maxWidth,
    );

    Overlay.of(context).insert(autoCompleteOverlay);
  }

  /// Until an expression parser, poor man's way of finding the parts for
  /// auto-complete.
  ///
  /// Returns the parts of the editing area e.g.,
  ///
  ///                                        caret
  ///                                          ↓
  ///         addOne.yName + 1000 + myChart.tra┃
  ///         |_____________________________|_|
  ///                    ↑                   ↑
  ///                 leftSide           activeWord
  ///
  /// activeWord  is "tra"
  /// leftSide    is "addOne.yName + 1000 + myChart."
  /// rightSide   is "". RightSide isNotEmpty if caret is not
  ///             at the end the end TxtField value. If the
  ///             caret is within the text e.g.,
  ///
  ///                            caret
  ///                              ↓
  ///                 controller.cl┃ + 1000 + myChart.tra
  ///
  /// activeWord  is "cl"
  /// leftSide    is "controller."
  /// rightSide   is " + 1000 + myChart.tra"
  static EditingParts activeEdtingParts(
    String editing,
    TextSelection selection, {
    bool handleFields = false,
  }) {
    String activeWord;
    String leftSide;
    String rightSide;

    final startSelection = selection.start;
    if (startSelection != -1 && startSelection == selection.end) {
      final selectionValue = editing.substring(0, startSelection);
      var lastSpaceIndex = selectionValue.lastIndexOf(handleFields ? '.' : ' ');
      lastSpaceIndex = lastSpaceIndex >= 0 ? lastSpaceIndex + 1 : 0;

      activeWord = selectionValue.substring(
        lastSpaceIndex,
        startSelection,
      );

      var variableStart = -1;
      // Validate activeWord is really a word.
      for (var index = activeWord.length - 1; index >= 0; index--) {
        final char = activeWord.codeUnitAt(index);

        if (char >= ascii0 && char <= ascii9) {
          // Keep gobbling # assuming might be part of variable name.
          continue;
        } else if (char == asciiUnderscore ||
            (char >= asciiA && char <= asciiZ) ||
            (char >= asciia && char <= asciiz)) {
          variableStart = index;
        } else if (variableStart == -1) {
          // Never had a variable start.
          lastSpaceIndex += activeWord.length;
          activeWord = selectionValue.substring(
            lastSpaceIndex - 1,
            startSelection - 1,
          );
          break;
        } else {
          lastSpaceIndex += variableStart;
          activeWord = selectionValue.substring(
            lastSpaceIndex,
            startSelection,
          );
          break;
        }
      }

      leftSide = selectionValue.substring(0, lastSpaceIndex);
      rightSide = editing.substring(startSelection);
    }

    return EditingParts(
      activeWord: activeWord,
      leftSide: leftSide,
      rightSide: rightSide,
    );
  }
}

mixin SearchableMixin<T> {
  List<T> searchMatches = [];

  T activeSearchMatch;
}

/// Callback when item in the drop-down list is selected.
typedef SelectAutoComplete = Function(String selection);

/// Callback to handle highlighting item in the drop-down list.
typedef HighlightAutoComplete = Function(
  AutoCompleteSearchControllerMixin controller,
  bool directionDown,
);

mixin SearchFieldMixin<T extends StatefulWidget> on State<T> {
  TextEditingController searchTextFieldController;
  FocusNode _searchFieldFocusNode;
  SelectAutoComplete _onSelection;
  void Function() _closeHandler;

  @override
  void initState() {
    super.initState();
    _searchFieldFocusNode = FocusNode(debugLabel: 'search-field');
    searchTextFieldController = TextEditingController();
  }

  void callOnSelection(String foundMatch) {
    _onSelection(foundMatch);
  }

  @override
  void dispose() {
    super.dispose();
    searchTextFieldController?.dispose();
    _searchFieldFocusNode?.dispose();
  }

  /// Platform independent (Mac or Linux).
  final arrowDown =
      LogicalKeyboardKey.arrowDown.keyId & LogicalKeyboardKey.valueMask;
  final arrowUp =
      LogicalKeyboardKey.arrowUp.keyId & LogicalKeyboardKey.valueMask;
  final enter = LogicalKeyboardKey.enter.keyId & LogicalKeyboardKey.valueMask;
  final escape = LogicalKeyboardKey.escape.keyId & LogicalKeyboardKey.valueMask;
  final tab = LogicalKeyboardKey.tab.keyId & LogicalKeyboardKey.valueMask;

  /// Work around Mac Desktop bug returning physical keycode instead of logical
  /// keyId for the RawKeyEvent's data.logical keyId keys ENTER and TAB.
  final enterMac = PhysicalKeyboardKey.enter.usbHidUsage;
  final tabMac = PhysicalKeyboardKey.tab.usbHidUsage;

  /// Hookup up TextField (search field) to the auto-complete overlay
  /// pop-up.
  ///
  /// [controller]
  /// [searchFieldKey]
  /// [searchFieldEnabled]
  /// [onSelection]
  /// [onHilightDropdown] use to override default highlghter.
  /// [decoration]
  /// [tracking] if true displays pop-up to the right of the TextField's caret.
  /// [supportClearField] if true clear TextField content if pop-up not visible. If
  /// pop-up is visible close the pop-up on first ESCAPE.
  /// [keyEventsToPropogate] a set of key events that should be propogated to
  /// other handlers
  /// TODO(elliette): Have this return a private _AutoCompleteSearchField widget
  ///  instead.
  Widget buildAutoCompleteSearchField({
    @required AutoCompleteSearchControllerMixin controller,
    @required GlobalKey searchFieldKey,
    @required bool searchFieldEnabled,
    @required bool shouldRequestFocus,
    @required SelectAutoComplete onSelection,
    HighlightAutoComplete onHighlightDropdown,
    InputDecoration decoration,
    String label,
    bool tracking = false,
    bool supportClearField = false,
    Set<LogicalKeyboardKey> keyEventsToPropogate = const {},
    VoidCallback onClose,
  }) {
    _onSelection = onSelection;

    onHighlightDropdown ??= _highlightDropdown;

    final rawKeyboardFocusNode = FocusNode(debugLabel: 'search');

    rawKeyboardFocusNode.onKey = (FocusNode node, RawKeyEvent event) {
      if (event is RawKeyDownEvent) {
        final key = event.data.logicalKey.keyId & LogicalKeyboardKey.valueMask;

        if (key == escape) {
          // TODO(kenz): Enable this once we find a way around the navigation
          // this causes. This triggers a "back" navigation.
          // ESCAPE key pressed clear search TextField.c
          if (controller.autoCompleteOverlay != null) {
            controller.closeAutoCompleteOverlay();
          } else if (supportClearField) {
            // If pop-up closed ESCAPE will clean the TextField.
            clearSearchField(controller, force: true);
          }

          return _determineKeyEventResult(
            key,
            keyEventsToPropogate,
          );
        } else if (controller.autoCompleteOverlay != null) {
          if (key == enter || key == enterMac || key == tab || key == tabMac) {
            // Enter / Tab pressed.
            String foundExact;

            // What the user has typed in so far.
            final searchToMatch = controller.search.toLowerCase();
            // Find exact match in autocomplete list - use that as our search value.
            for (final autoEntry in controller.searchAutoComplete.value) {
              if (searchToMatch == autoEntry.text.toLowerCase()) {
                foundExact = autoEntry.text;
                break;
              }
            }
            // Nothing found, pick item selected in dropdown.
            final autoCompleteList = controller.searchAutoComplete.value;
            if (foundExact == null ||
                autoCompleteList[controller.currentDefaultIndex].text !=
                    foundExact) {
              if (autoCompleteList.isNotEmpty) {
                foundExact =
                    autoCompleteList[controller.currentDefaultIndex].text;
              }
            }

            if (foundExact != null) {
              controller.selectTheSearch = true;
              controller.search = foundExact;
              onSelection(foundExact);
              return _determineKeyEventResult(key, keyEventsToPropogate);
            }
          } else if (key == arrowDown || key == arrowUp) {
            onHighlightDropdown(controller, key == arrowDown);
            return _determineKeyEventResult(key, keyEventsToPropogate);
          }
        }

        // We don't support tabs in the search input. Swallow to prevent a
        // change of focus.
        if (key == tab || key == tabMac) {
          _determineKeyEventResult(key, keyEventsToPropogate);
        }
      }

      return KeyEventResult.ignored;
    };

    return RawKeyboardListener(
      focusNode: rawKeyboardFocusNode,
      child: _buildSearchField(
        controller: controller,
        searchFieldKey: searchFieldKey,
        searchFieldEnabled: searchFieldEnabled,
        shouldRequestFocus: shouldRequestFocus,
        autoCompleteLayerLink: controller.autoCompleteLayerLink,
        decoration: decoration,
        label: label,
        tracking: tracking,
        onClose: onClose,
      ),
    );
  }

  KeyEventResult _determineKeyEventResult(
    int keyEventId,
    Set<LogicalKeyboardKey> keyEventsToPropogate,
  ) {
    final shouldPropogateKeyEvent = keyEventsToPropogate
        .any((key) => key.keyId & LogicalKeyboardKey.valueMask == keyEventId);
    return shouldPropogateKeyEvent
        ? KeyEventResult.ignored
        : KeyEventResult.handled;
  }

  void _highlightDropdown(
    AutoCompleteSearchControllerMixin controller,
    bool directionDown,
  ) {
    final numItems = controller.searchAutoComplete.value.length - 1;
    var indexToSelect = controller.currentDefaultIndex;
    if (directionDown) {
      // Select next item in auto-complete overlay.
      ++indexToSelect;
      if (indexToSelect > numItems) {
        // Greater than max go back to top list item.
        indexToSelect = 0;
      }
    } else {
      // Select previous item item in auto-complete overlay.
      --indexToSelect;
      if (indexToSelect < 0) {
        // Less than first go back to bottom list item.
        indexToSelect = numItems;
      }
    }

    controller.currentDefaultIndex = indexToSelect;

    // Cause the auto-complete list to update, list is small 10 items max.
    controller.searchAutoComplete.value =
        controller.searchAutoComplete.value.toList();
  }

  Widget buildSearchField({
    @required SearchControllerMixin controller,
    @required GlobalKey searchFieldKey,
    @required bool searchFieldEnabled,
    @required bool shouldRequestFocus,
    bool supportsNavigation = false,
    VoidCallback onClose,
  }) {
    return _buildSearchField(
      controller: controller,
      searchFieldKey: searchFieldKey,
      searchFieldEnabled: searchFieldEnabled,
      shouldRequestFocus: shouldRequestFocus,
      autoCompleteLayerLink: null,
      supportsNavigation: supportsNavigation,
      onClose: onClose,
    );
  }

  Widget _buildSearchField({
    @required SearchControllerMixin controller,
    @required GlobalKey searchFieldKey,
    @required bool searchFieldEnabled,
    @required bool shouldRequestFocus,
    @required LayerLink autoCompleteLayerLink,
    InputDecoration decoration,
    String label,
    bool supportsNavigation = false,
    VoidCallback onClose,
    bool tracking = false,
  }) {
    if (controller is AutoCompleteSearchControllerMixin) {
      if (_closeHandler != null) {
        _searchFieldFocusNode.removeListener(_closeHandler);
      }
      _closeHandler = () {
        if (!_searchFieldFocusNode.hasFocus) {
          controller.closeAutoCompleteOverlay();
        }
      };
      _searchFieldFocusNode.addListener(_closeHandler);
    }

    final searchField = TextField(
      key: searchFieldKey,
      autofocus: true,
      enabled: searchFieldEnabled,
      focusNode: _searchFieldFocusNode,
      controller: searchTextFieldController,
      onChanged: (value) {
        if (tracking) {
          // Use a TextPainter to calculate the width of the newly entered text.
          // TODO(terry): The TextPainter's TextStyle is default (same as this
          //              TextField) consider explicitly using a TextStyle of
          //              this TextField if the TextField needs styling.
          final painter = TextPainter(
            textDirection: TextDirection.ltr,
            text: TextSpan(text: value),
          );
          painter.layout();

          // X coordinate of the pop-up, immediately to the right of the insertion
          // point (caret).
          controller.xPosition = painter.width;
        }
        controller.search = value;
      },
      onEditingComplete: () {
        _searchFieldFocusNode.requestFocus();
      },
      // Guarantee that the TextField on all platforms renders in the same
      // color for border, label text, and cursor. Primarly, so golden screen
      // snapshots will compare with the exact color.
      // Guarantee that the TextField on all platforms renders in the same
      // color for border, label text, and cursor. Primarly, so golden screen
      // snapshots will compare with the exact color.
      decoration: decoration ??
          InputDecoration(
            contentPadding: const EdgeInsets.all(denseSpacing),
            focusedBorder:
                OutlineInputBorder(borderSide: searchFocusBorderColor),
            enabledBorder:
                OutlineInputBorder(borderSide: searchFocusBorderColor),
            labelStyle: TextStyle(color: searchColor),
            border: const OutlineInputBorder(),
            labelText: label ?? 'Search',
            suffix: (supportsNavigation || onClose != null)
                ? _buildSearchFieldSuffix(
                    controller,
                    supportsNavigation: supportsNavigation,
                    onClose: onClose,
                  )
                : null,
          ),
      cursorColor: searchColor,
    );

    if (shouldRequestFocus) {
      _searchFieldFocusNode.requestFocus();
    }

    if (controller is AutoCompleteSearchControllerMixin) {
      return CompositedTransformTarget(
        link: autoCompleteLayerLink,
        child: searchField,
      );
    }
    return searchField;
  }

  Widget _buildSearchFieldSuffix(
    SearchControllerMixin controller, {
    bool supportsNavigation = false,
    VoidCallback onClose,
  }) {
    assert(supportsNavigation || onClose != null);
    if (supportsNavigation) {
      return SearchNavigationControls(controller, onClose: onClose);
    } else {
      return closeSearchDropdownButton(onClose);
    }
  }

  void selectFromSearchField(
      SearchControllerMixin controller, String selection) {
    searchTextFieldController.clear();
    controller.search = selection;
    clearSearchField(controller, force: true);
    if (controller is AutoCompleteSearchControllerMixin) {
      controller.selectTheSearch = true;
      controller.closeAutoCompleteOverlay();
    }
  }

  void clearSearchField(SearchControllerMixin controller, {force = false}) {
    if (force || controller.search.isNotEmpty) {
      searchTextFieldController.clear();
      controller.resetSearch();
      if (controller is AutoCompleteSearchControllerMixin) {
        controller.closeAutoCompleteOverlay();
      }
    }
  }

  void updateSearchField(
      SearchControllerMixin controller, String newValue, int caretPosition) {
    searchTextFieldController.text = newValue;
    searchTextFieldController.selection =
        TextSelection.collapsed(offset: caretPosition);
  }
}

class SearchNavigationControls extends StatelessWidget {
  const SearchNavigationControls(this.controller, {@required this.onClose});

  final SearchControllerMixin controller;

  final VoidCallback onClose;

  @override
  Widget build(BuildContext context) {
    return ValueListenableBuilder(
      valueListenable: controller.searchMatches,
      builder: (context, matches, _) {
        final numMatches = matches.length;
        return Row(
          mainAxisSize: MainAxisSize.min,
          mainAxisAlignment: MainAxisAlignment.end,
          children: [
            _matchesStatus(numMatches),
            SizedBox(
              height: 24.0,
              width: defaultIconSize,
              child: Transform.rotate(
                angle: degToRad(90),
                child: const PaddedDivider(
                  padding: EdgeInsets.symmetric(vertical: densePadding),
                ),
              ),
            ),
            inputDecorationSuffixButton(Icons.keyboard_arrow_up,
                numMatches > 1 ? controller.previousMatch : null),
            inputDecorationSuffixButton(Icons.keyboard_arrow_down,
                numMatches > 1 ? controller.nextMatch : null),
            if (onClose != null) closeSearchDropdownButton(onClose)
          ],
        );
      },
    );
  }

  Widget _matchesStatus(int numMatches) {
    return ValueListenableBuilder(
      valueListenable: controller.matchIndex,
      builder: (context, index, _) {
        return Padding(
          padding: const EdgeInsets.symmetric(horizontal: densePadding),
          child: Text(
            '$index/$numMatches',
            style: const TextStyle(fontSize: 12.0),
          ),
        );
      },
    );
  }
}

mixin DataSearchStateMixin {
  bool isSearchMatch = false;
  bool isActiveSearchMatch = false;
}

// This mixin is used to get around the type system where a type `T` needs to
// both extend `TreeNode<T>` and mixin `SearchableDataMixin`.
mixin TreeDataSearchStateMixin<T extends TreeNode<T>>
    on TreeNode<T>, DataSearchStateMixin {}

class AutoCompleteController extends DisposableController
    with SearchControllerMixin, AutoCompleteSearchControllerMixin {}

class AutoCompleteMatchSegment {
  AutoCompleteMatchSegment(this.start, this.end);

  final int start;
  final int end;
}

class AutoCompleteMatch {
  AutoCompleteMatch(this.text, {this.highlightedSegments});

  final String text;
  final List<AutoCompleteMatchSegment> highlightedSegments;
}<|MERGE_RESOLUTION|>--- conflicted
+++ resolved
@@ -162,27 +162,25 @@
     final isMaxWidth = autoComplete.isMaxWidth;
     final searchAutoComplete = controller.searchAutoComplete;
     final ColorScheme colorScheme = Theme.of(context).colorScheme;
-    final autoCompleteTileRegularTextStyle =
-        Theme.of(context).autoCompleteTileRegularTextStyle;
-    final autoCompleteTileHighlightedTextStyle =
-        Theme.of(context).autoCompleteTileHighlightedTextStyle;
 
     final autoCompleteTextStyle = Theme.of(context)
         .regularTextStyle
         .copyWith(color: colorScheme.autoCompleteTextColor);
 
+    final autoCompleteHighlightedTextStyle = Theme.of(context)
+        .regularTextStyle
+        .copyWith(color: colorScheme.autoCompleteHighlightedTextColor);
+
     final tileContents = searchAutoComplete.value == null
-        ? <TextSpan>[]
+        ? <Text>[]
         : searchAutoComplete.value
-            .map((text) => TextSpan(
-                  text: text,
-                  style: autoCompleteTextStyle,
-                ))
+            .map((match) => maybeHighlightMatchText(
+                match, autoCompleteTextStyle, autoCompleteHighlightedTextStyle))
             .toList();
 
     final tileEntryHeight = tileContents.isEmpty
         ? 0.0
-        : calculateTextSpanHeight(tileContents.first) + denseSpacing;
+        : calculateTextSpanHeight(tileContents.first.textSpan) + denseSpacing;
 
     // Find the searchField and place overlay below bottom of TextField and
     // make overlay width of TextField. This is also we decide the height of
@@ -209,33 +207,13 @@
     final autoCompleteTiles = <GestureDetector>[];
     final count = min(searchAutoComplete.value.length, totalTiles);
     for (var index = 0; index < count; index++) {
-<<<<<<< HEAD
-      final autoCompleteResult = searchAutoComplete.value[index];
-      final matchedName = autoCompleteResult.text;
-
-      autoCompleteTiles.add(
-        ListTile(
-          minVerticalPadding: 0,
-          dense: true,
-          title: Align(
-            alignment: Alignment.centerLeft,
-            child: maybeHighlightMatchText(
-                autoCompleteResult,
-                autoCompleteTileRegularTextStyle,
-                autoCompleteTileHighlightedTextStyle),
-          ),
-          tileColor: controller.currentDefaultIndex == index
-              ? colorScheme.autoCompleteHighlightColor
-              : colorScheme.defaultBackgroundColor,
-=======
-      final textSpan = tileContents[index];
+      final text = tileContents[index];
       autoCompleteTiles.add(
         GestureDetector(
->>>>>>> 055526e6
           onTap: () {
             controller.selectTheSearch = true;
-            controller.search = textSpan.text;
-            autoComplete.onTap(textSpan.text);
+            controller.search = text.toString();
+            autoComplete.onTap(text.toString());
           },
           child: Container(
             color: controller.currentDefaultIndex == index
@@ -245,10 +223,7 @@
               padding: const EdgeInsets.symmetric(horizontal: denseSpacing),
               child: Align(
                 alignment: Alignment.centerLeft,
-                child: Text.rich(
-                  textSpan,
-                  maxLines: 1,
-                ),
+                child: text,
               ),
             ),
           ),
@@ -288,7 +263,7 @@
     );
   }
 
-  RichText maybeHighlightMatchText(
+  Text maybeHighlightMatchText(
     AutoCompleteMatch match,
     TextStyle regularTextStyle,
     TextStyle highlightedTextStyle,
@@ -297,12 +272,12 @@
     final highlightedSegments = match.highlightedSegments;
 
     if (highlightedSegments == null || highlightedSegments.isEmpty) {
-      return RichText(
-        text: TextSpan(
-          text: text,
-          style: regularTextStyle,
-        ),
-      );
+      return Text.rich(
+          TextSpan(
+            text: text,
+            style: regularTextStyle,
+          ),
+          maxLines: 1);
     }
 
     final spans = <TextSpan>[];
@@ -332,12 +307,13 @@
       ));
     }
 
-    return RichText(
-      text: TextSpan(
+    return Text.rich(
+      TextSpan(
         text: spans.first.text,
         style: spans.first.style,
         children: spans.sublist(1),
       ),
+      maxLines: 1,
     );
   }
 }
