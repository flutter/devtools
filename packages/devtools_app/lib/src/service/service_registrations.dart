--- conflicted
+++ resolved
@@ -46,17 +46,6 @@
   gaItem: gac.hotRestart,
 );
 
-<<<<<<< HEAD
-/// Flutter version service registered by Flutter Tools.
-///
-/// We call this service to get version information about the Flutter framework,
-/// the Flutter engine, and the Dart sdk.
-const flutterVersion = RegisteredService(
-  service: 'flutterVersion',
-);
-
-=======
->>>>>>> 90a9e73c
 RegisteredService get flutterMemoryInfo => flutterMemory;
 
 const flutterListViews = '_flutter.listViews';
