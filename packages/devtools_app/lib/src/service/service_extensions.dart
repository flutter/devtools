--- conflicted
+++ resolved
@@ -437,7 +437,6 @@
     );
 
 // Legacy extension to show the inspector and enable inspector select mode.
-<<<<<<< HEAD
 final toggleOnDeviceWidgetInspector = ToggleableServiceExtensionDescription<
   bool
 >.from(
@@ -452,21 +451,6 @@
   gaItem: gac.showOnDeviceInspector,
   tooltip: 'Toggle select widget mode',
 );
-=======
-final toggleOnDeviceWidgetInspector =
-    ToggleableServiceExtensionDescription<bool>.from(
-      extensions.toggleOnDeviceWidgetInspector,
-      // Technically this enables the on-device widget inspector but for older
-      // versions of package:flutter it makes sense to describe this extension as
-      // toggling widget select mode as it is the only way to toggle that mode.
-      title: 'Select Widget Mode',
-      shortTitle: 'Select',
-      iconAsset: 'icons/widget-select-white.png',
-      gaScreenName: gac.inspector,
-      gaItem: gac.showOnDeviceInspector,
-      tooltip: 'Toggle select widget mode',
-    );
->>>>>>> f1573942
 
 // TODO(kenz): remove this if it is not needed. According to the comments,
 // [toggleOnDeviceWidgetInspector] should be the legacy extension, but that is
