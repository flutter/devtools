// Copyright 2018 The Chromium Authors. All rights reserved.
// Use of this source code is governed by a BSD-style license that can be
// found in the LICENSE file.

// ignore_for_file: import_of_legacy_library_into_null_safe

import 'dart:async';

import 'package:vm_service/utils.dart';
import 'package:web_socket_channel/web_socket_channel.dart';

import '../config_specific/sse/sse_shim.dart';
import 'vm_service_wrapper.dart';

Future<VmServiceWrapper> _connectWithSse(
  Uri uri,
  void onError(error),
  Completer<void> finishedCompleter,
) async {
  final serviceCompleter = Completer<VmServiceWrapper>();

  uri = uri.scheme == 'sse'
      ? uri.replace(scheme: 'http')
      : uri.replace(scheme: 'https');
  final client = SseClient('$uri');
<<<<<<< HEAD
  final Stream<String>? stream =
      client.stream.asBroadcastStream() as Stream<String>?;
=======
  final Stream<String> stream =
      client.stream!.asBroadcastStream() as Stream<String>;
>>>>>>> cc009fe2
  final service = VmServiceWrapper.fromNewVmService(
    stream,
    client.sink.add,
    uri,
  );

  unawaited(client.sink.done.whenComplete(() {
    finishedCompleter.complete();
    service.dispose();
  }));
  serviceCompleter.complete(service);

  unawaited(stream.drain().catchError(onError));
  return serviceCompleter.future;
}

Future<VmServiceWrapper> _connectWithWebSocket(
  Uri uri,
  void onError(error),
  Completer<void> finishedCompleter,
) async {
  // Map the URI (which may be Observatory web app) to a WebSocket URI for
  // the VM service.
  uri = convertToWebSocketUrl(serviceProtocolUrl: uri);
  final ws = WebSocketChannel.connect(uri);
  final stream = ws.stream.handleError(onError);
  final service = VmServiceWrapper.fromNewVmService(
    stream,
    (String message) {
      ws.sink.add(message);
    },
    uri,
  );

  if (ws.closeCode != null) {
    onError(null);
    return service;
  }
  unawaited(ws.sink.done.then((_) {
    finishedCompleter.complete();
    service.dispose();
  }, onError: onError));
  return service;
}

Future<VmServiceWrapper> connect(Uri uri, Completer<void> finishedCompleter) {
  final connectedCompleter = Completer<VmServiceWrapper>();

  void onError(error) {
    if (!connectedCompleter.isCompleted) {
      connectedCompleter.completeError(error);
    }
  }

  // Connects to a VM Service but does not verify the connection was fully
  // successful.
  Future<VmServiceWrapper> connectHelper() async {
    VmServiceWrapper service;
    if (uri.scheme == 'sse' || uri.scheme == 'sses') {
      service = await _connectWithSse(uri, onError, finishedCompleter);
    } else {
      service = await _connectWithWebSocket(uri, onError, finishedCompleter);
    }
    // Verify that the VM is alive enough to actually get the version before
    // considering it successfully connected. Otherwise, VMService instances
    // that failed part way through the connection may appear to be connected.
    await service.getVersion();
    return service;
  }

  connectHelper().then(
    (service) {
      if (!connectedCompleter.isCompleted) {
        connectedCompleter.complete(service);
      }
    },
    onError: onError,
  );
  finishedCompleter.future.then((_) {
    // It is an error if we finish before we are connected.
    if (!connectedCompleter.isCompleted) {
      onError(null);
    }
  });
  return connectedCompleter.future;
}

/// Wraps a broadcast stream as a single-subscription stream to workaround
/// events being dropped for DOM/WebSocket broadcast streams when paused
/// (such as in an asyncMap).
/// https://github.com/dart-lang/sdk/issues/34656
Stream<T> convertBroadcastToSingleSubscriber<T>(Stream<T> stream) {
  final StreamController<T> controller = StreamController<T>();
  late StreamSubscription<T> subscription;
  controller.onListen =
      () => subscription = stream.listen((T e) => controller.add(e));
  controller.onCancel = () => subscription.cancel();
  return controller.stream;
}<|MERGE_RESOLUTION|>--- conflicted
+++ resolved
@@ -23,13 +23,9 @@
       ? uri.replace(scheme: 'http')
       : uri.replace(scheme: 'https');
   final client = SseClient('$uri');
-<<<<<<< HEAD
-  final Stream<String>? stream =
-      client.stream.asBroadcastStream() as Stream<String>?;
-=======
   final Stream<String> stream =
       client.stream!.asBroadcastStream() as Stream<String>;
->>>>>>> cc009fe2
+
   final service = VmServiceWrapper.fromNewVmService(
     stream,
     client.sink.add,
