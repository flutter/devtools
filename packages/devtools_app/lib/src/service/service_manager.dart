// Copyright 2018 The Chromium Authors. All rights reserved.
// Use of this source code is governed by a BSD-style license that can be
// found in the LICENSE file.

import 'dart:async';
import 'dart:core';

import 'package:collection/collection.dart';
import 'package:flutter/foundation.dart';
import 'package:logging/logging.dart';
import 'package:vm_service/vm_service.dart' hide Error;

import '../screens/logging/vm_service_logger.dart';
import '../screens/performance/timeline_streams.dart';
import '../shared/analytics/analytics.dart' as ga;
import '../shared/connected_app.dart';
import '../shared/console/console_service.dart';
import '../shared/diagnostics/inspector_service.dart';
import '../shared/error_badge_manager.dart';
import '../shared/feature_flags.dart';
import '../shared/globals.dart';
import '../shared/primitives/utils.dart';
import '../shared/title.dart';
import '../shared/utils.dart';
import 'isolate_manager.dart';
import 'isolate_state.dart';
import 'resolved_uri_manager.dart';
import 'service_extension_manager.dart';
import 'service_registrations.dart' as registrations;
import 'vm_flags.dart';
import 'vm_service_wrapper.dart';

final _log = Logger('service_manager');

// Note: don't check this in enabled.
/// Used to debug service protocol traffic. All requests to to the VM service
/// connection are logged to the Logging page, as well as all responses and
/// events from the service protocol device.
const debugLogServiceProtocolEvents = false;

// TODO(kenz): add an offline service manager implementation.

const defaultRefreshRate = 60.0;

// TODO(jacobr): refactor all of these apis to be in terms of ValueListenable
// instead of Streams.
class ServiceConnectionManager {
  ServiceConnectionManager() {
    _serviceExtensionManager = ServiceExtensionManager(isolateManager);
  }

  Completer<VmService> _serviceAvailable = Completer();

  // TODO(kenz): try to replace uses of this with a listener on [connectedState]
  Future<VmService> get onServiceAvailable => _serviceAvailable.future;

  bool get isServiceAvailable => _serviceAvailable.isCompleted;

  VmServiceCapabilities? _serviceCapabilities;
  VmServiceTrafficLogger? serviceTrafficLogger;

  Future<VmServiceCapabilities> get serviceCapabilities async {
    if (_serviceCapabilities == null) {
      await _serviceAvailable.future;
      final version = await service!.getVersion();
      _serviceCapabilities = VmServiceCapabilities(version);
    }
    return _serviceCapabilities!;
  }

  final _registeredServiceNotifiers = <String, ImmediateValueNotifier<bool>>{};

  /// Mapping of service name to service method.
  Map<String, String> get registeredMethodsForService =>
      _registeredMethodsForService;
  final Map<String, String> _registeredMethodsForService = {};

  final vmFlagManager = VmFlagManager();

  final timelineStreamManager = TimelineStreamManager();

  final isolateManager = IsolateManager();

  /// Proxy to state inside the isolateManager, for code consizeness.
  ///
  /// Defaults to false if there is no main isolate.
  bool get isMainIsolatePaused =>
      isolateManager.mainIsolateState?.isPaused.value ?? false;

  Future<RootInfo?> tryToDetectMainRootInfo() async {
    await isolateManager.mainIsolateState?.waitForIsolateLoad();
    return isolateManager.mainIsolateState?.rootInfo;
  }

  RootInfo rootInfoNow() {
    return isolateManager.mainIsolateState?.rootInfo ?? RootInfo(null);
  }

  final consoleService = ConsoleService();

  final resolvedUriManager = ResolvedUriManager();

  InspectorServiceBase? get inspectorService => _inspectorService;
  InspectorServiceBase? _inspectorService;

  ErrorBadgeManager get errorBadgeManager => _errorBadgeManager;
  final _errorBadgeManager = ErrorBadgeManager();

  ServiceExtensionManager get serviceExtensionManager =>
      _serviceExtensionManager;
  late final ServiceExtensionManager _serviceExtensionManager;

  ConnectedApp? connectedApp;

  // TODO (polina-c and kenzieschmoll): make appState member of ConnectedApp.
  // https://github.com/flutter/devtools/pull/4993#discussion_r1061774726
  AppState get appState => _appState!;
  AppState? _appState;

  VmServiceWrapper? service;
  VM? vm;
  String? sdkVersion;

  bool get hasService => service != null;

  bool get hasConnection => hasService && connectedApp != null;

  bool get connectedAppInitialized =>
      hasConnection && connectedApp!.connectedAppInitialized;

  ValueListenable<ConnectedState> get connectedState => _connectedState;

  final ValueNotifier<ConnectedState> _connectedState =
      ValueNotifier(const ConnectedState(false));

  final ValueNotifier<bool> _deviceBusy = ValueNotifier<bool>(false);

  /// Whether the device is currently busy - performing a long-lived, blocking
  /// operation.
  ValueListenable<bool> get deviceBusy => _deviceBusy;

  /// Set whether the device is currently busy - performing a long-lived,
  /// blocking operation.
  void setDeviceBusy(bool isBusy) {
    _deviceBusy.value = isBusy;
  }

  /// Set the device as busy during the duration of the given async task.
  Future<T> runDeviceBusyTask<T>(Future<T> task) async {
    try {
      setDeviceBusy(true);
      return await task;
    } finally {
      setDeviceBusy(false);
    }
  }

  /// Call a service that is registered by exactly one client.
  Future<Response> callService(
    String name, {
    String? isolateId,
    Map<String, dynamic>? args,
  }) async {
    final registeredMethod = _registeredMethodsForService[name];
    if (registeredMethod == null) {
      throw Exception('There is no registered method for service "$name"');
    }
    return service!.callMethod(
      registeredMethod,
      isolateId: isolateId,
      args: args,
    );
  }

  ValueListenable<bool> registeredServiceListenable(String name) {
    final listenable = _registeredServiceNotifiers.putIfAbsent(
      name,
      () => ImmediateValueNotifier(false),
    );
    return listenable;
  }

  Future<void> vmServiceOpened(
    VmServiceWrapper service, {
    required Future<void> onClosed,
  }) async {
    if (service == this.service) {
      // Service already opened.
      return;
    }
    this.service = service;
    if (_serviceAvailable.isCompleted) {
      _serviceAvailable = Completer();
    }

    connectedApp = ConnectedApp();

    _appState?.dispose();
    _appState = AppState(isolateManager.selectedIsolate);

    // It is critical we call vmServiceOpened on each manager class before
    // performing any async operations. Otherwise, we may get end up with
    // race conditions where managers cannot listen for events soon enough.
    isolateManager.vmServiceOpened(service);
    consoleService.vmServiceOpened(service);
    serviceExtensionManager.vmServiceOpened(service, connectedApp!);
    resolvedUriManager.vmServiceOpened();
    await vmFlagManager.vmServiceOpened(service);
    timelineStreamManager.vmServiceOpened(service, connectedApp!);
    // This needs to be called last in the above group of `vmServiceOpened`
    // calls.
    errorBadgeManager.vmServiceOpened(service);

    if (debugLogServiceProtocolEvents) {
      serviceTrafficLogger = VmServiceTrafficLogger(service);
    }

    _inspectorService?.dispose();
    _inspectorService = null;

    if (service != this.service) {
      // A different service has been opened.
      return;
    }

    vm = await service.getVM();

    if (service != this.service) {
      // A different service has been opened.
      return;
    }
    sdkVersion = vm!.version;
    if (sdkVersion?.contains(' ') == true) {
      sdkVersion = sdkVersion!.substring(0, sdkVersion!.indexOf(' '));
    }

    if (_serviceAvailable.isCompleted) {
      return;
    }
    _serviceAvailable.complete(service);

    setDeviceBusy(false);

    unawaited(onClosed.then((_) => vmServiceClosed()));

    void handleServiceEvent(Event e) {
      _log.fine('ServiceEvent: [${e.kind}] - ${e.service}');
      if (e.kind == EventKind.kServiceRegistered) {
        final serviceName = e.service!;
        _registeredMethodsForService[serviceName] = e.method!;
        final serviceNotifier = _registeredServiceNotifiers.putIfAbsent(
          serviceName,
          () => ImmediateValueNotifier(true),
        );
        serviceNotifier.value = true;
      }

      if (e.kind == EventKind.kServiceUnregistered) {
        final serviceName = e.service!;
        _registeredMethodsForService.remove(serviceName);
        final serviceNotifier = _registeredServiceNotifiers.putIfAbsent(
          serviceName,
          () => ImmediateValueNotifier(false),
        );
        serviceNotifier.value = false;
      }
    }

    service.onEvent(EventStreams.kService).listen(handleServiceEvent);

    final streamIds = [
      EventStreams.kDebug,
      EventStreams.kExtension,
      EventStreams.kGC,
      EventStreams.kIsolate,
      EventStreams.kLogging,
      EventStreams.kStderr,
      EventStreams.kStdout,
      EventStreams.kTimeline,
      EventStreams.kVM,
      EventStreams.kService,
    ];

    for (final id in streamIds) {
      try {
        unawaited(service.streamListen(id));
      } catch (e, st) {
        if (id.endsWith('Logging')) {
          // Don't complain about '_Logging' or 'Logging' events (new VMs don't
          // have the private names, and older ones don't have the public ones).
        } else {
          _log.shout("Service client stream not supported: '$id'\n  $e", e, st);
        }
      }
    }
    if (service != this.service) {
      // A different service has been opened.
      return;
    }

    final isolates = vm?.isolatesForDevToolsMode() ?? <IsolateRef>[];
    await isolateManager.init(isolates);
    if (service != this.service) {
      // A different service has been opened.
      return;
    }

    // This needs to be called before calling
    // `ga.setupUserApplicationDimensions()`.
    await connectedApp!.initializeValues();
    if (service != this.service) {
      // A different service has been opened.
      return;
    }

    _inspectorService = devToolsExtensionPoints.inspectorServiceProvider();

    // Set up analytics dimensions for the connected app.
    ga.setupUserApplicationDimensions();
    if (service != this.service) {
      // A different service has been opened.
      return;
    }

<<<<<<< HEAD
    if (FeatureFlags.devToolsExtensions) {
      extensionService.initialize();
    }

    _connectionAvailableController.add(service);
=======
>>>>>>> 17610294
    _connectedState.value = const ConnectedState(true);
  }

  void manuallyDisconnect() {
    vmServiceClosed(
      connectionState:
          const ConnectedState(false, userInitiatedConnectionState: true),
    );
  }

  void vmServiceClosed({
    ConnectedState connectionState = const ConnectedState(false),
  }) {
    // Set [offlineController.previousConnectedApp] in case we need it for
    // viewing data after disconnect. This must be done before resetting the
    // rest of the service manager state.
    final previousConnectedApp = connectedApp != null
        ? OfflineConnectedApp.parse(connectedApp!.toJson())
        : null;
    offlineController.previousConnectedApp = previousConnectedApp;

    _serviceAvailable = Completer();

    service = null;
    vm = null;
    sdkVersion = null;
    connectedApp = null;

    generateDevToolsTitle();

    vmFlagManager.vmServiceClosed();
    timelineStreamManager.vmServiceClosed();
    serviceExtensionManager.vmServiceClosed();
    resolvedUriManager.vmServiceClosed();

    serviceTrafficLogger?.dispose();

    isolateManager.handleVmServiceClosed();
    consoleService.handleVmServiceClosed();
    setDeviceBusy(false);

    _connectedState.value = connectionState;

    _registeredMethodsForService.clear();

    _inspectorService?.onIsolateStopped();
    _inspectorService?.dispose();
    _inspectorService = null;
  }

  /// This can throw an [RPCError].
  Future<void> performHotReload() async {
    await _callServiceOnMainIsolate(
      registrations.hotReload.service,
    );
  }

  /// This can throw an [RPCError].
  Future<void> performHotRestart() async {
    await _callServiceOnMainIsolate(
      registrations.hotRestart.service,
    );
  }

  Future<Response> get flutterVersion async {
    return await _callServiceOnMainIsolate(
      registrations.flutterVersion.service,
    );
  }

  Future<void> sendDwdsEvent({
    required String screen,
    required String action,
  }) async {
    final serviceRegistered = serviceManager.registeredMethodsForService
        .containsKey(registrations.dwdsSendEvent);
    if (!serviceRegistered) return;
    await _callServiceExtensionOnMainIsolate(
      registrations.dwdsSendEvent,
      args: {
        'type': 'DevtoolsEvent',
        'payload': {
          'screen': screen,
          'action': action,
        },
      },
    );
  }

  Future<Response> _callServiceOnMainIsolate(String name) async {
    final isolate = await whenValueNonNull(isolateManager.mainIsolate);
    return await callService(name, isolateId: isolate?.id);
  }

  Future<Response> _callServiceExtensionOnMainIsolate(
    String method, {
    Map<String, dynamic>? args,
  }) async {
    final isolate = await whenValueNonNull(isolateManager.mainIsolate);

    return await service!.callServiceExtension(
      method,
      args: args,
      isolateId: isolate?.id,
    );
  }

  Future<Response> get adbMemoryInfo async {
    return await _callServiceOnMainIsolate(
      registrations.flutterMemoryInfo.service,
    );
  }

  /// Returns the view id for the selected isolate's 'FlutterView'.
  ///
  /// Throws an Exception if no 'FlutterView' is present in this isolate.
  Future<String> get flutterViewId async {
    final flutterViewListResponse = await _callServiceExtensionOnMainIsolate(
      registrations.flutterListViews,
    );
    final List<Map<String, Object?>> views =
        flutterViewListResponse.json!['views'].cast<Map<String, Object?>>();

    // Each isolate should only have one FlutterView.
    final flutterView = views.firstWhereOrNull(
      (view) => view['type'] == 'FlutterView',
    );

    if (flutterView == null) {
      final message =
          'No Flutter Views to query: ${flutterViewListResponse.json}';
      _log.shout(message);
      throw Exception(message);
    }

    return flutterView['id'] as String;
  }

  /// Flutter engine returns estimate how much memory is used by layer/picture raster
  /// cache entries in bytes.
  ///
  /// Call to returns JSON payload 'EstimateRasterCacheMemory' with two entries:
  ///   layerBytes - layer raster cache entries in bytes
  ///   pictureBytes - picture raster cache entries in bytes
  Future<Response?> get rasterCacheMetrics async {
    if (connectedApp == null || !await connectedApp!.isFlutterApp) {
      return null;
    }

    final viewId = await flutterViewId;

    return await _callServiceExtensionOnMainIsolate(
      registrations.flutterEngineEstimateRasterCache,
      args: {
        'viewId': viewId,
      },
    );
  }

  Future<Response?> get renderFrameWithRasterStats async {
    if (connectedApp == null || !await connectedApp!.isFlutterApp) {
      return null;
    }

    final viewId = await flutterViewId;

    return await _callServiceExtensionOnMainIsolate(
      registrations.renderFrameWithRasterStats,
      args: {
        'viewId': viewId,
      },
    );
  }

  Future<double?> get queryDisplayRefreshRate async {
    if (connectedApp == null || !await connectedApp!.isFlutterApp) {
      return null;
    }

    const unknownRefreshRate = 0.0;

    final viewId = await flutterViewId;
    final displayRefreshRateResponse = await _callServiceExtensionOnMainIsolate(
      registrations.displayRefreshRate,
      args: {'viewId': viewId},
    );
    final double fps = displayRefreshRateResponse.json!['fps'];

    // The Flutter engine returns 0.0 if the refresh rate is unknown. Return
    // [defaultRefreshRate] instead.
    if (fps == unknownRefreshRate) {
      return defaultRefreshRate;
    }

    return fps.roundToDouble();
  }

  bool libraryUriAvailableNow(String? uri) {
    if (uri == null) return false;
    assert(_serviceAvailable.isCompleted);
    assert(serviceManager.isolateManager.mainIsolate.value != null);
    final isolate = isolateManager.mainIsolateState?.isolateNow;
    return (isolate?.libraries ?? [])
        .map((ref) => ref.uri)
        .toList()
        .any((u) => u?.startsWith(uri) == true);
  }

  Future<bool> libraryUriAvailable(String uri) async {
    assert(_serviceAvailable.isCompleted);
    await whenValueNonNull(isolateManager.mainIsolate);
    return libraryUriAvailableNow(uri);
  }
}

class VmServiceCapabilities {
  VmServiceCapabilities(this.version);

  final Version version;

  bool get supportsGetScripts =>
      version.major! > 3 || (version.major == 3 && version.minor! >= 12);
}

class ConnectedState {
  const ConnectedState(
    this.connected, {
    this.userInitiatedConnectionState = false,
  });

  final bool connected;

  /// Whether this [ConnectedState] was manually initiated by the user.
  final bool userInitiatedConnectionState;

  @override
  bool operator ==(Object? other) {
    return other is ConnectedState &&
        other.connected == connected &&
        other.userInitiatedConnectionState == userInitiatedConnectionState;
  }

  @override
  int get hashCode => Object.hash(connected, userInitiatedConnectionState);

  @override
  String toString() =>
      'ConnectedState(connected: $connected, userInitiated: $userInitiatedConnectionState)';
}<|MERGE_RESOLUTION|>--- conflicted
+++ resolved
@@ -322,14 +322,10 @@
       return;
     }
 
-<<<<<<< HEAD
     if (FeatureFlags.devToolsExtensions) {
       extensionService.initialize();
     }
-
-    _connectionAvailableController.add(service);
-=======
->>>>>>> 17610294
+    
     _connectedState.value = const ConnectedState(true);
   }
 
