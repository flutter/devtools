--- conflicted
+++ resolved
@@ -333,11 +333,7 @@
 
 class _MessageColumn extends ColumnData<LogData>
     implements ColumnRenderer<LogData> {
-<<<<<<< HEAD
   _MessageColumn() : super.wide('Message');
-=======
-  _MessageColumn() : super('Message');
->>>>>>> 987ac718
 
   @override
   bool get supportsSorting => false;
