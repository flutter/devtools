// Copyright 2019 The Chromium Authors. All rights reserved.
// Use of this source code is governed by a BSD-style license that can be
// found in the LICENSE file.

import 'dart:convert';

import 'package:flutter/foundation.dart';
import 'package:flutter/material.dart';
import 'package:provider/provider.dart';

import '../analytics/analytics_stub.dart'
    if (dart.library.html) '../analytics/analytics.dart' as ga;
import '../auto_dispose_mixin.dart';
import '../common_widgets.dart';
import '../console.dart';
import '../octicons.dart';
import '../screen.dart';
import '../split.dart';
import '../table.dart';
import '../table_data.dart';
import '../theme.dart';
import '../ui/colors.dart';
import '../ui/filter.dart';
import '../ui/search.dart';
import '../ui/service_extension_widgets.dart';
import '../utils.dart';
import 'logging_controller.dart';

final loggingSearchFieldKey = GlobalKey(debugLabel: 'LoggingSearchFieldKey');

/// Presents logs from the connected app.
class LoggingScreen extends Screen {
  const LoggingScreen() : super(id, title: 'Logging', icon: Octicons.clippy);

  static const id = 'logging';

  @override
  String get docPageId => screenId;

  @override
  Widget build(BuildContext context) => const LoggingScreenBody();

  @override
  Widget buildStatus(BuildContext context, TextTheme textTheme) {
    final LoggingController controller =
        Provider.of<LoggingController>(context);

    return StreamBuilder<String>(
      initialData: controller.statusText,
      stream: controller.onLogStatusChanged,
      builder: (BuildContext context, AsyncSnapshot<String> snapshot) {
        return Text(snapshot.data ?? '');
      },
    );
  }
}

class LoggingScreenBody extends StatefulWidget {
  const LoggingScreenBody();

  static const filterQueryInstructions = '''
Type a filter query to show or hide specific logs.

Any text that is not paired with an available filter key below will be queried against all categories (kind, message).

Available filters:
    'kind', 'k'       (e.g. 'k:flutter.frame', '-k:gc,stdout')

Example queries:
    'my log message k:stdout,stdin'
    'flutter -k:gc'
''';

  @override
  _LoggingScreenState createState() => _LoggingScreenState();
}

class _LoggingScreenState extends State<LoggingScreenBody>
    with AutoDisposeMixin, SearchFieldMixin {
  LogData selected;

  LoggingController controller;

  List<LogData> filteredLogs;

  @override
  void initState() {
    super.initState();
    ga.screen(LoggingScreen.id);
  }

  @override
  void didChangeDependencies() {
    super.didChangeDependencies();

    final newController = Provider.of<LoggingController>(context);
    if (newController == controller) return;
    controller = newController;

    cancel();

    filteredLogs = controller.filteredData.value;
    addAutoDisposeListener(controller.filteredData, () {
      setState(() {
        filteredLogs = controller.filteredData.value;
      });
    });

    selected = controller.selectedLog.value;
    addAutoDisposeListener(controller.selectedLog, () {
      setState(() {
        selected = controller.selectedLog.value;
      });
    });
  }

  @override
  Widget build(BuildContext context) {
    return Column(children: [
      _buildLoggingControls(),
      const SizedBox(height: denseRowSpacing),
      Expanded(
        child: _buildLoggingBody(),
      ),
    ]);
  }

  Widget _buildLoggingControls() {
    final hasData = controller.filteredData.value.isNotEmpty;
    return Row(
      children: [
        ClearButton(onPressed: controller.clear),
        const Spacer(),
        StructuredErrorsToggle(),
        const SizedBox(width: denseSpacing),
        // TODO(kenz): fix focus issue when state is refreshed
        Container(
          width: wideSearchTextWidth,
          height: defaultTextFieldHeight,
          child: buildSearchField(
            controller: controller,
            searchFieldKey: loggingSearchFieldKey,
            searchFieldEnabled: hasData,
            shouldRequestFocus: false,
            supportsNavigation: true,
          ),
        ),
        const SizedBox(width: denseSpacing),
        FilterButton(
          onPressed: _showFilterDialog,
          isFilterActive: filteredLogs.length != controller.data.length,
        ),
      ],
    );
  }

  Widget _buildLoggingBody() {
    return Split(
      axis: Axis.vertical,
      initialFractions: const [0.72, 0.28],
      children: [
        OutlineDecoration(
          child: LogsTable(
            data: controller.filteredData.value,
            onItemSelected: controller.selectLog,
            selectionNotifier: controller.selectedLog,
            searchMatchesNotifier: controller.searchMatches,
            activeSearchMatchNotifier: controller.activeSearchMatch,
          ),
        ),
        LogDetails(log: selected),
      ],
    );
  }

  void _showFilterDialog() {
    showDialog(
      context: context,
      builder: (context) => FilterDialog(
        controller: controller,
        onApplyFilter: (query) => controller.filterData(
          QueryFilter.parse(
            query,
            controller.filterArgs,
          ),
        ),
        queryInstructions: LoggingScreenBody.filterQueryInstructions,
      ),
    );
  }
}

class LogsTable extends StatelessWidget {
  LogsTable({
    Key key,
    @required this.data,
    @required this.onItemSelected,
    @required this.selectionNotifier,
    @required this.searchMatchesNotifier,
    @required this.activeSearchMatchNotifier,
  }) : super(key: key);

  final List<LogData> data;
  final ItemCallback<LogData> onItemSelected;
  final ValueListenable<LogData> selectionNotifier;
  final ValueListenable<List<LogData>> searchMatchesNotifier;
  final ValueListenable<LogData> activeSearchMatchNotifier;

  final ColumnData<LogData> when = _WhenColumn();
  final ColumnData<LogData> kind = _KindColumn();
  final ColumnData<LogData> message = _MessageColumn();

  List<ColumnData<LogData>> get columns => [when, kind, message];

  @override
  Widget build(BuildContext context) {
    return FlatTable<LogData>(
      columns: columns,
      data: data,
      autoScrollContent: true,
      keyFactory: (LogData data) => ValueKey<LogData>(data),
      onItemSelected: onItemSelected,
      selectionNotifier: selectionNotifier,
      sortColumn: when,
      sortDirection: SortDirection.ascending,
      searchMatchesNotifier: searchMatchesNotifier,
      activeSearchMatchNotifier: activeSearchMatchNotifier,
    );
  }
}

class LogDetails extends StatefulWidget {
  const LogDetails({Key key, @required this.log}) : super(key: key);

  final LogData log;

  @override
  _LogDetailsState createState() => _LogDetailsState();

  static const copyToClipboardButtonKey =
      Key('log_details_copy_to_clipboard_button');
}

class _LogDetailsState extends State<LogDetails>
    with SingleTickerProviderStateMixin {
  @override
  void initState() {
    super.initState();

    _computeLogDetails();
  }

  @override
  void didUpdateWidget(LogDetails oldWidget) {
    super.didUpdateWidget(oldWidget);
    if (widget.log != oldWidget.log) {
      _computeLogDetails();
    }
  }

  Future<void> _computeLogDetails() async {
    if (widget.log?.needsComputing ?? false) {
      await widget.log.compute();
      setState(() {});
    }
  }

  bool showSimple(LogData log) => log != null && !log.needsComputing;

  @override
  Widget build(BuildContext context) {
    return Container(
      child: _buildContent(context, widget.log),
    );
  }

  Widget _buildContent(BuildContext context, LogData log) {
<<<<<<< HEAD
    // TODO(#1370): Handle showing flutter errors in a structured manner.
    return Stack(
      children: [
        _buildSimpleLog(context, log),
        if (log != null && log.needsComputing)
          const Center(child: CircularProgressIndicator()),
      ],
    );
=======
    if (showInspector(log)) {
      return _buildInspector(context, log);
    } else {
      return Stack(
        children: [
          _buildSimpleLog(context, log),
          if (log != null && log.needsComputing)
            const CenteredCircularProgressIndicator(),
        ],
      );
    }
>>>>>>> 134d37ab
  }

  Widget _buildSimpleLog(BuildContext context, LogData log) {
    final disabled = log?.details == null || log.details.isEmpty;

    return OutlineDecoration(
      child: ConsoleUsingTextWidget(
        title: areaPaneHeader(
          context,
          title: 'Details',
          needsTopBorder: false,
          actions: [
            CopyToClipboardControl(
              dataProvider: disabled ? null : () => log?.prettyPrinted,
              buttonKey: LogDetails.copyToClipboardButtonKey,
            ),
          ],
        ),
        lines: log?.prettyPrinted?.split('\n') ?? [],
      ),
    );
  }
}

class _WhenColumn extends ColumnData<LogData> {
  _WhenColumn() : super('When');

  @override
  bool get supportsSorting => false;

  @override
  double get fixedWidthPx => 120;

  @override
  String getValue(LogData dataObject) => dataObject.timestamp == null
      ? ''
      : timeFormat
          .format(DateTime.fromMillisecondsSinceEpoch(dataObject.timestamp));
}

class _KindColumn extends ColumnData<LogData>
    implements ColumnRenderer<LogData> {
  _KindColumn() : super('Kind');

  @override
  bool get supportsSorting => false;

  @override
  double get fixedWidthPx => 155;

  @override
  String getValue(LogData dataObject) => dataObject.kind;

  @override
  Widget build(
    BuildContext context,
    LogData item, {
    bool isRowSelected = false,
  }) {
    final String kind = item.kind;

    Color color = const Color.fromARGB(0xff, 0x61, 0x61, 0x61);

    if (kind == 'stderr' || item.isError || kind == 'flutter.error') {
      color = const Color.fromARGB(0xff, 0xF4, 0x43, 0x36);
    } else if (kind == 'stdout') {
      color = const Color.fromARGB(0xff, 0x78, 0x90, 0x9C);
    } else if (kind.startsWith('flutter')) {
      color = const Color.fromARGB(0xff, 0x00, 0x91, 0xea);
    } else if (kind == 'gc') {
      color = const Color.fromARGB(0xff, 0x42, 0x42, 0x42);
    }

    // Use a font color that contrasts with the colored backgrounds.
    final textStyle = Theme.of(context)
        .primaryTextTheme
        .bodyText2
        .copyWith(fontFamily: 'RobotoMono', fontSize: 13.0);

    return Container(
      padding: const EdgeInsets.symmetric(horizontal: 3.0),
      decoration: BoxDecoration(
        color: color,
        borderRadius: BorderRadius.circular(3.0),
      ),
      child: Text(
        kind,
        overflow: TextOverflow.ellipsis,
        style: textStyle,
      ),
    );
  }
}

class _MessageColumn extends ColumnData<LogData>
    implements ColumnRenderer<LogData> {
  _MessageColumn() : super.wide('Message');

  @override
  bool get supportsSorting => false;

  @override
  String getValue(LogData dataObject) =>
      dataObject.summary ?? dataObject.details;

  @override
  Widget build(
    BuildContext context,
    LogData data, {
    bool isRowSelected = false,
  }) {
    TextStyle textStyle = fixedFontStyle(context);
    if (isRowSelected) {
      textStyle = textStyle.copyWith(color: defaultSelectionForegroundColor);
    }

    if (data.kind == 'flutter.frame') {
      const Color color = Color.fromARGB(0xff, 0x00, 0x91, 0xea);
      final Text text = Text(
        getDisplayValue(data),
        overflow: TextOverflow.ellipsis,
        style: textStyle,
      );

      double frameLength = 0.0;
      try {
        final int micros = jsonDecode(data.details)['elapsed'];
        frameLength = micros * 3.0 / 1000.0;
      } catch (e) {
        // ignore
      }

      return Row(
        children: <Widget>[
          text,
          Flexible(
            child: Container(
              height: 12.0,
              width: frameLength,
              decoration: const BoxDecoration(color: color),
            ),
          ),
        ],
      );
    } else if (data.kind == 'stdout') {
      return RichText(
        text: TextSpan(
          children: processAnsiTerminalCodes(
            // TODO(helin24): Recompute summary length considering ansi codes.
            //  The current summary is generally the first 200 chars of details.
            getDisplayValue(data),
            textStyle,
          ),
        ),
        overflow: TextOverflow.ellipsis,
        maxLines: 1,
      );
    } else {
      return null;
    }
  }
}<|MERGE_RESOLUTION|>--- conflicted
+++ resolved
@@ -275,28 +275,14 @@
   }
 
   Widget _buildContent(BuildContext context, LogData log) {
-<<<<<<< HEAD
     // TODO(#1370): Handle showing flutter errors in a structured manner.
     return Stack(
       children: [
         _buildSimpleLog(context, log),
         if (log != null && log.needsComputing)
-          const Center(child: CircularProgressIndicator()),
+          const CenteredCircularProgressIndicator(),
       ],
     );
-=======
-    if (showInspector(log)) {
-      return _buildInspector(context, log);
-    } else {
-      return Stack(
-        children: [
-          _buildSimpleLog(context, log),
-          if (log != null && log.needsComputing)
-            const CenteredCircularProgressIndicator(),
-        ],
-      );
-    }
->>>>>>> 134d37ab
   }
 
   Widget _buildSimpleLog(BuildContext context, LogData log) {
