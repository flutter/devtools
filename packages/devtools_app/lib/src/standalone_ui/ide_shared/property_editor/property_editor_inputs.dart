// Copyright 2025 The Flutter Authors
// Use of this source code is governed by a BSD-style license that can be
// found in the LICENSE file or at https://developers.google.com/open-source/licenses/bsd.

import 'dart:async';

import 'package:devtools_app_shared/ui.dart';
import 'package:devtools_app_shared/utils.dart';
import 'package:flutter/material.dart';
import 'package:flutter/services.dart';

import '../../../shared/analytics/analytics.dart' as ga;
import '../../../shared/analytics/constants.dart' as gac;
import '../../../shared/editor/api_classes.dart';
import 'property_editor_controller.dart';
import 'property_editor_types.dart';

class BooleanInput extends StatelessWidget {
  const BooleanInput({
    super.key,
    required this.property,
    required this.editProperty,
  });

  final FiniteValuesProperty property;
  final EditArgumentFunction editProperty;

  @override
  Widget build(BuildContext context) {
    return _DropdownInput<Object>(
      property: property,
      editProperty: editProperty,
    );
  }
}

class DoubleInput extends StatelessWidget {
  const DoubleInput({
    super.key,
    required this.property,
    required this.editProperty,
  });

  final NumericProperty property;
  final EditArgumentFunction editProperty;

  @override
  Widget build(BuildContext context) {
    return _TextInput<double>(property: property, editProperty: editProperty);
  }
}

class EnumInput extends StatelessWidget {
  const EnumInput({
    super.key,
    required this.property,
    required this.editProperty,
  });

  final FiniteValuesProperty property;
  final EditArgumentFunction editProperty;

  @override
  Widget build(BuildContext context) {
    return _DropdownInput<String>(
      property: property,
      editProperty: editProperty,
    );
  }
}

class IntegerInput extends StatelessWidget {
  const IntegerInput({
    super.key,
    required this.property,
    required this.editProperty,
  });

  final NumericProperty property;
  final EditArgumentFunction editProperty;

  @override
  Widget build(BuildContext context) {
    return _TextInput<int>(property: property, editProperty: editProperty);
  }
}

class StringInput extends StatelessWidget {
  const StringInput({
    super.key,
    required this.property,
    required this.editProperty,
  });

  final EditableProperty property;
  final EditArgumentFunction editProperty;

  @override
  Widget build(BuildContext context) {
    return _TextInput<String>(property: property, editProperty: editProperty);
  }
}

class _DropdownInput<T> extends StatefulWidget {
  const _DropdownInput({
    super.key,
    required this.property,
    required this.editProperty,
  });

  final FiniteValuesProperty property;
  final EditArgumentFunction editProperty;

  @override
  State<_DropdownInput<T>> createState() => _DropdownInputState<T>();
}

class _DropdownInputState<T> extends State<_DropdownInput<T>>
    with _PropertyInputMixin<_DropdownInput<T>, T> {
  @override
  Widget build(BuildContext context) {
    final theme = Theme.of(context);
    return DropdownButtonFormField(
      value: widget.property.valueDisplay,
      autovalidateMode: AutovalidateMode.onUserInteraction,
      validator: (text) => inputValidator(text, property: widget.property),
      decoration: decoration(
        widget.property,
        theme: theme,
        padding: denseSpacing,
      ),
      isExpanded: true,
      selectedItemBuilder:
          (context) => _dropdownItems(withDefaultLabels: false),
      items: _dropdownItems(withDefaultLabels: true),
      onChanged: (newValue) async {
<<<<<<< HEAD
        await editProperty(
          widget.property,
          valueAsString: newValue,
          editPropertyCallback: widget.editProperty,
        );
=======
        if (newValue != widget.property.valueDisplay) {
          await editProperty(
            widget.property,
            valueAsString: newValue,
            controller: widget.controller,
          );
        }
>>>>>>> f0becc22
      },
    );
  }

  List<DropdownMenuItem> _dropdownItems({required bool withDefaultLabels}) =>
      widget.property.propertyOptions.map((option) {
        return DropdownMenuItem(
          value: option.text,
          child: _DropdownContent(
            option: option,
            showDefaultLabel: withDefaultLabels,
          ),
        );
      }).toList();
}

class _DropdownContent extends StatelessWidget {
  const _DropdownContent({
    required this.option,
    required this.showDefaultLabel,
  });

  final PropertyOption option;
  final bool showDefaultLabel;

  @override
  Widget build(BuildContext context) {
    return Row(
      mainAxisAlignment: MainAxisAlignment.spaceBetween,
      children: [
        Expanded(
          child: Text(
            option.text,
            style: Theme.of(context).fixedFontStyle,
            overflow: TextOverflow.ellipsis,
          ),
        ),
        if (showDefaultLabel && option.isDefault)
          const RoundedLabel(
            labelText: 'D',
            tooltipText: 'Matches the default value.',
          ),
      ],
    );
  }
}

class _TextInput<T> extends StatefulWidget {
  const _TextInput({
    super.key,
    required this.property,
    required this.editProperty,
  });

  final EditableProperty property;
  final EditArgumentFunction editProperty;

  @override
  State<_TextInput> createState() => _TextInputState<T>();
}

class _TextInputState<T> extends State<_TextInput<T>>
    with _PropertyInputMixin<_TextInput<T>, T>, AutoDisposeMixin {
  String currentValue = '';

  double paddingDiffComparedToDropdown = 1.0;
  late FocusNode _focusNode;

  @override
  void initState() {
    super.initState();
    _focusNode = FocusNode(debugLabel: 'text-input-${widget.property.name}');

    addAutoDisposeListener(_focusNode, () async {
      if (_focusNode.hasFocus) return;
      // Edit property when clicking or tabbing away from input.
      await _editProperty();
    });
  }

  @override
  Widget build(BuildContext context) {
    final theme = Theme.of(context);
    return TextFormField(
      focusNode: _focusNode,
      initialValue: widget.property.valueDisplay,
      enabled: widget.property.isEditable,
      autovalidateMode: AutovalidateMode.onUserInteraction,
      validator: (text) => inputValidator(text, property: widget.property),
      inputFormatters: [FilteringTextInputFormatter.singleLineFormatter],
      decoration: decoration(
        widget.property,
        theme: theme,
        // Note: The text input has an extra pixel compared to the dropdown
        // input. Therefore, to have their sizes match, subtract a half pixel
        // from the padding.
        padding: defaultSpacing - (paddingDiffComparedToDropdown / 2),
      ),
      style: theme.fixedFontStyle,
      onChanged: (newValue) {
        clearServerError();
        setState(() {
          currentValue = newValue;
        });
      },
      onEditingComplete: _editProperty,
    );
  }

  Future<void> _editProperty() async {
    await editProperty(
      widget.property,
      valueAsString: currentValue,
      editPropertyCallback: widget.editProperty,
    );
  }
}

mixin _PropertyInputMixin<T extends StatefulWidget, U> on State<T> {
  String? _serverError;

  Future<void> editProperty(
    EditableProperty property, {
    required EditArgumentFunction editPropertyCallback,
    required String? valueAsString,
  }) async {
    clearServerError();
    final argName = property.name;
    ga.select(
      gac.PropertyEditorSidebar.id,
      gac.PropertyEditorSidebar.applyEditRequest(
        argName: property.name,
        argType: property.type,
      ),
    );
    final editToNull = property.isNullable && property.isNully(valueAsString);
    final value =
        editToNull
            ? null
            : property.convertFromInputString(valueAsString) as U?;
    final response = await editPropertyCallback(name: argName, value: value);
    _handleServerResponse(response, property: property);
  }

  InputDecoration decoration(
    EditableProperty property, {
    required ThemeData theme,
    required double padding,
  }) {
    return InputDecoration(
      contentPadding: EdgeInsets.all(padding),
      helperText: property.isRequired ? '*required' : '',
      errorText: property.errorText,
      isDense: true,
      label: inputLabel(property, theme: theme),
      border: const OutlineInputBorder(),
      floatingLabelBehavior: FloatingLabelBehavior.always,
    );
  }

  Widget inputLabel(EditableProperty property, {required ThemeData theme}) {
    // Flutter scales down the label font size by 75%, therefore we need to
    // increase the size to make it glegible.
    final fixedFontStyle = theme.fixedFontStyle.copyWith(
      fontSize: defaultFontSize + 1,
    );
    return RichText(
      overflow: TextOverflow.ellipsis,
      text: TextSpan(
        text: '${property.displayType} ',
        style: fixedFontStyle,
        children: [
          TextSpan(
            text: property.name,
            style: fixedFontStyle.copyWith(
              fontWeight: FontWeight.bold,
              color: theme.colorScheme.primary,
            ),
            children: [
              TextSpan(
                text: property.isRequired ? '*' : '',
                style: fixedFontStyle,
              ),
            ],
          ),
        ],
      ),
    );
  }

  String? inputValidator(String? input, {required EditableProperty property}) {
    if (_serverError != null) return _serverError;
    return property.inputValidator(input);
  }

  void clearServerError() {
    setState(() {
      _serverError = null;
    });
  }

  void _handleServerResponse(
    EditArgumentResponse? errorResponse, {
    required EditableProperty property,
  }) {
    final succeeded = errorResponse == null || errorResponse.success;
    if (!succeeded) {
      setState(() {
        _serverError =
            '${errorResponse.errorType?.message ?? 'Encountered unknown error.'} (Property: ${property.name})';
      });
      ga.reportError('property-editor $_serverError');
    }
    ga.select(
      gac.PropertyEditorSidebar.id,
      gac.PropertyEditorSidebar.applyEditComplete(
        argName: property.name,
        argType: property.type,
        succeeded: succeeded,
      ),
    );
  }
}<|MERGE_RESOLUTION|>--- conflicted
+++ resolved
@@ -134,21 +134,13 @@
           (context) => _dropdownItems(withDefaultLabels: false),
       items: _dropdownItems(withDefaultLabels: true),
       onChanged: (newValue) async {
-<<<<<<< HEAD
-        await editProperty(
-          widget.property,
-          valueAsString: newValue,
-          editPropertyCallback: widget.editProperty,
-        );
-=======
         if (newValue != widget.property.valueDisplay) {
           await editProperty(
             widget.property,
             valueAsString: newValue,
-            controller: widget.controller,
+            editPropertyCallback: widget.editProperty,
           );
         }
->>>>>>> f0becc22
       },
     );
   }
