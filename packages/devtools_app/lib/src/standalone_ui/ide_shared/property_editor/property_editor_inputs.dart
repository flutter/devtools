--- conflicted
+++ resolved
@@ -386,13 +386,7 @@
     final succeeded = errorResponse == null || errorResponse.success;
     if (!succeeded) {
       setState(() {
-<<<<<<< HEAD
-        final errorType = EditArgumentError.fromCode(errorResponse.errorCode);
-        _serverError =
-            '${errorType?.message ?? 'Encountered unknown error.'} (Property: ${property.name})';
-=======
         _serverError = _errorMessage(errorResponse, property: property);
->>>>>>> 24f43f15
       });
       ga.reportError('property-editor $_serverError');
     }
@@ -407,10 +401,10 @@
   }
 
   String _errorMessage(
-    EditArgumentResponse errorResponse, {
+    GenericApiResponse errorResponse, {
     required EditableProperty property,
   }) {
-    final errorType = errorResponse.errorType;
+    final errorType = EditArgumentError.fromCode(errorResponse.errorCode);
     final messageFromType = errorType?.message;
     final messageFromResponse = errorResponse.errorMessage;
     final errorMessage =
