// Copyright 2024 The Flutter Authors
// Use of this source code is governed by a BSD-style license that can be
// found in the LICENSE file or at https://developers.google.com/open-source/licenses/bsd.

import 'dart:async';

import 'package:devtools_app_shared/utils.dart';
import 'package:flutter/foundation.dart';

import '../../../shared/analytics/analytics.dart' as ga;
import '../../../shared/analytics/constants.dart' as gac;
import '../../../shared/editor/api_classes.dart';
import '../../../shared/editor/editor_client.dart';
<<<<<<< HEAD
import '../../../shared/utils/utils.dart';
=======
import '../../../shared/ui/filter.dart';
import '../../../shared/utils/utils.dart';
import 'property_editor_types.dart';
>>>>>>> f4fbff88

typedef EditableWidgetData =
    ({
      List<EditableProperty> properties,
      String? name,
      String? documentation,
      String? fileUri,
    });

typedef EditArgumentFunction =
    Future<EditArgumentResponse?> Function<T>({
      required String name,
      required T value,
    });

class PropertyEditorController extends DisposableController
    with AutoDisposeControllerMixin, FilterControllerMixin<EditableProperty> {
  PropertyEditorController(this.editorClient) {
    init();
  }

  final EditorClient editorClient;

  String get gaId => gac.PropertyEditorSidebar.id;

  TextDocument? _currentDocument;
  CursorPosition? _currentCursorPosition;

  ValueListenable<EditableWidgetData?> get editableWidgetData =>
      _editableWidgetData;
  final _editableWidgetData = ValueNotifier<EditableWidgetData?>(null);

<<<<<<< HEAD
=======
  List<EditableProperty> get allProperties =>
      _editableWidgetData.value?.properties ?? [];
  String? get widgetName => _editableWidgetData.value?.name;
  String? get widgetDocumentation => _editableWidgetData.value?.documentation;
  String? get fileUri => _editableWidgetData.value?.fileUri;

>>>>>>> f4fbff88
  ValueListenable<bool> get shouldReconnect => _shouldReconnect;
  final _shouldReconnect = ValueNotifier<bool>(false);

  bool get waitingForFirstEvent => _waitingForFirstEvent;
  bool _waitingForFirstEvent = true;

  late final Debouncer _editableArgsDebouncer;

  late final Timer _checkConnectionTimer;

  static const _editableArgsDebounceDuration = Duration(milliseconds: 600);

  static const _checkConnectionInterval = Duration(minutes: 1);

  @override
  void init() {
    super.init();
    _editableArgsDebouncer = Debouncer(duration: _editableArgsDebounceDuration);
    _checkConnectionTimer = _periodicallyCheckConnection(
      _checkConnectionInterval,
    );

<<<<<<< HEAD
=======
    // Update in response to ActiveLocationChanged events.
>>>>>>> f4fbff88
    autoDisposeStreamSubscription(
      editorClient.activeLocationChangedStream.listen((event) async {
        if (_waitingForFirstEvent) _waitingForFirstEvent = false;
        final textDocument = event.textDocument;
        final cursorPosition = event.selections.first.active;
        // Don't do anything if the text document is null.
        if (textDocument == null) {
          return;
        }
        // Don't do anything if the event corresponds to the current position
        // and document version.
        //
        // Note: This is only checked if the document version is not null. For
        // IntelliJ, the document verison is always null, so identical events
        // indicating a valid change are possible.
        if (textDocument.version != null &&
            textDocument == _currentDocument &&
            cursorPosition == _currentCursorPosition) {
          return;
        }
<<<<<<< HEAD
=======
        if (!textDocument.uriAsString.endsWith('.dart')) {
          _editableWidgetData.value = (
            properties: [],
            name: null,
            documentation: null,
            fileUri: textDocument.uriAsString,
          );
          return;
        }
>>>>>>> f4fbff88
        _editableArgsDebouncer.run(
          () => _updateWithEditableArgs(
            textDocument: textDocument,
            cursorPosition: cursorPosition,
          ),
        );
      }),
    );
  }

  @override
  void dispose() {
    _editableArgsDebouncer.dispose();
    _checkConnectionTimer.cancel();
    super.dispose();
  }

<<<<<<< HEAD
=======
  @override
  void filterData(Filter<EditableProperty> filter) {
    super.filterData(filter);
    final filtered = (_editableWidgetData.value?.properties ?? []).where(
      (property) => property.matchesQuery(filter.queryFilter.query),
    );
    filteredData
      ..clear()
      ..addAll(filtered);
  }

>>>>>>> f4fbff88
  Future<EditArgumentResponse?> editArgument<T>({
    required String name,
    required T value,
  }) async {
    final document = _currentDocument;
    final position = _currentCursorPosition;
    if (document == null || position == null) return null;
    return editorClient.editArgument(
      textDocument: document,
      position: position,
      name: name,
      value: value,
    );
  }

  Future<void> _updateWithEditableArgs({
    required TextDocument textDocument,
    required CursorPosition cursorPosition,
  }) async {
    _currentDocument = textDocument;
    _currentCursorPosition = cursorPosition;
    // Get the editable arguments for the current position.
    final result = await editorClient.getEditableArguments(
      textDocument: textDocument,
      position: cursorPosition,
    );
<<<<<<< HEAD
    final args = result?.args ?? <EditableArgument>[];
    final name = result?.name;
    _editableWidgetData.value = (
      args: args,
      name: name,
      documentation: result?.documentation,
    );
=======
    final properties =
        (result?.args ?? <EditableArgument>[])
            .map(argToProperty)
            .nonNulls
            // Filter out any deprecated properties that aren't set.
            .where((property) => !property.isDeprecated || property.hasArgument)
            .toList();
    final name = result?.name;
    _editableWidgetData.value = (
      properties: properties,
      name: name,
      documentation: result?.documentation,
      fileUri: _currentDocument?.uriAsString,
    );
    filterData(activeFilter.value);
>>>>>>> f4fbff88
    // Register impression.
    ga.impression(
      gaId,
      gac.PropertyEditorSidebar.widgetPropertiesUpdate(name: name),
    );
  }

  Timer _periodicallyCheckConnection(Duration interval) {
<<<<<<< HEAD
    return Timer.periodic(interval, (timer) async {
      final isClosed = await editorClient.isClientClosed();
=======
    return Timer.periodic(interval, (timer) {
      final isClosed = editorClient.isDtdClosed;
>>>>>>> f4fbff88
      if (isClosed) {
        _shouldReconnect.value = true;
        timer.cancel();
      }
    });
  }

  @visibleForTesting
  void initForTestsOnly({
    EditableArgumentsResult? editableArgsResult,
    TextDocument? document,
    CursorPosition? cursorPosition,
  }) {
    setActiveFilter();
    if (editableArgsResult != null) {
      _editableWidgetData.value = (
        properties:
            editableArgsResult.args.map(argToProperty).nonNulls.toList(),
        name: editableArgsResult.name,
        documentation: editableArgsResult.documentation,
        fileUri: document?.uriAsString,
      );
    }
    if (document != null) {
      _currentDocument = document;
    }
    if (cursorPosition != null) {
      _currentCursorPosition = cursorPosition;
    }
    filterData(activeFilter.value);
  }
}<|MERGE_RESOLUTION|>--- conflicted
+++ resolved
@@ -11,13 +11,9 @@
 import '../../../shared/analytics/constants.dart' as gac;
 import '../../../shared/editor/api_classes.dart';
 import '../../../shared/editor/editor_client.dart';
-<<<<<<< HEAD
-import '../../../shared/utils/utils.dart';
-=======
 import '../../../shared/ui/filter.dart';
 import '../../../shared/utils/utils.dart';
 import 'property_editor_types.dart';
->>>>>>> f4fbff88
 
 typedef EditableWidgetData =
     ({
@@ -50,15 +46,12 @@
       _editableWidgetData;
   final _editableWidgetData = ValueNotifier<EditableWidgetData?>(null);
 
-<<<<<<< HEAD
-=======
   List<EditableProperty> get allProperties =>
       _editableWidgetData.value?.properties ?? [];
   String? get widgetName => _editableWidgetData.value?.name;
   String? get widgetDocumentation => _editableWidgetData.value?.documentation;
   String? get fileUri => _editableWidgetData.value?.fileUri;
 
->>>>>>> f4fbff88
   ValueListenable<bool> get shouldReconnect => _shouldReconnect;
   final _shouldReconnect = ValueNotifier<bool>(false);
 
@@ -81,10 +74,7 @@
       _checkConnectionInterval,
     );
 
-<<<<<<< HEAD
-=======
     // Update in response to ActiveLocationChanged events.
->>>>>>> f4fbff88
     autoDisposeStreamSubscription(
       editorClient.activeLocationChangedStream.listen((event) async {
         if (_waitingForFirstEvent) _waitingForFirstEvent = false;
@@ -105,8 +95,7 @@
             cursorPosition == _currentCursorPosition) {
           return;
         }
-<<<<<<< HEAD
-=======
+        
         if (!textDocument.uriAsString.endsWith('.dart')) {
           _editableWidgetData.value = (
             properties: [],
@@ -116,7 +105,6 @@
           );
           return;
         }
->>>>>>> f4fbff88
         _editableArgsDebouncer.run(
           () => _updateWithEditableArgs(
             textDocument: textDocument,
@@ -134,8 +122,6 @@
     super.dispose();
   }
 
-<<<<<<< HEAD
-=======
   @override
   void filterData(Filter<EditableProperty> filter) {
     super.filterData(filter);
@@ -147,7 +133,6 @@
       ..addAll(filtered);
   }
 
->>>>>>> f4fbff88
   Future<EditArgumentResponse?> editArgument<T>({
     required String name,
     required T value,
@@ -174,15 +159,6 @@
       textDocument: textDocument,
       position: cursorPosition,
     );
-<<<<<<< HEAD
-    final args = result?.args ?? <EditableArgument>[];
-    final name = result?.name;
-    _editableWidgetData.value = (
-      args: args,
-      name: name,
-      documentation: result?.documentation,
-    );
-=======
     final properties =
         (result?.args ?? <EditableArgument>[])
             .map(argToProperty)
@@ -198,7 +174,6 @@
       fileUri: _currentDocument?.uriAsString,
     );
     filterData(activeFilter.value);
->>>>>>> f4fbff88
     // Register impression.
     ga.impression(
       gaId,
@@ -207,13 +182,8 @@
   }
 
   Timer _periodicallyCheckConnection(Duration interval) {
-<<<<<<< HEAD
-    return Timer.periodic(interval, (timer) async {
-      final isClosed = await editorClient.isClientClosed();
-=======
     return Timer.periodic(interval, (timer) {
       final isClosed = editorClient.isDtdClosed;
->>>>>>> f4fbff88
       if (isClosed) {
         _shouldReconnect.value = true;
         timer.cancel();
