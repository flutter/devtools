// Copyright 2024 The Flutter Authors
// Use of this source code is governed by a BSD-style license that can be
// found in the LICENSE file or at https://developers.google.com/open-source/licenses/bsd.

import 'package:devtools_app_shared/ui.dart';
import 'package:flutter/material.dart';

import '../../../shared/editor/api_classes.dart';
import '../../../shared/primitives/utils.dart';
import '../../../shared/ui/common_widgets.dart';
import 'property_editor_controller.dart';
import 'property_editor_inputs.dart';
import 'property_editor_types.dart';

class PropertyEditorView extends StatelessWidget {
  const PropertyEditorView({required this.controller, super.key});

  final PropertyEditorController controller;

  @override
  Widget build(BuildContext context) {
    return MultiValueListenableBuilder(
      listenables: [
        controller.editorClient.editArgumentMethodName,
        controller.editorClient.editableArgumentsMethodName,
      ],
      builder: (_, values, _) {
        final editArgumentMethodName = values.first as String?;
        final editableArgumentsMethodName = values.second as String?;

        if (editArgumentMethodName == null ||
            editableArgumentsMethodName == null) {
          return const CenteredCircularProgressIndicator();
        }

        return Column(
          crossAxisAlignment: CrossAxisAlignment.start,
          children: [
            // TODO(elliette): Include widget name and documentation.
            _PropertiesList(controller: controller),
          ],
        );
      },
    );
  }
}

class _PropertiesList extends StatelessWidget {
  const _PropertiesList({required this.controller});

  final PropertyEditorController controller;

  static const itemPadding = densePadding;

  @override
  Widget build(BuildContext context) {
    // TODO(https://github.com/flutter/devtools/issues/8546) Switch to scrollable
    // ListView when this has been moved into its own panel.
    return ValueListenableBuilder<List<EditableArgument>>(
      valueListenable: controller.editableArgs,
      builder: (context, args, _) {
        return args.isEmpty
            ? const Center(
              child: Text(
                'No widget properties at the current cursor location.',
              ),
            )
            : Column(
              children: <Widget>[
                ...args
                    .map((arg) => argToProperty(arg))
                    .where((property) => property != null)
                    .map(
                      (property) => _EditablePropertyItem(
                        property: property!,
                        controller: controller,
                      ),
                    ),
              ].joinWith(const PaddedDivider.noPadding()),
            );
      },
    );
  }
}

class _EditablePropertyItem extends StatelessWidget {
  const _EditablePropertyItem({
    required this.property,
    required this.controller,
  });

  final EditableProperty property;
  final PropertyEditorController controller;

  @override
  Widget build(BuildContext context) {
    return Row(
      crossAxisAlignment: CrossAxisAlignment.start,
      children: [
        Flexible(
          flex: 3,
          child: Padding(
            padding: const EdgeInsets.all(_PropertiesList.itemPadding),
            child: _PropertyInput(property: property, controller: controller),
          ),
        ),
        if (property.hasArgument || property.isDefault) ...[
          Flexible(child: _PropertyLabels(property: property)),
        ] else
          const Spacer(),
      ],
    );
  }
}

class _PropertyLabels extends StatelessWidget {
  const _PropertyLabels({required this.property});

  final EditableProperty property;

  @override
  Widget build(BuildContext context) {
    final colorScheme = Theme.of(context).colorScheme;
    final isSet = property.hasArgument;
    final isDefault = property.isDefault;

    return Column(
      crossAxisAlignment: CrossAxisAlignment.start,
      children: [
        if (isSet)
          Padding(
            padding: const EdgeInsets.all(_PropertiesList.itemPadding),
            child: RoundedLabel(
              labelText: 'set',
              backgroundColor: colorScheme.primary,
              textColor: colorScheme.onPrimary,
              tooltipText: 'Property argument is set.',
            ),
          ),
        if (isDefault)
          const Padding(
            padding: EdgeInsets.all(_PropertiesList.itemPadding),
            child: RoundedLabel(
              labelText: 'default',
              tooltipText: 'Property argument matches the default value.',
            ),
          ),
      ],
    );
  }
}

class _PropertyInput extends StatelessWidget {
  const _PropertyInput({required this.property, required this.controller});

  final EditableProperty property;
  final PropertyEditorController controller;

  @override
  Widget build(BuildContext context) {
<<<<<<< HEAD
    final argType = property.type;
    switch (argType) {
      case boolType:
        return BooleanInput(
          property: property as FiniteValuesProperty,
          controller: controller,
=======
    // TODO(elliette): Refactor to split each argument type into its own input
    // widget class for readability.
    final theme = Theme.of(context);
    final argument = widget.argument;
    final decoration = InputDecoration(
      helperText: argument.isRequired ? '*required' : '',
      errorText: argument.errorText,
      isDense: true,
      label: _inputLabel(argument, theme: theme),
      border: const OutlineInputBorder(),
    );
    final argType = widget.argument.type;
    switch (argType) {
      case 'enum':
      case 'bool':
        final options =
            argType == 'bool'
                ? ['true', 'false']
                : (widget.argument.options ?? <String>[]);
        options.add(widget.argument.valueDisplay);
        if (widget.argument.isNullable) {
          options.add('null');
        }

        return DropdownButtonFormField(
          value: widget.argument.valueDisplay,
          decoration: decoration,
          isExpanded: true,
          items:
              options.toSet().toList().map((option) {
                return DropdownMenuItem(
                  value: option,
                  // TODO(https://github.com/flutter/devtools/issues/8531) Handle onTap.
                  onTap: () {},
                  child: Text(option, style: theme.fixedFontStyle),
                );
              }).toList(),
          onChanged: (newValue) async {
            await _editArgument(newValue);
          },
>>>>>>> 69c37ba6
        );
      case doubleType:
        return DoubleInput(
          property: property as NumericProperty,
          controller: controller,
        );
<<<<<<< HEAD
      case enumType:
        return EnumInput(
          property: property as FiniteValuesProperty,
          controller: controller,
=======
      default:
        return Text(widget.argument.valueDisplay);
    }
  }

  Widget _inputLabel(EditableArgument argument, {required ThemeData theme}) {
    final type = _typeForLabel(argument);
    return RichText(
      overflow: TextOverflow.ellipsis,
      text: TextSpan(
        text: type != null ? '$type ' : ':',
        style: theme.fixedFontStyle,
        children: [
          TextSpan(
            text: argument.name,
            style: theme.fixedFontStyle.copyWith(
              fontWeight: FontWeight.bold,
              color: theme.colorScheme.primary,
            ),
            children: [
              TextSpan(
                text: argument.isRequired ? '*' : '',
                style: theme.fixedFontStyle,
              ),
            ],
          ),
        ],
      ),
    );
  }

  String? _typeForLabel(EditableArgument argument) {
    String? typeName;
    switch (argument.type) {
      case 'string':
        typeName = 'String';
        break;
      case 'int':
      case 'double':
      case 'bool':
        typeName = argument.type;
        break;
      case 'enum':
        typeName = argument.options?.first.split('.').first;
        break;
      default:
        break;
    }

    if (typeName == null) return null;
    return argument.isNullable ? '$typeName?' : typeName;
  }

  Future<void> _editArgument(String? valueAsString) async {
    final argName = widget.argument.name;

    // Can edit values to null.
    final valueIsNull = valueAsString == null || valueAsString == 'null';
    final valueIsEmpty =
        widget.argument.type != 'string' && valueAsString == '';
    if (widget.argument.isNullable && (valueIsNull || valueIsEmpty)) {
      await widget.controller.editArgument(name: argName, value: null);
      return;
    }

    switch (widget.argument.type) {
      case 'string':
      case 'enum':
        await widget.controller.editArgument(
          name: argName,
          value: valueAsString,
>>>>>>> 69c37ba6
        );
      case intType:
        return IntegerInput(
          property: property as NumericProperty,
          controller: controller,
        );
      case stringType:
        return StringInput(property: property, controller: controller);
      default:
        return Text(property.valueDisplay);
    }
  }
}<|MERGE_RESOLUTION|>--- conflicted
+++ resolved
@@ -158,139 +158,22 @@
 
   @override
   Widget build(BuildContext context) {
-<<<<<<< HEAD
     final argType = property.type;
     switch (argType) {
       case boolType:
         return BooleanInput(
           property: property as FiniteValuesProperty,
           controller: controller,
-=======
-    // TODO(elliette): Refactor to split each argument type into its own input
-    // widget class for readability.
-    final theme = Theme.of(context);
-    final argument = widget.argument;
-    final decoration = InputDecoration(
-      helperText: argument.isRequired ? '*required' : '',
-      errorText: argument.errorText,
-      isDense: true,
-      label: _inputLabel(argument, theme: theme),
-      border: const OutlineInputBorder(),
-    );
-    final argType = widget.argument.type;
-    switch (argType) {
-      case 'enum':
-      case 'bool':
-        final options =
-            argType == 'bool'
-                ? ['true', 'false']
-                : (widget.argument.options ?? <String>[]);
-        options.add(widget.argument.valueDisplay);
-        if (widget.argument.isNullable) {
-          options.add('null');
-        }
-
-        return DropdownButtonFormField(
-          value: widget.argument.valueDisplay,
-          decoration: decoration,
-          isExpanded: true,
-          items:
-              options.toSet().toList().map((option) {
-                return DropdownMenuItem(
-                  value: option,
-                  // TODO(https://github.com/flutter/devtools/issues/8531) Handle onTap.
-                  onTap: () {},
-                  child: Text(option, style: theme.fixedFontStyle),
-                );
-              }).toList(),
-          onChanged: (newValue) async {
-            await _editArgument(newValue);
-          },
->>>>>>> 69c37ba6
         );
       case doubleType:
         return DoubleInput(
           property: property as NumericProperty,
           controller: controller,
         );
-<<<<<<< HEAD
       case enumType:
         return EnumInput(
           property: property as FiniteValuesProperty,
           controller: controller,
-=======
-      default:
-        return Text(widget.argument.valueDisplay);
-    }
-  }
-
-  Widget _inputLabel(EditableArgument argument, {required ThemeData theme}) {
-    final type = _typeForLabel(argument);
-    return RichText(
-      overflow: TextOverflow.ellipsis,
-      text: TextSpan(
-        text: type != null ? '$type ' : ':',
-        style: theme.fixedFontStyle,
-        children: [
-          TextSpan(
-            text: argument.name,
-            style: theme.fixedFontStyle.copyWith(
-              fontWeight: FontWeight.bold,
-              color: theme.colorScheme.primary,
-            ),
-            children: [
-              TextSpan(
-                text: argument.isRequired ? '*' : '',
-                style: theme.fixedFontStyle,
-              ),
-            ],
-          ),
-        ],
-      ),
-    );
-  }
-
-  String? _typeForLabel(EditableArgument argument) {
-    String? typeName;
-    switch (argument.type) {
-      case 'string':
-        typeName = 'String';
-        break;
-      case 'int':
-      case 'double':
-      case 'bool':
-        typeName = argument.type;
-        break;
-      case 'enum':
-        typeName = argument.options?.first.split('.').first;
-        break;
-      default:
-        break;
-    }
-
-    if (typeName == null) return null;
-    return argument.isNullable ? '$typeName?' : typeName;
-  }
-
-  Future<void> _editArgument(String? valueAsString) async {
-    final argName = widget.argument.name;
-
-    // Can edit values to null.
-    final valueIsNull = valueAsString == null || valueAsString == 'null';
-    final valueIsEmpty =
-        widget.argument.type != 'string' && valueAsString == '';
-    if (widget.argument.isNullable && (valueIsNull || valueIsEmpty)) {
-      await widget.controller.editArgument(name: argName, value: null);
-      return;
-    }
-
-    switch (widget.argument.type) {
-      case 'string':
-      case 'enum':
-        await widget.controller.editArgument(
-          name: argName,
-          value: valueAsString,
->>>>>>> 69c37ba6
         );
       case intType:
         return IntegerInput(
