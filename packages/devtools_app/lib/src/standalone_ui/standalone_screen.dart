// Copyright 2023 The Chromium Authors. All rights reserved.
// Use of this source code is governed by a BSD-style license that can be
// found in the LICENSE file.

import 'package:flutter/material.dart';

import 'api/impl/dart_tooling_api.dart';
import 'vs_code/flutter_panel.dart';

/// "Screens" that are intended for standalone use only, likely for embedding
/// directly in an IDE.
///
/// A standalone screen is one that will only be available at a specific route,
/// meaning that this screen will not be part of DevTools' normal navigation.
/// The only way to access a standalone screen is directly from the url.
enum StandaloneScreenType {
  vsCodeFlutterPanel;

<<<<<<< HEAD
=======
  // TODO(dantup): This seems unused, is it needed?
  static StandaloneScreenType? parse(String? id) {
    if (id == null) return null;

    for (final type in StandaloneScreenType.values) {
      if (type.name == id) return type;
    }
    return null;
  }

>>>>>>> 90a9e73c
  Widget get screen {
    return switch (this) {
      StandaloneScreenType.vsCodeFlutterPanel =>
        VsCodeFlutterPanel(DartToolingApiImpl.postMessage()),
    };
  }
}<|MERGE_RESOLUTION|>--- conflicted
+++ resolved
@@ -16,8 +16,6 @@
 enum StandaloneScreenType {
   vsCodeFlutterPanel;
 
-<<<<<<< HEAD
-=======
   // TODO(dantup): This seems unused, is it needed?
   static StandaloneScreenType? parse(String? id) {
     if (id == null) return null;
@@ -28,7 +26,6 @@
     return null;
   }
 
->>>>>>> 90a9e73c
   Widget get screen {
     return switch (this) {
       StandaloneScreenType.vsCodeFlutterPanel =>
