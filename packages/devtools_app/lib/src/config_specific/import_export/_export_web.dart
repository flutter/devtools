--- conflicted
+++ resolved
@@ -19,12 +19,7 @@
     required String fileName,
   }) {
     final element = document.createElement('a');
-<<<<<<< HEAD
-    fileName ??= ExportController.generateFileName(type: type);
-    element.setAttribute('href', Url.createObjectUrl(Blob([contents])));
-=======
     element.setAttribute('href', Url.createObjectUrl(Blob([content])));
->>>>>>> 28a57589
     element.setAttribute('download', fileName);
     element.style.display = 'none';
     document.body!.append(element);
