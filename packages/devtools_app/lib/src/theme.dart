// Copyright 2019 The Chromium Authors. All rights reserved.
// Use of this source code is governed by a BSD-style license that can be
// found in the LICENSE file.

import 'package:flutter/material.dart';

import 'common_widgets.dart';
import 'config_specific/ide_theme/ide_theme.dart';
import 'ui/colors.dart';
import 'utils.dart';

const _contrastForegroundWhite = Color.fromARGB(255, 240, 240, 240);

const contrastForegroundWhite = _contrastForegroundWhite;

/// Constructs the light or dark theme for the app taking into account
/// IDE-supplied theming.
ThemeData themeFor({
  @required bool isDarkTheme,
  @required IdeTheme ideTheme,
  ThemeData theme,
}) {
  ThemeData colorTheme;
  // If the theme specifies a background color, use it to infer a theme.
  if (isValidDarkColor(ideTheme?.backgroundColor)) {
    colorTheme = _darkTheme(ideTheme);
  } else if (isValidLightColor(ideTheme?.backgroundColor)) {
    colorTheme = _lightTheme(ideTheme);
  } else {
    colorTheme = isDarkTheme ? _darkTheme(ideTheme) : _lightTheme(ideTheme);
  }

  return colorTheme.copyWith(
    primaryTextTheme: (theme != null
            ? theme.primaryTextTheme.merge(colorTheme.primaryTextTheme)
            : colorTheme.primaryTextTheme)
        .apply(fontSizeFactor: ideTheme?.fontSizeFactor ?? 1.0),
    textTheme: (theme != null
            ? theme.textTheme.merge(colorTheme.textTheme)
            : colorTheme.textTheme)
        .apply(fontSizeFactor: ideTheme?.fontSizeFactor ?? 1.0),
  );
}

ThemeData _darkTheme(IdeTheme ideTheme) {
  final theme = ThemeData.dark();
  final background = isValidDarkColor(ideTheme?.backgroundColor)
      ? ideTheme?.backgroundColor
      : theme.canvasColor;
  return _baseTheme(
    theme: theme,
    ideTheme: ideTheme,
    primaryColor: devtoolsGrey[900],
    backgroundColor: background,
    indicatorColor: devtoolsBlue[400],
    selectedRowColor: devtoolsGrey[600],
  );
}

ThemeData _lightTheme(IdeTheme ideTheme) {
  final theme = ThemeData.light();
  final background = isValidLightColor(ideTheme?.backgroundColor)
      ? ideTheme?.backgroundColor
      : theme.canvasColor;
  return _baseTheme(
    theme: theme,
    ideTheme: ideTheme,
    primaryColor: devtoolsBlue[600],
    backgroundColor: background,
    indicatorColor: Colors.yellowAccent[400],
    selectedRowColor: devtoolsBlue[600],
  );
}

ThemeData _baseTheme({
  @required ThemeData theme,
  @required IdeTheme ideTheme,
  @required Color primaryColor,
  @required Color backgroundColor,
  @required Color indicatorColor,
  @required Color selectedRowColor,
}) {
  return theme.copyWith(
    primaryColor: primaryColor,
    indicatorColor: indicatorColor,
    selectedRowColor: selectedRowColor,
    // Same values for both light and dark themes.
    primaryColorDark: devtoolsBlue[700],
    primaryColorLight: devtoolsBlue[400],
    // ignore: deprecated_member_use
    accentColor: devtoolsBlue[400],
    backgroundColor: devtoolsGrey[600],
    toggleableActiveColor: devtoolsBlue[400],
    canvasColor: backgroundColor,
    scaffoldBackgroundColor: backgroundColor,
    colorScheme: theme.colorScheme.copyWith(background: backgroundColor),
    outlinedButtonTheme: OutlinedButtonThemeData(
      style: OutlinedButton.styleFrom(
        primary: theme.colorScheme.contrastForeground,
        minimumSize: Size(buttonMinWidth, defaultButtonHeight),
        fixedSize: Size.fromHeight(defaultButtonHeight),
      ),
    ),
    textButtonTheme: TextButtonThemeData(
      style: TextButton.styleFrom(
        primary: theme.colorScheme.contrastForeground,
        minimumSize: Size(buttonMinWidth, defaultButtonHeight),
        fixedSize: Size.fromHeight(defaultButtonHeight),
      ),
    ),
    elevatedButtonTheme: ElevatedButtonThemeData(
      style: ElevatedButton.styleFrom(
        minimumSize: Size(buttonMinWidth, defaultButtonHeight),
        fixedSize: Size.fromHeight(defaultButtonHeight),
      ),
    ),
  );
}

/// Threshold used to determine whether a colour is light/dark enough for us to
/// override the default DevTools themes with.
///
/// A value of 0.5 would result in all colours being considered light/dark, and
/// a value of 0.1 allowing around only the 10% darkest/lightest colours by
/// Flutter's luminance calculation.
const _lightDarkLuminanceThreshold = 0.1;

bool isValidDarkColor(Color color) {
  if (color == null) {
    return false;
  }
  return color.computeLuminance() <= _lightDarkLuminanceThreshold;
}

bool isValidLightColor(Color color) {
  if (color == null) {
    return false;
  }
  return color.computeLuminance() >= 1 - _lightDarkLuminanceThreshold;
}

double get defaultToolbarHeight => scaleByFontFactor(32.0);

double get defaultButtonHeight => scaleByFontFactor(32.0);
double get smallButtonHeight => scaleByFontFactor(20.0);

double get buttonMinWidth => scaleByFontFactor(36.0);

double get defaultIconSize => scaleByFontFactor(defaultIconSizeBeforeScaling);
double get actionsIconSize =>
    scaleByFontFactor(defaultActionsIconSizeBeforeScaling);
double get tooltipIconSize => scaleByFontFactor(12.0);

const defaultIconSizeBeforeScaling = 16.0;
const defaultActionsIconSizeBeforeScaling = 20.0;

const defaultSpacing = 16.0;
const denseSpacing = 8.0;
const denseModeDenseSpacing = 2.0;
const denseRowSpacing = 6.0;

const defaultBorderRadius = 4.0;
const defaultElevation = 4.0;

const borderPadding = 2.0;
const densePadding = 4.0;

double get smallProgressSize => scaleByFontFactor(12.0);

double get defaultListItemHeight => scaleByFontFactor(28.0);

// TODO(jacobr) define a more sophisticated formula for chart height.
// The chart height does need to increase somewhat to leave room for the legend
// and tick marks but does not need to scale linearly with the font factor.
double get defaultChartHeight => scaleByFontFactor(150.0);

/// Width of all settings dialogs.
double get dialogSettingsWidth => scaleByFontFactor(700.0);

const defaultScrollBarOffset = 10.0;

const defaultTabBarViewPhysics = NeverScrollableScrollPhysics();

double get defaultDialogWidth => scaleByFontFactor(700.0);

const unscaledDefaultFontSize = 14.0;
double get defaultFontSize => scaleByFontFactor(unscaledDefaultFontSize);

double get consoleLineHeight => scaleByFontFactor(18.0);

const chartTextFontSize = 10.0;

/// Branded grey color.
///
/// Source: https://drive.google.com/open?id=1QBhMJqXyRt-CpRsHR6yw2LAfQtiNat4g
const ColorSwatch<int> devtoolsGrey = ColorSwatch<int>(0xFF202124, {
  900: Color(0xFF202124),
  600: Color(0xFF60646B),
  100: Color(0xFFD5D7Da),
  50: Color(0xFFEAEBEC), // Lerped between grey100 and white
});

/// Branded yellow color.
///
/// Source: https://drive.google.com/open?id=1QBhMJqXyRt-CpRsHR6yw2LAfQtiNat4g
const devtoolsYellow = ColorSwatch<int>(700, {
  700: Color(0xFFFFC108),
});

/// Branded blue color.
///
/// Source: https://drive.google.com/open?id=1QBhMJqXyRt-CpRsHR6yw2LAfQtiNat4g
const devtoolsBlue = ColorSwatch<int>(600, {
  700: Color(0xFF02569B),
  600: Color(0xFF0175C2),
  400: Color(0xFF13B9FD),
});

const devtoolsError = Color(0xFFAF4054);

const devtoolsWarning = Color(0xFFFDFAD5);

extension DevToolsColorScheme on ColorScheme {
  bool get isLight => brightness == Brightness.light;

  bool get isDark => brightness == Brightness.dark;

  // Commonly used themed colors.
  Color get defaultBackground => isLight ? Colors.white : Colors.black;

  Color get defaultForeground =>
      isLight ? Colors.black : const Color.fromARGB(255, 187, 187, 187);

  /// Text color [defaultForeground] is too gray, making it hard to read the text
  /// in dark theme. We should use a more white color for dark theme, but not
  /// jarring white #FFFFFF.
  Color get contrastForegroundWhite => _contrastForegroundWhite;

  Color get contrastForeground =>
      isLight ? Colors.black : _contrastForegroundWhite;

  Color get overlayShadowColor => const Color.fromRGBO(0, 0, 0, 0.5);

  Color get overlayBackgroundColor =>
      isLight ? Colors.white : const Color(0xFF424242);

  Color get errorTextColor =>
      isLight ? const Color(0xFFA53725) : const Color(0xFFE09790);

  Color get toggleButtonsTitle =>
      isLight ? const Color(0xFF464646) : const Color(0xFFAEAEB1);

  Color get toggleButtonsTitleSelected =>
      isLight ? Colors.white : const Color(0xFF464646);

  Color get toggleButtonsFillSelected => devtoolsBlue[400];

  Color get grey => isLight
      ? const Color.fromARGB(255, 128, 128, 128)
      : const Color.fromARGB(255, 128, 128, 128);

  /// Background colors for charts.
  Color get chartBackground => isLight ? Colors.white : const Color(0xFF2D2E31);

  Color get defaultButtonIconColor =>
      isLight ? const Color(0xFF24292E) : const Color(0xFF89B5F8);

  Color get defaultPrimaryButtonIconColor => defaultBackground;

  Color get devtoolsLink =>
      isLight ? const Color(0xFF1976D2) : Colors.lightBlueAccent;

  // TODO(jacobr): replace this with Theme.of(context).scaffoldBackgroundColor, but we use
  // this in places where we do not have access to the context.
  Color get defaultBackgroundColor =>
      isLight ? Colors.grey[50] : Colors.grey[850];

  Color get alternatingBackgroundColor => isLight
      ? defaultBackgroundColor.darken()
      : defaultBackgroundColor.brighten();

  Color get chartAccentColor =>
      isLight ? const Color(0xFFCCCCCC) : const Color(0xFF585858);

  Color get chartTextColor => isLight ? Colors.black : Colors.white;

  Color get chartSubtleColor =>
      isLight ? const Color(0xFF999999) : const Color(0xFF8A8A8A);

  Color get tooltipTextColor => isLight ? Colors.white : Colors.black;

  Color get toggleButtonBackgroundColor =>
      isLight ? const Color(0xFFE0EEFA) : const Color(0xFF2E3C48);

  // [toggleButtonForegroundColor] is the same for light and dark theme.
  Color get toggleButtonForegroundColor => const Color(0xFF2196F3);

  Color get functionSyntaxColor =>
      isLight ? const Color(0xFF795E26) : const Color(0xFFDCDCAA);

  Color get declarationsSyntaxColor =>
      isLight ? const Color(0xFF267f99) : const Color(0xFF4EC9B0);

  Color get modifierSyntaxColor =>
      isLight ? const Color(0xFF0000FF) : const Color(0xFF569CD6);

  Color get controlFlowSyntaxColor =>
      isLight ? const Color(0xFFAF00DB) : const Color(0xFFC586C0);

  Color get variableSyntaxColor =>
      isLight ? const Color(0xFF001080) : const Color(0xFF9CDCFE);

  Color get commentSyntaxColor =>
      isLight ? const Color(0xFF008000) : const Color(0xFF6A9955);

  Color get stringSyntaxColor =>
      isLight ? const Color(0xFFB20001) : const Color(0xFFD88E73);

  Color get numericConstantSyntaxColor =>
      isLight ? const Color(0xFF098658) : const Color(0xFFB5CEA8);

  // Bar color for current selection (hover).
  Color get hoverSelectionBarColor =>
      isLight ? Colors.lime[600] : Colors.yellowAccent;

  // Highlight color for an selected item in the autocomplete dropdown list.
  Color get autoCompleteHighlightColor =>
      isLight ? Colors.grey[300] : Colors.grey[700];

  Color get autoCompleteTextColor => isLight ? Colors.black : Colors.white;

  // Title of the hover card.
  TextStyle get hoverTitleTextStyle => TextStyle(
        color: defaultForeground,
        fontWeight: FontWeight.normal,
        fontSize: scaleByFontFactor(15.0),
        decoration: TextDecoration.none,
      );

  // Items in the hover card.
  TextStyle get hoverTextStyle => TextStyle(
        color: defaultForeground,
        fontWeight: FontWeight.normal,
        fontSize: scaleByFontFactor(11.5),
        decoration: TextDecoration.none,
      );

  // Value of items in hover e.g., capacity, etc.
  TextStyle get hoverValueTextStyle => TextStyle(
        color: contrastForeground,
        fontWeight: FontWeight.normal,
        fontSize: scaleByFontFactor(11.5),
        decoration: TextDecoration.none,
      );

  // Used for custom extension event values.
  TextStyle get hoverSmallValueTextStyle => TextStyle(
        color: defaultForeground,
        fontWeight: FontWeight.normal,
        fontSize: scaleByFontFactor(10.0),
        decoration: TextDecoration.none,
      );

  // Last allocation timestamp displayed.
  TextStyle get italicTextStyle => TextStyle(
        color: defaultForeground,
        fontWeight: FontWeight.normal,
        fontSize: scaleByFontFactor(14.0),
        fontStyle: FontStyle.italic,
        decoration: TextDecoration.none,
      );

  // Items in a chart's legend.
  TextStyle get legendTextStyle => TextStyle(
        color: defaultForeground,
        fontWeight: FontWeight.normal,
        fontSize: scaleByFontFactor(10.0),
        decoration: TextDecoration.none,
      );

  Color get expandedColor => isLight ? Colors.grey[200] : Colors.grey[800];

  Color get expandedTopContentColor =>
      isLight ? Colors.grey[50] : Colors.grey[850];

  Color get expandedBottomContentColor =>
      isLight ? Colors.grey[200] : Colors.grey[800];

  Gradient get verticalGradient => LinearGradient(
        begin: Alignment.topCenter,
        end: Alignment.bottomCenter,
        colors: [expandedTopContentColor, expandedBottomContentColor],
        tileMode: TileMode.repeated,
      );

  /// TextStyle for callstack.
  TextStyle get stackTraceCall => TextStyle(
        color: defaultForeground,
        fontWeight: FontWeight.normal,
        fontSize: scaleByFontFactor(12.0),
      );

  /// TextStyle for source file displayed in callstack.
  TextStyle get stackTraceSource => TextStyle(
        color: defaultForeground,
        fontWeight: FontWeight.w100,
        fontSize: scaleByFontFactor(12.0),
      );
}

/// Utility extension methods to the [ThemeData] class.
extension ThemeDataExtension on ThemeData {
  /// Returns whether we are currently using a dark theme.
  bool get isDarkTheme => brightness == Brightness.dark;

  TextStyle get regularTextStyle => TextStyle(
        color: textTheme.bodyText2.color,
        fontSize: defaultFontSize,
      );

  TextStyle get subtleTextStyle => TextStyle(
        color: unselectedWidgetColor,
        fontSize: defaultFontSize,
      );

  TextStyle get selectedTextStyle => TextStyle(
        color: textSelectionTheme.selectionColor,
        fontSize: defaultFontSize,
      );

  TextStyle get fixedFontStyle =>
      textTheme.bodyText2.copyWith(fontFamily: 'RobotoMono');

  TextStyle get subtleFixedFontStyle =>
      fixedFontStyle.copyWith(color: unselectedWidgetColor);

  TextStyle get toolTipFixedFontStyle => fixedFontStyle.copyWith(
        color: colorScheme.tooltipTextColor,
      );

  TextStyle get devToolsTitleStyle =>
      textTheme.headline6.copyWith(color: Colors.white);

  Color get titleSolidBackgroundColor => colorScheme.isLight
      ? colorScheme.alternatingBackgroundColor
      : canvasColor.darken(0.2);

  TextStyle get linkTextStyle => TextStyle(
        color: colorScheme.devtoolsLink,
        decoration: TextDecoration.underline,
        fontSize: defaultFontSize,
      );

<<<<<<< HEAD
  TextStyle get searchMatchHighlightStyle => const TextStyle(
        color: Colors.black,
        backgroundColor: activeSearchMatchColor,
      );

  TextStyle get searchMatchHighlightStyleFocused => const TextStyle(
        color: Colors.black,
        backgroundColor: searchMatchColor,
=======
  TextStyle get subtleChartTextStyle => TextStyle(
        color: colorScheme.chartSubtleColor,
        fontSize: chartFontSizeSmall,
>>>>>>> 35fa7882
      );
}

const extraWideSearchTextWidth = 600.0;
const wideSearchTextWidth = 400.0;
const defaultSearchTextWidth = 200.0;
double get defaultTextFieldHeight => scaleByFontFactor(32.0);

double get maxHoverCardHeight => scaleByFontFactor(250.0);
const hoverCardBorderWidth = 2.0;

/// Default color of cursor and color used by search's TextField.
/// Guarantee that the Search TextField on all platforms renders in the same
/// color for border, label text, and cursor. Primarly, so golden screen
/// snapshots will compare successfully using the exact color.
Color searchColor = Colors.blue;

/// Default Border of search's TextField.
BorderSide searchFocusBorderColor = BorderSide(color: searchColor, width: 2);

/// A short duration to use for animations.
///
/// Use this when you want less emphasis on the animation and more on the
/// animation result, or when you have multiple animations running in sequence
/// For example, in the timeline we use this when we are zooming the flame chart
/// and scrolling to an offset immediately after.
const shortDuration = Duration(milliseconds: 50);

/// A longer duration than [shortDuration] but quicker than [defaultDuration].
///
/// Use this for thinks that would show a bit of animation, but that we want to
/// effectively seem immediate to users.
const rapidDuration = Duration(milliseconds: 100);

/// The default duration to use for animations.
const defaultDuration = Duration(milliseconds: 200);

/// A long duration to use for animations.
///
/// Use this rarely, only when you want added emphasis to an animation.
const longDuration = Duration(milliseconds: 400);

/// Builds a [defaultDuration] animation controller.
///
/// This is the standard duration to use for animations.
AnimationController defaultAnimationController(
  TickerProvider vsync, {
  double value,
}) {
  return AnimationController(
    duration: defaultDuration,
    vsync: vsync,
    value: value,
  );
}

/// Builds a [longDuration] animation controller.
///
/// This is the standard duration to use for slow animations.
AnimationController longAnimationController(
  TickerProvider vsync, {
  double value,
}) {
  return AnimationController(
    duration: longDuration,
    vsync: vsync,
    value: value,
  );
}

/// The default curve we use for animations.
///
/// Inspector animations benefit from a symmetric animation curve which makes
/// it easier to reverse animations.
const defaultCurve = Curves.easeInOutCubic;

/// Builds a [CurvedAnimation] with [defaultCurve].
///
/// This is the standard curve for animations in DevTools.
CurvedAnimation defaultCurvedAnimation(AnimationController parent) =>
    CurvedAnimation(curve: defaultCurve, parent: parent);

double get chartFontSizeSmall => scaleByFontFactor(12.0);

const lightSelection = Color(0xFFD4D7DA);

bool includeText(
    BuildContext context, double minScreenWidthForTextBeforeScaling) {
  return minScreenWidthForTextBeforeScaling == null ||
      MediaQuery.of(context).size.width >
          scaleByFontFactor(minScreenWidthForTextBeforeScaling);
}

ButtonStyle denseAwareOutlinedButtonStyle(
  BuildContext context,
  double minScreenWidthForTextBeforeScaling,
) {
  var buttonStyle = Theme.of(context).outlinedButtonTheme.style;
  if (!includeText(context, minScreenWidthForTextBeforeScaling)) {
    buttonStyle = buttonStyle.copyWith(
      padding: MaterialStateProperty.resolveWith<EdgeInsets>((_) {
        return EdgeInsets.zero;
      }),
    );
  }
  return buttonStyle;
}<|MERGE_RESOLUTION|>--- conflicted
+++ resolved
@@ -451,7 +451,11 @@
         fontSize: defaultFontSize,
       );
 
-<<<<<<< HEAD
+  TextStyle get subtleChartTextStyle => TextStyle(
+        color: colorScheme.chartSubtleColor,
+        fontSize: chartFontSizeSmall,
+      );
+
   TextStyle get searchMatchHighlightStyle => const TextStyle(
         color: Colors.black,
         backgroundColor: activeSearchMatchColor,
@@ -460,11 +464,6 @@
   TextStyle get searchMatchHighlightStyleFocused => const TextStyle(
         color: Colors.black,
         backgroundColor: searchMatchColor,
-=======
-  TextStyle get subtleChartTextStyle => TextStyle(
-        color: colorScheme.chartSubtleColor,
-        fontSize: chartFontSizeSmall,
->>>>>>> 35fa7882
       );
 }
 
