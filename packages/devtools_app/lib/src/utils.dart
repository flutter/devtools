// Copyright 2018 The Chromium Authors. All rights reserved.
// Use of this source code is governed by a BSD-style license that can be
// found in the LICENSE file.

import 'dart:async';
import 'dart:collection';
import 'dart:convert';
import 'dart:math';

import 'package:ansi_up/ansi_up.dart';
import 'package:collection/collection.dart';
import 'package:flutter/foundation.dart';
import 'package:flutter/material.dart';
import 'package:flutter/services.dart';
import 'package:flutter/widgets.dart';
import 'package:intl/intl.dart';
import 'package:url_launcher/url_launcher.dart' as url_launcher;
import 'package:vm_service/vm_service.dart';

import 'config_specific/logger/logger.dart' as logger;
import 'globals.dart';
import 'notifications.dart';

/// Public properties first, then sort alphabetically
int sortFieldsByName(String a, String b) {
  final isAPrivate = a.startsWith('_');
  final isBPrivate = b.startsWith('_');

  if (isAPrivate && !isBPrivate) {
    return 1;
  }
  if (!isAPrivate && isBPrivate) {
    return -1;
  }

  return a.compareTo(b);
}

bool collectionEquals(e1, e2) => const DeepCollectionEquality().equals(e1, e2);

const String loremIpsum = '''
Lorem ipsum dolor sit amet, consectetur adipiscing elit. Donec faucibus dolor quis rhoncus feugiat. Ut imperdiet
libero vel vestibulum vulputate. Aliquam consequat, lectus nec euismod commodo, turpis massa volutpat ex, a
elementum tellus turpis nec arcu. Suspendisse erat nisl, rhoncus ut nisi in, lacinia pretium dui. Donec at erat
ultrices, tincidunt quam sit amet, cursus lectus. Integer justo turpis, vestibulum condimentum lectus eget,
sodales suscipit risus. Nullam consequat sit amet turpis vitae facilisis. Integer sit amet tempus arcu.
''';

// 2^52 is the max int for dart2js.
final int maxJsInt = pow(2, 52) as int;

String getLoremText([int paragraphCount = 1]) {
  String str = '';
  for (int i = 0; i < paragraphCount; i++) {
    str += '$loremIpsum\n';
  }
  return str.trim();
}

final Random r = Random();

final List<String> _words = loremIpsum
    .replaceAll('\n', ' ')
    .split(' ')
    .map((String w) => w.toLowerCase())
    .map((String w) => w.endsWith('.') ? w.substring(0, w.length - 1) : w)
    .map((String w) => w.endsWith(',') ? w.substring(0, w.length - 1) : w)
    .toList();

String getLoremFragment([int wordCount]) {
  wordCount ??= r.nextInt(8) + 1;
  return toBeginningOfSentenceCase(
      List<String>.generate(wordCount, (_) => _words[r.nextInt(_words.length)])
          .join(' ')
          .trim());
}

String escape(String text) => text == null ? '' : htmlEscape.convert(text);

final NumberFormat nf = NumberFormat.decimalPattern();

String percent2(double d) => '${(d * 100).toStringAsFixed(2)}%';

String prettyPrintBytes(
  num bytes, {
  int kbFractionDigits = 0,
  int mbFractionDigits = 1,
  int gbFractionDigits = 1,
  bool includeUnit = false,
  num roundingPoint = 1.0,
}) {
  if (bytes == null) {
    return null;
  }
  // TODO(peterdjlee): Generalize to handle different kbFractionDigits.
  // Ensure a small number of bytes does not print as 0 KB.
  // If bytes >= 52 and kbFractionDigits == 1, it will start rounding to 0.1 KB.
  if (bytes.abs() < 52 && kbFractionDigits == 1) {
    var output = bytes.toString();
    if (includeUnit) {
      output += ' B';
    }
    return output;
  }
  final sizeInKB = bytes.abs() / 1024.0;
  final sizeInMB = sizeInKB / 1024.0;
  final sizeInGB = sizeInMB / 1024.0;

  if (sizeInGB >= roundingPoint) {
    return '${printGB(bytes, fractionDigits: gbFractionDigits, includeUnit: includeUnit)}';
  } else if (sizeInMB >= roundingPoint) {
    return '${printMB(bytes, fractionDigits: mbFractionDigits, includeUnit: includeUnit)}';
  } else {
    return '${printKB(bytes, fractionDigits: kbFractionDigits, includeUnit: includeUnit)}';
  }
}

String printKB(num bytes, {int fractionDigits = 0, bool includeUnit = false}) {
  final NumberFormat _kbPattern = NumberFormat.decimalPattern()
    ..maximumFractionDigits = fractionDigits;

  // We add ((1024/2)-1) to the value before formatting so that a non-zero byte
  // value doesn't round down to 0. If showing decimal points, let it round normally.
  // TODO(peterdjlee): Round up to the respective digit when fractionDigits > 0.
  final processedBytes = fractionDigits == 0 ? bytes + 511 : bytes;
  var output = _kbPattern.format(processedBytes / 1024);
  if (includeUnit) {
    output += ' KB';
  }
  return output;
}

String printMB(num bytes, {int fractionDigits = 1, bool includeUnit = false}) {
  var output = (bytes / (1024 * 1024.0)).toStringAsFixed(fractionDigits);
  if (includeUnit) {
    output += ' MB';
  }
  return output;
}

String printGB(num bytes, {int fractionDigits = 1, bool includeUnit = false}) {
  var output =
      (bytes / (1024 * 1024.0 * 1024.0)).toStringAsFixed(fractionDigits);
  if (includeUnit) {
    output += ' GB';
  }
  return output;
}

String msText(
  Duration dur, {
  bool includeUnit = true,
  int fractionDigits = 1,
}) {
  return '${(dur.inMicroseconds / 1000).toStringAsFixed(fractionDigits)}'
      '${includeUnit ? ' ms' : ''}';
}

/// Render the given [Duration] to text using either seconds or milliseconds as
/// the units, depending on the value of the duration.
String renderDuration(Duration duration) {
  if (duration.inMilliseconds < 1000) {
    return '${nf.format(duration.inMilliseconds)}ms';
  } else {
    return '${(duration.inMilliseconds / 1000).toStringAsFixed(1)}s';
  }
}

T nullSafeMin<T extends num>(T a, T b) {
  if (a == null || b == null) {
    return a ?? b;
  }
  return min<T>(a, b);
}

T nullSafeMax<T extends num>(T a, T b) {
  if (a == null || b == null) {
    return a ?? b;
  }
  return max<T>(a, b);
}

int log2(num x) => (log(x) / log(2)).floor();

String isolateName(IsolateRef ref) {
  // analysis_server.dart.snapshot$main
  String name = ref.name;
  name = name.replaceFirst(r'.snapshot', '');
  if (name.contains(r'.dart$')) {
    name = name + '()';
  }
  return name;
}

String funcRefName(FuncRef ref) {
  if (ref.owner is LibraryRef) {
    //(ref.owner as LibraryRef).uri;
    return ref.name;
  } else if (ref.owner is ClassRef) {
    return '${ref.owner.name}.${ref.name}';
  } else if (ref.owner is FuncRef) {
    return '${funcRefName(ref.owner as FuncRef)}.${ref.name}';
  } else {
    return ref.name;
  }
}

void executeWithDelay(Duration delay, void callback(),
    {bool executeNow = false}) {
  if (executeNow || delay.inMilliseconds <= 0) {
    callback();
  } else {
    Timer(delay, () {
      callback();
    });
  }
}

Future<void> delayForBatchProcessing({int micros = 0}) async {
  // Even with a delay of 0 microseconds, awaiting this delay is enough to free
  // the UI thread to update the UI.
  await Future.delayed(Duration(microseconds: micros));
}

/// Creates a [Future] that completes either when `operation` completes or the
/// duration specified by `timeoutMillis` has passed.
///
/// Completes with null on timeout.
Future<T> timeout<T>(Future<T> operation, int timeoutMillis) => Future.any<T>([
      operation,
      Future<T>.delayed(Duration(milliseconds: timeoutMillis), () => null)
    ]);

String longestFittingSubstring(
  String originalText,
  num maxWidth,
  List<num> asciiMeasurements,
  num slowMeasureFallback(int value),
) {
  if (originalText.isEmpty) return originalText;

  final runes = originalText.runes.toList();

  num currentWidth = 0;

  int i = 0;
  while (i < runes.length) {
    final rune = runes[i];
    final charWidth =
        rune < 128 ? asciiMeasurements[rune] : slowMeasureFallback(rune);
    if (currentWidth + charWidth > maxWidth) {
      break;
    }
    // [currentWidth] is approximate due to ignoring kerning.
    currentWidth += charWidth;
    i++;
  }

  return originalText.substring(0, i);
}

/// Whether a given code unit is a letter (A-Z or a-z).
bool isLetter(int codeUnit) =>
    (codeUnit >= 65 && codeUnit <= 90) || (codeUnit >= 97 && codeUnit <= 122);

/// Pluralizes a word, following english rules (1, many).
///
/// Pass a custom named `plural` for irregular plurals:
/// `pluralize('index', count, plural: 'indices')`
/// So it returns `indices` and not `indexs`.
String pluralize(String word, int count, {String plural}) =>
    count == 1 ? word : (plural ?? '${word}s');

/// Returns a simplified version of a StackFrame name.
///
/// Given an input such as
/// `_WidgetsFlutterBinding&BindingBase&GestureBinding.handleBeginFrame`, this
/// method will strip off all the leading class names and return
/// `GestureBinding.handleBeginFrame`.
///
/// See (https://github.com/dart-lang/sdk/issues/36999).
String getSimpleStackFrameName(String name) {
  final newName = name.replaceAll('<anonymous closure>', '<closure>');

  // If the class name contains a space, then it is not a valid Dart name. We
  // throw out simplified names with spaces to prevent simplifying C++ class
  // signatures, where the '&' char signifies a reference variable - not
  // appended class names.
  if (newName.contains(' ')) {
    return newName;
  }
  return newName.split('&').last;
}

/// Return a Stream that fires events whenever any of the three given parameter
/// streams fire.
Stream combineStreams(Stream a, Stream b, Stream c) {
  StreamController controller;

  StreamSubscription asub;
  StreamSubscription bsub;
  StreamSubscription csub;

  controller = StreamController(
    onListen: () {
      asub = a.listen(controller.add);
      bsub = b.listen(controller.add);
      csub = c.listen(controller.add);
    },
    onCancel: () {
      asub?.cancel();
      bsub?.cancel();
      csub?.cancel();
    },
  );

  return controller.stream;
}

/// Parses a 3 or 6 digit CSS Hex Color into a dart:ui Color.
Color parseCssHexColor(String input) {
  // Remove any leading # (and the escaped version to be lenient)
  input = input.replaceAll('#', '').replaceAll('%23', '');

  // Handle 3/4-digit hex codes (eg. #123 == #112233)
  if (input.length == 3 || input.length == 4) {
    input = input.split('').map((c) => '$c$c').join();
  }

  // Pad alpha with FF.
  if (input.length == 6) {
    input = '${input}ff';
  }

  // In CSS, alpha is in the lowest bits, but for Flutter's value, it's in the
  // highest bits, so move the alpha from the end to the start before parsing.
  if (input.length == 8) {
    input = '${input.substring(6)}${input.substring(0, 6)}';
  }
  final value = int.parse(input, radix: 16);

  return Color(value);
}

/// Converts a dart:ui Color into #RRGGBBAA format for use in CSS.
String toCssHexColor(Color color) {
  // In CSS Hex, Alpha comes last, but in Flutter's `value` field, alpha is
  // in the high bytes, so just using `value.toRadixString(16)` will put alpha
  // in the wrong position.
  String hex(int val) => val.toRadixString(16).padLeft(2, '0');
  return '#${hex(color.red)}${hex(color.green)}${hex(color.blue)}${hex(color.alpha)}';
}

class Property<T> {
  Property(this._value);

  final StreamController<T> _changeController = StreamController<T>.broadcast();
  T _value;

  T get value => _value;

  set value(T newValue) {
    if (newValue != _value) {
      _value = newValue;
      _changeController.add(newValue);
    }
  }

  Stream<T> get onValueChange => _changeController.stream;
}

/// Batch up calls to the given closure. Repeated calls to [invoke] will
/// overwrite the closure to be called. We'll delay at least [minDelay] before
/// calling the closure, but will not delay more than [maxDelay].
class DelayedTimer {
  DelayedTimer(this.minDelay, this.maxDelay);

  final Duration minDelay;
  final Duration maxDelay;

  VoidCallback _closure;

  Timer _minTimer;
  Timer _maxTimer;

  void invoke(VoidCallback closure) {
    _closure = closure;

    if (_minTimer == null) {
      _minTimer = Timer(minDelay, _fire);
      _maxTimer = Timer(maxDelay, _fire);
    } else {
      _minTimer.cancel();
      _minTimer = Timer(minDelay, _fire);
    }
  }

  void _fire() {
    _minTimer?.cancel();
    _minTimer = null;

    _maxTimer?.cancel();
    _maxTimer = null;

    _closure();
    _closure = null;
  }
}

/// These utilities are ported from the Flutter IntelliJ plugin.
///
/// With Dart's terser JSON support, these methods don't provide much value so
/// we should consider removing them.
class JsonUtils {
  JsonUtils._();

  static String getStringMember(Map<String, Object> json, String memberName) {
    // TODO(jacobr): should we handle non-string values with a reasonable
    // toString differently?
    return json[memberName] as String;
  }

  static int getIntMember(Map<String, Object> json, String memberName) {
    return json[memberName] as int ?? -1;
  }

  static List<String> getValues(Map<String, Object> json, String member) {
    final List<dynamic> values = json[member] as List;
    if (values == null || values.isEmpty) {
      return const [];
    }

    return values.cast();
  }

  static bool hasJsonData(String data) {
    return data != null && data.isNotEmpty && data != 'null';
  }
}

/// Add pretty print for a JSON payload.
extension JsonMap on Map<String, Object> {
  String prettyPrint() => const JsonEncoder.withIndent('  ').convert(this);
}

typedef RateLimiterCallback = Future<Object> Function();

/// Rate limiter that ensures a [callback] is run no more  than the
/// specified rate and that at most one async [callback] is running at a time.
class RateLimiter {
  RateLimiter(double requestsPerSecond, this.callback)
      : delayBetweenRequests = 1000 ~/ requestsPerSecond;

  final RateLimiterCallback callback;
  Completer<void> _pendingRequest;

  /// A request has been scheduled to run but is not yet pending.
  bool requestScheduledButNotStarted = false;
  int _lastRequestTime;
  final int delayBetweenRequests;

  Timer _activeTimer;

  /// Schedules the callback to be run the next time the rate limiter allows it.
  ///
  /// If multiple calls to scheduleRequest are made before a request is allowed,
  /// only a single request will be made.
  void scheduleRequest() {
    if (requestScheduledButNotStarted) {
      // No need to schedule a request if one has already been scheduled but
      // hasn't yet actually started executing.
      return;
    }

    if (_pendingRequest != null && !_pendingRequest.isCompleted) {
      // Wait for the pending request to be done before scheduling the new
      // request. The existing request has already started so may return state
      // that is now out of date.
      requestScheduledButNotStarted = true;
      _pendingRequest.future.whenComplete(() {
        _pendingRequest = null;
        requestScheduledButNotStarted = false;
        scheduleRequest();
      });
      return;
    }

    final currentTime = DateTime.now().millisecondsSinceEpoch;
    if (_lastRequestTime == null ||
        _lastRequestTime + delayBetweenRequests <= currentTime) {
      // Safe to perform the request immediately.
      _performRequest();
      return;
    }
    // Track that we have scheduled a request and then schedule the request
    // to occur once the rate limiter is available.
    requestScheduledButNotStarted = true;
    _activeTimer = Timer(
        Duration(
            milliseconds:
                currentTime - _lastRequestTime + delayBetweenRequests), () {
      _activeTimer = null;
      requestScheduledButNotStarted = false;
      _performRequest();
    });
  }

  void _performRequest() async {
    try {
      _lastRequestTime = DateTime.now().millisecondsSinceEpoch;
      _pendingRequest = Completer();
      await callback();
    } finally {
      _pendingRequest.complete(null);
    }
  }

  void dispose() {
    _activeTimer?.cancel();
  }
}

/// Time unit for displaying time ranges.
///
/// If the need arises, this enum can be expanded to include any of the
/// remaining time units supported by [Duration] - (seconds, minutes, etc.). If
/// you add a unit of time to this enum, modify the toString() method in
/// [TimeRange] to handle the new case.
enum TimeUnit {
  microseconds,
  milliseconds,
}

class TimeRange {
  TimeRange({this.singleAssignment = true});

  final bool singleAssignment;

  Duration get start => _start;

  Duration _start;

  set start(Duration value) {
    if (singleAssignment) {
      assert(_start == null);
    }
    _start = value;
  }

  Duration get end => _end;

  Duration _end;

  bool contains(Duration target) => target >= start && target <= end;

  set end(Duration value) {
    if (singleAssignment) {
      assert(_end == null);
    }
    _end = value;
  }

  Duration get duration => end - start;

  bool overlaps(TimeRange t) => t.end > start && t.start < end;

  @override
  String toString({TimeUnit unit}) {
    unit ??= TimeUnit.microseconds;
    switch (unit) {
      case TimeUnit.microseconds:
        return '[${_start?.inMicroseconds} μs - ${end?.inMicroseconds} μs]';
      case TimeUnit.milliseconds:
      default:
        return '[${_start?.inMilliseconds} ms - ${end?.inMilliseconds} ms]';
    }
  }

  @override
  bool operator ==(other) {
    return start == other.start && end == other.end;
  }

  @override
  int get hashCode => hashValues(start, end);
}

String formatDateTime(DateTime time) {
  return DateFormat('h:mm:ss.S a').format(time);
}

bool isDebugBuild() {
  bool debugBuild = false;
  assert((() {
    debugBuild = true;
    return true;
  })());
  return debugBuild;
}

/// Divides [numerator] by [denominator], not returning infinite, NaN, or null
/// quotients.
///
/// Returns [ifNotFinite] as a return value when the result of dividing
/// [numerator] by [denominator] would be a non-finite value: either
/// NaN, null, or infinite.
///
/// [ifNotFinite] defaults to 0.0.
double safeDivide(num numerator, num denominator, {double ifNotFinite = 0.0}) {
  if (numerator != null && denominator != null) {
    final quotient = numerator / denominator;
    if (quotient.isFinite) {
      return quotient;
    }
  }
  return ifNotFinite;
}

/// A change reporter that can be listened to.
///
/// Unlike [ChangeNotifier], [Reporter] stores listeners in a set.  This allows
/// O(1) addition/removal of listeners and O(N) listener dispatch.
///
/// For small N (~ <20), [ChangeNotifier] implementations can be faster because
/// array access is more efficient than set access. Use [Reporter] instead in
/// cases where N is larger.
///
/// When disposing, any object with a registered listener should [unregister]
/// itself.
///
/// Only the object that created this reporter should call [notify].
class Reporter implements Listenable {
  final Set<VoidCallback> _listeners = {};

  /// Adds [callback] to this reporter.
  ///
  /// If [callback] is already registered to this reporter, nothing will happen.
  @override
  void addListener(VoidCallback callback) {
    _listeners.add(callback);
  }

  /// Removes the listener [callback].
  @override
  void removeListener(VoidCallback callback) {
    _listeners.remove(callback);
  }

  /// Whether or not this object has any listeners registered.
  bool get hasListeners => _listeners.isNotEmpty;

  /// Notifies all listeners of a change.
  ///
  /// This does not do any change propagation, so if
  /// a notification callback leads to a change in the listeners,
  /// only the original listeners will be called.
  void notify() {
    for (var callback in _listeners.toList()) {
      callback();
    }
  }

  @override
  String toString() => '${describeIdentity(this)}';
}

/// A [Reporter] that notifies when its [value] changes.
///
/// Similar to [ValueNotifier], but with the same performance
/// benefits as [Reporter].
///
/// For small N (~ <20), [ValueNotifier] implementations can be faster because
/// array access is more efficient than set access. Use [ValueReporter] instead
/// in cases where N is larger.
class ValueReporter<T> extends Reporter implements ValueListenable<T> {
  ValueReporter(this._value);

  @override
  T get value => _value;

  set value(T value) {
    if (_value == value) return;
    _value = value;
    notify();
  }

  T _value;

  @override
  String toString() => '${describeIdentity(this)}($value)';
}

String toStringAsFixed(double num, [int fractionDigit = 1]) {
  return num.toStringAsFixed(fractionDigit);
}

/// A value notifier that calls each listener immediately when registered.
class ImmediateValueNotifier<T> extends ValueNotifier<T> {
  ImmediateValueNotifier(T value) : super(value);

  /// Adds a listener and calls the listener upon registration.
  @override
  void addListener(VoidCallback listener) {
    super.addListener(listener);
    listener();
  }
}

extension SafeAccessList<T> on List<T> {
  T safeGet(int index) => index < 0 || index >= length ? null : this[index];
}

extension SafeAccess<T> on Iterable<T> {
  T get safeFirst => isNotEmpty ? first : null;

  T get safeLast => isNotEmpty ? last : null;
}

/// Range class for all nums (double and int).
///
/// Only operations that work on both double and int should be added to this
/// class.
class Range {
  const Range(this.begin, this.end) : assert(begin <= end);

  final num begin;
  final num end;

  num get size => end - begin;

  bool contains(num target) => target >= begin && target <= end;

  @override
  String toString() => 'Range($begin, $end)';

  @override
  bool operator ==(other) {
    return begin == other.begin && end == other.end;
  }

  @override
  int get hashCode => hashValues(begin, end);
}

enum SortDirection {
  ascending,
  descending,
}

extension SortDirectionExtension on SortDirection {
  SortDirection reverse() {
    return this == SortDirection.ascending
        ? SortDirection.descending
        : SortDirection.ascending;
  }
}

/// A small double value, used to ensure that comparisons between double are
/// valid.
const defaultEpsilon = 1 / 1000;

bool equalsWithinEpsilon(double a, double b) {
  return (a - b).abs() < defaultEpsilon;
}

/// Have a quiet period after a callback to ensure that rapid invocations of a
/// callback only result in one call.
class CallbackDwell {
  CallbackDwell(
    this.callback, {
    this.dwell = const Duration(milliseconds: 250),
  });

  final VoidCallback callback;
  final Duration dwell;

  Timer _timer;

  void invoke() {
    if (_timer == null) {
      _timer = Timer(dwell, () {
        _timer = null;
      });

      callback();
    }
  }
}

/// A dev time class to help trace DevTools application events.
class DebugTimingLogger {
  DebugTimingLogger(this.name, {this.mute});

  final String name;
  final bool mute;

  Stopwatch _timer;

  void log(String message) {
    if (mute) return;

    if (_timer != null) {
      _timer.stop();
      print('[$name}]   ${_timer.elapsedMilliseconds}ms');
      _timer.reset();
    }

    _timer ??= Stopwatch();
    _timer.start();

    print('[$name] $message');
  }
}

/// Compute a simple moving average.
/// [averagePeriod] default period is 50 units collected.
/// [ratio] default percentage is 50% range is 0..1
class MovingAverage {
  MovingAverage({
    this.averagePeriod = 50,
    this.ratio = .5,
    List<int> newDataSet,
  }) : assert(ratio >= 0 && ratio <= 1, 'Value ratio $ratio is not 0 to 1.') {
    if (newDataSet != null) {
      var initialDataSet = newDataSet;
      final count = newDataSet.length;
      if (count > averagePeriod) {
        initialDataSet = newDataSet.sublist(count - averagePeriod);
      }

      dataSet.addAll(initialDataSet);
      for (final value in dataSet) {
        averageSum += value;
      }
    }
  }

  final dataSet = Queue<int>();

  /// Total collected items in the X axis (time) used to compute moving average.
  /// Default 100 periods for memory profiler 1-2 periods / seconds.
  final int averagePeriod;

  /// Ratio of first item in dataSet when comparing to last - mean
  /// e.g., 2 is 50% (dataSet.first ~/ ratioSpike).
  final double ratio;

  /// Sum of total heap used and external heap for unitPeriod.
  int averageSum = 0;

  /// Reset moving average data.
  void clear() {
    dataSet.clear();
    averageSum = 0;
  }

  // Update the sum to get a new mean.
  void add(int value) {
    averageSum += value;
    dataSet.add(value);

    // Update dataSet of values to not exceede the period of the moving average
    // to compute the normal mean.
    if (dataSet.length > averagePeriod) {
      averageSum -= dataSet.removeFirst();
    }
  }

  double get mean {
    final periodRange = min(averagePeriod, dataSet.length);
    return periodRange > 0 ? averageSum / periodRange : 0;
  }

  /// If the last - mean > ratioSpike% of first value in period we're spiking.
  bool hasSpike() {
    final first = dataSet.safeFirst ?? 0;
    final last = dataSet.safeLast ?? 0;

    return last - mean > (first * ratio);
  }

  /// If the mean @ ratioSpike% > last value in period we're dipping.
  bool isDipping() {
    final last = dataSet.safeLast ?? 0;
    return (mean * ratio) > last;
  }
}

Future<void> launchUrl(String url, BuildContext context) async {
  if (await url_launcher.canLaunch(url)) {
    await url_launcher.launch(url);
  } else {
    Notifications.of(context).push('Unable to open $url.');
  }
}

/// Attempts to copy a String of `data` to the clipboard.
///
/// Shows a `successMessage` [Notification] on the passed in `context`.
Future<void> copyToClipboard(
  String data,
  String successMessage,
  BuildContext context,
) async {
  await Clipboard.setData(ClipboardData(
    text: data,
  ));

  if (successMessage != null) {
    Notifications.of(context)?.push(successMessage);
  }
}

List<TextSpan> processAnsiTerminalCodes(String input, TextStyle defaultStyle) {
  if (input == null) {
    return [];
  }
  return decodeAnsiColorEscapeCodes(input, AnsiUp())
      .map(
        (entry) => TextSpan(
          text: entry.text,
          style: entry.style.isEmpty
              ? defaultStyle
              : TextStyle(
                  color: entry.fgColor != null
                      ? colorFromAnsi(entry.fgColor)
                      : null,
                  backgroundColor: entry.bgColor != null
                      ? colorFromAnsi(entry.bgColor)
                      : null,
                  fontWeight: entry.bold ? FontWeight.bold : FontWeight.normal,
                ),
        ),
      )
      .toList();
}

Color colorFromAnsi(List<int> ansiInput) {
  assert(ansiInput.length == 3, 'Ansi color list should contain 3 elements');
  return Color.fromRGBO(ansiInput[0], ansiInput[1], ansiInput[2], 1);
}

/// An extension on [LogicalKeySet] to provide user-facing names for key
/// bindings.
extension LogicalKeySetExtension on LogicalKeySet {
  static final Set<LogicalKeyboardKey> _modifiers = {
    LogicalKeyboardKey.alt,
    LogicalKeyboardKey.control,
    LogicalKeyboardKey.meta,
    LogicalKeyboardKey.shift,
  };

  static final Map<LogicalKeyboardKey, String> _modifierNames = {
    LogicalKeyboardKey.alt: 'Alt',
    LogicalKeyboardKey.control: 'Control',
    LogicalKeyboardKey.meta: 'Meta',
    LogicalKeyboardKey.shift: 'Shift',
  };

  /// Return a user-facing name for the [LogicalKeySet].
  String describeKeys({bool isMacOS = false}) {
    // Put the modifiers first. If it has a synonym, then it's something like
    // shiftLeft, altRight, etc.
    final List<LogicalKeyboardKey> sortedKeys = keys.toList()
      ..sort((a, b) {
        final aIsModifier = a.synonyms.isNotEmpty || _modifiers.contains(a);
        final bIsModifier = b.synonyms.isNotEmpty || _modifiers.contains(b);
        if (aIsModifier && !bIsModifier) {
          return -1;
        } else if (bIsModifier && !aIsModifier) {
          return 1;
        }
        return a.keyLabel.compareTo(b.keyLabel);
      });

    return sortedKeys.map((key) {
      if (_modifiers.contains(key)) {
        if (isMacOS && key == LogicalKeyboardKey.meta) {
          return '⌘';
        }
        return '${_modifierNames[key]}-';
      } else {
        return key.keyLabel.toUpperCase();
      }
    }).join();
  }
}

// Method to convert degrees to radians
num degToRad(num deg) => deg * (pi / 180.0);

typedef DevToolsJsonFileHandler = void Function(DevToolsJsonFile file);

class DevToolsJsonFile extends DevToolsFile<Object> {
  const DevToolsJsonFile({
    @required String name,
    @required DateTime lastModifiedTime,
    @required Object data,
  }) : super(
          path: name,
          lastModifiedTime: lastModifiedTime,
          data: data,
        );
}

class DevToolsFile<T> {
  const DevToolsFile({
    @required this.path,
    @required this.lastModifiedTime,
    @required this.data,
  });
  final String path;

  final DateTime lastModifiedTime;

  final T data;
}

/// Logging to debug console only in debug runs.
void debugLogger(String message) {
  assert(() {
    logger.log('$message');
    return true;
  }());
}

final _lowercaseLookup = <String, String>{};

// TODO(kenz): consider moving other String helpers into this extension.
// TODO(kenz): replace other uses of toLowerCase() for string matching with
// this extension method.
extension StringExtension on String {
  bool caseInsensitiveContains(Pattern pattern) {
    if (pattern is RegExp) {
      assert(pattern.isCaseSensitive == false);
      return contains(pattern);
    } else if (pattern is String) {
      final lowerCase = _lowercaseLookup.putIfAbsent(this, () => toLowerCase());
      final strLowerCase =
          _lowercaseLookup.putIfAbsent(pattern, () => pattern.toLowerCase());
      return lowerCase.contains(strLowerCase);
    }
    throw Exception(
      'Unhandled pattern type ${pattern.runtimeType} from '
      '`caseInsensitiveContains`',
    );
  }

  /// Whether [query] is a case insensitive "fuzzy match" for this String.
  ///
  /// For example, the query "hwf" would be a fuzzy match for the String
  /// "hello_world_file".
  bool caseInsensitiveFuzzyMatch(String query) {
    query = query.toLowerCase();
    final lowercase = toLowerCase();
    final it = query.characters.iterator;
    var strIndex = 0;
    while (it.moveNext()) {
      final char = it.current;
      var foundChar = false;
      for (int i = strIndex; i < lowercase.length; i++) {
        if (lowercase[i] == char) {
          strIndex = i + 1;
          foundChar = true;
          break;
        }
      }
      if (!foundChar) {
        return false;
      }
    }
    return true;
  }
}

extension ListExtension<T> on List<T> {
  List<T> joinWith(T separator) {
    return [
      for (int i = 0; i < length; i++) ...[
        this[i],
        if (i != length - 1) separator,
      ]
    ];
  }
}

Map<String, String> devToolsQueryParams(String url) {
  // DevTools urls can have the form:
  // http://localhost:123/?key=value
  // http://localhost:123/#/?key=value
  // http://localhost:123/#/page-id?key=value
  // Since we just want the query params, we will modify the url to have an
  // easy-to-parse form.
  final modifiedUri = url.replaceFirst(RegExp(r'#\/(\w*)[?]'), '?');
  final uri = Uri.parse(modifiedUri);
  return uri.queryParameters;
}

/// Helper function to return the name of a key. If widget has a key
/// use the key's name to record the select e.g.,
///   ga.select(MemoryScreen.id, ga.keyName(MemoryScreen.gcButtonKey));
String keyName(Key key) => (key as ValueKey<String>)?.value;

double safePositiveDouble(double value) {
  if (value.isNaN) return 0.0;
  return max(value, 0.0);
}

/// Displays timestamp using locale's timezone HH:MM:SS, if isUtc is false.
/// @param isUTC - if true for testing, the UTC locale is used (instead of
/// the user's locale). Tests will then pass when run in any timezone. All
/// formatted timestamps are displayed using the UTC locale.
String prettyTimestamp(
  int timestamp, {
  bool isUtc = false,
}) {
  final timestampDT = DateTime.fromMillisecondsSinceEpoch(
    timestamp,
    isUtc: isUtc,
  );
  return DateFormat.Hms().format(timestampDT); // HH:mm:ss
}

/// A [ChangeNotifier] that holds a list of data.
///
/// This class also exposes methods to interact with the data. By default,
/// listeners are notified whenever the data is modified, but notifying can be
/// optionally disabled.
class ListValueNotifier<T> extends ChangeNotifier
    implements ValueListenable<List<T>> {
  /// Creates a [ListValueNotifier] that wraps this value [_rawList].
  ListValueNotifier(List<T> rawList) : _rawList = List<T>.from(rawList) {
    _currentList = ImmutableList(_rawList);
  }

  List<T> _rawList;

  ImmutableList<T> _currentList;

  @override
  List<T> get value => _currentList;

  /// Adds an element to the list and notifies listeners.
  void add(T element) {
    _rawList.add(element);
    _currentList = ImmutableList(_rawList);
    notifyListeners();
  }

  /// Adds elements to the list and notifies listeners.
  void addAll(List<T> elements) {
    _rawList.addAll(elements);
    _currentList = ImmutableList(_rawList);
    notifyListeners();
  }

  /// Clears the list and notifies listeners.
  void clear() {
    _rawList = [];
    _currentList = ImmutableList(_rawList);
    notifyListeners();
  }
}

/// Wrapper for a list that prevents any modification of the list's content.
///
/// This class should only be used as part of [ListValueNotifier].
@visibleForTesting
class ImmutableList<T> with ListMixin<T> implements List<T> {
  ImmutableList(this._rawList) : length = _rawList.length;

  final List<T> _rawList;

  @override
  int length;

  @override
  T operator [](int index) {
    if (index >= 0 && index < length) {
      return _rawList[index];
    } else {
      throw Exception('Index out of range [0-${length - 1}]: $index');
    }
  }

  @override
  void operator []=(int index, T value) {
    throw Exception('Cannot modify the content of ImmutableList');
  }

  @override
  void add(T element) {
    throw Exception('Cannot modify the content of ImmutableList');
  }

  @override
  void addAll(Iterable<T> iterable) {
    throw Exception('Cannot modify the content of ImmutableList');
  }

  @override
  bool remove(Object element) {
    throw Exception('Cannot modify the content of ImmutableList');
  }

  @override
  T removeAt(int index) {
    throw Exception('Cannot modify the content of ImmutableList');
  }

  @override
  T removeLast() {
    throw Exception('Cannot modify the content of ImmutableList');
  }

  @override
  void removeRange(int start, int end) {
    throw Exception('Cannot modify the content of ImmutableList');
  }

  @override
  void removeWhere(bool test(T element)) {
    throw Exception('Cannot modify the content of ImmutableList');
  }

  @override
  void retainWhere(bool test(T element)) {
    throw Exception('Cannot modify the content of ImmutableList');
  }

  @override
  void insert(int index, T element) {
    throw Exception('Cannot modify the content of ImmutableList');
  }

  @override
  void insertAll(int index, Iterable<T> iterable) {
    throw Exception('Cannot modify the content of ImmutableList');
  }

  @override
  void clear() {
    throw Exception('Cannot modify the content of ImmutableList');
  }

  @override
  void fillRange(int start, int end, [T fill]) {
    throw Exception('Cannot modify the content of ImmutableList');
  }

  @override
  void setRange(int start, int end, Iterable<T> iterable, [int skipCount = 0]) {
    throw Exception('Cannot modify the content of ImmutableList');
  }

  @override
  void replaceRange(int start, int end, Iterable<T> newContents) {
    throw Exception('Cannot modify the content of ImmutableList');
  }

  @override
  void setAll(int index, Iterable<T> iterable) {
    throw Exception('Cannot modify the content of ImmutableList');
  }

  @override
  void sort([int Function(T a, T b) compare]) {
    throw Exception('Cannot modify the content of ImmutableList');
  }

  @override
  void shuffle([Random random]) {
    throw Exception('Cannot modify the content of ImmutableList');
  }
}

<<<<<<< HEAD
mixin CompareMixin implements Comparable {
  bool operator <(other) {
    return compareTo(other) < 0;
  }

  bool operator >(other) {
    return compareTo(other) > 0;
  }

  bool operator <=(other) {
    return compareTo(other) <= 0;
  }

  bool operator >=(other) {
    return compareTo(other) >= 0;
  }
=======
double scaleByFontFactor(double original) {
  return (original * ideTheme.fontSizeFactor).roundToDouble();
>>>>>>> 7115a936
}<|MERGE_RESOLUTION|>--- conflicted
+++ resolved
@@ -1274,7 +1274,10 @@
   }
 }
 
-<<<<<<< HEAD
+double scaleByFontFactor(double original) {
+  return (original * ideTheme.fontSizeFactor).roundToDouble();
+}
+
 mixin CompareMixin implements Comparable {
   bool operator <(other) {
     return compareTo(other) < 0;
@@ -1291,8 +1294,4 @@
   bool operator >=(other) {
     return compareTo(other) >= 0;
   }
-=======
-double scaleByFontFactor(double original) {
-  return (original * ideTheme.fontSizeFactor).roundToDouble();
->>>>>>> 7115a936
 }