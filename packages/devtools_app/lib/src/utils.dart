// Copyright 2018 The Chromium Authors. All rights reserved.
// Use of this source code is governed by a BSD-style license that can be
// found in the LICENSE file.

import 'dart:async';
import 'dart:collection';
import 'dart:convert';
import 'dart:math';

import 'package:ansi_up/ansi_up.dart';
import 'package:collection/collection.dart';
import 'package:flutter/foundation.dart';
import 'package:flutter/material.dart';
import 'package:flutter/services.dart';
import 'package:flutter/widgets.dart';
import 'package:intl/intl.dart';
import 'package:url_launcher/url_launcher.dart' as url_launcher;
import 'package:vm_service/vm_service.dart';

import 'config_specific/logger/logger.dart' as logger;
import 'notifications.dart';

bool collectionEquals(e1, e2) => const DeepCollectionEquality().equals(e1, e2);

const String loremIpsum = '''
Lorem ipsum dolor sit amet, consectetur adipiscing elit. Donec faucibus dolor quis rhoncus feugiat. Ut imperdiet
libero vel vestibulum vulputate. Aliquam consequat, lectus nec euismod commodo, turpis massa volutpat ex, a
elementum tellus turpis nec arcu. Suspendisse erat nisl, rhoncus ut nisi in, lacinia pretium dui. Donec at erat
ultrices, tincidunt quam sit amet, cursus lectus. Integer justo turpis, vestibulum condimentum lectus eget,
sodales suscipit risus. Nullam consequat sit amet turpis vitae facilisis. Integer sit amet tempus arcu.
''';

// 2^52 is the max int for dart2js.
final int maxJsInt = pow(2, 52) as int;

String getLoremText([int paragraphCount = 1]) {
  String str = '';
  for (int i = 0; i < paragraphCount; i++) {
    str += '$loremIpsum\n';
  }
  return str.trim();
}

final Random r = Random();

final List<String> _words = loremIpsum
    .replaceAll('\n', ' ')
    .split(' ')
    .map((String w) => w.toLowerCase())
    .map((String w) => w.endsWith('.') ? w.substring(0, w.length - 1) : w)
    .map((String w) => w.endsWith(',') ? w.substring(0, w.length - 1) : w)
    .toList();

String getLoremFragment([int wordCount]) {
  wordCount ??= r.nextInt(8) + 1;
  return toBeginningOfSentenceCase(
      List<String>.generate(wordCount, (_) => _words[r.nextInt(_words.length)])
          .join(' ')
          .trim());
}

String escape(String text) => text == null ? '' : htmlEscape.convert(text);

final NumberFormat nf = NumberFormat.decimalPattern();

String percent2(double d) => '${(d * 100).toStringAsFixed(2)}%';

String prettyPrintBytes(
  num bytes, {
  int kbFractionDigits = 0,
  int mbFractionDigits = 1,
  bool includeUnit = false,
}) {
  if (bytes == null) {
    return null;
  }
  // TODO(peterdjlee): Generalize to handle different kbFractionDigits.
  // Ensure a small number of bytes does not print as 0 KB.
  // If bytes >= 52 and kbFractionDigits == 1, it will start rounding to 0.1 KB.
  if (bytes.abs() < 52 && kbFractionDigits == 1) {
    var output = bytes.toString();
    if (includeUnit) {
      output += ' B';
    }
    return output;
  }
  final sizeInKB = bytes.abs() / 1024.0;
  if (sizeInKB < 1024.0) {
    return '${printKB(bytes, fractionDigits: kbFractionDigits, includeUnit: includeUnit)}';
  } else {
    return '${printMB(bytes, fractionDigits: mbFractionDigits, includeUnit: includeUnit)}';
  }
}

String printKB(num bytes, {int fractionDigits = 0, bool includeUnit = false}) {
  final NumberFormat _kbPattern = NumberFormat.decimalPattern()
    ..maximumFractionDigits = fractionDigits;

  // We add ((1024/2)-1) to the value before formatting so that a non-zero byte
  // value doesn't round down to 0. If showing decimal points, let it round normally.
  // TODO(peterdjlee): Round up to the respective digit when fractionDigits > 0.
  final processedBytes = fractionDigits == 0 ? bytes + 511 : bytes;
  var output = _kbPattern.format(processedBytes / 1024);
  if (includeUnit) {
    output += ' KB';
  }
  return output;
}

String printMB(num bytes, {int fractionDigits = 1, bool includeUnit = false}) {
  var output = (bytes / (1024 * 1024.0)).toStringAsFixed(fractionDigits);
  if (includeUnit) {
    output += ' MB';
  }
  return output;
}

String msText(
  Duration dur, {
  bool includeUnit = true,
  int fractionDigits = 1,
}) {
  return '${(dur.inMicroseconds / 1000).toStringAsFixed(fractionDigits)}'
      '${includeUnit ? ' ms' : ''}';
}

/// Render the given [Duration] to text using either seconds or milliseconds as
/// the units, depending on the value of the duration.
String renderDuration(Duration duration) {
  if (duration.inMilliseconds < 1000) {
    return '${nf.format(duration.inMilliseconds)}ms';
  } else {
    return '${(duration.inMilliseconds / 1000).toStringAsFixed(1)}s';
  }
}

T nullSafeMin<T extends num>(T a, T b) {
  if (a == null || b == null) {
    return a ?? b;
  }
  return min<T>(a, b);
}

T nullSafeMax<T extends num>(T a, T b) {
  if (a == null || b == null) {
    return a ?? b;
  }
  return max<T>(a, b);
}

int log2(num x) => (log(x) / log(2)).floor();

String isolateName(IsolateRef ref) {
  // analysis_server.dart.snapshot$main
  String name = ref.name;
  name = name.replaceFirst(r'.snapshot', '');
  if (name.contains(r'.dart$')) {
    name = name + '()';
  }
  return name;
}

String funcRefName(FuncRef ref) {
  if (ref.owner is LibraryRef) {
    //(ref.owner as LibraryRef).uri;
    return ref.name;
  } else if (ref.owner is ClassRef) {
    return '${ref.owner.name}.${ref.name}';
  } else if (ref.owner is FuncRef) {
    return '${funcRefName(ref.owner as FuncRef)}.${ref.name}';
  } else {
    return ref.name;
  }
}

void executeWithDelay(Duration delay, void callback(),
    {bool executeNow = false}) {
  if (executeNow || delay.inMilliseconds <= 0) {
    callback();
  } else {
    Timer(delay, () {
      callback();
    });
  }
}

Future<void> delayForBatchProcessing({int micros = 0}) async {
  // Even with a delay of 0 microseconds, awaiting this delay is enough to free
  // the UI thread to update the UI.
  await Future.delayed(Duration(microseconds: micros));
}

/// Creates a [Future] that completes either when `operation` completes or the
/// duration specified by `timeoutMillis` has passed.
///
/// Completes with null on timeout.
Future<T> timeout<T>(Future<T> operation, int timeoutMillis) => Future.any<T>([
      operation,
      Future<T>.delayed(Duration(milliseconds: timeoutMillis), () => null)
    ]);

String longestFittingSubstring(
  String originalText,
  num maxWidth,
  List<num> asciiMeasurements,
  num slowMeasureFallback(int value),
) {
  if (originalText.isEmpty) return originalText;

  final runes = originalText.runes.toList();

  num currentWidth = 0;

  int i = 0;
  while (i < runes.length) {
    final rune = runes[i];
    final charWidth =
        rune < 128 ? asciiMeasurements[rune] : slowMeasureFallback(rune);
    if (currentWidth + charWidth > maxWidth) {
      break;
    }
    // [currentWidth] is approximate due to ignoring kerning.
    currentWidth += charWidth;
    i++;
  }

  return originalText.substring(0, i);
}

/// Whether a given code unit is a letter (A-Z or a-z).
bool isLetter(int codeUnit) =>
    (codeUnit >= 65 && codeUnit <= 90) || (codeUnit >= 97 && codeUnit <= 122);

/// Pluralizes a word, following english rules (1, many).
///
/// Pass a custom named `plural` for irregular plurals:
/// `pluralize('index', count, plural: 'indices')`
/// So it returns `indices` and not `indexs`.
String pluralize(String word, int count, {String plural}) =>
    count == 1 ? word : (plural ?? '${word}s');

/// Returns a simplified version of a StackFrame name.
///
/// Given an input such as
/// `_WidgetsFlutterBinding&BindingBase&GestureBinding.handleBeginFrame`, this
/// method will strip off all the leading class names and return
/// `GestureBinding.handleBeginFrame`.
///
/// See (https://github.com/dart-lang/sdk/issues/36999).
String getSimpleStackFrameName(String name) {
  final newName = name.replaceAll('<anonymous closure>', '<closure>');

  // If the class name contains a space, then it is not a valid Dart name. We
  // throw out simplified names with spaces to prevent simplifying C++ class
  // signatures, where the '&' char signifies a reference variable - not
  // appended class names.
  if (newName.contains(' ')) {
    return newName;
  }
  return newName.split('&').last;
}

/// Return a Stream that fires events whenever any of the three given parameter
/// streams fire.
Stream combineStreams(Stream a, Stream b, Stream c) {
  StreamController controller;

  StreamSubscription asub;
  StreamSubscription bsub;
  StreamSubscription csub;

  controller = StreamController(
    onListen: () {
      asub = a.listen(controller.add);
      bsub = b.listen(controller.add);
      csub = c.listen(controller.add);
    },
    onCancel: () {
      asub?.cancel();
      bsub?.cancel();
      csub?.cancel();
    },
  );

  return controller.stream;
}

/// Parses a 3 or 6 digit CSS Hex Color into a dart:ui Color.
Color parseCssHexColor(String input) {
  // Remove any leading # (and the escaped version to be lenient)
  input = input.replaceAll('#', '').replaceAll('%23', '');

  // Handle 3/4-digit hex codes (eg. #123 == #112233)
  if (input.length == 3 || input.length == 4) {
    input = input.split('').map((c) => '$c$c').join();
  }

  // Pad alpha with FF.
  if (input.length == 6) {
    input = '${input}ff';
  }

  // In CSS, alpha is in the lowest bits, but for Flutter's value, it's in the
  // highest bits, so move the alpha from the end to the start before parsing.
  if (input.length == 8) {
    input = '${input.substring(6)}${input.substring(0, 6)}';
  }
  final value = int.parse(input, radix: 16);

  return Color(value);
}

/// Converts a dart:ui Color into #RRGGBBAA format for use in CSS.
String toCssHexColor(Color color) {
  // In CSS Hex, Alpha comes last, but in Flutter's `value` field, alpha is
  // in the high bytes, so just using `value.toRadixString(16)` will put alpha
  // in the wrong position.
  String hex(int val) => val.toRadixString(16).padLeft(2, '0');
  return '#${hex(color.red)}${hex(color.green)}${hex(color.blue)}${hex(color.alpha)}';
}

class Property<T> {
  Property(this._value);

  final StreamController<T> _changeController = StreamController<T>.broadcast();
  T _value;

  T get value => _value;

  set value(T newValue) {
    if (newValue != _value) {
      _value = newValue;
      _changeController.add(newValue);
    }
  }

  Stream<T> get onValueChange => _changeController.stream;
}

/// Batch up calls to the given closure. Repeated calls to [invoke] will
/// overwrite the closure to be called. We'll delay at least [minDelay] before
/// calling the closure, but will not delay more than [maxDelay].
class DelayedTimer {
  DelayedTimer(this.minDelay, this.maxDelay);

  final Duration minDelay;
  final Duration maxDelay;

  VoidCallback _closure;

  Timer _minTimer;
  Timer _maxTimer;

  void invoke(VoidCallback closure) {
    _closure = closure;

    if (_minTimer == null) {
      _minTimer = Timer(minDelay, _fire);
      _maxTimer = Timer(maxDelay, _fire);
    } else {
      _minTimer.cancel();
      _minTimer = Timer(minDelay, _fire);
    }
  }

  void _fire() {
    _minTimer?.cancel();
    _minTimer = null;

    _maxTimer?.cancel();
    _maxTimer = null;

    _closure();
    _closure = null;
  }
}

/// These utilities are ported from the Flutter IntelliJ plugin.
///
/// With Dart's terser JSON support, these methods don't provide much value so
/// we should consider removing them.
class JsonUtils {
  JsonUtils._();

  static String getStringMember(Map<String, Object> json, String memberName) {
    // TODO(jacobr): should we handle non-string values with a reasonable
    // toString differently?
    return json[memberName] as String;
  }

  static int getIntMember(Map<String, Object> json, String memberName) {
    return json[memberName] as int ?? -1;
  }

  static List<String> getValues(Map<String, Object> json, String member) {
    final List<dynamic> values = json[member] as List;
    if (values == null || values.isEmpty) {
      return const [];
    }

    return values.cast();
  }

  static bool hasJsonData(String data) {
    return data != null && data.isNotEmpty && data != 'null';
  }
}

/// Add pretty print for a JSON payload.
extension JsonMap on Map<String, Object> {
  String prettyPrint() => const JsonEncoder.withIndent('  ').convert(this);
}

typedef RateLimiterCallback = Future<Object> Function();

/// Rate limiter that ensures a [callback] is run no more  than the
/// specified rate and that at most one async [callback] is running at a time.
class RateLimiter {
  RateLimiter(double requestsPerSecond, this.callback)
      : delayBetweenRequests = 1000 ~/ requestsPerSecond;

  final RateLimiterCallback callback;
  Completer<void> _pendingRequest;

  /// A request has been scheduled to run but is not yet pending.
  bool requestScheduledButNotStarted = false;
  int _lastRequestTime;
  final int delayBetweenRequests;

  Timer _activeTimer;

  /// Schedules the callback to be run the next time the rate limiter allows it.
  ///
  /// If multiple calls to scheduleRequest are made before a request is allowed,
  /// only a single request will be made.
  void scheduleRequest() {
    if (requestScheduledButNotStarted) {
      // No need to schedule a request if one has already been scheduled but
      // hasn't yet actually started executing.
      return;
    }

    if (_pendingRequest != null && !_pendingRequest.isCompleted) {
      // Wait for the pending request to be done before scheduling the new
      // request. The existing request has already started so may return state
      // that is now out of date.
      requestScheduledButNotStarted = true;
      _pendingRequest.future.whenComplete(() {
        _pendingRequest = null;
        requestScheduledButNotStarted = false;
        scheduleRequest();
      });
      return;
    }

    final currentTime = DateTime.now().millisecondsSinceEpoch;
    if (_lastRequestTime == null ||
        _lastRequestTime + delayBetweenRequests <= currentTime) {
      // Safe to perform the request immediately.
      _performRequest();
      return;
    }
    // Track that we have scheduled a request and then schedule the request
    // to occur once the rate limiter is available.
    requestScheduledButNotStarted = true;
    _activeTimer = Timer(
        Duration(
            milliseconds:
                currentTime - _lastRequestTime + delayBetweenRequests), () {
      _activeTimer = null;
      requestScheduledButNotStarted = false;
      _performRequest();
    });
  }

  void _performRequest() async {
    try {
      _lastRequestTime = DateTime.now().millisecondsSinceEpoch;
      _pendingRequest = Completer();
      await callback();
    } finally {
      _pendingRequest.complete(null);
    }
  }

  void dispose() {
    _activeTimer?.cancel();
  }
}

/// Time unit for displaying time ranges.
///
/// If the need arises, this enum can be expanded to include any of the
/// remaining time units supported by [Duration] - (seconds, minutes, etc.). If
/// you add a unit of time to this enum, modify the toString() method in
/// [TimeRange] to handle the new case.
enum TimeUnit {
  microseconds,
  milliseconds,
}

class TimeRange {
  TimeRange({this.singleAssignment = true});

  final bool singleAssignment;

  Duration get start => _start;

  Duration _start;

  set start(Duration value) {
    if (singleAssignment) {
      assert(_start == null);
    }
    _start = value;
  }

  Duration get end => _end;

  Duration _end;

  bool contains(Duration target) => target >= start && target <= end;

  set end(Duration value) {
    if (singleAssignment) {
      assert(_end == null);
    }
    _end = value;
  }

  Duration get duration => end - start;

  bool overlaps(TimeRange t) => t.end > start && t.start < end;

  @override
  String toString({TimeUnit unit}) {
    unit ??= TimeUnit.microseconds;
    switch (unit) {
      case TimeUnit.microseconds:
        return '[${_start?.inMicroseconds} μs - ${end?.inMicroseconds} μs]';
      case TimeUnit.milliseconds:
      default:
        return '[${_start?.inMilliseconds} ms - ${end?.inMilliseconds} ms]';
    }
  }

  @override
  bool operator ==(other) {
    return start == other.start && end == other.end;
  }

  @override
  int get hashCode => hashValues(start, end);
}

String formatDateTime(DateTime time) {
  return DateFormat('h:mm:ss.S a').format(time);
}

bool isDebugBuild() {
  bool debugBuild = false;
  assert((() {
    debugBuild = true;
    return true;
  })());
  return debugBuild;
}

/// Divides [numerator] by [denominator], not returning infinite, NaN, or null
/// quotients.
///
/// Returns [ifNotFinite] as a return value when the result of dividing
/// [numerator] by [denominator] would be a non-finite value: either
/// NaN, null, or infinite.
///
/// [ifNotFinite] defaults to 0.0.
double safeDivide(num numerator, num denominator, {double ifNotFinite = 0.0}) {
  if (numerator != null && denominator != null) {
    final quotient = numerator / denominator;
    if (quotient.isFinite) {
      return quotient;
    }
  }
  return ifNotFinite;
}

/// A change reporter that can be listened to.
///
/// Unlike [ChangeNotifier], [Reporter] stores listeners in a set.  This allows
/// O(1) addition/removal of listeners and O(N) listener dispatch.
///
/// For small N (~ <20), [ChangeNotifier] implementations can be faster because
/// array access is more efficient than set access. Use [Reporter] instead in
/// cases where N is larger.
///
/// When disposing, any object with a registered listener should [unregister]
/// itself.
///
/// Only the object that created this reporter should call [notify].
class Reporter implements Listenable {
  final Set<VoidCallback> _listeners = {};

  /// Adds [callback] to this reporter.
  ///
  /// If [callback] is already registered to this reporter, nothing will happen.
  @override
  void addListener(VoidCallback callback) {
    _listeners.add(callback);
  }

  /// Removes the listener [callback].
  @override
  void removeListener(VoidCallback callback) {
    _listeners.remove(callback);
  }

  /// Whether or not this object has any listeners registered.
  bool get hasListeners => _listeners.isNotEmpty;

  /// Notifies all listeners of a change.
  ///
  /// This does not do any change propagation, so if
  /// a notification callback leads to a change in the listeners,
  /// only the original listeners will be called.
  void notify() {
    for (var callback in _listeners.toList()) {
      callback();
    }
  }

  @override
  String toString() => '${describeIdentity(this)}';
}

/// A [Reporter] that notifies when its [value] changes.
///
/// Similar to [ValueNotifier], but with the same performance
/// benefits as [Reporter].
///
/// For small N (~ <20), [ValueNotifier] implementations can be faster because
/// array access is more efficient than set access. Use [ValueReporter] instead
/// in cases where N is larger.
class ValueReporter<T> extends Reporter implements ValueListenable<T> {
  ValueReporter(this._value);

  @override
  T get value => _value;

  set value(T value) {
    if (_value == value) return;
    _value = value;
    notify();
  }

  T _value;

  @override
  String toString() => '${describeIdentity(this)}($value)';
}

String toStringAsFixed(double num, [int fractionDigit = 1]) {
  return num.toStringAsFixed(fractionDigit);
}

/// A value notifier that calls each listener immediately when registered.
class ImmediateValueNotifier<T> extends ValueNotifier<T> {
  ImmediateValueNotifier(T value) : super(value);

  /// Adds a listener and calls the listener upon registration.
  @override
  void addListener(VoidCallback listener) {
    super.addListener(listener);
    listener();
  }
}

extension SafeAccessList<T> on List<T> {
  T safeGet(int index) => index < 0 || index >= length ? null : this[index];
}

extension SafeAccess<T> on Iterable<T> {
  T get safeFirst => isNotEmpty ? first : null;

  T get safeLast => isNotEmpty ? last : null;
}

/// Range class for all nums (double and int).
///
/// Only operations that work on both double and int should be added to this
/// class.
class Range {
  const Range(this.begin, this.end) : assert(begin <= end);

  final num begin;
  final num end;

  num get size => end - begin;

  bool contains(num target) => target >= begin && target <= end;

  @override
  String toString() => 'Range($begin, $end)';

  @override
  bool operator ==(other) {
    return begin == other.begin && end == other.end;
  }

  @override
  int get hashCode => hashValues(begin, end);
}

enum SortDirection {
  ascending,
  descending,
}

extension SortDirectionExtension on SortDirection {
  SortDirection reverse() {
    return this == SortDirection.ascending
        ? SortDirection.descending
        : SortDirection.ascending;
  }
}

/// A small double value, used to ensure that comparisons between double are
/// valid.
const defaultEpsilon = 1 / 1000;

bool equalsWithinEpsilon(double a, double b) {
  return (a - b).abs() < defaultEpsilon;
}

/// Have a quiet period after a callback to ensure that rapid invocations of a
/// callback only result in one call.
class CallbackDwell {
  CallbackDwell(
    this.callback, {
    this.dwell = const Duration(milliseconds: 250),
  });

  final VoidCallback callback;
  final Duration dwell;

  Timer _timer;

  void invoke() {
    if (_timer == null) {
      _timer = Timer(dwell, () {
        _timer = null;
      });

      callback();
    }
  }
}

/// A dev time class to help trace DevTools application events.
class DebugTimingLogger {
  DebugTimingLogger(this.name, {this.mute});

  final String name;
  final bool mute;

  Stopwatch _timer;

  void log(String message) {
    if (mute) return;

    if (_timer != null) {
      _timer.stop();
      print('[$name}]   ${_timer.elapsedMilliseconds}ms');
      _timer.reset();
    }

    _timer ??= Stopwatch();
    _timer.start();

    print('[$name] $message');
  }
}

/// Compute a simple moving average.
/// [averagePeriod] default period is 50 units collected.
/// [ratio] default percentage is 50% range is 0..1
class MovingAverage {
  MovingAverage({
    this.averagePeriod = 50,
    this.ratio = .5,
    List<int> newDataSet,
  }) : assert(ratio >= 0 && ratio <= 1, 'Value ratio $ratio is not 0 to 1.') {
    if (newDataSet != null) {
      var initialDataSet = newDataSet;
      final count = newDataSet.length;
      if (count > averagePeriod) {
        initialDataSet = newDataSet.sublist(count - averagePeriod);
      }

      dataSet.addAll(initialDataSet);
      for (final value in dataSet) {
        averageSum += value;
      }
    }
  }

  final dataSet = Queue<int>();

  /// Total collected items in the X axis (time) used to compute moving average.
  /// Default 100 periods for memory profiler 1-2 periods / seconds.
  final int averagePeriod;

  /// Ratio of first item in dataSet when comparing to last - mean
  /// e.g., 2 is 50% (dataSet.first ~/ ratioSpike).
  final double ratio;

  /// Sum of total heap used and external heap for unitPeriod.
  int averageSum = 0;

  /// Reset moving average data.
  void clear() {
    dataSet.clear();
    averageSum = 0;
  }

  // Update the sum to get a new mean.
  void add(int value) {
    averageSum += value;
    dataSet.add(value);

    // Update dataSet of values to not exceede the period of the moving average
    // to compute the normal mean.
    if (dataSet.length > averagePeriod) {
      averageSum -= dataSet.removeFirst();
    }
  }

  double get mean {
    final periodRange = min(averagePeriod, dataSet.length);
    return periodRange > 0 ? averageSum / periodRange : 0;
  }

  /// If the last - mean > ratioSpike% of first value in period we're spiking.
  bool hasSpike() {
    final first = dataSet.safeFirst ?? 0;
    final last = dataSet.safeLast ?? 0;

    return last - mean > (first * ratio);
  }

  /// If the mean @ ratioSpike% > last value in period we're dipping.
  bool isDipping() {
    final last = dataSet.safeLast ?? 0;
    return (mean * ratio) > last;
  }
}

Future<void> launchUrl(String url, BuildContext context) async {
  if (await url_launcher.canLaunch(url)) {
    await url_launcher.launch(url);
  } else {
    Notifications.of(context).push('Unable to open $url.');
  }
}

/// Attempts to copy a String of `data` to the clipboard.
///
/// Shows a `successMessage` [Notification] on the passed in `context`.
Future<void> copyToClipboard(
  String data,
  String successMessage,
  BuildContext context,
) async {
  await Clipboard.setData(ClipboardData(
    text: data,
  ));

  if (successMessage != null) {
    Notifications.of(context)?.push(successMessage);
  }
}

List<TextSpan> processAnsiTerminalCodes(String input, TextStyle defaultStyle) {
  if (input == null) {
    return [];
  }
  return decodeAnsiColorEscapeCodes(input, AnsiUp())
      .map(
        (entry) => TextSpan(
          text: entry.text,
          style: entry.style.isEmpty
              ? defaultStyle
              : TextStyle(
                  color: entry.fgColor != null
                      ? colorFromAnsi(entry.fgColor)
                      : null,
                  backgroundColor: entry.bgColor != null
                      ? colorFromAnsi(entry.bgColor)
                      : null,
                  fontWeight: entry.bold ? FontWeight.bold : FontWeight.normal,
                ),
        ),
      )
      .toList();
}

Color colorFromAnsi(List<int> ansiInput) {
  assert(ansiInput.length == 3, 'Ansi color list should contain 3 elements');
  return Color.fromRGBO(ansiInput[0], ansiInput[1], ansiInput[2], 1);
}

/// An extension on [LogicalKeySet] to provide user-facing names for key
/// bindings.
extension LogicalKeySetExtension on LogicalKeySet {
  static final Set<LogicalKeyboardKey> _modifiers = {
    LogicalKeyboardKey.alt,
    LogicalKeyboardKey.control,
    LogicalKeyboardKey.meta,
    LogicalKeyboardKey.shift,
  };

  static final Map<LogicalKeyboardKey, String> _modifierNames = {
    LogicalKeyboardKey.alt: 'Alt',
    LogicalKeyboardKey.control: 'Control',
    LogicalKeyboardKey.meta: 'Meta',
    LogicalKeyboardKey.shift: 'Shift',
  };

  /// Return a user-facing name for the [LogicalKeySet].
  String describeKeys({bool isMacOS = false}) {
    // Put the modifiers first. If it has a synonym, then it's something like
    // shiftLeft, altRight, etc.
    final List<LogicalKeyboardKey> sortedKeys = keys.toList()
      ..sort((a, b) {
        final aIsModifier = a.synonyms.isNotEmpty || _modifiers.contains(a);
        final bIsModifier = b.synonyms.isNotEmpty || _modifiers.contains(b);
        if (aIsModifier && !bIsModifier) {
          return -1;
        } else if (bIsModifier && !aIsModifier) {
          return 1;
        }
        return a.keyLabel.compareTo(b.keyLabel);
      });

    return sortedKeys.map((key) {
      if (_modifiers.contains(key)) {
        if (isMacOS && key == LogicalKeyboardKey.meta) {
          return '⌘';
        }
        return '${_modifierNames[key]}-';
      } else {
        return key.keyLabel.toUpperCase();
      }
    }).join();
  }
}

// Method to convert degrees to radians
num degToRad(num deg) => deg * (pi / 180.0);

typedef DevToolsJsonFileHandler = void Function(DevToolsJsonFile file);

class DevToolsJsonFile extends DevToolsFile<Object> {
  const DevToolsJsonFile({
    @required String name,
    @required DateTime lastModifiedTime,
    @required Object data,
  }) : super(
          path: name,
          lastModifiedTime: lastModifiedTime,
          data: data,
        );
}

class DevToolsFile<T> {
  const DevToolsFile({
    @required this.path,
    @required this.lastModifiedTime,
    @required this.data,
  });
  final String path;

  final DateTime lastModifiedTime;

  final T data;
}

/// Logging to debug console only in debug runs.
void debugLogger(String message) {
  assert(() {
    logger.log('$message');
    return true;
  }());
}

final _lowercaseLookup = <String, String>{};

// TODO(kenz): consider moving other String helpers into this extension.
// TODO(kenz): replace other uses of toLowerCase() for string matching with
// this extension method.
extension StringExtension on String {
  bool caseInsensitiveContains(String str) {
    final lowerCase = _lowercaseLookup.putIfAbsent(this, () => toLowerCase());
    final strLowerCase =
        _lowercaseLookup.putIfAbsent(str, () => str.toLowerCase());
    return lowerCase.contains(strLowerCase);
  }
}

extension ListExtension<T> on List<T> {
  List<T> joinWith(T separator) {
    return [
      for (int i = 0; i < length; i++) ...[
        this[i],
        if (i != length - 1) separator,
      ]
    ];
  }
}

Map<String, String> devToolsQueryParams(String url) {
  // DevTools urls can have the form:
  // http://localhost:123/?key=value
  // http://localhost:123/#/?key=value
  // http://localhost:123/#/page-id?key=value
  // Since we just want the query params, we will modify the url to have an
  // easy-to-parse form.
  final modifiedUri = url.replaceFirst(RegExp(r'#\/(\w*)[?]'), '?');
  final uri = Uri.parse(modifiedUri);
  return uri.queryParameters;
}

/// Helper function to return the name of a key. If widget has a key
/// use the key's name to record the select e.g.,
///   ga.select(MemoryScreen.id, ga.keyName(MemoryScreen.gcButtonKey));
String keyName(Key key) => (key as ValueKey<String>)?.value;

double safePositiveDouble(double value) {
  if (value.isNaN) return 0.0;
  return max(value, 0.0);
<<<<<<< HEAD
=======
}

/// Displays timestamp using locale's timezone HH:MM:SS, if isUtc is false.
/// @param isUTC - if true for testing, the UTC locale is used (instead of
/// the user's locale). Tests will then pass when run in any timezone. All
/// formatted timestamps are displayed using the UTC locale.
String prettyTimestamp(
  int timestamp, {
  bool isUtc = false,
}) {
  final timestampDT = DateTime.fromMillisecondsSinceEpoch(
    timestamp,
    isUtc: isUtc,
  );
  return DateFormat.Hms().format(timestampDT); // HH:mm:ss
>>>>>>> 50a3b84e
}<|MERGE_RESOLUTION|>--- conflicted
+++ resolved
@@ -1037,8 +1037,6 @@
 double safePositiveDouble(double value) {
   if (value.isNaN) return 0.0;
   return max(value, 0.0);
-<<<<<<< HEAD
-=======
 }
 
 /// Displays timestamp using locale's timezone HH:MM:SS, if isUtc is false.
@@ -1054,5 +1052,4 @@
     isUtc: isUtc,
   );
   return DateFormat.Hms().format(timestampDT); // HH:mm:ss
->>>>>>> 50a3b84e
 }