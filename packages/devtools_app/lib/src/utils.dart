--- conflicted
+++ resolved
@@ -440,10 +440,6 @@
   return ifNotFinite;
 }
 
-<<<<<<< HEAD
-String toStringAsFixed(double num, [int fractionDigit = 1]) {
-  return num.toStringAsFixed(fractionDigit);
-=======
 /// A simple change notifier.
 ///
 /// When disposing, any object with a registered listener should [unregister]
@@ -481,5 +477,8 @@
       callback();
     }
   }
->>>>>>> b5619c00
+}
+
+String toStringAsFixed(double num, [int fractionDigit = 1]) {
+  return num.toStringAsFixed(fractionDigit);
 }