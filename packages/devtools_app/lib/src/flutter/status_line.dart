--- conflicted
+++ resolved
@@ -14,11 +14,8 @@
 import '../utils.dart';
 import 'common_widgets.dart';
 import 'screen.dart';
-<<<<<<< HEAD
 import 'utils.dart';
-=======
 import 'theme.dart';
->>>>>>> 99881a0d
 
 const statusLineHeight = 24.0;
 
