// Copyright 2019 The Chromium Authors. All rights reserved.
// Use of this source code is governed by a BSD-style license that can be
// found in the LICENSE file.

import 'package:flutter/foundation.dart';
import 'package:flutter/material.dart';
import 'package:pedantic/pedantic.dart';
import 'package:url_launcher/url_launcher.dart' as url_launcher;

import '../../src/framework/framework_core.dart';
import '../debugger/flutter/debugger_screen.dart';
import '../info/flutter/info_screen.dart';
import '../inspector/flutter/inspector_screen.dart';
import '../logging/flutter/logging_screen.dart';
import '../memory/flutter/memory_screen.dart';
import '../network/flutter/network_screen.dart';
import '../performance/flutter/performance_screen.dart';
import '../timeline/flutter/timeline_screen.dart';
import '../ui/flutter/service_extension_widgets.dart';
import '../ui/theme.dart' as devtools_theme;
import 'connect_screen.dart';
import 'initializer.dart';
import 'notifications.dart';
import 'scaffold.dart';
import 'theme.dart';

// TODO(bkonyi): remove this bool when page is ready.
const showNetworkPage = false;

// TODO(https://github.com/flutter/flutter/issues/43783): Put back
// the debugger screen.
const showDebuggerPage = false;

/// Top-level configuration for the app.
@immutable
class DevToolsApp extends StatefulWidget {
  @override
  State<DevToolsApp> createState() => DevToolsAppState();

  static DevToolsAppState of(BuildContext context) {
    return context.findAncestorStateOfType<DevToolsAppState>();
  }
}

/// Initializer for the [FrameworkCore] and the app's navigation.
///
/// This manages the route generation, and marshalls URL query parameters into
/// flutter route parameters.
// TODO(https://github.com/flutter/devtools/issues/1146): Introduce tests that
// navigate the full app.
class DevToolsAppState extends State<DevToolsApp> {
  ThemeData theme;

  @override
  void initState() {
    super.initState();

    theme = themeFor(isDarkTheme: devtools_theme.isDarkTheme);
  }

  /// Generates routes, separating the path from URL query parameters.
  Route _generateRoute(RouteSettings settings) {
    final uri = Uri.parse(settings.name);
    final path = uri.path;

    // Update the theme based on the query parameters.
    // TODO(djshuckerow): Update this with a NavigatorObserver to load the new
    // theme a frame earlier.
    WidgetsBinding.instance.addPostFrameCallback((_) {
      // On desktop, don't change the theme on route changes.
      if (!kIsWeb) return;

      setState(() {
        final themeQueryParameter = uri.queryParameters['theme'];
        // We refer to the legacy theme to make sure the debugging page stays
        // in-sync with the rest of the app.
        devtools_theme.initializeTheme(themeQueryParameter);
        theme = themeFor(isDarkTheme: devtools_theme.isDarkTheme);
      });
    });

    // Provide the appropriate page route.
    if (_routes.containsKey(path)) {
      WidgetBuilder builder =
          (context) => _routes[path](context, uri.queryParameters);
      assert(() {
        builder = (context) => _AlternateCheckedModeBanner(
              builder: (context) => _routes[path](
                context,
                uri.queryParameters,
              ),
            );
        return true;
      }());
      return MaterialPageRoute(settings: settings, builder: builder);
    }

    // Return a page not found.
    return MaterialPageRoute(
      settings: settings,
      builder: (BuildContext context) {
        return DevToolsScaffold.withChild(
          child: Center(
            child: Text(
              'Sorry, $uri was not found.',
              style: Theme.of(context).textTheme.headline4,
            ),
          ),
        );
      },
    );
  }

  /// The routes that the app exposes.
  final Map<String, UrlParametersBuilder> _routes = {
    '/': (_, params) => Initializer(
          url: params['uri'],
          builder: (_) => DevToolsScaffold(
            tabs: const [
              InspectorScreen(),
              TimelineScreen(),
              MemoryScreen(),
              PerformanceScreen(),
              if (showDebuggerPage) DebuggerScreen(),
              if (showNetworkPage) NetworkScreen(),
              LoggingScreen(),
              InfoScreen(),
            ],
            actions: [
<<<<<<< HEAD
=======
              const BulletSpacer(useAccentColor: true),
>>>>>>> 73e5d0c6
              HotReloadButton(),
              HotRestartButton(),
              ReportBugAction(),
              OpenSettingsAction(),
            ],
          ),
        ),
    '/connect': (_, __) =>
        DevToolsScaffold.withChild(child: ConnectScreenBody()),
  };

  @override
  Widget build(BuildContext context) {
    return MaterialApp(
      debugShowCheckedModeBanner: false,
      theme: theme,
      builder: (context, child) => Notifications(child: child),
      onGenerateRoute: _generateRoute,
    );
  }

  /// Allow clients to force a rebuild for theme changes.
  void updateTheme() {
    setState(() {
      theme = themeFor(isDarkTheme: devtools_theme.isDarkTheme);
    });
  }
}

/// A [WidgetBuilder] that takes an additional map of URL query parameters.
typedef UrlParametersBuilder = Widget Function(
  BuildContext,
  Map<String, String>,
);

/// Displays the checked mode banner in the bottom end corner instead of the
/// top end corner.
///
/// This avoids issues with widgets in the appbar being hidden by the banner
/// in a web or desktop app.
class _AlternateCheckedModeBanner extends StatelessWidget {
  const _AlternateCheckedModeBanner({Key key, this.builder}) : super(key: key);
  final WidgetBuilder builder;

  @override
  Widget build(BuildContext context) {
    return Banner(
      message: 'DEBUG',
      textDirection: TextDirection.ltr,
      location: BannerLocation.topStart,
      child: Builder(
        builder: builder,
      ),
    );
  }
}

class ReportBugAction extends StatelessWidget {
  @override
  Widget build(BuildContext context) {
    return ActionButton(
      tooltip: 'Report an issue',
      child: InkWell(
        onTap: () async {
          // TODO(devoncarew): Support analytics.
          // ga.select(ga.devToolsMain, ga.feedback);

          const reportIssuesUrl =
              'https://github.com/flutter/devtools/issues/new';
          if (await url_launcher.canLaunch(reportIssuesUrl)) {
            await url_launcher.launch(reportIssuesUrl);
          } else {
            Notifications.of(context).push('Unable to open url.');
            Notifications.of(context).push('File issues at $reportIssuesUrl.');
          }
        },
        child: Container(
          width: DevToolsScaffold.actionWidgetSize,
          height: DevToolsScaffold.actionWidgetSize,
          alignment: Alignment.center,
          child: Icon(
            Icons.bug_report,
            size: actionsIconSize,
          ),
        ),
      ),
    );
  }
}

class OpenSettingsAction extends StatelessWidget {
  @override
  Widget build(BuildContext context) {
    return ActionButton(
      tooltip: 'Settings',
      child: InkWell(
        onTap: () async {
          unawaited(showDialog(
            context: context,
            builder: (context) => const SettingsDialog(),
          ));
        },
        child: Container(
          width: DevToolsScaffold.actionWidgetSize,
          height: DevToolsScaffold.actionWidgetSize,
          alignment: Alignment.center,
          child: Icon(
            Icons.settings,
            size: actionsIconSize,
          ),
        ),
      ),
    );
  }
}

// TODO(devoncarew): Add an analytics setting.

// TODO(devoncarew): Convert the SettingsDialog over to using a controller?
// Add a settings controller to Controllers that Widgets can access via
// Controllers.of(context); the SettingsController could manage setting states
// (where setting values are ValueNotifiers) and have methods to modify them.
// Widgets (like below) can then just grab the active SettingsController from
// Controller.of(context).settings and listening to its notifiers.

class SettingsDialog extends StatefulWidget {
  const SettingsDialog({
    Key key,
  }) : super(key: key);

  @override
  _SettingsDialogState createState() => _SettingsDialogState();
}

class _SettingsDialogState extends State<SettingsDialog> {
  @override
  Widget build(BuildContext context) {
    void _toggleTheme([bool value]) {
      value ??= !devtools_theme.isDarkTheme;
      setState(() {
        devtools_theme.useDarkTheme = value;

        DevToolsApp.of(context).updateTheme();
      });
    }

    return AlertDialog(
      title: const Text('Settings'),
      actions: <Widget>[
        FlatButton(
          onPressed: () {
            Navigator.of(context, rootNavigator: true).pop('dialog');
          },
          child: const Text('CLOSE'),
        ),
      ],
      content: Column(
        mainAxisSize: MainAxisSize.min,
        children: [
          // Theme setting
          InkWell(
            onTap: _toggleTheme,
            child: Row(
              children: <Widget>[
                Checkbox(
                  value: devtools_theme.isDarkTheme,
                  onChanged: (bool value) => _toggleTheme(value),
                ),
                const Text('Use a dark theme'),
              ],
            ),
          ),
        ],
      ),
    );
  }
}<|MERGE_RESOLUTION|>--- conflicted
+++ resolved
@@ -18,6 +18,7 @@
 import '../timeline/flutter/timeline_screen.dart';
 import '../ui/flutter/service_extension_widgets.dart';
 import '../ui/theme.dart' as devtools_theme;
+import 'common_widgets.dart';
 import 'connect_screen.dart';
 import 'initializer.dart';
 import 'notifications.dart';
@@ -127,10 +128,6 @@
               InfoScreen(),
             ],
             actions: [
-<<<<<<< HEAD
-=======
-              const BulletSpacer(useAccentColor: true),
->>>>>>> 73e5d0c6
               HotReloadButton(),
               HotRestartButton(),
               ReportBugAction(),
