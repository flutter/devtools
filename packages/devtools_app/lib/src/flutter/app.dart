// Copyright 2019 The Chromium Authors. All rights reserved.
// Use of this source code is governed by a BSD-style license that can be
// found in the LICENSE file.

import 'package:flutter/foundation.dart';
import 'package:flutter/material.dart';
import 'package:pedantic/pedantic.dart';

import '../../devtools.dart' as devtools;
import '../framework/framework_core.dart';
import '../globals.dart';
import '../ui/flutter/service_extension_widgets.dart';
import 'common_widgets.dart';
import 'connect_screen.dart';
import 'initializer.dart';
import 'notifications.dart';
import 'preferences.dart';
import 'scaffold.dart';
import 'screen.dart';
import 'theme.dart';
import 'utils.dart';

/// Top-level configuration for the app.
@immutable
class DevToolsApp extends StatefulWidget {
  const DevToolsApp(this.screens);

  final List<Screen> screens;

  @override
  State<DevToolsApp> createState() => DevToolsAppState();

  static DevToolsAppState of(BuildContext context) {
    return context.findAncestorStateOfType<DevToolsAppState>();
  }
}

/// Initializer for the [FrameworkCore] and the app's navigation.
///
/// This manages the route generation, and marshalls URL query parameters into
/// flutter route parameters.
// TODO(https://github.com/flutter/devtools/issues/1146): Introduce tests that
// navigate the full app.
class DevToolsAppState extends State<DevToolsApp> {
  final PreferencesController preferences = PreferencesController();

  @override
  void initState() {
    super.initState();
    serviceManager.isolateManager.onSelectedIsolateChanged.listen((_) {
      setState(() {
        _clearCachedRoutes();
      });
    });
  }

  @override
  void didUpdateWidget(DevToolsApp oldWidget) {
    super.didUpdateWidget(oldWidget);
    _clearCachedRoutes();
  }

  /// Generates routes, separating the path from URL query parameters.
  Route _generateRoute(RouteSettings settings) {
    final uri = Uri.parse(settings.name);
    final path = uri.path;

    // Provide the appropriate page route.
    if (routes.containsKey(path)) {
      WidgetBuilder builder =
          (context) => routes[path](context, uri.queryParameters);
      assert(() {
        builder = (context) => _AlternateCheckedModeBanner(
              builder: (context) => routes[path](
                context,
                uri.queryParameters,
              ),
            );
        return true;
      }());
      return MaterialPageRoute(settings: settings, builder: builder);
    }

    // Return a page not found.
    return MaterialPageRoute(
      settings: settings,
      builder: (BuildContext context) {
        return DevToolsScaffold.withChild(
          child: CenteredMessage('Sorry, $uri was not found.'),
        );
      },
    );
  }

  /// The routes that the app exposes.
  Map<String, UrlParametersBuilder> get routes {
    return _routes ??= {
      '/': (_, params) => Initializer(
            url: params['uri'],
            builder: (_) => DevToolsScaffold(
              tabs: _visibleScreens(),
              actions: [
                HotReloadButton(),
                HotRestartButton(),
                OpenSettingsAction(),
                OpenAboutAction(),
              ],
            ),
          ),
<<<<<<< HEAD
        ),
    '/connect': (_, __) => DevToolsScaffold.withChild(
          child: ConnectScreenBody(),
        ),
  };
=======
      '/connect': (_, __) =>
          DevToolsScaffold.withChild(child: ConnectScreenBody()),
    };
  }

  Map<String, UrlParametersBuilder> _routes;

  void _clearCachedRoutes() {
    _routes = null;
  }

  List<Screen> _visibleScreens() {
    final visibleScreens = <Screen>[];
    for (var screen in widget.screens) {
      if (screen.conditionalLibrary != null) {
        if (serviceManager.serviceAvailable.isCompleted &&
            serviceManager
                .isolateManager.selectedIsolateAvailable.isCompleted &&
            serviceManager.libraryUriAvailableNow(screen.conditionalLibrary)) {
          visibleScreens.add(screen);
        }
      } else {
        visibleScreens.add(screen);
      }
    }
    return visibleScreens;
  }
>>>>>>> 526c89c6

  @override
  Widget build(BuildContext context) {
    return ValueListenableBuilder(
      valueListenable: preferences.darkModeTheme,
      builder: (context, value, _) {
        return MaterialApp(
          debugShowCheckedModeBanner: false,
          theme: themeFor(isDarkTheme: value),
          builder: (context, child) => Notifications(child: child),
          onGenerateRoute: _generateRoute,
        );
      },
    );
  }
}

/// A [WidgetBuilder] that takes an additional map of URL query parameters.
typedef UrlParametersBuilder = Widget Function(
  BuildContext,
  Map<String, String>,
);

/// Displays the checked mode banner in the bottom end corner instead of the
/// top end corner.
///
/// This avoids issues with widgets in the appbar being hidden by the banner
/// in a web or desktop app.
class _AlternateCheckedModeBanner extends StatelessWidget {
  const _AlternateCheckedModeBanner({Key key, this.builder}) : super(key: key);
  final WidgetBuilder builder;

  @override
  Widget build(BuildContext context) {
    return Banner(
      message: 'DEBUG',
      textDirection: TextDirection.ltr,
      location: BannerLocation.topStart,
      child: Builder(
        builder: builder,
      ),
    );
  }
}

class OpenAboutAction extends StatelessWidget {
  @override
  Widget build(BuildContext context) {
    return ActionButton(
      tooltip: 'About DevTools',
      child: InkWell(
        onTap: () async {
          unawaited(showDialog(
            context: context,
            builder: (context) => DevToolsAboutDialog(),
          ));
        },
        child: Container(
          width: DevToolsScaffold.actionWidgetSize,
          height: DevToolsScaffold.actionWidgetSize,
          alignment: Alignment.center,
          child: Icon(
            Icons.info_outline,
            size: actionsIconSize,
          ),
        ),
      ),
    );
  }
}

class OpenSettingsAction extends StatelessWidget {
  @override
  Widget build(BuildContext context) {
    return ActionButton(
      tooltip: 'Settings',
      child: InkWell(
        onTap: () async {
          unawaited(showDialog(
            context: context,
            builder: (context) => SettingsDialog(),
          ));
        },
        child: Container(
          width: DevToolsScaffold.actionWidgetSize,
          height: DevToolsScaffold.actionWidgetSize,
          alignment: Alignment.center,
          child: Icon(
            Icons.settings,
            size: actionsIconSize,
          ),
        ),
      ),
    );
  }
}

List<Widget> _header(TextTheme textTheme, String title) {
  return [
    Text(title, style: textTheme.headline6),
    const PaddedDivider(padding: EdgeInsets.only(bottom: denseRowSpacing)),
  ];
}

class DevToolsAboutDialog extends StatelessWidget {
  @override
  Widget build(BuildContext context) {
    final textTheme = Theme.of(context).textTheme;

    return AlertDialog(
      actions: [
        DialogCloseButton(),
      ],
      content: Column(
        mainAxisSize: MainAxisSize.min,
        crossAxisAlignment: CrossAxisAlignment.start,
        children: [
          ..._header(textTheme, 'About DevTools'),
          _aboutDevTools(context),
          const SizedBox(height: defaultSpacing),
          ..._header(textTheme, 'Feedback'),
          Wrap(
            children: [
              const Text('Encountered an issue? Let us know at '),
              _createFeedbackLink(context, textTheme),
              const Text('.')
            ],
          ),
        ],
      ),
    );
  }

  Widget _aboutDevTools(BuildContext context) {
    return const SelectableText('DevTools version ${devtools.version}');
  }

  Widget _createFeedbackLink(BuildContext context, TextTheme textTheme) {
    const urlPath = 'github.com/flutter/devtools/issues';

    return InkWell(
      onTap: () async {
        // TODO(devoncarew): Support analytics.
        // ga.select(ga.devToolsMain, ga.feedback);

        const reportIssuesUrl = 'https://$urlPath';
        await launchUrl(reportIssuesUrl, context);
      },
      child: Text(
        urlPath,
        style: textTheme.bodyText2.copyWith(
          decoration: TextDecoration.underline,
          color: devtoolsLink,
        ),
      ),
    );
  }
}

// TODO(devoncarew): Add an analytics setting.

class SettingsDialog extends StatelessWidget {
  @override
  Widget build(BuildContext context) {
    final preferences = DevToolsApp.of(context).preferences;

    return AlertDialog(
      actions: [
        DialogCloseButton(),
      ],
      content: Column(
        mainAxisSize: MainAxisSize.min,
        crossAxisAlignment: CrossAxisAlignment.start,
        children: [
          ..._header(Theme.of(context).textTheme, 'Settings'),
          InkWell(
            onTap: () {
              preferences.toggleDarkModeTheme(!preferences.darkModeTheme.value);
            },
            child: Row(
              children: [
                ValueListenableBuilder(
                  valueListenable: preferences.darkModeTheme,
                  builder: (context, value, _) {
                    return Checkbox(
                      value: value,
                      onChanged: (bool value) {
                        preferences.toggleDarkModeTheme(value);
                      },
                    );
                  },
                ),
                const Text('Use a dark theme'),
              ],
            ),
          ),
        ],
      ),
    );
  }
}<|MERGE_RESOLUTION|>--- conflicted
+++ resolved
@@ -107,13 +107,6 @@
               ],
             ),
           ),
-<<<<<<< HEAD
-        ),
-    '/connect': (_, __) => DevToolsScaffold.withChild(
-          child: ConnectScreenBody(),
-        ),
-  };
-=======
       '/connect': (_, __) =>
           DevToolsScaffold.withChild(child: ConnectScreenBody()),
     };
@@ -141,7 +134,6 @@
     }
     return visibleScreens;
   }
->>>>>>> 526c89c6
 
   @override
   Widget build(BuildContext context) {
