// Copyright 2019 The Chromium Authors. All rights reserved.
// Use of this source code is governed by a BSD-style license that can be
// found in the LICENSE file.

import 'package:flutter/foundation.dart';
import 'package:flutter/material.dart';
import 'package:flutter/services.dart';

import '../../src/framework/framework_core.dart';
import '../url_utils.dart';
import 'common_widgets.dart';
import 'navigation.dart';
import 'screen.dart';

/// The screen in the app responsible for connecting to the Dart VM.
///
/// We need to use this screen to get a guarantee that the app has a
/// Dart VM available.
class ConnectScreen extends Screen {
  const ConnectScreen() : super('Connect');

  @override
  Widget build(BuildContext context) => ConnectScreenBody();

  @override
  Widget buildTab(BuildContext context) {
    // ConnectScreen doesn't have a tab.
    return null;
  }
}

class ConnectScreenBody extends StatefulWidget {
  @override
  State<ConnectScreenBody> createState() => _ConnectScreenBodyState();
}

class _ConnectScreenBodyState extends State<ConnectScreenBody> {
  TextEditingController controller;

  @override
  void initState() {
    super.initState();
    controller = TextEditingController();
  }

  @override
  void dispose() {
    controller.dispose();
    super.dispose();
  }

  @override
  Widget build(BuildContext context) {
    final textTheme = Theme.of(context).textTheme;
    return Column(
      crossAxisAlignment: CrossAxisAlignment.start,
      children: [
        Text(
          'Connect',
          style: textTheme.headline,
          key: const Key('Connect Title'),
        ),
        const PaddedDivider(),
        Text(
          'Connect to a running app',
          style: textTheme.body2,
        ),
        Text(
          'Enter a URL to a running Dart or Flutter application',
          style: textTheme.caption,
        ),
        const Padding(padding: EdgeInsets.only(top: 20.0)),
        _buildTextInput(),
        // Workaround the lack of copy/paste in macOS shell text input
        // https://github.com/flutter/flutter/issues/30709
        // by providing a manual paste button.
        if (!kIsWeb)
          RaisedButton(
            child: const Text(
              'Paste from clipboard (Flutter Desktop paste support workaround)',
            ),
            onPressed: () async {
              final data = await Clipboard.getData('text/plain');
              if (data?.text?.isNotEmpty == true) {
                controller.text = data?.text;
              }
            },
          ),
        const PaddedDivider(padding: EdgeInsets.symmetric(vertical: 10.0)),
        // TODO(https://github.com/flutter/devtools/issues/1111): support drag-and-drop of snapshot files here.
      ],
    );
  }

  Widget _buildTextInput() {
    return Row(
      mainAxisAlignment: MainAxisAlignment.start,
      children: [
        SizedBox(
          width: 240.0,
          child: TextField(
            onSubmitted: _connect,
            decoration: const InputDecoration(
              isDense: true,
              border: OutlineInputBorder(),
              enabledBorder: OutlineInputBorder(
                // TODO(jacobr): we need to use themed colors everywhere instead
                // of hard coding material colors.
                borderSide: BorderSide(width: 0.5, color: Colors.grey),
              ),
              hintText: 'URL',
            ),
            maxLines: 1,
            controller: controller,
          ),
        ),
        const Padding(
          padding: EdgeInsets.only(left: 20.0),
        ),
        RaisedButton(
          child: const Text('Connect'),
          onPressed: _connect,
        ),
      ],
    );
  }

  Future<void> _connect([_]) async {
    final uri = normalizeVmServiceUri(controller.text);
    bool firstError = true;
    void errorReporter([title, error]) {
      if (!firstError) return;
      firstError = false;
      Scaffold.of(context).showSnackBar(
        SnackBar(
          content: Text(
            title ?? 'Unable to connect to VM service at "$uri"',
          ),
        ),
      );
    }

    if (uri == null || !uri.isAbsolute) {
      errorReporter();
      return null;
    }

    final connected = await FrameworkCore.initVmService(
      '',
      explicitUri: uri,
<<<<<<< HEAD
      errorReporter: showErrorSnackBar(context),
=======
      errorReporter: errorReporter,
>>>>>>> 4b608fa1
    );
    if (connected) {
      return Navigator.popAndPushNamed(context,
          routeNameWithQueryParams(context, '/', {'uri': uri.toString()}));
    } else {
      errorReporter();
    }
  }
}<|MERGE_RESOLUTION|>--- conflicted
+++ resolved
@@ -5,10 +5,12 @@
 import 'package:flutter/foundation.dart';
 import 'package:flutter/material.dart';
 import 'package:flutter/services.dart';
+import 'package:pedantic/pedantic.dart';
 
 import '../../src/framework/framework_core.dart';
 import '../url_utils.dart';
 import 'common_widgets.dart';
+import 'initializer.dart';
 import 'navigation.dart';
 import 'screen.dart';
 
@@ -126,39 +128,9 @@
   }
 
   Future<void> _connect([_]) async {
-    final uri = normalizeVmServiceUri(controller.text);
-    bool firstError = true;
-    void errorReporter([title, error]) {
-      if (!firstError) return;
-      firstError = false;
-      Scaffold.of(context).showSnackBar(
-        SnackBar(
-          content: Text(
-            title ?? 'Unable to connect to VM service at "$uri"',
-          ),
-        ),
-      );
-    }
-
-    if (uri == null || !uri.isAbsolute) {
-      errorReporter();
-      return null;
-    }
-
-    final connected = await FrameworkCore.initVmService(
-      '',
-      explicitUri: uri,
-<<<<<<< HEAD
-      errorReporter: showErrorSnackBar(context),
-=======
-      errorReporter: errorReporter,
->>>>>>> 4b608fa1
-    );
-    if (connected) {
-      return Navigator.popAndPushNamed(context,
-          routeNameWithQueryParams(context, '/', {'uri': uri.toString()}));
-    } else {
-      errorReporter();
+    final route = await connectToVmService(context, controller.text);
+    if (route != null) {
+      unawaited(Navigator.popAndPushNamed(context, route));
     }
   }
 }