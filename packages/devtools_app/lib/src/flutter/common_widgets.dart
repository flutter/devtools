// Copyright 2019 The Chromium Authors. All rights reserved.
// Use of this source code is governed by a BSD-style license that can be
// found in the LICENSE file.

import 'dart:async';
import 'dart:math';

import 'package:flutter/foundation.dart';
import 'package:flutter/material.dart';
import 'package:flutter/scheduler.dart';

import '../ui/flutter/label.dart';
import 'scaffold.dart';
import 'theme.dart';

const tooltipWait = Duration(milliseconds: 500);

/// Convenience [Divider] with [Padding] that provides a good divider in forms.
class PaddedDivider extends StatelessWidget {
  const PaddedDivider({
    Key key,
    this.padding = const EdgeInsets.only(bottom: 10.0),
  }) : super(key: key);

  const PaddedDivider.thin({Key key})
      : padding = const EdgeInsets.only(bottom: 4.0);

  /// The padding to place around the divider.
  final EdgeInsets padding;

  @override
  Widget build(BuildContext context) {
    return Padding(
      padding: padding,
      child: const Divider(thickness: 1.0),
    );
  }
}

/// Creates a semibold version of [style].
TextStyle semibold(TextStyle style) =>
    style.copyWith(fontWeight: FontWeight.w600);

/// Creates a version of [style] that uses the primary color of [context].
///
/// When the app is in dark mode, it instead uses the accent color.
TextStyle primaryColor(TextStyle style, BuildContext context) {
  final theme = Theme.of(context);
  return style.copyWith(
    color: (theme.brightness == Brightness.light)
        ? theme.primaryColor
        : theme.accentColor,
    fontWeight: FontWeight.w400,
  );
}

/// Creates a version of [style] that uses the lighter primary color of
/// [context].
///
/// In dark mode, the light primary color still has enough contrast to be
/// visible, so we continue to use it.
TextStyle primaryColorLight(TextStyle style, BuildContext context) {
  final theme = Theme.of(context);
  return style.copyWith(
    color: theme.primaryColorLight,
    fontWeight: FontWeight.w300,
  );
}

// TODO(kenz): Cleanup - audit the following methods and convert them into
// Widgets where possible.

/// Button to clear data in the UI.
///
/// * `minIncludeTextWidth`: The minimum width the button can be before the text
///    is omitted.
/// * `onPressed`: The callback to be called upon pressing the button.
StatelessWidget clearButton({
  Key key,
  double minIncludeTextWidth,
  @required VoidCallback onPressed,
}) {
  return OutlineButton(
    key: key,
    onPressed: onPressed,
    child: MaterialIconLabel(
      Icons.block,
      'Clear',
      minIncludeTextWidth: minIncludeTextWidth,
    ),
  );
}

/// Button to start recording data.
///
/// * `recording`: Whether recording is in progress.
/// * `minIncludeTextWidth`: The minimum width the button can be before the text
///    is omitted.
/// * `onPressed`: The callback to be called upon pressing the button.
StatelessWidget recordButton({
  Key key,
  @required bool recording,
  double minIncludeTextWidth,
  @required VoidCallback onPressed,
}) {
  return OutlineButton(
    key: key,
    onPressed: recording ? null : onPressed,
    child: MaterialIconLabel(
      Icons.fiber_manual_record,
      'Record',
      minIncludeTextWidth: minIncludeTextWidth,
    ),
  );
}

/// Button to stop recording data.
///
/// * `recording`: Whether recording is in progress.
/// * `minIncludeTextWidth`: The minimum width the button can be before the text
///    is omitted.
/// * `onPressed`: The callback to be called upon pressing the button.
StatelessWidget stopRecordingButton({
  Key key,
  @required bool recording,
  double minIncludeTextWidth,
  @required VoidCallback onPressed,
}) {
  return OutlineButton(
    key: key,
    onPressed: !recording ? null : onPressed,
    child: MaterialIconLabel(
      Icons.stop,
      'Stop',
      minIncludeTextWidth: minIncludeTextWidth,
    ),
  );
}

/// Button to pause recording data.
///
/// * `recording`: Whether recording is in progress.
/// * `minIncludeTextWidth`: The minimum width the button can be before the text
///    is omitted.
/// * `onPressed`: The callback to be called upon pressing the button.
StatelessWidget pauseButton({
  Key key,
  @required bool paused,
  double minIncludeTextWidth,
  @required VoidCallback onPressed,
}) {
  return OutlineButton(
    key: key,
    onPressed: paused ? null : onPressed,
    child: MaterialIconLabel(
      Icons.pause,
      'Pause',
      minIncludeTextWidth: minIncludeTextWidth,
    ),
  );
}

// TODO(kenz): make recording info its own stateful widget that handles
// listening to value notifiers and building info.
Widget recordingInfo({
  Key instructionsKey,
  Key recordingStatusKey,
  Key processingStatusKey,
  @required bool recording,
  @required String recordedObject,
  @required bool processing,
  double progressValue,
  bool isPause = false,
}) {
  Widget child;
  if (processing) {
    child = processingInfo(
      key: processingStatusKey,
      progressValue: progressValue,
      processedObject: recordedObject,
    );
  } else if (recording) {
    child = _recordingStatus(
      key: recordingStatusKey,
      recordedObject: recordedObject,
    );
  } else {
    child = _recordingInstructions(
      key: instructionsKey,
      recordedObject: recordedObject,
      isPause: isPause,
    );
  }
  return Center(
    child: child,
  );
}

Widget _recordingInstructions({Key key, String recordedObject, bool isPause}) {
  final stopOrPauseRow = Row(
    mainAxisAlignment: MainAxisAlignment.center,
    children: isPause
        ? const [
            Text('Click the pause button '),
            Icon(Icons.pause),
            Text(' to pause the recording.'),
          ]
        : const [
            Text('Click the stop button '),
            Icon(Icons.stop),
            Text(' to end the recording.'),
          ],
  );
  return Column(
    key: key,
    mainAxisAlignment: MainAxisAlignment.center,
    children: [
      Row(
        mainAxisAlignment: MainAxisAlignment.center,
        children: [
          const Text('Click the record button '),
          const Icon(Icons.fiber_manual_record),
          Text(' to start recording $recordedObject.')
        ],
      ),
      stopOrPauseRow,
    ],
  );
}

Widget _recordingStatus({Key key, String recordedObject}) {
  return Column(
    key: key,
    mainAxisAlignment: MainAxisAlignment.center,
    children: [
      Text('Recording $recordedObject'),
      const SizedBox(height: defaultSpacing),
      const CircularProgressIndicator(),
    ],
  );
}

Widget processingInfo({
  Key key,
  @required double progressValue,
  @required String processedObject,
}) {
  return Center(
    child: Column(
      key: key,
      mainAxisAlignment: MainAxisAlignment.center,
      children: [
        Text('Processing $processedObject'),
        const SizedBox(height: defaultSpacing),
        SizedBox(
          width: 200.0,
          height: defaultSpacing,
          child: LinearProgressIndicator(
            value: progressValue,
          ),
        ),
      ],
    ),
  );
}

/// Common button for exiting offline mode.
///
/// Consumers of this widget will be responsible for including the following in
/// onPressed:
///
/// setState(() {
///   offlineMode = false;
/// }
Widget exitOfflineButton(FutureOr<void> Function() onPressed) {
  return OutlineButton(
    key: const Key('exit offline button'),
    onPressed: onPressed,
    child: MaterialIconLabel(
      Icons.clear,
      'Exit offline mode',
    ),
  );
}

<<<<<<< HEAD
=======
/// Display a single bullet character in order to act as a stylized spacer
/// component.
class BulletSpacer extends StatelessWidget {
  const BulletSpacer({this.useAccentColor = false});

  final bool useAccentColor;

  @override
  Widget build(BuildContext context) {
    final ThemeData theme = Theme.of(context);

    TextTheme textTheme;
    if (useAccentColor) {
      textTheme = theme.appBarTheme.textTheme ?? theme.primaryTextTheme;
    } else {
      textTheme = theme.textTheme;
    }

    final textStyle = textTheme.bodyText2;
    final mutedColor = textStyle?.color?.withAlpha(0x90);

    return Container(
      width: DevToolsScaffold.actionWidgetSize / 2,
      height: DevToolsScaffold.actionWidgetSize,
      alignment: Alignment.center,
      child: Text(
        '•',
        style: textStyle?.copyWith(color: mutedColor),
      ),
    );
  }
}

/// A widget, commonly used for icon buttons, that provides a tooltip with a
/// common delay before the tooltip is shown.
class ActionButton extends StatelessWidget {
  const ActionButton({
    @required this.tooltip,
    @required this.child,
  });

  final String tooltip;
  final Widget child;

  @override
  Widget build(BuildContext context) {
    return Tooltip(
      message: tooltip,
      waitDuration: tooltipWait,
      child: child,
    );
  }
}

/// Toggle button for use as a child of a [ToggleButtons] widget.
class ToggleButton extends StatelessWidget {
  const ToggleButton({
    @required this.icon,
    @required this.text,
    @required this.enabledTooltip,
    @required this.disabledTooltip,
    @required this.minIncludeTextWidth,
    @required this.selected,
  });

  final IconData icon;
  final String text;
  final String enabledTooltip;
  final String disabledTooltip;
  final double minIncludeTextWidth;
  final bool selected;

  @override
  Widget build(BuildContext context) {
    return Tooltip(
      message: selected ? enabledTooltip : disabledTooltip,
      waitDuration: tooltipWait,
      preferBelow: false,
      child: Padding(
        padding: const EdgeInsets.symmetric(horizontal: defaultSpacing),
        child: MaterialIconLabel(
          icon,
          text,
          minIncludeTextWidth: minIncludeTextWidth,
        ),
      ),
    );
  }
}

>>>>>>> a42ef578
class OutlinedBorder extends StatelessWidget {
  const OutlinedBorder({Key key, this.child}) : super(key: key);
  final Widget child;

  @override
  Widget build(BuildContext context) {
    return Container(
      decoration: BoxDecoration(
        border: Border.all(color: Theme.of(context).focusColor),
      ),
      child: child,
    );
  }
}

/// The golden ratio.
///
/// Makes for nice-looking rectangles.
final goldenRatio = 1 + sqrt(5) / 2;

class DisabledForProfileBuildMessage extends StatelessWidget {
  const DisabledForProfileBuildMessage();

  static const message =
      'This screen is disabled because you are running a profile build of your '
      'application.';

  @override
  Widget build(BuildContext context) {
    return const CenteredMessage(message);
  }
}

class DisabledForWebAppMessage extends StatelessWidget {
  const DisabledForWebAppMessage();

  static const message =
      'This screen is disabled because you are connected to a web application.';

  @override
  Widget build(BuildContext context) {
    return const CenteredMessage(message);
  }
}

class DisabledForFlutterWebProfileBuildMessage extends StatelessWidget {
  const DisabledForFlutterWebProfileBuildMessage();

  static const message =
      'This screen is disabled because you are connected to a profile build of '
      'your Flutter Web application.';

  @override
  Widget build(BuildContext context) {
    return const CenteredMessage(message);
  }
}

class DisabledForNonFlutterAppMessage extends StatelessWidget {
  const DisabledForNonFlutterAppMessage();

  static const message =
      'This screen is disabled because you are not running a Flutter '
      'application.';

  @override
  Widget build(BuildContext context) {
    return const CenteredMessage(message);
  }
}

class CenteredMessage extends StatelessWidget {
  const CenteredMessage(this.message);

  final String message;

  @override
  Widget build(BuildContext context) {
    return Center(
      child: Text(
        message,
        style: Theme.of(context).textTheme.headline6,
      ),
    );
  }
}

class CircularIconButton extends StatelessWidget {
  const CircularIconButton({
    @required this.icon,
    @required this.onPressed,
    @required this.backgroundColor,
    @required this.foregroundColor,
  });

  final IconData icon;
  final VoidCallback onPressed;
  final Color backgroundColor;
  final Color foregroundColor;

  @override
  Widget build(BuildContext context) {
    return RawMaterialButton(
      fillColor: backgroundColor,
      hoverColor: Theme.of(context).hoverColor,
      elevation: 0.0,
      materialTapTargetSize: MaterialTapTargetSize.shrinkWrap,
      constraints: const BoxConstraints.tightFor(
        width: buttonMinWidth,
        height: buttonMinWidth,
      ),
      shape: RoundedRectangleBorder(
        borderRadius: BorderRadius.circular(20.0),
        side: BorderSide(
          width: 2.0,
          color: foregroundColor,
        ),
      ),
      onPressed: onPressed,
      child: Icon(
        icon,
        color: foregroundColor,
      ),
    );
  }
}<|MERGE_RESOLUTION|>--- conflicted
+++ resolved
@@ -283,8 +283,6 @@
   );
 }
 
-<<<<<<< HEAD
-=======
 /// Display a single bullet character in order to act as a stylized spacer
 /// component.
 class BulletSpacer extends StatelessWidget {
@@ -375,7 +373,6 @@
   }
 }
 
->>>>>>> a42ef578
 class OutlinedBorder extends StatelessWidget {
   const OutlinedBorder({Key key, this.child}) : super(key: key);
   final Widget child;
