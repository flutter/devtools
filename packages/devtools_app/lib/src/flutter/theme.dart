// Copyright 2019 The Chromium Authors. All rights reserved.
// Use of this source code is governed by a BSD-style license that can be
// found in the LICENSE file.

import 'package:flutter/material.dart';
import 'package:mp_chart/mp/core/adapter_android_mp.dart';

import '../ui/theme.dart';

/// Constructs the light or dark theme for the app.
ThemeData themeFor({@required bool isDarkTheme}) {
  return isDarkTheme ? _darkTheme() : _lightTheme();
}

ThemeData _darkTheme() {
  final theme = ThemeData.dark();
  return theme.copyWith(
    primaryColor: devtoolsGrey[900],
    primaryColorDark: devtoolsBlue[700],
    primaryColorLight: devtoolsBlue[400],
    indicatorColor: devtoolsBlue[400],
    accentColor: devtoolsBlue[400],
    backgroundColor: devtoolsGrey[600],
    toggleableActiveColor: devtoolsBlue[400],
    selectedRowColor: devtoolsGrey[600],
    buttonTheme: theme.buttonTheme.copyWith(minWidth: buttonMinWidth),
  );
}

ThemeData _lightTheme() {
  final theme = ThemeData.light();
  return theme.copyWith(
    primaryColor: devtoolsBlue[600],
    primaryColorDark: devtoolsBlue[700],
    primaryColorLight: devtoolsBlue[400],
    indicatorColor: Colors.yellowAccent[400],
    accentColor: devtoolsBlue[400],
    buttonTheme: theme.buttonTheme.copyWith(minWidth: buttonMinWidth),
  );
}

const buttonMinWidth = 36.0;
const defaultIconSize = 16.0;
const actionsIconSize = 20.0;
const defaultSpacing = 16.0;
const denseSpacing = 8.0;
const denseRowSpacing = 6.0;

/// Branded grey color.
///
/// Source: https://drive.google.com/open?id=1QBhMJqXyRt-CpRsHR6yw2LAfQtiNat4g
const ColorSwatch<int> devtoolsGrey = ColorSwatch<int>(0xFF202124, {
  900: Color(0xFF202124),
  600: Color(0xFF60646B),
  100: Color(0xFFD5D7Da),
  50: Color(0xFFEAEBEC), // Lerped between grey100 and white
});

/// Branded yellow color.
///
/// Source: https://drive.google.com/open?id=1QBhMJqXyRt-CpRsHR6yw2LAfQtiNat4g
const devtoolsYellow = ColorSwatch<int>(700, {
  700: Color(0xFFFFC108),
});

/// Branded blue color.
///
/// Source: https://drive.google.com/open?id=1QBhMJqXyRt-CpRsHR6yw2LAfQtiNat4g
const devtoolsBlue = ColorSwatch<int>(600, {
  700: Color(0xFF02569B),
  600: Color(0xFF0175C2),
  400: Color(0xFF13B9FD),
});

<<<<<<< HEAD
const devtoolsError = Color(0xFFAF4054);

const devtoolsWarning = Color(0xFFFDFAD5);
=======
const devtoolsLink = ThemedColor(Color(0xFF1976D2), Colors.lightBlueAccent);
>>>>>>> 99881a0d

/// A short duration to use for animations.
///
/// Use this when you want less emphasis on the animation and more on the
/// animation result, or when you have multiple animations running in sequence
/// For example, in the timeline we use this when we are zooming the flame chart
/// and scrolling to an offset immediately after.
const shortDuration = Duration(milliseconds: 50);

/// The default duration to use for animations.
const defaultDuration = Duration(milliseconds: 200);

/// A long duration to use for animations.
///
/// Use this rarely, only when you want added emphasis to an animation.
const longDuration = Duration(milliseconds: 400);

/// Builds a [defaultDuration] animation controller.
///
/// This is the standard duration to use for animations.
AnimationController defaultAnimationController(
  TickerProvider vsync, {
  double value,
}) {
  return AnimationController(
    duration: defaultDuration,
    vsync: vsync,
    value: value,
  );
}

/// Builds a [longDuration] animation controller.
///
/// This is the standard duration to use for slow animations.
AnimationController longAnimationController(
  TickerProvider vsync, {
  double value,
}) {
  return AnimationController(
    duration: longDuration,
    vsync: vsync,
    value: value,
  );
}

/// The default curve we use for animations.
const defaultCurve = Curves.easeInOutCubic;

/// Builds a [CurvedAnimation] with [defaultCurve].
///
/// This is the standard curve for animations in DevTools.
CurvedAnimation defaultCurvedAnimation(AnimationController parent) =>
    CurvedAnimation(curve: defaultCurve, parent: parent);

final chartBackgroundColor = ThemedColor(Colors.grey[50], Colors.grey[850]);

final chartLightTypeFace = TypeFace(
  fontFamily: 'OpenSans',
  fontWeight: FontWeight.w100,
);

final chartBoldTypeFace = TypeFace(
  fontFamily: 'OpenSans',
  fontWeight: FontWeight.w800,
);

const lightSelection = Color(0xFFD4D7DA);

/// Return the fixed font style for DevTools.
TextStyle fixedFontStyle(BuildContext context) {
  return Theme.of(context)
      .textTheme
      .bodyText2
      .copyWith(fontFamily: 'RobotoMono', fontSize: 13.0);
}<|MERGE_RESOLUTION|>--- conflicted
+++ resolved
@@ -72,13 +72,11 @@
   400: Color(0xFF13B9FD),
 });
 
-<<<<<<< HEAD
 const devtoolsError = Color(0xFFAF4054);
 
 const devtoolsWarning = Color(0xFFFDFAD5);
-=======
+
 const devtoolsLink = ThemedColor(Color(0xFF1976D2), Colors.lightBlueAccent);
->>>>>>> 99881a0d
 
 /// A short duration to use for animations.
 ///
