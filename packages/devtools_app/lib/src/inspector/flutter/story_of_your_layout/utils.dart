--- conflicted
+++ resolved
@@ -275,14 +275,10 @@
   bool get isOverflowWidth => end.isOverflowWidth;
 
   @override
-<<<<<<< HEAD
-  bool get overflowHeight => end.overflowHeight;
+  bool get isOverflowHeight => end.isOverflowHeight;
 
   @override
   FlexFit get flexFit => end.flexFit;
-=======
-  bool get isOverflowHeight => end.isOverflowHeight;
->>>>>>> aa393671
 }
 
 class AnimatedFlexLayoutProperties
