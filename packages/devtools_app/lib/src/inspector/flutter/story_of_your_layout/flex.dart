--- conflicted
+++ resolved
@@ -25,21 +25,14 @@
 const arrowStrokeWidth = 1.5;
 
 /// Hardcoded sizes for scaling the flex children widget properly.
-<<<<<<< HEAD
-const minRenderWidth = 225.0;
-const minRenderHeight = 250.0;
+const minRenderWidth = 215.0;
+const minRenderHeight = 2750.0;
 
 /// The size to shrink a widget by when animating it in.
 const entranceMargin = 60;
 
 const defaultMaxRenderWidth = 400.0;
 const defaultMaxRenderHeight = 400.0;
-=======
-const minRenderWidth = 215.0;
-const minRenderHeight = 275.0;
-const defaultMaxRenderWidth = 300.0;
-const defaultMaxRenderHeight = 300.0;
->>>>>>> 500e40aa
 
 const widgetTitleMaxWidthPercentage = 0.75;
 
@@ -254,16 +247,16 @@
     );
   }
 
-  Function _onTap(LayoutProperties properties) => () async {
-        final controller = widget.inspectorController;
-        final diagnostic = properties.node;
-        controller.refreshSelection(diagnostic, diagnostic, false);
-        final inspectorService = await diagnostic.inspectorService;
-        await inspectorService.setSelectionInspector(
-          diagnostic.valueRef,
-          true,
-        );
-      };
+  Future<void> _onTap(LayoutProperties properties) async {
+    final controller = widget.inspectorController;
+    final diagnostic = properties.node;
+    controller.refreshSelection(diagnostic, diagnostic, false);
+    final inspectorService = await diagnostic.inspectorService;
+    await inspectorService.setSelectionInspector(
+      diagnostic.valueRef,
+      true,
+    );
+  }
 
   Widget _visualizeChild({
     LayoutProperties childProperties,
@@ -278,22 +271,8 @@
       top: renderOffset.dy,
       left: renderOffset.dx,
       child: InkWell(
-<<<<<<< HEAD
-        onTap: () async {
-          final controller = widget.inspectorController;
-          final diagnostic = childProperties.node.diagnostic;
-          // TODO(albertusangga) fix/investigate why calling setSelectedNode is not sufficient
-          controller.refreshSelection(diagnostic, diagnostic, false);
-          controller.setSelectedNode(childProperties.node);
-          final inspectorService = await diagnostic.inspectorService;
-          await inspectorService.setSelectionInspector(
-              diagnostic.valueRef, true);
-        },
+        onTap: () => _onTap(childProperties),
         child: SizedBox(
-=======
-        onTap: _onTap(childProperties),
-        child: Container(
->>>>>>> 500e40aa
           width: renderSize.width,
           height: renderSize.height,
           child: AnimatedBuilder(
@@ -637,7 +616,7 @@
                             left: crossAxisArrowIndicatorSize + margin,
                           ),
                           child: InkWell(
-                            onTap: _onTap(properties),
+                            onTap: () => _onTap(properties),
                             child: WidgetVisualizer(
                               title: flexType,
                               backgroundColor: widget.highlightChild == null
