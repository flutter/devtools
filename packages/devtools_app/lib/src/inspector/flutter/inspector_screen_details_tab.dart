// Copyright 2019 The Chromium Authors. All rights reserved.
// Use of this source code is governed by a BSD-style license that can be
// found in the LICENSE file.

import 'package:flutter/material.dart';
import 'package:flutter/rendering.dart';
import 'package:flutter/widgets.dart';

import '../diagnostics_node.dart';
import '../inspector_controller.dart';
<<<<<<< HEAD
=======
import '../inspector_service.dart';
import 'inspector_data_models.dart';
>>>>>>> 4eecf6e1
import 'story_of_your_layout/flex.dart';

class InspectorDetailsTabController extends StatelessWidget {
  const InspectorDetailsTabController({
    this.detailsTree,
    this.actionButtons,
    this.controller,
    Key key,
  }) : super(key: key);

  final Widget detailsTree;
  final Widget actionButtons;
  final InspectorController controller;

  Widget _buildTab(String tabName) {
    return Tab(
      child: Text(
        tabName,
        overflow: TextOverflow.ellipsis,
      ),
    );
  }

  @override
  Widget build(BuildContext context) {
    final tabs = <Tab>[
      _buildTab('Details Tree'),
<<<<<<< HEAD
      _buildTab('Layout Details'),
    ];
    final tabViews = <Widget>[
      detailsTree,
      LayoutDetailsTab(controller: controller),
=======
      if (InspectorController.enableExperimentalStoryOfLayout)
        _buildTab('Layout Details'),
    ];
    final tabViews = <Widget>[
      detailsTree,
      if (InspectorController.enableExperimentalStoryOfLayout)
        Banner(
          message: 'PROTOTYPE',
          location: BannerLocation.topStart,
          child: LayoutDetailsTab(controller: controller),
        ),
>>>>>>> 4eecf6e1
    ];
    final focusColor = Theme.of(context).focusColor;
    return Container(
      decoration: BoxDecoration(
        border: Border.all(color: focusColor),
      ),
      child: DefaultTabController(
        length: tabs.length,
        child: Column(
          crossAxisAlignment: CrossAxisAlignment.start,
          children: <Widget>[
            Container(
              padding: const EdgeInsets.only(bottom: 8.0),
              child: Row(
                children: <Widget>[
                  Flexible(
                    child: Container(
                      color: Theme.of(context).focusColor,
                      child: TabBar(
                        tabs: tabs,
                        isScrollable: true,
                      ),
                    ),
                  ),
                  if (actionButtons != null)
                    Expanded(
                      child: actionButtons,
                    ),
                ],
                mainAxisAlignment: MainAxisAlignment.spaceBetween,
              ),
            ),
            Expanded(
              child: TabBarView(
                children: tabViews,
              ),
            ),
          ],
        ),
      ),
    );
  }
}

/// Tab that acts as a proxy to decide which widget to be displayed
class LayoutDetailsTab extends StatefulWidget {
  const LayoutDetailsTab({Key key, this.controller}) : super(key: key);

  final InspectorController controller;

  @override
  _LayoutDetailsTabState createState() => _LayoutDetailsTabState();
}

class _LayoutDetailsTabState extends State<LayoutDetailsTab>
    with AutomaticKeepAliveClientMixin<LayoutDetailsTab> {
  InspectorController get controller => widget.controller;

  RemoteDiagnosticsNode get selected => controller?.selectedNode?.diagnostic;

<<<<<<< HEAD
  RemoteDiagnosticsNode previousSelection;

  Widget responsibleWidget(RemoteDiagnosticsNode node) {
    if (StoryOfYourFlexWidget.shouldDisplay(node))
      return StoryOfYourFlexWidget(controller);
    return const SizedBox();
  }

  void onSelectionChanged() {
    if (responsibleWidget(previousSelection).runtimeType !=
        responsibleWidget(selected).runtimeType) {
      setState(() {});
    }
    previousSelection = selected;
=======
  InspectorObjectGroupManager objectGroupManager;

  RemoteDiagnosticsNode root;

  RemoteDiagnosticsNode getRoot(RemoteDiagnosticsNode node) {
    if (!StoryOfYourFlexWidget.shouldDisplay(node)) return null;
    if (node.isFlex) return node;
    return node.parent;
  }

  void onSelectionChanged() async {
    if (!StoryOfYourFlexWidget.shouldDisplay(selected)) {
      setState(() => root = null);
      return;
    }
    final shouldFetch =
        root?.dartDiagnosticRef?.id != getRoot(selected)?.dartDiagnosticRef?.id;
    if (shouldFetch) {
      objectGroupManager.cancelNext();
      // TODO(albertusangga) show loading animation when root is null?
      setState(() {
        root = null;
      });

      final nextObjectGroup = objectGroupManager.next;
      root = await nextObjectGroup.getDetailsSubtreeWithRenderObject(
        selected.isFlex ? selected : selected.parent,
        subtreeDepth: 1,
      );
      if (!nextObjectGroup.disposed) {
        assert(objectGroupManager.next == nextObjectGroup);
        objectGroupManager.promoteNext();
      }
    }
    setState(() {});
>>>>>>> 4eecf6e1
  }

  @override
  void initState() {
    super.initState();
    updateObjectGroupManager();
    controller.addSelectionListener(onSelectionChanged);
  }

  void updateObjectGroupManager() {
    final service = controller.inspectorService;
    if (service != objectGroupManager?.inspectorService) {
      objectGroupManager = InspectorObjectGroupManager(
        service,
        'flex-layout',
      );
    }
    onSelectionChanged();
  }

  @override
  void didUpdateWidget(Widget oldWidget) {
    super.didUpdateWidget(oldWidget);
    updateObjectGroupManager();
  }

  @override
  void dispose() {
    controller.removeSelectionListener(onSelectionChanged);
    super.dispose();
  }

  @override
  Widget build(BuildContext context) {
    super.build(context);
<<<<<<< HEAD
    return responsibleWidget(selected);
=======
    // TODO(albertusangga): Visualize non-flex widget constraint model
    if (root == null || !StoryOfYourFlexWidget.shouldDisplay(selected))
      return const SizedBox();
    final flexLayoutProperties = FlexLayoutProperties.fromDiagnostics(root);
    final highlightChild =
        selected.isFlex ? null : selected.parent.childrenNow.indexOf(selected);
    return StoryOfYourFlexWidget(
      flexLayoutProperties,
      highlightChild: highlightChild,
      inspectorController: controller,
    );
>>>>>>> 4eecf6e1
  }

  @override
  bool get wantKeepAlive => true;
}<|MERGE_RESOLUTION|>--- conflicted
+++ resolved
@@ -8,11 +8,8 @@
 
 import '../diagnostics_node.dart';
 import '../inspector_controller.dart';
-<<<<<<< HEAD
-=======
 import '../inspector_service.dart';
 import 'inspector_data_models.dart';
->>>>>>> 4eecf6e1
 import 'story_of_your_layout/flex.dart';
 
 class InspectorDetailsTabController extends StatelessWidget {
@@ -40,13 +37,6 @@
   Widget build(BuildContext context) {
     final tabs = <Tab>[
       _buildTab('Details Tree'),
-<<<<<<< HEAD
-      _buildTab('Layout Details'),
-    ];
-    final tabViews = <Widget>[
-      detailsTree,
-      LayoutDetailsTab(controller: controller),
-=======
       if (InspectorController.enableExperimentalStoryOfLayout)
         _buildTab('Layout Details'),
     ];
@@ -58,7 +48,6 @@
           location: BannerLocation.topStart,
           child: LayoutDetailsTab(controller: controller),
         ),
->>>>>>> 4eecf6e1
     ];
     final focusColor = Theme.of(context).focusColor;
     return Container(
@@ -119,7 +108,6 @@
 
   RemoteDiagnosticsNode get selected => controller?.selectedNode?.diagnostic;
 
-<<<<<<< HEAD
   RemoteDiagnosticsNode previousSelection;
 
   Widget responsibleWidget(RemoteDiagnosticsNode node) {
@@ -134,67 +122,12 @@
       setState(() {});
     }
     previousSelection = selected;
-=======
-  InspectorObjectGroupManager objectGroupManager;
-
-  RemoteDiagnosticsNode root;
-
-  RemoteDiagnosticsNode getRoot(RemoteDiagnosticsNode node) {
-    if (!StoryOfYourFlexWidget.shouldDisplay(node)) return null;
-    if (node.isFlex) return node;
-    return node.parent;
-  }
-
-  void onSelectionChanged() async {
-    if (!StoryOfYourFlexWidget.shouldDisplay(selected)) {
-      setState(() => root = null);
-      return;
-    }
-    final shouldFetch =
-        root?.dartDiagnosticRef?.id != getRoot(selected)?.dartDiagnosticRef?.id;
-    if (shouldFetch) {
-      objectGroupManager.cancelNext();
-      // TODO(albertusangga) show loading animation when root is null?
-      setState(() {
-        root = null;
-      });
-
-      final nextObjectGroup = objectGroupManager.next;
-      root = await nextObjectGroup.getDetailsSubtreeWithRenderObject(
-        selected.isFlex ? selected : selected.parent,
-        subtreeDepth: 1,
-      );
-      if (!nextObjectGroup.disposed) {
-        assert(objectGroupManager.next == nextObjectGroup);
-        objectGroupManager.promoteNext();
-      }
-    }
-    setState(() {});
->>>>>>> 4eecf6e1
   }
 
   @override
   void initState() {
     super.initState();
-    updateObjectGroupManager();
     controller.addSelectionListener(onSelectionChanged);
-  }
-
-  void updateObjectGroupManager() {
-    final service = controller.inspectorService;
-    if (service != objectGroupManager?.inspectorService) {
-      objectGroupManager = InspectorObjectGroupManager(
-        service,
-        'flex-layout',
-      );
-    }
-    onSelectionChanged();
-  }
-
-  @override
-  void didUpdateWidget(Widget oldWidget) {
-    super.didUpdateWidget(oldWidget);
-    updateObjectGroupManager();
   }
 
   @override
@@ -206,21 +139,7 @@
   @override
   Widget build(BuildContext context) {
     super.build(context);
-<<<<<<< HEAD
     return responsibleWidget(selected);
-=======
-    // TODO(albertusangga): Visualize non-flex widget constraint model
-    if (root == null || !StoryOfYourFlexWidget.shouldDisplay(selected))
-      return const SizedBox();
-    final flexLayoutProperties = FlexLayoutProperties.fromDiagnostics(root);
-    final highlightChild =
-        selected.isFlex ? null : selected.parent.childrenNow.indexOf(selected);
-    return StoryOfYourFlexWidget(
-      flexLayoutProperties,
-      highlightChild: highlightChild,
-      inspectorController: controller,
-    );
->>>>>>> 4eecf6e1
   }
 
   @override
