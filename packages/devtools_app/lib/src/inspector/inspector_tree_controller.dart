// Copyright 2019 The Chromium Authors. All rights reserved.
// Use of this source code is governed by a BSD-style license that can be
// found in the LICENSE file.

library inspector_tree;

import 'dart:async';
import 'dart:collection';
import 'dart:math';

import 'package:flutter/foundation.dart';
import 'package:flutter/material.dart';
import 'package:flutter/services.dart';
import 'package:pedantic/pedantic.dart';

import '../auto_dispose_mixin.dart';
import '../collapsible_mixin.dart';
import '../common_widgets.dart';
import '../config_specific/logger/logger.dart';
import '../debugger/debugger_controller.dart';
import '../error_badge_manager.dart';
import '../globals.dart';
import '../theme.dart';
import '../ui/colors.dart';
import '../ui/search.dart';
import '../ui/utils.dart';
import '../utils.dart';
import 'diagnostics.dart';
import 'diagnostics_node.dart';
import 'inspector_breadcrumbs.dart';
<<<<<<< HEAD
=======
import 'inspector_text_styles.dart' as inspector_text_styles;
>>>>>>> 8724666a
import 'inspector_tree.dart';

/// Presents a [TreeNode].
class _InspectorTreeRowWidget extends StatefulWidget {
  /// Constructs a [_InspectorTreeRowWidget] that presents a line in the
  /// Inspector tree.
  const _InspectorTreeRowWidget({
    @required Key key,
    @required this.row,
    @required this.inspectorTreeState,
    this.error,
    @required this.scrollControllerX,
    @required this.viewportWidth,
    @required this.debuggerController,
  }) : super(key: key);

  final _InspectorTreeState inspectorTreeState;

  InspectorTreeNode get node => row.node;
  final InspectorTreeRow row;
  final DebuggerController debuggerController;
  final ScrollController scrollControllerX;
  final double viewportWidth;

  /// A [DevToolsError] that applies to the widget in this row.
  ///
  /// This will be null if there is no error for this row.
  final DevToolsError error;

  @override
  _InspectorTreeRowState createState() => _InspectorTreeRowState();
}

class _InspectorTreeRowState extends State<_InspectorTreeRowWidget>
    with TickerProviderStateMixin, CollapsibleAnimationMixin {
  @override
  Widget build(BuildContext context) {
    return SizedBox(
      height: rowHeight,
      child: InspectorRowContent(
        row: widget.row,
        error: widget.error,
        expandArrowAnimation: expandArrowAnimation,
        controller: widget.inspectorTreeState.controller,
        scrollControllerX: widget.scrollControllerX,
        viewportWidth: widget.viewportWidth,
        searchNotifier:
            widget.inspectorTreeState.inspectorTreeController?.searchNotifier,
        onToggle: () {
          setExpanded(!isExpanded);
        },
        debuggerController: widget.debuggerController,
        isSummaryTree: widget.inspectorTreeState.isSummaryTree,
      ),
    );
  }

  @override
  bool get isExpanded => widget.node.isExpanded;

  @override
  void onExpandChanged(bool expanded) {
    setState(() {
      final row = widget.row;
      if (expanded) {
        widget.inspectorTreeState.controller.onExpandRow(row);
      } else {
        widget.inspectorTreeState.controller.onCollapseRow(row);
      }
    });
  }

  @override
  bool shouldShow() => widget.node.shouldShow;
}

class InspectorTreeController extends Object
    with SearchControllerMixin<InspectorTreeRow> {
  /// Clients the controller notifies to trigger changes to the UI.
  final Set<InspectorControllerClient> _clients = {};

  InspectorTreeNode createNode() => InspectorTreeNode();

  SearchTargetType _searchTarget = SearchTargetType.widget;

  void addClient(InspectorControllerClient value) {
    final firstClient = _clients.isEmpty;
    _clients.add(value);
    if (firstClient) {
      config.onClientActiveChange?.call(true);
    }
  }

  void removeClient(InspectorControllerClient value) {
    _clients.remove(value);
    if (_clients.isEmpty) {
      config.onClientActiveChange?.call(false);
    }
  }

  // Method defined to avoid a direct Flutter dependency.
  void setState(VoidCallback fn) {
    fn();
    for (var client in _clients) {
      client.onChanged();
    }
  }

  void requestFocus() {
    for (var client in _clients) {
      client.requestFocus();
    }
  }

  InspectorTreeNode get root => _root;
  InspectorTreeNode _root;

  set root(InspectorTreeNode node) {
    setState(() {
      _root = node;
      _populateSearchableCachedRows();
    });
  }

  RemoteDiagnosticsNode subtreeRoot; // Optional.

  InspectorTreeNode get selection => _selection;
  InspectorTreeNode _selection;

  InspectorTreeConfig get config => _config;
  InspectorTreeConfig _config;

  set config(InspectorTreeConfig value) {
    // Only allow setting config once.
    assert(_config == null);
    _config = value;
  }

  set selection(InspectorTreeNode node) {
    if (node == _selection) return;

    setState(() {
      _selection?.selected = false;
      _selection = node;
      _selection?.selected = true;
      if (config.onSelectionChange != null) {
        config.onSelectionChange();
      }
    });
  }

  InspectorTreeNode get hover => _hover;
  InspectorTreeNode _hover;

  double lastContentWidth;

  final List<InspectorTreeRow> cachedRows = [];
  InspectorTreeRow _cachedSelectedRow;

  /// All cached rows of the tree.
  ///
  /// Similar to [cachedRows] but:
  /// * contains every row in the tree (including collapsed rows)
  /// * items don't change when nodes are expanded or collapsed
  /// * items are populated only when root is changed
  final _searchableCachedRows = <InspectorTreeRow>[];

<<<<<<< HEAD
  final _searchTarget =
      ValueNotifier<SearchTargetType>(SearchTargetType.widget);

  void setSearchTarget(SearchTargetType value) {
    _searchTarget.value = value;
    matchIndex.value = 0;
    refreshSearchMatches();
  }

  ValueListenable get searchTarget => _searchTarget;
=======
  void setSearchTarget(SearchTargetType searchTarget) {
    _searchTarget = searchTarget;
    refreshSearchMatches();
  }
>>>>>>> 8724666a

  // TODO: we should add a listener instead that clears the cache when the
  // root is marked as dirty.
  void _maybeClearCache() {
    if (root != null && root.isDirty) {
      cachedRows.clear();
      _cachedSelectedRow = null;
      root.isDirty = false;
      lastContentWidth = null;
    }
  }

  void _populateSearchableCachedRows() {
    _searchableCachedRows.clear();
    for (int i = 0; i < numRows; i++) {
      _searchableCachedRows.add(getCachedRow(i));
    }
  }

  InspectorTreeRow getCachedRow(int index) {
    if (index < 0) return null;

    _maybeClearCache();
    while (cachedRows.length <= index) {
      cachedRows.add(null);
    }
    cachedRows[index] ??= root?.getRow(index);

    final cachedRow = cachedRows[index];
    cachedRow?.isSearchMatch =
        _searchableCachedRows.safeGet(index)?.isSearchMatch ?? false;

    if (cachedRow?.isSelected == true) {
      _cachedSelectedRow = cachedRow;
    }
    return cachedRow;
  }

  double getRowOffset(int index) {
    return (getCachedRow(index)?.depth ?? 0) * columnWidth;
  }

  List<InspectorTreeNode> getPathFromSelectedRowToRoot() {
    final selectedItem = _cachedSelectedRow?.node;
    if (selectedItem == null) return [];

    final pathToRoot = <InspectorTreeNode>[selectedItem];
    InspectorTreeNode nextParentNode = selectedItem.parent;
    while (nextParentNode != null) {
      pathToRoot.add(nextParentNode);
      nextParentNode = nextParentNode.parent;
    }
    return pathToRoot.reversed.toList();
  }

  set hover(InspectorTreeNode node) {
    if (node == _hover) {
      return;
    }
    setState(() {
      _hover = node;
      // TODO(jacobr): we could choose to repaint only a portion of the UI
    });
  }

  void navigateUp() {
    _navigateHelper(-1);
  }

  void navigateDown() {
    _navigateHelper(1);
  }

  void navigateLeft() {
    // This logic is consistent with how IntelliJ handles tree navigation on
    // on left arrow key press.
    if (selection == null) {
      _navigateHelper(-1);
      return;
    }

    if (selection.isExpanded) {
      setState(() {
        selection.isExpanded = false;
      });
      return;
    }
    if (selection.parent != null) {
      selection = selection.parent;
    }
  }

  void navigateRight() {
    // This logic is consistent with how IntelliJ handles tree navigation on
    // on right arrow key press.

    if (selection == null || selection.isExpanded) {
      _navigateHelper(1);
      return;
    }

    setState(() {
      selection.isExpanded = true;
    });
  }

  void _navigateHelper(int indexOffset) {
    if (numRows == 0) return;

    if (selection == null) {
      selection = root;
      return;
    }

    selection = root
        .getRow(
            (root.getRowIndex(selection) + indexOffset).clamp(0, numRows - 1))
        ?.node;
  }

  double get horizontalPadding => 10.0;

  double getDepthIndent(int depth) {
    return (depth + 1) * columnWidth + horizontalPadding;
  }

  double getRowY(int index) {
    return rowHeight * index + verticalPadding;
  }

  void nodeChanged(InspectorTreeNode node) {
    if (node == null) return;
    setState(() {
      node.isDirty = true;
    });
  }

  void removeNodeFromParent(InspectorTreeNode node) {
    setState(() {
      node.parent?.removeChild(node);
    });
  }

  void appendChild(InspectorTreeNode node, InspectorTreeNode child) {
    setState(() {
      node.appendChild(child);
    });
  }

  void expandPath(InspectorTreeNode node) {
    setState(() {
      _expandPath(node);
    });
  }

  void _expandPath(InspectorTreeNode node) {
    while (node != null) {
      if (!node.isExpanded) {
        node.isExpanded = true;
      }
      node = node.parent;
    }
  }

  void collapseToSelected() {
    setState(() {
      _collapseAllNodes(root);
      if (selection == null) return;
      _expandPath(selection);
    });
  }

  void _collapseAllNodes(InspectorTreeNode root) {
    root.isExpanded = false;
    root.children.forEach(_collapseAllNodes);
  }

  int get numRows => root != null ? root.subtreeSize : 0;

  int getRowIndex(double y) => max(0, (y - verticalPadding) ~/ rowHeight);

  InspectorTreeRow getRowForNode(InspectorTreeNode node) {
    return getCachedRow(root.getRowIndex(node));
  }

  InspectorTreeRow getRow(Offset offset) {
    if (root == null) return null;
    final int row = getRowIndex(offset.dy);
    return row < root.subtreeSize ? getCachedRow(row) : null;
  }

  void onExpandRow(InspectorTreeRow row) {
    setState(() {
      row.node.isExpanded = true;
      if (config.onExpand != null) {
        config.onExpand(row.node);
      }
    });
  }

  void onCollapseRow(InspectorTreeRow row) {
    setState(() {
      row.node.isExpanded = false;
    });
  }

  void onSelectRow(InspectorTreeRow row) {
    onSelectNode(row.node);
  }

  void onSelectNode(InspectorTreeNode node) {
    selection = node;
    expandPath(node);
  }

  Rect getBoundingBox(InspectorTreeRow row) {
    // For future reference: the bounding box likely needs to be in terms of
    // positions after the current animations are complete so that computations
    // to start animations to show specific widget scroll to where the target
    // nodes will be displayed rather than where they are currently displayed.
    return Rect.fromLTWH(
      getDepthIndent(row.depth),
      getRowY(row.index),
      rowWidth,
      rowHeight,
    );
  }

  void scrollToRect(Rect targetRect) {
    for (var client in _clients) {
      client.scrollToRect(targetRect);
    }
  }

  /// Width each row in the tree should have ignoring its indent.
  ///
  /// Content in rows should wrap if it exceeds this width.
  final double rowWidth = 1200;

  /// Maximum indent of the tree in pixels.
  double _maxIndent;

  double get maxRowIndent {
    if (lastContentWidth == null) {
      double maxIndent = 0;
      for (int i = 0; i < numRows; i++) {
        final row = getCachedRow(i);
        if (row != null) {
          maxIndent = max(maxIndent, getDepthIndent(row.depth));
        }
      }
      lastContentWidth = maxIndent + maxIndent;
      _maxIndent = maxIndent;
    }
    return _maxIndent;
  }

  void animateToTargets(List<InspectorTreeNode> targets) {
    Rect targetRect;

    for (InspectorTreeNode target in targets) {
      final row = getRowForNode(target);
      if (row != null) {
        final rowRect = getBoundingBox(row);
        targetRect =
            targetRect == null ? rowRect : targetRect.expandToInclude(rowRect);
      }
    }

    if (targetRect == null || targetRect.isEmpty) return;

    targetRect = targetRect.inflate(20.0);
    scrollToRect(targetRect);
  }

  bool expandPropertiesByDefault(DiagnosticsTreeStyle style) {
    // This code matches the text style defaults for which styles are
    //  by default and which aren't.
    switch (style) {
      case DiagnosticsTreeStyle.none:
      case DiagnosticsTreeStyle.singleLine:
      case DiagnosticsTreeStyle.errorProperty:
        return false;

      case DiagnosticsTreeStyle.sparse:
      case DiagnosticsTreeStyle.offstage:
      case DiagnosticsTreeStyle.dense:
      case DiagnosticsTreeStyle.transition:
      case DiagnosticsTreeStyle.error:
      case DiagnosticsTreeStyle.whitespace:
      case DiagnosticsTreeStyle.flat:
      case DiagnosticsTreeStyle.shallow:
      case DiagnosticsTreeStyle.truncateChildren:
        return true;
    }
    return true;
  }

  InspectorTreeNode setupInspectorTreeNode(
    InspectorTreeNode node,
    RemoteDiagnosticsNode diagnosticsNode, {
    @required bool expandChildren,
    @required bool expandProperties,
  }) {
    assert(expandChildren != null);
    assert(expandProperties != null);
    node.diagnostic = diagnosticsNode;
    if (config.onNodeAdded != null) {
      config.onNodeAdded(node, diagnosticsNode);
    }

    if (diagnosticsNode.hasChildren ||
        diagnosticsNode.inlineProperties.isNotEmpty) {
      if (diagnosticsNode.childrenReady || !diagnosticsNode.hasChildren) {
        final bool styleIsMultiline =
            expandPropertiesByDefault(diagnosticsNode.style);
        setupChildren(
          diagnosticsNode,
          node,
          node.diagnostic.childrenNow,
          expandChildren: expandChildren && styleIsMultiline,
          expandProperties: expandProperties && styleIsMultiline,
        );
      } else {
        node.clearChildren();
        node.appendChild(createNode());
      }
    }
    return node;
  }

  void setupChildren(
    RemoteDiagnosticsNode parent,
    InspectorTreeNode treeNode,
    List<RemoteDiagnosticsNode> children, {
    @required bool expandChildren,
    @required bool expandProperties,
  }) {
    assert(expandChildren != null);
    assert(expandProperties != null);
    treeNode.isExpanded = expandChildren;
    if (treeNode.children.isNotEmpty) {
      // Only case supported is this is the loading node.
      assert(treeNode.children.length == 1);
      removeNodeFromParent(treeNode.children.first);
    }
    final inlineProperties = parent.inlineProperties;

    if (inlineProperties != null) {
      for (RemoteDiagnosticsNode property in inlineProperties) {
        appendChild(
          treeNode,
          setupInspectorTreeNode(
            createNode(),
            property,
            // We are inside a property so only expand children if
            // expandProperties is true.
            expandChildren: expandProperties,
            expandProperties: expandProperties,
          ),
        );
      }
    }
    if (children != null) {
      for (RemoteDiagnosticsNode child in children) {
        appendChild(
          treeNode,
          setupInspectorTreeNode(
            createNode(),
            child,
            expandChildren: expandChildren,
            expandProperties: expandProperties,
          ),
        );
      }
    }
  }

  Future<void> maybePopulateChildren(InspectorTreeNode treeNode) async {
    final RemoteDiagnosticsNode diagnostic = treeNode.diagnostic;
    if (diagnostic != null &&
        diagnostic.hasChildren &&
        (treeNode.hasPlaceholderChildren || treeNode.children.isEmpty)) {
      try {
        final children = await diagnostic.children;
        if (treeNode.hasPlaceholderChildren || treeNode.children.isEmpty) {
          setupChildren(
            diagnostic,
            treeNode,
            children,
            expandChildren: true,
            expandProperties: false,
          );
          nodeChanged(treeNode);
          if (treeNode == selection) {
            expandPath(treeNode);
          }
        }
      } catch (e) {
        log(e.toString(), LogLevel.error);
      }
    }
  }

  /* Search support */
  @override
  void onMatchChanged(int index) {
    onSelectRow(searchMatches.value[index]);
  }

  @override
  Duration get debounceDelay => const Duration(milliseconds: 300);

  void dispose() {
    disposeSearch();
  }

  @override
<<<<<<< HEAD
  Future<List<InspectorTreeRow>> matchesForSearch(String search, {
    bool searchPreviousMatches = false,
  }) async {
    final matches = <InspectorTreeRow>[];

    // TODO fix this
    // if (searchPreviousMatches) {
    //   final previousMatches = searchMatches.value;
    //   for (final previousMatch in previousMatches) {
    //     if (previousMatch.node.diagnostic.searchValue
    //         .caseInsensitiveContains(search)) {
    //       matches.add(previousMatch);
    //     }
    //   }
    //
    //   if (matches.isNotEmpty) return matches;
    // }

    final _debugStatsWidgetsTotal = _searchableCachedRows.length;
    int _debugStatsRowsFound = 0;
=======
  List<InspectorTreeRow> matchesForSearch(
    String search, {
    bool searchPreviousMatches = false,
  }) {
    final matches = <InspectorTreeRow>[];

    if (searchPreviousMatches) {
      final previousMatches = searchMatches.value;
      for (final previousMatch in previousMatches) {
        if (previousMatch.node.diagnostic.searchValue
            .caseInsensitiveContains(search)) {
          matches.add(previousMatch);
        }
      }

      if (matches.isNotEmpty) return matches;
    }

    int _debugStatsSearchOps = 0;
    final _debugStatsWidgets = _searchableCachedRows.length;
>>>>>>> 8724666a

    if (search == null ||
        search.isEmpty ||
        serviceManager.inspectorService == null ||
        serviceManager.inspectorService.isDisposed) {
      debugPrint('Search completed, no search');
      return matches;
    }

<<<<<<< HEAD
    debugPrint('Search started: ${searchTarget.value}');
=======
    debugPrint('Search started: ' + _searchTarget.toString());
>>>>>>> 8724666a

    for (final row in _searchableCachedRows) {
      final diagnostic = row.node.diagnostic;
      if (row.node == null || diagnostic == null) continue;

<<<<<<< HEAD
      bool hasMatch = false;
      switch (_searchTarget.value) {
        case SearchTargetType.widget:
          hasMatch = _hasWidgetMatch(diagnostic, search);
          break;
        case SearchTargetType.details:
          hasMatch = await _hasPropertyMatch(diagnostic, search);
          break;
        case SearchTargetType.all:
          hasMatch = _hasWidgetMatch(diagnostic, search) ||
              await _hasPropertyMatch(diagnostic, search);
          break;
      }

      if (hasMatch) {
        _debugStatsRowsFound++;
        matches.add(row);
      }
    }

    debugPrint('Search completed. '
        'Found $_debugStatsRowsFound rows. '
        'Total rows is $_debugStatsWidgetsTotal');

    return matches;
  }

  bool _hasWidgetMatch(RemoteDiagnosticsNode diagnostic, String search) {
    return diagnostic.searchValue.caseInsensitiveContains(search);
  }

  Future<bool> _hasPropertyMatch(
    RemoteDiagnosticsNode diagnostic,
    String search,
  ) async {
    List<RemoteDiagnosticsNode> properties = diagnostic.inlineProperties;
    if (diagnostic.inlineProperties?.isNotEmpty != true) {
      final service = diagnostic.inspectorService;
      if (!service.disposed) {
        properties = await diagnostic.getProperties(service);
      }
    }

    if (properties == null) return false;

    for (final property in properties) {
      if (property.level == DiagnosticLevel.hidden) continue;
      if (property.name.caseInsensitiveContains(search) ||
          property.description?.caseInsensitiveContains(search) == true) {
        return true;
      }
    }
    return false;
  }
=======
      // Widget search begin
      if (_searchTarget == SearchTargetType.widget) {
        _debugStatsSearchOps++;
        if (diagnostic.searchValue.caseInsensitiveContains(search)) {
          matches.add(row);
          continue;
        }
      }
      // Widget search end
    }

    debugPrint('Search completed with ' +
        _debugStatsWidgets.toString() +
        ' widgets, ' +
        _debugStatsSearchOps.toString() +
        ' ops');

    return matches;
  }
>>>>>>> 8724666a
}

extension RemoteDiagnosticsNodeExtension on RemoteDiagnosticsNode {
  String get searchValue {
    final description = toStringShort();
    final textPreview = json['textPreview'];
    return textPreview is String
        ? '$description ${textPreview.replaceAll('\n', ' ')}'
        : description;
  }
}

abstract class InspectorControllerClient {
  void onChanged();

  void scrollToRect(Rect rect);

  void requestFocus();
}

class InspectorTree extends StatefulWidget {
  const InspectorTree({
    Key key,
    @required this.controller,
    @required this.debuggerController,
    this.inspectorTreeController,
    this.isSummaryTree = false,
    this.widgetErrors,
  })  : assert(isSummaryTree == (inspectorTreeController == null)),
        super(key: key);

  final InspectorTreeController controller;
  final InspectorTreeController inspectorTreeController;
  final DebuggerController debuggerController;
  final bool isSummaryTree;
  final LinkedHashMap<String, InspectableWidgetError> widgetErrors;

  @override
  State<InspectorTree> createState() => _InspectorTreeState();
}

// AutomaticKeepAlive is necessary so that the tree does not get recreated when we switch tabs.
class _InspectorTreeState extends State<InspectorTree>
    with
        SingleTickerProviderStateMixin,
        AutomaticKeepAliveClientMixin<InspectorTree>,
        AutoDisposeMixin
    implements InspectorControllerClient {
  InspectorTreeController get controller => widget.controller;

  InspectorTreeController get inspectorTreeController =>
      widget.inspectorTreeController;

  bool get isSummaryTree => widget.isSummaryTree;

  ScrollController _scrollControllerY;
  ScrollController _scrollControllerX;
  Future<void> currentAnimateY;
  Rect currentAnimateTarget;

  AnimationController constraintDisplayController;
  FocusNode _focusNode;

  @override
  void initState() {
    super.initState();
    _scrollControllerX = ScrollController();
    _scrollControllerY = ScrollController();
    // TODO(devoncarew): Commented out as per flutter/devtools/pull/2001.
    //_scrollControllerY.addListener(_onScrollYChange);
    if (isSummaryTree) {
      constraintDisplayController = longAnimationController(this);
    }
    _focusNode = FocusNode(debugLabel: 'inspector-tree');
    autoDisposeFocusNode(_focusNode);
    _bindToController();
  }

  @override
  void didUpdateWidget(InspectorTree oldWidget) {
    if (oldWidget.controller != widget.controller) {
      final InspectorTreeController oldController = oldWidget.controller;
      oldController?.removeClient(this);

      // TODO(elliette): Figure out if we can remove this. See explanation:
      // https://github.com/flutter/devtools/pull/1290/files#r342399899.
      cancelListeners();

      _bindToController();
    }
    super.didUpdateWidget(oldWidget);
  }

  @override
  void dispose() {
    super.dispose();
    controller?.removeClient(this);
    _scrollControllerX.dispose();
    _scrollControllerY.dispose();
    constraintDisplayController?.dispose();
  }

  @override
  void requestFocus() {
    _focusNode.requestFocus();
  }

  // TODO(devoncarew): Commented out as per flutter/devtools/pull/2001.
//  void _onScrollYChange() {
//    if (controller == null) return;
//
//    // If the vertical position  is already being animated we should not trigger
//    // a new animation of the horizontal position as a more direct animation of
//    // the horizontal position has already been triggered.
//    if (currentAnimateY != null) return;
//
//    final x = _computeTargetX(_scrollControllerY.offset);
//    _scrollControllerX.animateTo(
//      x,
//      duration: defaultDuration,
//      curve: defaultCurve,
//    );
//  }

  /// Compute the goal x scroll given a y scroll value.
  ///
  /// This enables animating the x scroll as the y scroll changes which helps
  /// keep the relevant content in view while scrolling a large list.
  double _computeTargetX(double y) {
    final rowIndex = controller.getRowIndex(y);
    double requiredOffset;
    double minOffset = double.infinity;
    // TODO(jacobr): use maxOffset as well to better handle the case where the
    // previous row has a significantly larger indent.

    // TODO(jacobr): if the first or last row is only partially visible, tween
    // between its indent and the next row to more smoothly change the target x
    // as the y coordinate changes.
    if (rowIndex == controller.numRows) {
      return 0;
    }
    final endY = y += safeViewportHeight;
    for (int i = rowIndex; i < controller.numRows; i++) {
      final rowY = controller.getRowY(i);
      if (rowY >= endY) break;

      final row = controller.getCachedRow(i);
      if (row == null) continue;
      final rowOffset = controller.getRowOffset(i);
      if (row.isSelected) {
        requiredOffset = rowOffset;
      }
      minOffset = min(minOffset, rowOffset);
    }
    if (requiredOffset == null) {
      return minOffset;
    }

    return minOffset;
  }

  @override
  Future<void> scrollToRect(Rect rect) async {
    if (rect == currentAnimateTarget) {
      // We are in the middle of an animation to this exact rectangle.
      return;
    }
    currentAnimateTarget = rect;
    final targetY = _computeTargetOffsetY(
      rect.top,
      rect.bottom,
    );
    if (_scrollControllerY.hasClients) {
      currentAnimateY = _scrollControllerY.animateTo(
        targetY,
        duration: longDuration,
        curve: defaultCurve,
      );
    } else {
      currentAnimateY = null;
      _scrollControllerY = ScrollController(initialScrollOffset: targetY);
    }

    // Determine a target X coordinate consistent with the target Y coordinate
    // we will end up as so we get a smooth animation to the final destination.
    final targetX = _computeTargetX(targetY);
    if (_scrollControllerX.hasClients) {
      unawaited(_scrollControllerX.animateTo(
        targetX,
        duration: longDuration,
        curve: defaultCurve,
      ));
    } else {
      _scrollControllerX = ScrollController(initialScrollOffset: targetX);
    }

    try {
      await currentAnimateY;
    } catch (e) {
      // Doesn't matter if the animation was cancelled.
    }
    currentAnimateY = null;
    currentAnimateTarget = null;
  }

  // TODO(jacobr): resolve cases where we need to know the viewport height
  // before it is available so we don't need this approximation.
  /// Placeholder viewport height to use if we don't yet know the real
  /// viewport height.
  static const _placeholderViewportHeight = 1000.0;

  double get safeViewportHeight {
    return _scrollControllerY.hasClients
        ? _scrollControllerY.position.viewportDimension
        : _placeholderViewportHeight;
  }

  /// Animate so that the entire range minOffset to maxOffset is within view.
  double _computeTargetOffsetY(
    double minOffset,
    double maxOffset,
  ) {
    final currentOffset = _scrollControllerY.hasClients
        ? _scrollControllerY.offset
        : _scrollControllerY.initialScrollOffset;
    final viewportDimension = safeViewportHeight;
    final currentEndOffset = viewportDimension + currentOffset;

    // If the requested range is larger than what the viewport can show at once,
    // prioritize showing the start of the range.
    maxOffset = min(viewportDimension + minOffset, maxOffset);
    if (currentOffset <= minOffset && currentEndOffset >= maxOffset) {
      return currentOffset; // Nothing to do. The whole range is already in view.
    }
    if (currentOffset > minOffset) {
      // Need to scroll so the minOffset is in view.
      return minOffset;
    }

    assert(currentEndOffset < maxOffset);
    // Need to scroll so the maxOffset is in view at the very bottom of the
    // list view.
    return maxOffset - viewportDimension;
  }

  /// Handle arrow keys for the InspectorTree. Ignore other key events so that
  /// other widgets have a chance to respond to them.
  KeyEventResult _handleKeyEvent(FocusNode _, RawKeyEvent event) {
    if (event is! RawKeyDownEvent) return KeyEventResult.ignored;

    if (event.logicalKey == LogicalKeyboardKey.arrowDown) {
      controller.navigateDown();
      return KeyEventResult.handled;
    } else if (event.logicalKey == LogicalKeyboardKey.arrowUp) {
      controller.navigateUp();
      return KeyEventResult.handled;
    } else if (event.logicalKey == LogicalKeyboardKey.arrowLeft) {
      controller.navigateLeft();
      return KeyEventResult.handled;
    } else if (event.logicalKey == LogicalKeyboardKey.arrowRight) {
      controller.navigateRight();
      return KeyEventResult.handled;
    }

    return KeyEventResult.ignored;
  }

  void _bindToController() {
    controller?.addClient(this);
  }

  @override
  void onChanged() {
    setState(() {});
  }

  @override
  Widget build(BuildContext context) {
    super.build(context);
    if (controller == null) {
      // Indicate the tree is loading.
      return const CenteredCircularProgressIndicator();
    }
    if (controller.numRows == 0) {
      // This works around a bug when Scrollbars are present on a short lived
      // widget.
      return const SizedBox();
    }

    return LayoutBuilder(
      builder: (context, constraints) {
        final viewportWidth = constraints.maxWidth;
        final Widget tree = Scrollbar(
          isAlwaysShown: true,
          controller: _scrollControllerX,
          child: SingleChildScrollView(
            scrollDirection: Axis.horizontal,
            controller: _scrollControllerX,
            child: ConstrainedBox(
              constraints: BoxConstraints(
                  maxWidth: controller.rowWidth + controller.maxRowIndent),
              // TODO(kenz): this scrollbar needs to be sticky to the right side of
              // the visible container - right now it is lined up to the right of
              // the widest row (which is likely not visible). This may require some
              // refactoring.
              child: GestureDetector(
                onTap: _focusNode.requestFocus,
                child: Focus(
                  onKey: _handleKeyEvent,
                  autofocus: widget.isSummaryTree,
                  focusNode: _focusNode,
                  child: OffsetScrollbar(
                    isAlwaysShown: true,
                    axis: Axis.vertical,
                    controller: _scrollControllerY,
                    offsetController: _scrollControllerX,
                    offsetControllerViewportDimension: viewportWidth,
                    child: ListView.custom(
                      itemExtent: rowHeight,
                      childrenDelegate: SliverChildBuilderDelegate(
                        (context, index) {
                          if (index == controller.numRows) {
                            return SizedBox(height: rowHeight);
                          }
                          final InspectorTreeRow row =
                              controller.getCachedRow(index);
                          final inspectorRef =
                              row.node.diagnostic?.valueRef?.id;
                          return _InspectorTreeRowWidget(
                            key: PageStorageKey(row?.node),
                            inspectorTreeState: this,
                            row: row,
                            scrollControllerX: _scrollControllerX,
                            viewportWidth: viewportWidth,
                            error: widget.widgetErrors != null &&
                                    inspectorRef != null
                                ? widget.widgetErrors[inspectorRef]
                                : null,
                            debuggerController: widget.debuggerController,
                          );
                        },
                        childCount: controller.numRows + 1,
                      ),
                      controller: _scrollControllerY,
                    ),
                  ),
                ),
              ),
            ),
          ),
        );

        final bool shouldShowBreadcrumbs = !widget.isSummaryTree;
        if (shouldShowBreadcrumbs) {
          final parents =
              widget.inspectorTreeController.getPathFromSelectedRowToRoot();
          return Column(
            children: [
              InspectorBreadcrumbNavigator(
                items: parents,
                onTap: (node) =>
                    widget.inspectorTreeController.onSelectNode(node),
              ),
              Expanded(child: tree),
            ],
          );
        }

        return tree;
      },
    );
  }

  @override
  bool get wantKeepAlive => true;
}

Paint _defaultPaint(ColorScheme colorScheme) => Paint()
  ..color = colorScheme.treeGuidelineColor
  ..strokeWidth = chartLineStrokeWidth;

/// Custom painter that draws lines indicating how parent and child rows are
/// connected to each other.
///
/// Each rows object contains a list of ticks that indicate the x coordinates of
/// vertical lines connecting other rows need to be drawn within the vertical
/// area of the current row. This approach has the advantage that a row contains
/// all information required to render all content within it but has the
/// disadvantage that the x coordinates of each line connecting rows must be
/// computed in advance.
class _RowPainter extends CustomPainter {
  _RowPainter(this.row, this._controller, this.colorScheme);

  final InspectorTreeController _controller;
  final InspectorTreeRow row;
  final ColorScheme colorScheme;

  @override
  void paint(Canvas canvas, Size size) {
    double currentX = 0;
    final paint = _defaultPaint(colorScheme);

    if (row == null) {
      return;
    }
    final InspectorTreeNode node = row.node;
    final bool showExpandCollapse = node.showExpandCollapse;
    for (int tick in row.ticks) {
      currentX = _controller.getDepthIndent(tick) - columnWidth * 0.5;
      // Draw a vertical line for each tick identifying a connection between
      // an ancestor of this node and some other node in the tree.
      canvas.drawLine(
        Offset(currentX, 0.0),
        Offset(currentX, rowHeight),
        paint,
      );
    }
    // If this row is itself connected to a parent then draw the L shaped line
    // to make that connection.
    if (row.lineToParent) {
      currentX = _controller.getDepthIndent(row.depth - 1) - columnWidth * 0.5;
      final double width = showExpandCollapse ? columnWidth * 0.5 : columnWidth;
      canvas.drawLine(
        Offset(currentX, 0.0),
        Offset(currentX, rowHeight * 0.5),
        paint,
      );
      canvas.drawLine(
        Offset(currentX, rowHeight * 0.5),
        Offset(currentX + width, rowHeight * 0.5),
        paint,
      );
    }
  }

  @override
  bool shouldRepaint(CustomPainter oldDelegate) {
    if (oldDelegate is _RowPainter) {
      // TODO(jacobr): check whether the row has different ticks.
      return oldDelegate.colorScheme.isLight != colorScheme.isLight;
    }
    return true;
  }
}

/// Widget defining the contents of a single row in the InspectorTree.
///
/// This class defines the scaffolding around the rendering of the actual
/// content of a [RemoteDiagnosticsNode] provided by
/// [DiagnosticsNodeDescription] to provide a tree implementation with lines
/// drawn between parent and child nodes when nodes have multiple children.
///
/// Changes to how the actual content of the node within the row should
/// be implemented by changing [DiagnosticsNodeDescription] instead.
class InspectorRowContent extends StatelessWidget {
  const InspectorRowContent({
    @required this.row,
    @required this.controller,
    @required this.onToggle,
    @required this.expandArrowAnimation,
    @required this.searchNotifier,
    this.error,
    @required this.scrollControllerX,
    @required this.viewportWidth,
    @required this.debuggerController,
    @required this.isSummaryTree,
  });

  final InspectorTreeRow row;
  final InspectorTreeController controller;
  final DebuggerController debuggerController;
  final VoidCallback onToggle;
  final Animation<double> expandArrowAnimation;
  final ScrollController scrollControllerX;
  final double viewportWidth;
  final ValueListenable searchNotifier;
  final bool isSummaryTree;

  /// A [DevToolsError] that applies to the widget in this row.
  ///
  /// This will be null if there is no error for this row.
  final DevToolsError error;

  /// Whether this row has any error.
  bool get hasError => error != null;

  @override
  Widget build(BuildContext context) {
    final double currentX = controller.getDepthIndent(row.depth) - columnWidth;
    final theme = Theme.of(context);
    final colorScheme = theme.colorScheme;

    if (row == null) {
      return const SizedBox();
    }
    Color backgroundColor;
    if (row.isSelected) {
      backgroundColor =
          hasError ? devtoolsError : colorScheme.selectedRowBackgroundColor;
    } else if (row.node == controller.hover) {
      backgroundColor = colorScheme.hoverColor;
    }

    final node = row.node;

    Widget rowWidget = Padding(
      padding: EdgeInsets.only(left: currentX),
      child: ValueListenableBuilder<String>(
<<<<<<< HEAD
        valueListenable: searchNotifier ?? controller.searchNotifier,
        builder: (context, searchValue, _) {
          return Opacity(
            opacity: !isSummaryTree ||
                    node.isProperty ||
                    searchValue.isEmpty ||
                    row.isSearchMatch
                ? 1
                : 0.2,
=======
        valueListenable: controller.searchNotifier,
        builder: (context, searchValue, _) {
          return Opacity(
            opacity: searchValue.isEmpty || row.isSearchMatch ? 1 : 0.2,
>>>>>>> 8724666a
            child: Row(
              mainAxisSize: MainAxisSize.min,
              children: [
                node.showExpandCollapse
                    ? InkWell(
                        onTap: onToggle,
                        child: RotationTransition(
                          turns: expandArrowAnimation,
                          child: Icon(
                            Icons.expand_more,
                            size: defaultIconSize,
                          ),
                        ),
                      )
                    : const SizedBox(
                        width: defaultSpacing,
                        height: defaultSpacing,
                      ),
                Expanded(
                  child: DecoratedBox(
                    decoration: BoxDecoration(
                      color: backgroundColor,
                      border:
                          hasError ? Border.all(color: devtoolsError) : null,
                    ),
                    child: InkWell(
                      onTap: () {
                        controller.onSelectRow(row);
                        // TODO(gmoothart): It may be possible to capture the tap
                        // and request focus directly from the InspectorTree. Then
                        // we wouldn't need this.
                        controller.requestFocus();
                      },
                      child: Container(
                        height: rowHeight,
                        child: DiagnosticsNodeDescription(
                          node.diagnostic,
                          isSelected: row.isSelected,
                          searchValue: searchValue,
                          errorText: error?.errorMessage,
                          debuggerController: debuggerController,
                          nodeDescriptionHighlightStyle:
<<<<<<< HEAD
                              row.isSelected || !isSummaryTree
                                  ? theme.searchMatchHighlightStyleFocused
                                  : theme.searchMatchHighlightStyle,
=======
                              searchValue.isEmpty || !row.isSearchMatch
                                  ? inspector_text_styles.regular
                                  : row.isSelected
                                      ? theme.searchMatchHighlightStyleFocused
                                      : theme.searchMatchHighlightStyle,
>>>>>>> 8724666a
                        ),
                      ),
                    ),
                  ),
                ),
              ],
            ),
          );
        },
      ),
    );

    // Wrap with tooltip if there is an error for this node's widget.
    if (hasError) {
      rowWidget =
          DevToolsTooltip(child: rowWidget, message: error.errorMessage);
    }

    return CustomPaint(
      painter: _RowPainter(row, controller, colorScheme),
      size: Size(currentX, rowHeight),
      child: Align(
        alignment: Alignment.topLeft,
        child: AnimatedBuilder(
          animation: scrollControllerX,
          builder: (context, child) {
            final rowWidth =
                scrollControllerX.offset + viewportWidth - defaultSpacing;
            return SizedBox(
              width: max(rowWidth, currentX + 100),
              child: rowWidth > currentX ? child : const SizedBox(),
            );
          },
          child: rowWidget,
        ),
      ),
    );
  }
}<|MERGE_RESOLUTION|>--- conflicted
+++ resolved
@@ -28,10 +28,7 @@
 import 'diagnostics.dart';
 import 'diagnostics_node.dart';
 import 'inspector_breadcrumbs.dart';
-<<<<<<< HEAD
-=======
 import 'inspector_text_styles.dart' as inspector_text_styles;
->>>>>>> 8724666a
 import 'inspector_tree.dart';
 
 /// Presents a [TreeNode].
@@ -199,7 +196,6 @@
   /// * items are populated only when root is changed
   final _searchableCachedRows = <InspectorTreeRow>[];
 
-<<<<<<< HEAD
   final _searchTarget =
       ValueNotifier<SearchTargetType>(SearchTargetType.widget);
 
@@ -210,12 +206,6 @@
   }
 
   ValueListenable get searchTarget => _searchTarget;
-=======
-  void setSearchTarget(SearchTargetType searchTarget) {
-    _searchTarget = searchTarget;
-    refreshSearchMatches();
-  }
->>>>>>> 8724666a
 
   // TODO: we should add a listener instead that clears the cache when the
   // root is marked as dirty.
@@ -634,7 +624,6 @@
   }
 
   @override
-<<<<<<< HEAD
   Future<List<InspectorTreeRow>> matchesForSearch(String search, {
     bool searchPreviousMatches = false,
   }) async {
@@ -655,28 +644,6 @@
 
     final _debugStatsWidgetsTotal = _searchableCachedRows.length;
     int _debugStatsRowsFound = 0;
-=======
-  List<InspectorTreeRow> matchesForSearch(
-    String search, {
-    bool searchPreviousMatches = false,
-  }) {
-    final matches = <InspectorTreeRow>[];
-
-    if (searchPreviousMatches) {
-      final previousMatches = searchMatches.value;
-      for (final previousMatch in previousMatches) {
-        if (previousMatch.node.diagnostic.searchValue
-            .caseInsensitiveContains(search)) {
-          matches.add(previousMatch);
-        }
-      }
-
-      if (matches.isNotEmpty) return matches;
-    }
-
-    int _debugStatsSearchOps = 0;
-    final _debugStatsWidgets = _searchableCachedRows.length;
->>>>>>> 8724666a
 
     if (search == null ||
         search.isEmpty ||
@@ -686,17 +653,12 @@
       return matches;
     }
 
-<<<<<<< HEAD
     debugPrint('Search started: ${searchTarget.value}');
-=======
-    debugPrint('Search started: ' + _searchTarget.toString());
->>>>>>> 8724666a
 
     for (final row in _searchableCachedRows) {
       final diagnostic = row.node.diagnostic;
       if (row.node == null || diagnostic == null) continue;
 
-<<<<<<< HEAD
       bool hasMatch = false;
       switch (_searchTarget.value) {
         case SearchTargetType.widget:
@@ -729,9 +691,9 @@
   }
 
   Future<bool> _hasPropertyMatch(
-    RemoteDiagnosticsNode diagnostic,
-    String search,
-  ) async {
+      RemoteDiagnosticsNode diagnostic,
+      String search,
+      ) async {
     List<RemoteDiagnosticsNode> properties = diagnostic.inlineProperties;
     if (diagnostic.inlineProperties?.isNotEmpty != true) {
       final service = diagnostic.inspectorService;
@@ -751,27 +713,6 @@
     }
     return false;
   }
-=======
-      // Widget search begin
-      if (_searchTarget == SearchTargetType.widget) {
-        _debugStatsSearchOps++;
-        if (diagnostic.searchValue.caseInsensitiveContains(search)) {
-          matches.add(row);
-          continue;
-        }
-      }
-      // Widget search end
-    }
-
-    debugPrint('Search completed with ' +
-        _debugStatsWidgets.toString() +
-        ' widgets, ' +
-        _debugStatsSearchOps.toString() +
-        ' ops');
-
-    return matches;
-  }
->>>>>>> 8724666a
 }
 
 extension RemoteDiagnosticsNodeExtension on RemoteDiagnosticsNode {
@@ -1280,7 +1221,6 @@
     Widget rowWidget = Padding(
       padding: EdgeInsets.only(left: currentX),
       child: ValueListenableBuilder<String>(
-<<<<<<< HEAD
         valueListenable: searchNotifier ?? controller.searchNotifier,
         builder: (context, searchValue, _) {
           return Opacity(
@@ -1290,12 +1230,6 @@
                     row.isSearchMatch
                 ? 1
                 : 0.2,
-=======
-        valueListenable: controller.searchNotifier,
-        builder: (context, searchValue, _) {
-          return Opacity(
-            opacity: searchValue.isEmpty || row.isSearchMatch ? 1 : 0.2,
->>>>>>> 8724666a
             child: Row(
               mainAxisSize: MainAxisSize.min,
               children: [
@@ -1338,17 +1272,9 @@
                           errorText: error?.errorMessage,
                           debuggerController: debuggerController,
                           nodeDescriptionHighlightStyle:
-<<<<<<< HEAD
                               row.isSelected || !isSummaryTree
                                   ? theme.searchMatchHighlightStyleFocused
                                   : theme.searchMatchHighlightStyle,
-=======
-                              searchValue.isEmpty || !row.isSearchMatch
-                                  ? inspector_text_styles.regular
-                                  : row.isSelected
-                                      ? theme.searchMatchHighlightStyleFocused
-                                      : theme.searchMatchHighlightStyle,
->>>>>>> 8724666a
                         ),
                       ),
                     ),
