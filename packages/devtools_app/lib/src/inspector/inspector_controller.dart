// Copyright 2019 The Chromium Authors. All rights reserved.
// Use of this source code is governed by a BSD-style license that can be
// found in the LICENSE file.

/// This library must not have direct dependencies on dart:html.
///
/// This allows tests of the complicated logic in this class to run on the VM
/// and will help simplify porting this code to work with Hummingbird.
///
/// This code is directly based on
/// src/io/flutter/view/InspectorPanel.java
/// with some refactors to make the code more of a controller than a combination
/// of view and controller. View specific portions of InspectorPanel.java have
/// been moved to inspector.dart.
library inspector_controller;

import 'dart:async';

import 'package:meta/meta.dart';
import 'package:vm_service/vm_service.dart';

import '../auto_dispose.dart';
import '../config_specific/logger.dart';
import '../globals.dart';
import '../service_extensions.dart' as extensions;
import '../service_registrations.dart' as registrations;
import '../ui/fake_flutter/fake_flutter.dart';
import '../ui/icons.dart';
import '../utils.dart';
import '../version.dart';
import 'diagnostics_node.dart';
import 'inspector_service.dart';
import 'inspector_text_styles.dart' as inspector_text_styles;
import 'inspector_tree.dart';

TextStyle textStyleForLevel(DiagnosticLevel level) {
  switch (level) {
    case DiagnosticLevel.hidden:
      return inspector_text_styles.unimportant;
    case DiagnosticLevel.warning:
      return inspector_text_styles.warning;
    case DiagnosticLevel.error:
      return inspector_text_styles.error;
    case DiagnosticLevel.debug:
    case DiagnosticLevel.info:
    case DiagnosticLevel.fine:
    default:
      return inspector_text_styles.regular;
  }
}

/// This class is based on the InspectorPanel class from the Flutter IntelliJ
/// plugin with some refactors to make it more of a true controller than a view.
///
/// No changes to this class are allowed to pull in dependencies on dart:html.
class InspectorController extends DisposableController
    with AutoDisposeControllerMixin
    implements InspectorServiceClient {
  InspectorController({
    @required this.inspectorService,
    @required this.inspectorTree,
    InspectorTreeController detailsTree,
    @required this.treeType,
    this.parent,
    this.isSummaryTree = true,
    this.onExpandCollapseSupported,
    this.onLayoutDetailsSupported,
  })  : _treeGroups = InspectorObjectGroupManager(inspectorService, 'tree'),
        _selectionGroups =
            InspectorObjectGroupManager(inspectorService, 'selection') {
    _refreshRateLimiter = RateLimiter(refreshFramesPerSecond, refresh);

    assert(inspectorTree != null);
    inspectorTree.config = InspectorTreeConfig(
      summaryTree: isSummaryTree,
      treeType: treeType,
      onNodeAdded: _onNodeAdded,
      onHover: highlightShowNode,
      onSelectionChange: selectionChanged,
      onExpand: _onExpand,
      onClientActiveChange: _onClientChange,
    );
    if (isSummaryTree) {
      details = InspectorController(
        inspectorService: inspectorService,
        inspectorTree: detailsTree,
        treeType: treeType,
        parent: this,
        isSummaryTree: false,
      );
    } else {
      details = null;
    }

    flutterIsolateSubscription = serviceManager.isolateManager
        .getSelectedIsolate((IsolateRef flutterIsolate) {
      // Any time we have a new isolate it means the previous isolate stopped.
      onIsolateStopped();
    });

    _checkForExpandCollapseSupport();
    _checkForLayoutDetailsSupport();

    // This logic only needs to be run once so run it in the outermost
    // controller.
    if (parent == null) {
      // If select mode is available, enable the on device inspector as it
      // won't interfere with users.
      addAutoDisposeListener(_supportsToggleSelectWidgetMode, () {
        if (_supportsToggleSelectWidgetMode.value) {
          serviceManager.serviceExtensionManager.setServiceExtensionState(
            extensions.enableOnDeviceInspector.extension,
            true,
            true,
          );
        }
      });
    }
  }

  ValueListenable<bool> get _supportsToggleSelectWidgetMode => serviceManager
      .serviceExtensionManager
      .hasServiceExtensionListener(extensions.toggleSelectWidgetMode.extension);

  void _onClientChange(bool added) {
    _clientCount += added ? 1 : -1;
    assert(_clientCount >= 0);
    if (_clientCount == 1) {
      setVisibleToUser(true);
      setActivate(true);
    } else if (_clientCount == 0) {
      setVisibleToUser(false);
    }
  }

  final debugSummaryLayoutEnabled = ValueNotifier(false);

  void toggleDebugSummaryLayout() {
    debugSummaryLayoutEnabled.value = !debugSummaryLayoutEnabled.value;
  }

  // TODO(albertusangga): Remove this flag if required CL to Flutter is landed
  static bool enableExperimentalStoryOfLayout = false;

  final List<void Function()> _selectionListeners = [];

  void addSelectionListener(void Function() listener) {
    _selectionListeners.add(listener);
  }

  void removeSelectionListener(void Function() listener) {
    _selectionListeners.remove(listener);
  }

  void notifySelectionListeners() {
    for (var notifyListener in _selectionListeners) {
      notifyListener();
    }
  }

  int _clientCount = 0;

  /// Maximum frame rate to refresh the inspector at to avoid taxing the
  /// physical device with too many requests to recompute properties and trees.
  ///
  /// A value up to around 30 frames per second could be reasonable for
  /// debugging highly interactive cases particularly when the user is on a
  /// simulator or high powered native device. The frame rate is set low
  /// for now mainly to minimize risk.
  static const double refreshFramesPerSecond = 5.0;

  final _treeNodeSelectedController = StreamController<void>.broadcast();

  Stream<void> get onTreeNodeSelected => _treeNodeSelectedController.stream;

  final bool isSummaryTree;

<<<<<<< HEAD
  final void Function() onExpandCollapseSupported;

  final void Function() onLayoutDetailsSupported;
=======
  final VoidCallback onExpandCollapseSupported;

  final VoidCallback onLayoutDetailsSupported;
>>>>>>> 08daea9d

  /// Parent InspectorController if this is a details subtree.
  InspectorController parent;

  InspectorController details;

  InspectorTreeController inspectorTree;
  final FlutterTreeType treeType;

  final InspectorService inspectorService;

  StreamSubscription<IsolateRef> flutterIsolateSubscription;

  bool _disposed = false;

  RateLimiter _refreshRateLimiter;

  /// Groups used to manage and cancel requests to load data to display directly
  /// in the tree.
  InspectorObjectGroupManager _treeGroups;

  /// Groups used to manage and cancel requests to determine what the current
  /// selection is.
  ///
  /// This group needs to be kept separate from treeGroups as the selection is
  /// shared more with the details subtree.
  /// TODO(jacobr): is there a way we can unify the selection and tree groups?
  InspectorObjectGroupManager _selectionGroups;

  /// Node being highlighted due to the current hover.
  InspectorTreeNode get currentShowNode => inspectorTree.hover;

  set currentShowNode(InspectorTreeNode node) => inspectorTree.hover = node;

  bool flutterAppFrameReady = false;

  bool treeLoadStarted = false;

  RemoteDiagnosticsNode subtreeRoot;

  bool programaticSelectionChangeInProgress = false;

  InspectorTreeNode selectedNode;

  InspectorTreeNode lastExpanded;

  bool isActive = false;

  final Map<InspectorInstanceRef, InspectorTreeNode> valueToInspectorTreeNode =
      {};

  /// When visibleToUser is false we should dispose all allocated objects and
  /// not perform any actions.
  bool visibleToUser = false;

  bool highlightNodesShownInBothTrees = false;

  bool get detailsSubtree => parent != null;

  RemoteDiagnosticsNode get selectedDiagnostic => selectedNode?.diagnostic;

  FlutterTreeType getTreeType() {
    return treeType;
  }

  void setVisibleToUser(bool visible) {
    if (visibleToUser == visible) {
      return;
    }
    visibleToUser = visible;
    details?.setVisibleToUser(visible);

    if (visibleToUser) {
      if (parent == null) {
        maybeLoadUI();
      }
    } else {
      shutdownTree(false);
    }
  }

  bool hasDiagnosticsValue(InspectorInstanceRef ref) {
    return valueToInspectorTreeNode.containsKey(ref);
  }

  RemoteDiagnosticsNode findDiagnosticsValue(InspectorInstanceRef ref) {
    return valueToInspectorTreeNode[ref]?.diagnostic;
  }

  void endShowNode() {
    highlightShowNode(null, null);
  }

  bool highlightShowFromNodeInstanceRef(InspectorInstanceRef ref) {
    return highlightShowNode(valueToInspectorTreeNode[ref], null);
  }

  bool highlightShowNode(InspectorTreeNode node, DevToolsIcon icon) {
    if (node == null && parent != null) {
      // If nothing is highlighted, highlight the node selected in the parent
      // tree so user has context of where the node selected in the parent is
      // in the details tree.
      node = findMatchingInspectorTreeNode(parent.selectedDiagnostic);
    }

    currentShowNode = node;
    return true;
  }

  InspectorTreeNode findMatchingInspectorTreeNode(RemoteDiagnosticsNode node) {
    if (node?.valueRef == null) {
      return null;
    }
    return valueToInspectorTreeNode[node.valueRef];
  }

  Future<void> getPendingUpdateDone() async {
    // Wait for the selection to be resolved followed by waiting for the tree to be computed.
    await _selectionGroups?.pendingUpdateDone;
    await _treeGroups?.pendingUpdateDone;
    // TODO(jacobr): are there race conditions we need to think mroe carefully about here?
  }

  Future<void> refresh() {
    if (!visibleToUser) {
      // We will refresh again once we are visible.
      // There is a risk a refresh got triggered before the view was visble.
      return Future.value(null);
    }

    // TODO(jacobr): refresh the tree as well as just the properties.
    if (details != null) {
      return Future.wait(
          [getPendingUpdateDone(), details.getPendingUpdateDone()]);
    } else {
      return getPendingUpdateDone();
    }
  }

  void shutdownTree(bool isolateStopped) {
    // It is critical we clear all data that is kept alive by inspector object
    // references in this method as that stale data will trigger inspector
    // exceptions.
    programaticSelectionChangeInProgress = true;
    _treeGroups.clear(isolateStopped);
    _selectionGroups.clear(isolateStopped);

    currentShowNode = null;
    selectedNode = null;
    lastExpanded = null;

    selectedNode = null;
    subtreeRoot = null;

    inspectorTree.root = inspectorTree.createNode();
    details?.shutdownTree(isolateStopped);
    programaticSelectionChangeInProgress = false;
    valueToInspectorTreeNode.clear();
  }

  void onIsolateStopped() {
    flutterAppFrameReady = false;
    treeLoadStarted = false;
    shutdownTree(true);
  }

  @override
  Future<void> onForceRefresh() {
    assert(!_disposed);
    if (!visibleToUser || _disposed) {
      return Future.value(null);
    }
    recomputeTreeRoot(null, null, false);

    return getPendingUpdateDone();
  }

  void setActivate(bool enabled) {
    if (!enabled) {
      onIsolateStopped();
      isActive = false;
      return;
    }
    if (isActive) {
      // Already activated.
      return;
    }

    isActive = true;
    inspectorService.addClient(this);
    maybeLoadUI();
  }

  Future<void> maybeLoadUI() async {
    if (!visibleToUser || !isActive) {
      return;
    }

    if (flutterAppFrameReady) {
      // We need to start by querying the inspector service to find out the
      // current state of the UI.
      await inspectorService.inferPubRootDirectoryIfNeeded();
      await updateSelectionFromService(firstFrame: true);
    } else {
      final ready = await inspectorService.isWidgetTreeReady();
      flutterAppFrameReady = ready;
      if (isActive && ready) {
        await maybeLoadUI();
      }
    }
  }

  Future<void> recomputeTreeRoot(
    RemoteDiagnosticsNode newSelection,
    RemoteDiagnosticsNode detailsSelection,
    bool setSubtreeRoot, {
    int subtreeDepth = 2,
  }) async {
    assert(!_disposed);
    if (_disposed) {
      return;
    }
    _treeGroups.cancelNext();
    try {
      final group = _treeGroups.next;
      final node = await (detailsSubtree
          ? group.getDetailsSubtree(subtreeRoot, subtreeDepth: subtreeDepth)
          : group.getRoot(treeType));
      if (node == null || group.disposed) {
        return;
      }
      // TODO(jacobr): as a performance optimization we should check if the
      // new tree is identical to the existing tree in which case we should
      // dispose the new tree and keep the old tree.
      _treeGroups.promoteNext();
      clearValueToInspectorTreeNodeMapping();
      if (node != null) {
        final InspectorTreeNode rootNode = inspectorTree.setupInspectorTreeNode(
          inspectorTree.createNode(),
          node,
          expandChildren: true,
          expandProperties: false,
        );
        inspectorTree.root = rootNode;
      } else {
        inspectorTree.root = inspectorTree.createNode();
      }
      refreshSelection(newSelection, detailsSelection, setSubtreeRoot);
    } catch (error) {
      log(error.toString(), LogLevel.error);
      _treeGroups.cancelNext();
      return;
    }
  }

  void clearValueToInspectorTreeNodeMapping() {
    if (parent != null) {
      valueToInspectorTreeNode.keys.forEach(parent.maybeUpdateValueUI);
    }
    valueToInspectorTreeNode.clear();
  }

  /// Show the details subtree starting with node subtreeRoot highlighting
  /// node subtreeSelection.
  void showDetailSubtrees(
    RemoteDiagnosticsNode subtreeRoot,
    RemoteDiagnosticsNode subtreeSelection,
  ) {
    this.subtreeRoot = subtreeRoot;
    details?.setSubtreeRoot(subtreeRoot, subtreeSelection);
  }

  InspectorInstanceRef getSubtreeRootValue() {
    return subtreeRoot?.valueRef;
  }

  void setSubtreeRoot(
    RemoteDiagnosticsNode node,
    RemoteDiagnosticsNode selection,
  ) {
    assert(detailsSubtree);
    selection ??= node;
    if (node != null && node == subtreeRoot) {
      //  Select the new node in the existing subtree.
      applyNewSelection(selection, null, false);
      return;
    }
    subtreeRoot = node;
    if (node == null) {
      // Passing in a null node indicates we should clear the subtree and free any memory allocated.
      shutdownTree(false);
      return;
    }

    // Clear now to eliminate frame of highlighted nodes flicker.
    clearValueToInspectorTreeNodeMapping();
    recomputeTreeRoot(selection, null, false);
  }

  InspectorTreeNode getSubtreeRootNode() {
    if (subtreeRoot == null) {
      return null;
    }
    return valueToInspectorTreeNode[subtreeRoot.valueRef];
  }

  void refreshSelection(RemoteDiagnosticsNode newSelection,
      RemoteDiagnosticsNode detailsSelection, bool setSubtreeRoot) {
    newSelection ??= selectedDiagnostic;
    setSelectedNode(findMatchingInspectorTreeNode(newSelection));
    syncSelectionHelper(setSubtreeRoot, detailsSelection);

    if (details != null) {
      if (subtreeRoot != null && getSubtreeRootNode() == null) {
        subtreeRoot = newSelection;
        details.setSubtreeRoot(newSelection, detailsSelection);
      }
    }
    syncTreeSelection();
  }

  void syncTreeSelection() {
    programaticSelectionChangeInProgress = true;
    inspectorTree.selection = selectedNode;
    inspectorTree.expandPath(selectedNode);
    programaticSelectionChangeInProgress = false;
    animateTo(selectedNode);
  }

  void selectAndShowNode(RemoteDiagnosticsNode node) {
    if (node == null) {
      return;
    }
    selectAndShowInspectorInstanceRef(node.valueRef);
  }

  void selectAndShowInspectorInstanceRef(InspectorInstanceRef ref) {
    final node = valueToInspectorTreeNode[ref];
    if (node == null) {
      return;
    }
    setSelectedNode(node);
    syncTreeSelection();
  }

  InspectorTreeNode getTreeNode(RemoteDiagnosticsNode node) {
    if (node == null) {
      return null;
    }
    return valueToInspectorTreeNode[node.valueRef];
  }

  void maybeUpdateValueUI(InspectorInstanceRef valueRef) {
    final node = valueToInspectorTreeNode[valueRef];
    if (node == null) {
      // The value isn't shown in the parent tree. Nothing to do.
      return;
    }
    inspectorTree.nodeChanged(node);
  }

  @override
  void onFlutterFrame() {
    flutterAppFrameReady = true;
    if (!visibleToUser) {
      return;
    }

    if (!treeLoadStarted) {
      treeLoadStarted = true;
      // This was the first frame.
      maybeLoadUI();
    }
    _refreshRateLimiter.scheduleRequest();
  }

  bool identicalDiagnosticsNodes(
    RemoteDiagnosticsNode a,
    RemoteDiagnosticsNode b,
  ) {
    if (a == b) {
      return true;
    }
    if (a == null || b == null) {
      return false;
    }
    return a.dartDiagnosticRef == b.dartDiagnosticRef;
  }

  @override
  void onInspectorSelectionChanged() {
    if (!visibleToUser) {
      // Don't do anything. We will update the view once it is visible again.
      return;
    }
    if (detailsSubtree) {
      // Wait for the master to update.
      return;
    }
    updateSelectionFromService(firstFrame: false);
  }

  Future<void> updateSelectionFromService({@required bool firstFrame}) async {
    if (_selectionGroups == null) {
      // Already disposed. Ignore this requested to update selection.
      return;
    }
    treeLoadStarted = true;
    _selectionGroups.cancelNext();

    final group = _selectionGroups.next;
    final pendingSelectionFuture = group.getSelection(
      selectedDiagnostic,
      treeType,
      isSummaryTree: isSummaryTree,
    );

    final Future<RemoteDiagnosticsNode> pendingDetailsFuture = isSummaryTree
        ? group.getSelection(selectedDiagnostic, treeType, isSummaryTree: false)
        : null;

    try {
      final RemoteDiagnosticsNode newSelection = await pendingSelectionFuture;
      if (group.disposed) return;
      RemoteDiagnosticsNode detailsSelection;

      if (pendingDetailsFuture != null) {
        detailsSelection = await pendingDetailsFuture;
        if (group.disposed) return;
      }

      if (!firstFrame &&
          detailsSelection?.valueRef == details.selectedDiagnostic?.valueRef &&
          newSelection?.valueRef == selectedDiagnostic?.valueRef) {
        // No need to change the selection as it didn't actually change.
        _selectionGroups.cancelNext();
        return;
      }
      _selectionGroups.promoteNext();

      subtreeRoot = newSelection;

      applyNewSelection(newSelection, detailsSelection, true);
    } catch (error) {
      if (_selectionGroups.next == group) {
        log(error.toString(), LogLevel.error);
        _selectionGroups.cancelNext();
      }
    }
  }

  void applyNewSelection(
    RemoteDiagnosticsNode newSelection,
    RemoteDiagnosticsNode detailsSelection,
    bool setSubtreeRoot,
  ) {
    final InspectorTreeNode nodeInTree =
        findMatchingInspectorTreeNode(newSelection);

    if (nodeInTree == null) {
      // The tree has probably changed since we last updated. Do a full refresh
      // so that the tree includes the new node we care about.
      recomputeTreeRoot(newSelection, detailsSelection, setSubtreeRoot);
    }

    refreshSelection(newSelection, detailsSelection, setSubtreeRoot);
  }

  void animateTo(InspectorTreeNode node) {
    if (node == null) {
      return;
    }
    final List<InspectorTreeNode> targets = [node];

    // Backtrack to the the first non-property parent so that all properties
    // for the node are visible if one property is animated to. This is helpful
    // as typically users want to view the properties of a node as a chunk.
    while (node.parent != null && node.diagnostic?.isProperty == true) {
      node = node.parent;
    }
    // Make sure we scroll so that immediate un-expanded children
    // are also in view. There is no risk in including these children as
    // the amount of space they take up is bounded. This also ensures that if
    // a node is selected, its properties will also be selected as by
    // convention properties are the first children of a node and properties
    // typically do not have children and are never expanded by default.
    for (InspectorTreeNode child in node.children) {
      final RemoteDiagnosticsNode diagnosticsNode = child.diagnostic;
      targets.add(child);
      if (!child.isLeaf && child.isExpanded) {
        // Stop if we get to expanded children as they might be too large
        // to try to scroll into view.
        break;
      }
      if (diagnosticsNode != null && !diagnosticsNode.isProperty) {
        break;
      }
    }
    inspectorTree.animateToTargets(targets);
  }

  void setSelectedNode(InspectorTreeNode newSelection) {
    if (newSelection == selectedNode) {
      return;
    }
    if (selectedNode != null) {
      if (!detailsSubtree) {
        inspectorTree.nodeChanged(selectedNode.parent);
      }
    } else {
      _treeNodeSelectedController.add(null);
    }

    selectedNode = newSelection;

    lastExpanded = null; // New selected node takes precedence.
    endShowNode();
    if (details != null) {
      details.endShowNode();
    } else if (parent != null) {
      parent.endShowNode();
    }

    animateTo(selectedNode);

    notifySelectionListeners();
  }

  void _onExpand(InspectorTreeNode node) {
    inspectorTree.maybePopulateChildren(node);
  }

  void selectionChanged() {
    if (visibleToUser == false) {
      return;
    }

    final InspectorTreeNode node = inspectorTree.selection;
    if (node != null) {
      inspectorTree.maybePopulateChildren(node);
    }
    if (programaticSelectionChangeInProgress) {
      return;
    }
    if (node != null) {
      setSelectedNode(node);

      // Don't reroot if the selected value is already visible in the details tree.
      final bool maybeReroot = isSummaryTree &&
          details != null &&
          selectedDiagnostic != null &&
          !details.hasDiagnosticsValue(selectedDiagnostic.valueRef);
      syncSelectionHelper(maybeReroot, null);
      if (!maybeReroot) {
        if (isSummaryTree && details != null) {
          details.selectAndShowNode(selectedDiagnostic);
        } else if (parent != null) {
          parent.selectAndShowNode(firstAncestorInParentTree(selectedNode));
        }
      }
    }
  }

  RemoteDiagnosticsNode firstAncestorInParentTree(InspectorTreeNode node) {
    if (parent == null) {
      return node.diagnostic;
    }
    while (node != null) {
      final diagnostic = node.diagnostic;
      if (diagnostic != null &&
          parent.hasDiagnosticsValue(diagnostic.valueRef)) {
        return parent.findDiagnosticsValue(diagnostic.valueRef);
      }
      node = node.parent;
    }
    return null;
  }

  void syncSelectionHelper(
      bool maybeRerootDetailsTree, RemoteDiagnosticsNode detailsSelection) {
    if (!detailsSubtree && selectedNode != null) {
      inspectorTree.nodeChanged(selectedNode.parent);
    }
    final RemoteDiagnosticsNode diagnostic = selectedDiagnostic;
    if (diagnostic != null) {
      if (diagnostic.isCreatedByLocalProject) {
        _navigateTo(diagnostic);
      }
    }
    if (detailsSubtree || details == null) {
      if (diagnostic != null) {
        var toSelect = selectedNode;

        while (toSelect != null && toSelect.diagnostic.isProperty) {
          toSelect = toSelect.parent;
        }

        if (toSelect != null) {
          final diagnosticToSelect = toSelect.diagnostic;
          diagnosticToSelect.setSelectionInspector(true);
        }
      }
    }

    if (maybeRerootDetailsTree) {
      showDetailSubtrees(diagnostic, detailsSelection);
    } else if (diagnostic != null) {
      // We can't rely on the details tree to update the selection on the server in this case.
      final selection = detailsSelection ?? diagnostic;
      selection.setSelectionInspector(true);
    }
  }

  void _navigateTo(RemoteDiagnosticsNode diagnostic) {
    // TODO(jacobr): dispatch an event over the inspectorService requesting a
    //  navigate operation.
  }

  @override
  void dispose() {
    assert(!_disposed);
    _disposed = true;
    flutterIsolateSubscription.cancel();
    if (inspectorService != null) {
      shutdownTree(false);
    }
    _treeGroups?.clear(false);
    _treeGroups = null;
    _selectionGroups?.clear(false);
    _selectionGroups = null;
    debugSummaryLayoutEnabled.dispose();
    details?.dispose();
    super.dispose();
  }

  static String treeTypeDisplayName(FlutterTreeType treeType) {
    switch (treeType) {
      case FlutterTreeType.widget:
        return 'Widget';
      case FlutterTreeType.renderObject:
        return 'Render Objects';
      default:
        return null;
    }
  }

  void _onNodeAdded(
    InspectorTreeNode node,
    RemoteDiagnosticsNode diagnosticsNode,
  ) {
    final InspectorInstanceRef valueRef = diagnosticsNode.valueRef;
    // Properties do not have unique values so should not go in the valueToInspectorTreeNode map.
    if (valueRef.id != null && !diagnosticsNode.isProperty) {
      valueToInspectorTreeNode[valueRef] = node;
    }
    parent?.maybeUpdateValueUI(valueRef);
  }

  Future<void> expandAllNodesInDetailsTree() async {
    await details.recomputeTreeRoot(
      inspectorTree.selection?.diagnostic,
      details.inspectorTree.selection?.diagnostic ??
          details.inspectorTree.root?.diagnostic,
      false,
      subtreeDepth: maxJsInt,
    );
  }

  void collapseDetailsToSelected() {
    details.inspectorTree.collapseToSelected();
    details.animateTo(details.inspectorTree.selection);
  }

  /// execute given [callback] when minimum Flutter [version] is met.
  void _onVersionSupported(
    SemanticVersion version,
    VoidCallback callback,
  ) {
    final flutterVersionServiceListenable = serviceManager
        .registeredServiceListenable(registrations.flutterVersion.service);
    addAutoDisposeListener(flutterVersionServiceListenable, () async {
      final registered = flutterVersionServiceListenable.value;
      if (registered) {
        final flutterVersion = FlutterVersion.parse(
            (await serviceManager.getFlutterVersion()).json);
        if (flutterVersion.isSupported(supportedVersion: version)) {
          callback();
        }
      }
    });
  }

  void _checkForExpandCollapseSupport() {
    if (onExpandCollapseSupported == null) return;
    // Configurable subtree depth is available in versions of Flutter
    // greater than or equal to 1.9.7, but the flutterVersion service is
    // not available until 1.10.1, so we will check for 1.10.1 here.
    _onVersionSupported(
      SemanticVersion(major: 1, minor: 10, patch: 1),
      onExpandCollapseSupported,
    );
  }

  void _checkForLayoutDetailsSupport() {
    if (onLayoutDetailsSupported == null) return;
    _onVersionSupported(
      SemanticVersion(major: 1, minor: 12, patch: 16),
      onLayoutDetailsSupported,
    );
  }
}<|MERGE_RESOLUTION|>--- conflicted
+++ resolved
@@ -175,15 +175,9 @@
 
   final bool isSummaryTree;
 
-<<<<<<< HEAD
-  final void Function() onExpandCollapseSupported;
-
-  final void Function() onLayoutDetailsSupported;
-=======
   final VoidCallback onExpandCollapseSupported;
 
   final VoidCallback onLayoutDetailsSupported;
->>>>>>> 08daea9d
 
   /// Parent InspectorController if this is a details subtree.
   InspectorController parent;
