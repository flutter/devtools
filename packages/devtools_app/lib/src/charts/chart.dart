--- conflicted
+++ resolved
@@ -788,10 +788,6 @@
       ..color = characteristics.color.withAlpha(140);
 
     final fillArea = Path()
-<<<<<<< HEAD
-      ..moveTo(x0, y0Bottom)
-=======
->>>>>>> 3aca42bf
       ..moveTo(x0, y0)
       ..lineTo(x1, y1)
       ..lineTo(x1, y1Bottom)
