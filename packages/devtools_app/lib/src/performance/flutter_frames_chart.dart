--- conflicted
+++ resolved
@@ -260,13 +260,8 @@
           math.max(
             1000 / widget.displayRefreshRate,
             math.max(
-<<<<<<< HEAD
               frame.buildTime.inMilliseconds,
               frame.rasterTime.inMilliseconds,
-=======
-              frame.uiDuration.inMilliseconds,
-              frame.rasterDuration.inMilliseconds,
->>>>>>> e81ef725
             ),
           ),
     );
@@ -311,7 +306,7 @@
 
     final bool uiJanky = frame.isUiJanky(displayRefreshRate);
     final bool rasterJanky = frame.isRasterJanky(displayRefreshRate);
-<<<<<<< HEAD
+    final bool hasShaderJank = frame.hasShaderJank(displayRefreshRate);
 
     var uiColor = uiJanky ? uiJankColor : mainUiColor;
     if (frame.uiEventFlow == null) {
@@ -321,54 +316,42 @@
     if (frame.rasterEventFlow == null) {
       rasterColor = rasterColor.darken(.50);
     }
-=======
-    final bool hasShaderJank = frame.hasShaderJank(displayRefreshRate);
->>>>>>> e81ef725
 
     // TODO(kenz): add some indicator when a frame is so janky that it exceeds the
     // available axis space.
     final ui = Container(
       key: Key('frame ${frame.id} - ui'),
       width: defaultFrameWidth / 2,
-<<<<<<< HEAD
       height: (frame.buildTime.inMilliseconds / msPerPx)
           .clamp(0.0, availableChartHeight),
       color: uiColor,
     );
-    final raster = Container(
-      key: Key('frame ${frame.id} - raster'),
-      width: defaultFrameWidth / 2,
-      height: (frame.rasterTime.inMilliseconds / msPerPx)
-          .clamp(0.0, availableChartHeight),
-      color: rasterColor,
-    );
-=======
-      height: (frame.uiDuration.inMilliseconds / msPerPx)
-          .clamp(0.0, availableChartHeight),
-      color: uiJanky ? uiJankColor : mainUiColor,
-    );
-    final shaderToRasterRatio = frame.shaderDuration.inMilliseconds /
-        frame.rasterDuration.inMilliseconds;
-    final raster = Column(children: [
-      Container(
-        key: Key('frame ${frame.id} - raster'),
-        width: defaultFrameWidth / 2,
-        height: ((frame.rasterDuration.inMilliseconds -
-                    frame.shaderDuration.inMilliseconds) /
-                msPerPx)
-            .clamp(0.0, availableChartHeight * (1 - shaderToRasterRatio)),
-        color: rasterJanky ? rasterJankColor : mainRasterColor,
-      ),
-      if (frame.hasShaderTime)
+
+    final shaderToRasterRatio =
+        frame.shaderDuration.inMilliseconds / frame.rasterTime.inMilliseconds;
+
+    final raster = Column(
+      children: [
         Container(
-          key: Key('frame ${frame.id} - shaders'),
+          key: Key('frame ${frame.id} - raster'),
           width: defaultFrameWidth / 2,
-          height: (frame.shaderDuration.inMilliseconds / msPerPx)
-              .clamp(0.0, availableChartHeight * shaderToRasterRatio),
-          color: shaderCompilationColor,
+          height: ((frame.rasterTime.inMilliseconds -
+                      frame.shaderDuration.inMilliseconds) /
+                  msPerPx)
+              .clamp(0.0, availableChartHeight * (1 - shaderToRasterRatio)),
+          color: rasterColor,
         ),
-    ]);
->>>>>>> e81ef725
+        if (frame.hasShaderTime)
+          Container(
+            key: Key('frame ${frame.id} - shaders'),
+            width: defaultFrameWidth / 2,
+            height: (frame.shaderDuration.inMilliseconds / msPerPx)
+                .clamp(0.0, availableChartHeight * shaderToRasterRatio),
+            color: shaderCompilationColor,
+          ),
+      ],
+    );
+
     return Stack(
       children: [
         // TODO(kenz): make tooltip to persist if the frame is selected.
@@ -410,23 +393,17 @@
     );
   }
 
-<<<<<<< HEAD
-  String _tooltipText(FlutterFrame frame) {
+  // TODO(kenz): Support a rich tooltip
+  // https://github.com/flutter/devtools/issues/3139
+  String _tooltipText(FlutterFrame frame, bool hasShaderJank) {
     final bool missingTimelineEvents =
         frame.uiEventFlow == null || frame.rasterEventFlow == null;
     return [
-      'UI: ${msText(frame.buildTime)}\nRaster: ${msText(frame.rasterTime)}',
+      'UI: ${msText(frame.uiEventFlow.time.duration)}',
+      'Raster: ${msText(frame.rasterEventFlow.time.duration)}',
+      if (hasShaderJank) 'Shader Compilation: ${msText(frame.shaderDuration)}',
       if (missingTimelineEvents)
         '\n\nWarning: missing trace events for this frame.'
-    ].join();
-=======
-  // TODO(kenz): Support a rich tooltip
-  // https://github.com/flutter/devtools/issues/3139
-  String _tooltipText(FlutterFrame frame, bool hasShaderJank) {
-    return [
-      'UI: ${msText(frame.uiEventFlow.time.duration)}',
-      'Raster: ${msText(frame.rasterEventFlow.time.duration)}',
-      if (hasShaderJank) 'Shader Compilation: ${msText(frame.shaderDuration)}'
     ].join('\n');
   }
 }
@@ -476,7 +453,6 @@
       Icons.warning_amber_rounded,
       color: color,
     );
->>>>>>> e81ef725
   }
 }
 
