// Copyright 2019 The Chromium Authors. All rights reserved.
// Use of this source code is governed by a BSD-style license that can be
// found in the LICENSE file.

import 'dart:async';

import 'package:flutter/material.dart';
import 'package:flutter_icons/flutter_icons.dart';

import '../../flutter/screen.dart';
import '../../flutter/table.dart';
import '../../performance/performance_controller.dart';
import '../../profiler/cpu_profile_columns.dart';
import '../../profiler/cpu_profile_model.dart';
import '../../table_data.dart';

class PerformanceScreen extends Screen {
  const PerformanceScreen() : super('Performance');

  @override
  Widget build(BuildContext context) => const PerformanceBody();

  @override
  Widget buildTab(BuildContext context) {
    return Tab(
      text: name,
      icon: Icon(Octicons.getIconData('dashboard')),
    );
  }
}

class PerformanceBody extends StatefulWidget {
  const PerformanceBody();

  @override
  PerformanceBodyState createState() => PerformanceBodyState();
}

class PerformanceBodyState extends State<PerformanceBody> {
  final PerformanceController _controller = PerformanceController();

  CpuProfileData _data;

  @override
  void initState() {
    super.initState();
    // TODO(djshuckerow): add in buttons to control the CPU recording.
    _controller.startRecording();
<<<<<<< HEAD
    Future.delayed(const Duration(seconds: 15)).then((_) async {
      if (!mounted) return;
=======
    Future.delayed(const Duration(seconds: 3)).then((_) async {
>>>>>>> 7b976799
      await _controller.stopRecording();
      _controller.cpuProfileTransformer.processData(_controller.cpuProfileData);
      setState(() {
        // Note: it's not really clear what the source of truth for data is.
        // We're copying a value out of the controller and storing it in
        // this state. There's no real reason to not just use it directly
        // from the controller. We also want a way of making sure that
        // the controller doesn't change this value without an update to this
        // State instance.
        _data = _controller.cpuProfileData;
        // TODO(djshuckerow): remove when this screen includes buttons to
        // expand/collapse all by default.
        _data.cpuProfileRoot.expandCascading();
      });
    });
  }

  @override
  Widget build(BuildContext context) {
    return _data == null
        ? const Center(child: CircularProgressIndicator())
        : CpuCallTreeTable(data: _data);
  }

  void handleProfile(CpuProfileData value) {
    setState(() {
      _data = value;
    });
  }
}

/// A table of the CPU's call tree.
class CpuCallTreeTable extends StatelessWidget {
  factory CpuCallTreeTable({Key key, CpuProfileData data}) {
    final treeColumn = MethodNameColumn();
    final columns = List<ColumnData<CpuStackFrame>>.unmodifiable([
      TotalTimeColumn(),
      SelfTimeColumn(),
      treeColumn,
      SourceColumn(),
    ]);
    return CpuCallTreeTable._(key, data, treeColumn, columns);
  }
  const CpuCallTreeTable._(Key key, this.data, this.treeColumn, this.columns)
      : super(key: key);

  final TreeColumnData<CpuStackFrame> treeColumn;
  final List<ColumnData<CpuStackFrame>> columns;

  final CpuProfileData data;
  @override
  Widget build(BuildContext context) {
    return TreeTable<CpuStackFrame>(
      data: data.cpuProfileRoot,
      columns: columns,
      treeColumn: treeColumn,
      keyFactory: (frame) => PageStorageKey<String>(frame.id),
    );
  }
}<|MERGE_RESOLUTION|>--- conflicted
+++ resolved
@@ -46,12 +46,8 @@
     super.initState();
     // TODO(djshuckerow): add in buttons to control the CPU recording.
     _controller.startRecording();
-<<<<<<< HEAD
-    Future.delayed(const Duration(seconds: 15)).then((_) async {
+    Future.delayed(const Duration(seconds: 3)).then((_) async {
       if (!mounted) return;
-=======
-    Future.delayed(const Duration(seconds: 3)).then((_) async {
->>>>>>> 7b976799
       await _controller.stopRecording();
       _controller.cpuProfileTransformer.processData(_controller.cpuProfileData);
       setState(() {
