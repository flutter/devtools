--- conflicted
+++ resolved
@@ -384,15 +384,8 @@
   }
 
   void _handleSelectedFrame() async {
-<<<<<<< HEAD
-    final FlutterFrame selectedFrame = _timelineController.selectedFrame.value;
+    final selectedFrame = _performanceController.selectedFrame.value;
     if (selectedFrame == _selectedFrame) return;
-=======
-    final FlutterFrame selectedFrame =
-        _performanceController.selectedFrame.value;
-    if (selectedFrame != null) {
-      if (selectedFrame == _selectedFrame) return;
->>>>>>> adb8c380
 
     setState(() {
       _selectedFrame = selectedFrame;
