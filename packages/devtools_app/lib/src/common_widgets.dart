--- conflicted
+++ resolved
@@ -106,22 +106,18 @@
 
   @override
   Widget build(BuildContext context) {
-<<<<<<< HEAD
-    return OutlinedButton(
-=======
     final iconLabel = MaterialIconLabel(
       label: label,
       iconData: icon,
       includeTextWidth: includeTextWidth,
     );
     if (elevatedButton) {
-      return FixedHeightElevatedButton(
+      return ElevatedButton(
         onPressed: onPressed,
         child: iconLabel,
       );
     }
-    return FixedHeightOutlinedButton(
->>>>>>> 7fe3375b
+    return OutlinedButton(
       onPressed: onPressed,
       child: iconLabel,
     );
