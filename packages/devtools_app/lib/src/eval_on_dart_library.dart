--- conflicted
+++ resolved
@@ -14,15 +14,9 @@
 
 import 'config_specific/logger/logger.dart';
 import 'globals.dart';
-import 'result.dart';
+import 'inspector/inspector_service.dart';
 import 'vm_service_wrapper.dart';
 
-<<<<<<< HEAD
-abstract class Disposable {
-  bool get disposed;
-
-  void dispose();
-=======
 class Disposable {
   bool disposed = false;
 
@@ -30,7 +24,6 @@
   void dispose() {
     disposed = true;
   }
->>>>>>> ca36314d
 }
 
 class EvalOnDartLibrary {
@@ -67,13 +60,10 @@
     }
   }
 
-<<<<<<< HEAD
-=======
   /// An ID unique to this instance, so that [asyncEval] keeps working even if
   /// the devtool is opened on multiple tabs at the same time.
   final int _clientId;
 
->>>>>>> ca36314d
   bool get disposed => _disposed;
   bool _disposed = false;
 
@@ -121,7 +111,7 @@
       assert(!_libraryRef.isCompleted);
       _libraryRef.completeError(LibraryNotFound(_candidateLibraryNames));
     } catch (e, stack) {
-      handleError(e, stack);
+      _handleError(e, stack);
     }
   }
 
@@ -152,20 +142,8 @@
     if (_disposed) return null;
 
     try {
-<<<<<<< HEAD
-      LibraryRef libraryRef;
-      while (true) {
-        libraryRef = await _libraryRef.future;
-        if (_libraryRef.isCompleted) {
-          // Avoid race condition where a new isolate loaded
-          // while we were waiting for the library ref.
-          break;
-        }
-      }
-=======
       final libraryRef = await _waitForLibraryRef();
       if (libraryRef == null) return null;
->>>>>>> ca36314d
       final result = await service.evaluate(
         _isolateId,
         libraryRef.id,
@@ -181,12 +159,12 @@
       }
       return result;
     } catch (e, stack) {
-      handleError('$e - $expression', stack);
+      _handleError('$e - $expression', stack);
     }
     return null;
   }
 
-  void handleError(dynamic e, StackTrace stack) {
+  void _handleError(dynamic e, StackTrace stack) {
     if (_disposed) return;
 
     switch (e.runtimeType) {
@@ -223,68 +201,25 @@
     return await getObjHelper(await instanceRefFuture, isAlive);
   }
 
-<<<<<<< HEAD
-  Future<String> getInstanceHashCode(
-    InstanceRef instance, {
-    @required Disposable isAlive,
-  }) async {
-    // TODO(rrousselGit) figure out why sometimes this returns null
-    final hash = await evalInstance(
-      'instance.hashCode.toUnsigned(20).toRadixString(16).padLeft(5, "0")',
-=======
   Future<int> getHashCode(
     InstanceRef instance, {
     @required Disposable isAlive,
   }) async {
     final hash = await evalInstance(
       'instance.hashCode',
->>>>>>> ca36314d
       isAlive: isAlive,
       scope: {'instance': instance.id},
     );
 
-<<<<<<< HEAD
-    return hash.valueAsString;
-  }
-
-=======
     return int.parse(hash.valueAsString);
   }
 
   /// Eval an expression and immediately obtain its [Instance].
->>>>>>> ca36314d
   Future<Instance> evalInstance(
     String expression, {
     @required Disposable isAlive,
     Map<String, String> scope,
   }) async {
-<<<<<<< HEAD
-    final ref = await safeEval(expression, isAlive: isAlive, scope: scope);
-
-    if (ref == null) return null;
-
-    return getInstance(ref, isAlive);
-  }
-
-  static int _nextId = 0;
-
-  /// a [safeEval] variant that does not complete until the Future evaluated completes
-  ///
-  /// The expression **must** return a [FutureOr].
-  ///
-  /// Works only if the evaluated library includes the following code:
-  ///
-  /// ```dart
-  /// Future<T> $await<T>(Future<T> future, String id) async {
-  ///   try {
-  ///     return await future;
-  ///   } finally {
-  ///     postEvent('future_completed', {'id': id});
-  ///   }
-  /// }
-  /// ```
-  Future<InstanceRef> awaitEval(
-=======
     return getInstance(
       // This is safe to do because `safeEval` will throw instead of returning `null`
       // when the request is cancelled, so `getInstance` will not receive `null`
@@ -325,32 +260,16 @@
   /// If the [FutureOr] awaited threw, [asyncEval] will throw a [FutureFailedException],
   /// which can be caught to access the [StackTrace] and error.
   Future<InstanceRef> asyncEval(
->>>>>>> ca36314d
     String expression, {
     @required Disposable isAlive,
     Map<String, String> scope,
   }) async {
-<<<<<<< HEAD
-    final id = _nextId++;
-=======
     final futureId = _nextAsyncEvalId++;
->>>>>>> ca36314d
 
     // start awaiting the event before starting the evaluation, in case the
     // event is received before the eval function completes.
     final future = serviceManager.service.onExtensionEvent.firstWhere((event) {
       return event.extensionKind == 'future_completed' &&
-<<<<<<< HEAD
-          event.extensionData.data['id'] == id;
-    });
-
-    final result = await safeEval(
-      '''
-() async { try { return await $expression; } finally { postEvent('future_completed', {'id': $id}); } }()
-''',
-      isAlive: isAlive,
-      scope: scope,
-=======
           event.extensionData.data['future_id'] == futureId &&
           // Using `_clientId` here as if two chrome tabs open the devtool, it is
           // possible to have conflicts on `future_id`
@@ -396,17 +315,10 @@
         'postEvent': postEventRef.id,
         'widgetInspectorService': widgetInspectorServiceRef.id,
       },
->>>>>>> ca36314d
     );
 
     await future;
 
-<<<<<<< HEAD
-    return result;
-  }
-
-  /// An [eval] that does not return `null` when a [Sentinel] or an error occurs
-=======
     final resultRef = await evalInstance(
       '() {'
       '  final result = widgetInspectorService.toObject("$readerId", "$readerGroup") as List;'
@@ -433,84 +345,11 @@
   /// disposed while the request was pending.
   ///
   /// If `isAlive` was disposed while the request was pending, will throw a [CancelledException].
->>>>>>> ca36314d
   Future<InstanceRef> safeEval(
     String expression, {
     @required Disposable isAlive,
     Map<String, String> scope,
   }) async {
-<<<<<<< HEAD
-    try {
-      final result = await addRequest(
-        isAlive,
-        () => _safeEval(expression, scope: scope),
-      );
-      if (isAlive.disposed) {
-        throw StateError(
-          '`isAlive` was disposed while `safeEval` was processing, aborting',
-        );
-      }
-
-      return result;
-    } catch (err, stack) {
-      handleError(err, stack);
-      rethrow;
-    }
-  }
-
-  Future<InstanceRef> _safeEval(
-    String expression, {
-    Map<String, String> scope,
-  }) async {
-    if (disposed) {
-      throw StateError(
-        'Called `safeEval` on a disposed `EvalOnDartLibrary` instance',
-      );
-    }
-
-    // copied from `_eval`
-    String libraryRefId;
-    while (true) {
-      final libraryRef = await this.libraryRef;
-      if (libraryRefCompleter.isCompleted) {
-        libraryRefId = libraryRef.id;
-        // Avoid race condition where a new isolate loaded
-        // while we were waiting for the library ref.
-        break;
-      }
-    }
-
-    final result = await service.evaluate(
-      isolateId,
-      libraryRefId,
-      expression,
-      scope: scope,
-    );
-    // end copy
-
-    if (result == null) return null;
-
-    if (result is! InstanceRef) {
-      if (result is ErrorRef) {
-        throw EvalErrorException(
-          expression: expression,
-          scope: scope,
-          errorRef: result,
-        );
-      }
-      if (result is Sentinel) {
-        throw EvalSentinelException(
-          expression: expression,
-          scope: scope,
-          sentinel: result,
-        );
-      }
-      throw UnknownEvalException(
-        expression: expression,
-        scope: scope,
-        exception: result,
-      );
-=======
     Object result;
 
     try {
@@ -564,7 +403,6 @@
 
       _handleError(err, stack);
       rethrow;
->>>>>>> ca36314d
     }
 
     return result;
@@ -673,24 +511,6 @@
   String get message => 'Library matchining one of $candidateNames not found';
 }
 
-<<<<<<< HEAD
-Result<T> parseSentinel<T>(Object value) {
-  // TODO(rrousselGit) remove when NNBD lands
-  if (value == null) return Result.data(null);
-
-  if (value is T) {
-    return Result.data(value);
-  } else if (value is Sentinel) {
-    return Result.error(
-      SentinelException(value),
-      StackTrace.current,
-    );
-  } else {
-    return Result.error(
-      UnsupportedError('unkown type ${value.runtimeType}'),
-      StackTrace.current,
-    );
-=======
 class FutureFailedException implements Exception {
   FutureFailedException(this.expression, this.errorRef, this.stacktraceRef);
 
@@ -712,7 +532,6 @@
   @override
   String toString() {
     return 'The operation $operationName was cancelled';
->>>>>>> ca36314d
   }
 }
 
