--- conflicted
+++ resolved
@@ -109,14 +109,12 @@
     _isExpanded = false;
   }
 
-<<<<<<< HEAD
   void toggleExpansion() {
     _isExpanded = !_isExpanded;
   }
-=======
+
   /// Override to handle pressing on a Leaf node.
   void leaf() {}
->>>>>>> 17a2fe51
 
   void addChild(T child) {
     children.add(child);
