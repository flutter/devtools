// Copyright 2019 The Flutter Authors
// Use of this source code is governed by a BSD-style license that can be
// found in the LICENSE file or at https://developers.google.com/open-source/licenses/bsd.

/// The DevTools application version
///
/// This version should only be updated by running the 'dt update-version'
/// command that updates the version here and in 'devtools_app/pubspec.yaml'.
///
/// Note: a regexp in the `dt update-version' command logic matches the constant
/// declaration `const version =`. If you change the declaration you must also
/// modify the regex in the `dt update-version' command logic.
<<<<<<< HEAD
const version = '2.42.1';
=======
const version = '2.43.0-dev.0';
>>>>>>> 53f22c10
<|MERGE_RESOLUTION|>--- conflicted
+++ resolved
@@ -10,8 +10,4 @@
 /// Note: a regexp in the `dt update-version' command logic matches the constant
 /// declaration `const version =`. If you change the declaration you must also
 /// modify the regex in the `dt update-version' command logic.
-<<<<<<< HEAD
-const version = '2.42.1';
-=======
-const version = '2.43.0-dev.0';
->>>>>>> 53f22c10
+const version = '2.43.0-dev.0';