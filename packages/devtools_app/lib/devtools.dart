--- conflicted
+++ resolved
@@ -9,8 +9,4 @@
 // the constant declaration `const String version =`.
 // If you change the declaration you must also modify the regex in
 // tools/update_version.dart.
-<<<<<<< HEAD
-const String version = '2.28.3';
-=======
-const String version = '2.30.0-dev.13';
->>>>>>> 139b6142
+const String version = '2.30.0-dev.13';