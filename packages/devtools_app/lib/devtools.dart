--- conflicted
+++ resolved
@@ -3,15 +3,6 @@
 // found in the LICENSE file or at https://developers.google.com/open-source/licenses/bsd.
 
 /// The DevTools application version
-<<<<<<< HEAD
-// This version should only be updated by running tools/update_version.dart
-// that updates all versions for DevTools.
-// Note: a regexp in tools/update_version.dart matches
-// the constant declaration `const version =`.
-// If you change the declaration you must also modify the regex in
-// tools/update_version.dart.
-const version = '2.40.3';
-=======
 ///
 /// This version should only be updated by running the 'dt update-version'
 /// command that updates the version here and in 'devtools_app/pubspec.yaml'.
@@ -19,5 +10,4 @@
 /// Note: a regexp in the `dt update-version' command logic matches the constant
 /// declaration `const version =`. If you change the declaration you must also
 /// modify the regex in the `dt update-version' command logic.
-const version = '2.43.0-dev.0';
->>>>>>> 80bbb544
+const version = '2.43.0-dev.0';