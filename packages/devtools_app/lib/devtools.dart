// Copyright 2019 The Chromium Authors. All rights reserved.
// Use of this source code is governed by a BSD-style license that can be
// found in the LICENSE file.

/// The DevTools application version
// This version should only be updated by running tools/update_version.dart
// that updates all versions for DevTools.
// Note: a regexp in tools/update_version.dart matches
// the constant declaration `const String version =`.
// If you change the declaration you must also modify the regex in
// tools/update_version.dart.
<<<<<<< HEAD
const String version = '2.23.0-dev.0';
=======
const String version = '2.22.2';
>>>>>>> bf15e734
<|MERGE_RESOLUTION|>--- conflicted
+++ resolved
@@ -9,8 +9,4 @@
 // the constant declaration `const String version =`.
 // If you change the declaration you must also modify the regex in
 // tools/update_version.dart.
-<<<<<<< HEAD
-const String version = '2.23.0-dev.0';
-=======
-const String version = '2.22.2';
->>>>>>> bf15e734
+const String version = '2.22.2';