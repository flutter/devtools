// Copyright 2019 The Chromium Authors. All rights reserved.
// Use of this source code is governed by a BSD-style license that can be
// found in the LICENSE file.

/// The DevTools application version.
// Note: when updating this, please update the corresponding version in the
// pubspec.
<<<<<<< HEAD
const String version = '0.1.12-dev';
=======
const String version = '0.1.12-dev.1';
>>>>>>> 166a7fd6
<|MERGE_RESOLUTION|>--- conflicted
+++ resolved
@@ -5,8 +5,4 @@
 /// The DevTools application version.
 // Note: when updating this, please update the corresponding version in the
 // pubspec.
-<<<<<<< HEAD
-const String version = '0.1.12-dev';
-=======
-const String version = '0.1.12-dev.1';
->>>>>>> 166a7fd6
+const String version = '0.1.12-dev.1';