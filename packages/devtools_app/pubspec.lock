# Generated by pub
# See https://dart.dev/tools/pub/glossary#lockfile
packages:
  _fe_analyzer_shared:
    dependency: transitive
    description:
      name: _fe_analyzer_shared
      url: "https://pub.dartlang.org"
    source: hosted
    version: "7.0.0"
  analyzer:
    dependency: transitive
    description:
      name: analyzer
      url: "https://pub.dartlang.org"
    source: hosted
    version: "0.39.17"
  ansi_up:
    dependency: "direct main"
    description:
      name: ansi_up
      url: "https://pub.dartlang.org"
    source: hosted
    version: "0.0.2"
  ansicolor:
    dependency: "direct main"
    description:
      name: ansicolor
      url: "https://pub.dartlang.org"
    source: hosted
    version: "1.0.5"
  args:
    dependency: transitive
    description:
      name: args
      url: "https://pub.dartlang.org"
    source: hosted
    version: "1.6.0"
  async:
    dependency: transitive
    description:
      name: async
      url: "https://pub.dartlang.org"
    source: hosted
    version: "2.5.0-nullsafety"
  boolean_selector:
    dependency: transitive
    description:
      name: boolean_selector
      url: "https://pub.dartlang.org"
    source: hosted
    version: "2.1.0-nullsafety"
  browser_launcher:
    dependency: transitive
    description:
      name: browser_launcher
      url: "https://pub.dartlang.org"
    source: hosted
    version: "0.1.7"
  build:
    dependency: transitive
    description:
      name: build
      url: "https://pub.dartlang.org"
    source: hosted
    version: "1.3.0"
  build_config:
    dependency: transitive
    description:
      name: build_config
      url: "https://pub.dartlang.org"
    source: hosted
    version: "0.4.2"
  build_daemon:
    dependency: transitive
    description:
      name: build_daemon
      url: "https://pub.dartlang.org"
    source: hosted
    version: "2.1.4"
  build_resolvers:
    dependency: transitive
    description:
      name: build_resolvers
      url: "https://pub.dartlang.org"
    source: hosted
    version: "1.3.11"
  build_runner:
    dependency: "direct dev"
    description:
      name: build_runner
      url: "https://pub.dartlang.org"
    source: hosted
    version: "1.10.2"
  build_runner_core:
    dependency: transitive
    description:
      name: build_runner_core
      url: "https://pub.dartlang.org"
    source: hosted
    version: "6.0.1"
  built_collection:
    dependency: transitive
    description:
      name: built_collection
      url: "https://pub.dartlang.org"
    source: hosted
    version: "4.3.2"
  built_value:
    dependency: transitive
    description:
      name: built_value
      url: "https://pub.dartlang.org"
    source: hosted
    version: "7.1.0"
  characters:
    dependency: transitive
    description:
      name: characters
      url: "https://pub.dartlang.org"
    source: hosted
    version: "1.1.0-nullsafety.2"
  charcode:
    dependency: transitive
    description:
      name: charcode
      url: "https://pub.dartlang.org"
    source: hosted
    version: "1.2.0-nullsafety"
  checked_yaml:
    dependency: transitive
    description:
      name: checked_yaml
      url: "https://pub.dartlang.org"
    source: hosted
    version: "1.0.2"
  cli_util:
    dependency: transitive
    description:
      name: cli_util
      url: "https://pub.dartlang.org"
    source: hosted
    version: "0.2.0"
  clock:
    dependency: transitive
    description:
      name: clock
      url: "https://pub.dartlang.org"
    source: hosted
    version: "1.1.0-nullsafety"
  code_builder:
    dependency: transitive
    description:
      name: code_builder
      url: "https://pub.dartlang.org"
    source: hosted
    version: "3.4.1"
  collection:
    dependency: "direct main"
    description:
      name: collection
      url: "https://pub.dartlang.org"
    source: hosted
    version: "1.15.0-nullsafety.2"
  convert:
    dependency: transitive
    description:
      name: convert
      url: "https://pub.dartlang.org"
    source: hosted
    version: "2.1.1"
  coverage:
    dependency: transitive
    description:
      name: coverage
      url: "https://pub.dartlang.org"
    source: hosted
    version: "0.14.1"
  crypto:
    dependency: transitive
    description:
      name: crypto
      url: "https://pub.dartlang.org"
    source: hosted
    version: "2.1.5"
  csslib:
    dependency: transitive
    description:
      name: csslib
      url: "https://pub.dartlang.org"
    source: hosted
    version: "0.16.2"
  dart_style:
    dependency: transitive
    description:
      name: dart_style
      url: "https://pub.dartlang.org"
    source: hosted
    version: "1.3.6"
  devtools:
    dependency: "direct dev"
    description:
      path: "../devtools"
      relative: true
    source: path
    version: "0.9.2"
  devtools_server:
    dependency: "direct overridden"
    description:
      path: "../devtools_server"
      relative: true
    source: path
    version: "0.9.2"
  devtools_shared:
    dependency: "direct main"
    description:
      path: "../devtools_shared"
      relative: true
    source: path
    version: "0.9.2"
  devtools_testing:
    dependency: "direct dev"
    description:
      path: "../devtools_testing"
      relative: true
    source: path
    version: "0.9.2"
  fake_async:
    dependency: transitive
    description:
      name: fake_async
      url: "https://pub.dartlang.org"
    source: hosted
    version: "1.1.0-nullsafety"
  file:
    dependency: "direct main"
    description:
      name: file
      url: "https://pub.dartlang.org"
    source: hosted
    version: "5.2.1"
  fixnum:
    dependency: transitive
    description:
      name: fixnum
      url: "https://pub.dartlang.org"
    source: hosted
    version: "0.10.11"
  flutter:
    dependency: "direct main"
    description: flutter
    source: sdk
    version: "0.0.0"
  flutter_test:
    dependency: "direct dev"
    description: flutter
    source: sdk
    version: "0.0.0"
  flutter_web_plugins:
    dependency: "direct main"
    description: flutter
    source: sdk
    version: "0.0.0"
  glob:
    dependency: transitive
    description:
      name: glob
      url: "https://pub.dartlang.org"
    source: hosted
    version: "1.2.0"
  graphs:
    dependency: transitive
    description:
      name: graphs
      url: "https://pub.dartlang.org"
    source: hosted
    version: "0.2.0"
  html:
    dependency: transitive
    description:
      name: html
      url: "https://pub.dartlang.org"
    source: hosted
    version: "0.14.0+3"
  http:
    dependency: "direct main"
    description:
      name: http
      url: "https://pub.dartlang.org"
    source: hosted
    version: "0.12.2"
  http_multi_server:
    dependency: transitive
    description:
      name: http_multi_server
      url: "https://pub.dartlang.org"
    source: hosted
    version: "2.2.0"
  http_parser:
    dependency: transitive
    description:
      name: http_parser
      url: "https://pub.dartlang.org"
    source: hosted
    version: "3.1.4"
  image_gallery_saver:
    dependency: transitive
    description:
      name: image_gallery_saver
      url: "https://pub.dartlang.org"
    source: hosted
    version: "1.5.0"
  intl:
    dependency: "direct main"
    description:
      name: intl
      url: "https://pub.dartlang.org"
    source: hosted
    version: "0.16.1"
  io:
    dependency: transitive
    description:
      name: io
      url: "https://pub.dartlang.org"
    source: hosted
    version: "0.3.4"
  js:
    dependency: "direct main"
    description:
      name: js
      url: "https://pub.dartlang.org"
    source: hosted
    version: "0.6.3-nullsafety"
  json_annotation:
    dependency: transitive
    description:
      name: json_annotation
      url: "https://pub.dartlang.org"
    source: hosted
    version: "3.0.1"
  logging:
    dependency: transitive
    description:
      name: logging
      url: "https://pub.dartlang.org"
    source: hosted
    version: "0.11.4"
  matcher:
    dependency: transitive
    description:
      name: matcher
      url: "https://pub.dartlang.org"
    source: hosted
    version: "0.12.10-nullsafety"
  meta:
    dependency: "direct main"
    description:
      name: meta
      url: "https://pub.dartlang.org"
    source: hosted
    version: "1.3.0-nullsafety.2"
  mime:
    dependency: "direct main"
    description:
      name: mime
      url: "https://pub.dartlang.org"
    source: hosted
    version: "0.9.7"
  mockito:
    dependency: "direct dev"
    description:
      name: mockito
      url: "https://pub.dartlang.org"
    source: hosted
    version: "4.1.2"
  mp_chart:
    dependency: "direct main"
    description:
      name: mp_chart
      url: "https://pub.dartlang.org"
    source: hosted
    version: "0.3.0"
  nested:
    dependency: transitive
    description:
      name: nested
      url: "https://pub.dartlang.org"
    source: hosted
    version: "0.0.4"
  node_interop:
    dependency: transitive
    description:
      name: node_interop
      url: "https://pub.dartlang.org"
    source: hosted
    version: "1.1.1"
  node_io:
    dependency: transitive
    description:
      name: node_io
      url: "https://pub.dartlang.org"
    source: hosted
    version: "1.1.1"
  node_preamble:
    dependency: transitive
    description:
      name: node_preamble
      url: "https://pub.dartlang.org"
    source: hosted
    version: "1.4.12"
  optimized_gesture_detector:
    dependency: transitive
    description:
      name: optimized_gesture_detector
      url: "https://pub.dartlang.org"
    source: hosted
    version: "0.0.6"
  package_config:
    dependency: transitive
    description:
      name: package_config
      url: "https://pub.dartlang.org"
    source: hosted
    version: "1.9.3"
  package_resolver:
    dependency: transitive
    description:
      name: package_resolver
      url: "https://pub.dartlang.org"
    source: hosted
    version: "1.0.10"
  path:
    dependency: "direct main"
    description:
      name: path
      url: "https://pub.dartlang.org"
    source: hosted
    version: "1.8.0-nullsafety"
  path_drawing:
    dependency: transitive
    description:
      name: path_drawing
      url: "https://pub.dartlang.org"
    source: hosted
    version: "0.4.1+1"
  path_parsing:
    dependency: transitive
    description:
      name: path_parsing
      url: "https://pub.dartlang.org"
    source: hosted
    version: "0.1.4"
  path_provider:
    dependency: transitive
    description:
      name: path_provider
      url: "https://pub.dartlang.org"
    source: hosted
    version: "1.6.14"
  path_provider_linux:
    dependency: transitive
    description:
      name: path_provider_linux
      url: "https://pub.dartlang.org"
    source: hosted
    version: "0.0.1+2"
  path_provider_macos:
    dependency: transitive
    description:
      name: path_provider_macos
      url: "https://pub.dartlang.org"
    source: hosted
    version: "0.0.4+4"
  path_provider_platform_interface:
    dependency: transitive
    description:
      name: path_provider_platform_interface
      url: "https://pub.dartlang.org"
    source: hosted
    version: "1.0.3"
  pedantic:
    dependency: "direct main"
    description:
      name: pedantic
      url: "https://pub.dartlang.org"
    source: hosted
    version: "1.10.0-nullsafety"
  platform:
    dependency: transitive
    description:
      name: platform
      url: "https://pub.dartlang.org"
    source: hosted
    version: "2.2.1"
  platform_detect:
    dependency: transitive
    description:
      name: platform_detect
      url: "https://pub.dartlang.org"
    source: hosted
    version: "1.4.0"
  plugin_platform_interface:
    dependency: transitive
    description:
      name: plugin_platform_interface
      url: "https://pub.dartlang.org"
    source: hosted
    version: "1.0.2"
  pool:
    dependency: transitive
    description:
      name: pool
      url: "https://pub.dartlang.org"
    source: hosted
    version: "1.5.0-nullsafety"
  process:
    dependency: transitive
    description:
      name: process
      url: "https://pub.dartlang.org"
    source: hosted
    version: "3.0.13"
  provider:
    dependency: "direct main"
    description:
      name: provider
      url: "https://pub.dartlang.org"
    source: hosted
    version: "4.3.2+2"
  pub_semver:
    dependency: transitive
    description:
      name: pub_semver
      url: "https://pub.dartlang.org"
    source: hosted
    version: "1.4.4"
  pubspec_parse:
    dependency: transitive
    description:
      name: pubspec_parse
      url: "https://pub.dartlang.org"
    source: hosted
    version: "0.1.5"
  quiver:
    dependency: transitive
    description:
      name: quiver
      url: "https://pub.dartlang.org"
    source: hosted
    version: "2.1.3"
  screenshot:
    dependency: transitive
    description:
      name: screenshot
      url: "https://pub.dartlang.org"
    source: hosted
    version: "0.1.1"
  shelf:
    dependency: transitive
    description:
      name: shelf
      url: "https://pub.dartlang.org"
    source: hosted
    version: "0.7.9"
  shelf_packages_handler:
    dependency: transitive
    description:
      name: shelf_packages_handler
      url: "https://pub.dartlang.org"
    source: hosted
    version: "2.0.0"
  shelf_proxy:
    dependency: transitive
    description:
      name: shelf_proxy
      url: "https://pub.dartlang.org"
    source: hosted
    version: "0.1.0+7"
  shelf_static:
    dependency: transitive
    description:
      name: shelf_static
      url: "https://pub.dartlang.org"
    source: hosted
    version: "0.2.8"
  shelf_web_socket:
    dependency: transitive
    description:
      name: shelf_web_socket
      url: "https://pub.dartlang.org"
    source: hosted
    version: "0.2.3"
  sky_engine:
    dependency: transitive
    description: flutter
    source: sdk
    version: "0.0.99"
  source_gen:
    dependency: transitive
    description:
      name: source_gen
      url: "https://pub.dartlang.org"
    source: hosted
    version: "0.9.6"
  source_map_stack_trace:
    dependency: transitive
    description:
      name: source_map_stack_trace
      url: "https://pub.dartlang.org"
    source: hosted
    version: "2.1.0-nullsafety.1"
  source_maps:
    dependency: transitive
    description:
      name: source_maps
      url: "https://pub.dartlang.org"
    source: hosted
    version: "0.10.10-nullsafety"
  source_span:
    dependency: transitive
    description:
      name: source_span
      url: "https://pub.dartlang.org"
    source: hosted
    version: "1.8.0-nullsafety.1"
  sse:
    dependency: "direct main"
    description:
      name: sse
      url: "https://pub.dartlang.org"
    source: hosted
    version: "3.5.0"
  stack_trace:
    dependency: transitive
    description:
      name: stack_trace
      url: "https://pub.dartlang.org"
    source: hosted
    version: "1.10.0-nullsafety"
  stream_channel:
    dependency: transitive
    description:
      name: stream_channel
      url: "https://pub.dartlang.org"
    source: hosted
    version: "2.1.0-nullsafety"
  stream_transform:
    dependency: transitive
    description:
      name: stream_transform
      url: "https://pub.dartlang.org"
    source: hosted
    version: "1.2.0"
  string_scanner:
    dependency: transitive
    description:
      name: string_scanner
      url: "https://pub.dartlang.org"
    source: hosted
    version: "1.1.0-nullsafety"
  term_glyph:
    dependency: transitive
    description:
      name: term_glyph
      url: "https://pub.dartlang.org"
    source: hosted
    version: "1.2.0-nullsafety"
  test:
    dependency: "direct dev"
    description:
      name: test
      url: "https://pub.dartlang.org"
    source: hosted
    version: "1.16.0-nullsafety.4"
  test_api:
    dependency: transitive
    description:
      name: test_api
      url: "https://pub.dartlang.org"
    source: hosted
    version: "0.2.19-nullsafety"
  test_core:
    dependency: transitive
    description:
      name: test_core
      url: "https://pub.dartlang.org"
    source: hosted
    version: "0.3.12-nullsafety.4"
  timing:
    dependency: transitive
    description:
      name: timing
      url: "https://pub.dartlang.org"
    source: hosted
    version: "0.1.1+2"
  typed_data:
    dependency: transitive
    description:
      name: typed_data
      url: "https://pub.dartlang.org"
    source: hosted
    version: "1.3.0-nullsafety.2"
  url_launcher:
    dependency: "direct main"
    description:
      name: url_launcher
      url: "https://pub.dartlang.org"
    source: hosted
    version: "5.6.0"
  url_launcher_linux:
    dependency: transitive
    description:
      name: url_launcher_linux
      url: "https://pub.dartlang.org"
    source: hosted
    version: "0.0.1+1"
  url_launcher_macos:
    dependency: transitive
    description:
      name: url_launcher_macos
      url: "https://pub.dartlang.org"
    source: hosted
    version: "0.0.1+8"
  url_launcher_platform_interface:
    dependency: transitive
    description:
      name: url_launcher_platform_interface
      url: "https://pub.dartlang.org"
    source: hosted
    version: "1.0.8"
  url_launcher_web:
    dependency: "direct main"
    description:
      name: url_launcher_web
      url: "https://pub.dartlang.org"
    source: hosted
    version: "0.1.3+2"
  url_launcher_windows:
    dependency: transitive
    description:
      name: url_launcher_windows
      url: "https://pub.dartlang.org"
    source: hosted
    version: "0.0.1+1"
  usage:
    dependency: transitive
    description:
      name: usage
      url: "https://pub.dartlang.org"
    source: hosted
    version: "3.4.2"
  uuid:
    dependency: transitive
    description:
      name: uuid
      url: "https://pub.dartlang.org"
    source: hosted
    version: "2.2.2"
  vector_math:
    dependency: transitive
    description:
      name: vector_math
      url: "https://pub.dartlang.org"
    source: hosted
    version: "2.1.0-nullsafety.2"
  vm_service:
    dependency: "direct main"
    description:
      name: vm_service
      url: "https://pub.dartlang.org"
    source: hosted
    version: "5.0.0+1"
  vm_snapshot_analysis:
    dependency: "direct main"
    description:
      name: vm_snapshot_analysis
      url: "https://pub.dartlang.org"
    source: hosted
    version: "0.5.5"
  watcher:
    dependency: transitive
    description:
      name: watcher
      url: "https://pub.dartlang.org"
    source: hosted
    version: "0.9.7+15"
  web_socket_channel:
    dependency: "direct main"
    description:
      name: web_socket_channel
      url: "https://pub.dartlang.org"
    source: hosted
    version: "1.1.0"
  webkit_inspection_protocol:
    dependency: "direct dev"
    description:
      name: webkit_inspection_protocol
      url: "https://pub.dartlang.org"
    source: hosted
    version: "0.7.3"
  xdg_directories:
    dependency: transitive
    description:
      name: xdg_directories
      url: "https://pub.dartlang.org"
    source: hosted
    version: "0.1.2"
  yaml:
    dependency: transitive
    description:
      name: yaml
      url: "https://pub.dartlang.org"
    source: hosted
    version: "2.2.1"
sdks:
  dart: ">=2.10.0-137.0 <2.10.0"
<<<<<<< HEAD
  flutter: ">=1.16.0 <2.0.0"
=======
  flutter: ">1.21.0 <2.0.0"
>>>>>>> 3feda8cc
<|MERGE_RESOLUTION|>--- conflicted
+++ resolved
@@ -232,6 +232,13 @@
       url: "https://pub.dartlang.org"
     source: hosted
     version: "1.1.0-nullsafety"
+  ffi:
+    dependency: transitive
+    description:
+      name: ffi
+      url: "https://pub.dartlang.org"
+    source: hosted
+    version: "0.1.3"
   file:
     dependency: "direct main"
     description:
@@ -456,7 +463,7 @@
       name: path_provider
       url: "https://pub.dartlang.org"
     source: hosted
-    version: "1.6.14"
+    version: "1.6.16"
   path_provider_linux:
     dependency: transitive
     description:
@@ -478,6 +485,13 @@
       url: "https://pub.dartlang.org"
     source: hosted
     version: "1.0.3"
+  path_provider_windows:
+    dependency: transitive
+    description:
+      name: path_provider_windows
+      url: "https://pub.dartlang.org"
+    source: hosted
+    version: "0.0.3"
   pedantic:
     dependency: "direct main"
     description:
@@ -706,7 +720,7 @@
       name: url_launcher
       url: "https://pub.dartlang.org"
     source: hosted
-    version: "5.6.0"
+    version: "5.7.0"
   url_launcher_linux:
     dependency: transitive
     description:
@@ -769,7 +783,7 @@
       name: vm_service
       url: "https://pub.dartlang.org"
     source: hosted
-    version: "5.0.0+1"
+    version: "5.1.0+1"
   vm_snapshot_analysis:
     dependency: "direct main"
     description:
@@ -798,6 +812,13 @@
       url: "https://pub.dartlang.org"
     source: hosted
     version: "0.7.3"
+  win32:
+    dependency: transitive
+    description:
+      name: win32
+      url: "https://pub.dartlang.org"
+    source: hosted
+    version: "1.7.3"
   xdg_directories:
     dependency: transitive
     description:
@@ -814,8 +835,4 @@
     version: "2.2.1"
 sdks:
   dart: ">=2.10.0-137.0 <2.10.0"
-<<<<<<< HEAD
-  flutter: ">=1.16.0 <2.0.0"
-=======
-  flutter: ">1.21.0 <2.0.0"
->>>>>>> 3feda8cc
+  flutter: ">1.21.0 <2.0.0"