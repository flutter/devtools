// Copyright 2023 The Chromium Authors. All rights reserved.
// Use of this source code is governed by a BSD-style license that can be
// found in the LICENSE file.

// Do not delete these arguments. They are parsed parsed by test runner.
// test-argument:experimentsOn=true
// test-argument:appPath="test/test_infra/fixtures/memory_app"

import 'dart:ui' as ui;

<<<<<<< HEAD
import 'package:devtools_app/src/screens/memory/panes/diff/widgets/snapshot_list.dart';
=======
>>>>>>> f895e185
import 'package:devtools_app/src/shared/console/widgets/console_pane.dart';
import 'package:devtools_app/src/shared/primitives/simple_items.dart';
import 'package:devtools_app/src/shared/ui/search.dart';
import 'package:devtools_test/devtools_integration_test.dart';
<<<<<<< HEAD
import 'package:flutter/material.dart';
=======
>>>>>>> f895e185
import 'package:flutter/services.dart';
import 'package:flutter_test/flutter_test.dart';
import 'package:integration_test/integration_test.dart';

// To run:
// dart run integration_test/run_tests.dart --target=integration_test/test/live_connection/eval_and_browse_test.dart

void main() {
  IntegrationTestWidgetsFlutterBinding.ensureInitialized();

  late TestApp testApp;

  setUpAll(() {
    testApp = TestApp.fromEnvironment();
    expect(testApp.vmServiceUri, isNotNull);
  });

  tearDown(() async {
    // This is required to have multiple test cases in this file.
    await (ui.window as dynamic).resetHistory();
  });

  testWidgets('memory eval and browse', (tester) async {
    await pumpAndConnectDevTools(tester, testApp);

    final evalTester = _EvalTester(tester);

    await _testBasicEval(evalTester);
    await _testAssignment(evalTester);
<<<<<<< HEAD
=======

    await switchToScreen(tester, ScreenMetaData.memory);
>>>>>>> f895e185

    await _testRootIsAccessible(evalTester);
  });
}

Future<void> _testBasicEval(_EvalTester tester) async {
  await tester.testEval('21 + 34', '55');
}

Future<void> _testAssignment(_EvalTester tester) async {
  await tester.testEval('DateTime(2023)', 'DateTime');
  await tester.testEval(
    r'var x = $0',
    'Variable x is created ',
    exact: false,
  );
  await tester.testEval('x.toString()', "'${DateTime(2023).toString()}'");
}

Future<void> _testRootIsAccessible(_EvalTester tester) async {
  // TODO(polina-c): add content.
}

class _EvalTester {
  _EvalTester(this.tester);

  final WidgetTester tester;

  /// Tests if eval returns expected response by searching for response text.
  ///
  /// If [exact] is true, searches for exact match,
  /// otherwise for just containment.
  Future<void> testEval(
    String expression,
    String expectedResponse, {
    bool exact = true,
  }) async {
    await tester.tap(find.byType(AutoCompleteSearchField));
    await tester.pump(safePumpDuration);
    await tester.enterText(find.byType(AutoCompleteSearchField), expression);
    await tester.pump(safePumpDuration);
    await _pressEnter();
    await tester.pump(longPumpDuration);

    try {
      if (exact) {
        expect(
          find.widgetWithText(ConsolePane, expectedResponse),
          findsOneWidget,
        );
      } else {
        expect(
          find.textContaining(expectedResponse),
          findsOneWidget,
        );
      }
    } catch (e) {
      // In case of unexpected response take golden for troubleshooting.
<<<<<<< HEAD
      print(e.toString());
      await expectLater(
        find.byType(ConsolePane),
        matchesGoldenFile('debug_golden.png'),
=======
      print('Unexpected response: $e');
      await expectLater(
        find.byType(ConsolePane),
        matchesGoldenFile('eval_and_browse_testEval.png'),
>>>>>>> f895e185
      );
    }
  }

  Future<void> _pressEnter() async {
    // TODO(polina-c): Figure out why one time sometimes is not enough.
    // https://github.com/flutter/devtools/issues/5436
    await simulateKeyDownEvent(LogicalKeyboardKey.enter);
    await simulateKeyUpEvent(LogicalKeyboardKey.enter);
    await tester.pumpAndSettle();
    await simulateKeyDownEvent(LogicalKeyboardKey.enter);
    await simulateKeyUpEvent(LogicalKeyboardKey.enter);
  }
<<<<<<< HEAD

  Future<void> switchToSnapshotsAndTakeOne() async {
    await switchToScreen(tester, ScreenMetaData.memory);
    await tester.tap(find.widgetWithText(Tab, 'Diff Snapshots'));
    await tester.pump(longPumpDuration);
    await tester.tap(find.byIcon(iconToTakeSnapshot));
    await tester.pump(longPumpDuration);
  }
=======
>>>>>>> f895e185
}<|MERGE_RESOLUTION|>--- conflicted
+++ resolved
@@ -8,18 +8,12 @@
 
 import 'dart:ui' as ui;
 
-<<<<<<< HEAD
 import 'package:devtools_app/src/screens/memory/panes/diff/widgets/snapshot_list.dart';
-=======
->>>>>>> f895e185
 import 'package:devtools_app/src/shared/console/widgets/console_pane.dart';
 import 'package:devtools_app/src/shared/primitives/simple_items.dart';
 import 'package:devtools_app/src/shared/ui/search.dart';
 import 'package:devtools_test/devtools_integration_test.dart';
-<<<<<<< HEAD
 import 'package:flutter/material.dart';
-=======
->>>>>>> f895e185
 import 'package:flutter/services.dart';
 import 'package:flutter_test/flutter_test.dart';
 import 'package:integration_test/integration_test.dart';
@@ -49,11 +43,8 @@
 
     await _testBasicEval(evalTester);
     await _testAssignment(evalTester);
-<<<<<<< HEAD
-=======
 
     await switchToScreen(tester, ScreenMetaData.memory);
->>>>>>> f895e185
 
     await _testRootIsAccessible(evalTester);
   });
@@ -112,17 +103,10 @@
       }
     } catch (e) {
       // In case of unexpected response take golden for troubleshooting.
-<<<<<<< HEAD
       print(e.toString());
       await expectLater(
         find.byType(ConsolePane),
         matchesGoldenFile('debug_golden.png'),
-=======
-      print('Unexpected response: $e');
-      await expectLater(
-        find.byType(ConsolePane),
-        matchesGoldenFile('eval_and_browse_testEval.png'),
->>>>>>> f895e185
       );
     }
   }
@@ -136,7 +120,6 @@
     await simulateKeyDownEvent(LogicalKeyboardKey.enter);
     await simulateKeyUpEvent(LogicalKeyboardKey.enter);
   }
-<<<<<<< HEAD
 
   Future<void> switchToSnapshotsAndTakeOne() async {
     await switchToScreen(tester, ScreenMetaData.memory);
@@ -145,6 +128,4 @@
     await tester.tap(find.byIcon(iconToTakeSnapshot));
     await tester.pump(longPumpDuration);
   }
-=======
->>>>>>> f895e185
 }