This is draft for future release notes, that are going to land on
[the Flutter website](https://docs.flutter.dev/tools/devtools/release-notes).

# DevTools 2.34.0 release notes

The 2.34.0 release of the Dart and Flutter DevTools
includes the following changes among other general improvements.
To learn more about DevTools, check out the
[DevTools overview]({{site.url}}/tools/devtools/overview).

## General updates

- Fixed an issue preventing DevTools from connecting to Flutter apps that are not
  launched from Flutter Tools. - [#6848](https://github.com/flutter/devtools/issues/6848)

## Inspector updates

- Fixes an edge case where widgets from other packages could show up in the inspector
  tree. - [#7353](https://github.com/flutter/devtools/pull/7353)

## Performance updates
* Add a setting to include CPU samples in the Timeline. - [#7333](https://github.com/flutter/devtools/pull/7333), [#7369](https://github.com/flutter/devtools/pull/7369)
* Removed the legacy trace viewer. The legacy trace viwer was replaced with the
embedded Perfetto trace viewer in DevTools version 2.21.1, but was available
behind a setting to ensure a smooth rollout. This release of DevTools removes
the legacy trace viewer entirely. - [#7316](https://github.com/flutter/devtools/pull/7316)

## CPU profiler updates

TODO: Remove this section if there are not any general updates.

## Memory updates

* Enabled export of snapshots and improved snapshotting
performance. - [#7197](https://github.com/flutter/devtools/pull/7197)

* Fixed failures during disconnect in tracing. - [#7440](https://github.com/flutter/devtools/pull/7440)

## Debugger updates

TODO: Remove this section if there are not any general updates.

## Network profiler updates

<<<<<<< HEAD
- Improved Network profiler performance. [#7266](https://github.com/flutter/devtools/pull/7266)
- Fixed a bug where selected pending requests weren't refreshing the tab once updated. [#7266](https://github.com/flutter/devtools/pull/7266)
=======
* Improved Network profiler performance. - [#7266](https://github.com/flutter/devtools/pull/7266)
* Fixed a bug where selected pending requests weren't refreshing the tab once updated. - [#7266](https://github.com/flutter/devtools/pull/7266)
* Fixed the JSON viewer so multiline strings are visible in their row, and
  through a tooltip. - [#7389](https://github.com/flutter/devtools/pull/7389)
* Fixed JsonViewer where all of the expanded sections would snap closed. [#7367](https://github.com/flutter/devtools/pull/7367)
>>>>>>> 18e27f1e

## Logging updates

TODO: Remove this section if there are not any general updates.

## Deep Links tool updates

* Automatically populate a list of Flutter projects from the connected
IDE. - [#7415](https://github.com/flutter/devtools/pull/7415)

## App size tool updates

TODO: Remove this section if there are not any general updates.

## VS Code Sidebar updates

TODO: Remove this section if there are not any general updates.

## DevTools Extension updates

TODO: Remove this section if there are not any general updates.

## Full commit history

To find a complete list of changes in this release, check out the
[DevTools git log](https://github.com/flutter/devtools/tree/v2.34.0).<|MERGE_RESOLUTION|>--- conflicted
+++ resolved
@@ -42,16 +42,11 @@
 
 ## Network profiler updates
 
-<<<<<<< HEAD
-- Improved Network profiler performance. [#7266](https://github.com/flutter/devtools/pull/7266)
-- Fixed a bug where selected pending requests weren't refreshing the tab once updated. [#7266](https://github.com/flutter/devtools/pull/7266)
-=======
 * Improved Network profiler performance. - [#7266](https://github.com/flutter/devtools/pull/7266)
 * Fixed a bug where selected pending requests weren't refreshing the tab once updated. - [#7266](https://github.com/flutter/devtools/pull/7266)
 * Fixed the JSON viewer so multiline strings are visible in their row, and
   through a tooltip. - [#7389](https://github.com/flutter/devtools/pull/7389)
 * Fixed JsonViewer where all of the expanded sections would snap closed. [#7367](https://github.com/flutter/devtools/pull/7367)
->>>>>>> 18e27f1e
 
 ## Logging updates
 
