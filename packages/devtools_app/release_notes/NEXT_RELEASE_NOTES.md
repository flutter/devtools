This is draft for future release notes, that are going to land on
[the Flutter website](https://docs.flutter.dev/development/tools/devtools/release-notes).

# DevTools 2.22.0 release notes

Dart & Flutter DevTools - A Suite of Performance Tools for Dart and Flutter

## General updates
TODO: Remove this section if there are not any general updates.

## Inspector updates
TODO: Remove this section if there are not any general updates.

## Performance updates
TODO: Remove this section if there are not any general updates.

## CPU profiler updates
TODO: Remove this section if there are not any general updates.

## Memory updates
TODO: Remove this section if there are not any general updates.

## Debugger updates
<<<<<<< HEAD

* Added support for viewing profiler hits in the debugger script viewer - [#4831](https://github.com/flutter/devtools/pull/4831)
* Added support for inspecting records - [#5084](https://github.com/flutter/devtools/pull/5084)
* Added support for browser navigation history when navigating using the `File Explorer` [#4906](https://github.com/flutter/devtools/pull/4906).
=======
TODO: Remove this section if there are not any general updates.
>>>>>>> bbec1874

## Network profiler updates
TODO: Remove this section if there are not any general updates.

## Logging updates
TODO: Remove this section if there are not any general updates.

## App size tool updates
TODO: Remove this section if there are not any general updates.

## Changelog
More details about changes and fixes are available in the DevTools
[changelog](https://github.com/flutter/devtools/blob/master/CHANGELOG.md).<|MERGE_RESOLUTION|>--- conflicted
+++ resolved
@@ -21,14 +21,7 @@
 TODO: Remove this section if there are not any general updates.
 
 ## Debugger updates
-<<<<<<< HEAD
-
-* Added support for viewing profiler hits in the debugger script viewer - [#4831](https://github.com/flutter/devtools/pull/4831)
-* Added support for inspecting records - [#5084](https://github.com/flutter/devtools/pull/5084)
 * Added support for browser navigation history when navigating using the `File Explorer` [#4906](https://github.com/flutter/devtools/pull/4906).
-=======
-TODO: Remove this section if there are not any general updates.
->>>>>>> bbec1874
 
 ## Network profiler updates
 TODO: Remove this section if there are not any general updates.
