--- conflicted
+++ resolved
@@ -18,11 +18,8 @@
 TODO: Remove this section if there are not any general updates.
 
 ## Memory updates
-<<<<<<< HEAD
 * Added a context menu to rename or delete a heap snapshot from the list - [#5997](https://github.com/flutter/devtools/pull/5997)
-=======
 * Warn users when HTTP logging may be affecting their app's memory consumption - [#5998](https://github.com/flutter/devtools/pull/5998)
->>>>>>> 6a1be92b
 
 ## Debugger updates
 TODO: Remove this section if there are not any general updates.
