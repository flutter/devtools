This is draft for future release notes, that are going to land on
[the Flutter website](https://docs.flutter.dev/tools/devtools/release-notes).

# DevTools 2.32.0 release notes

The 2.32.0 release of the Dart and Flutter DevTools
includes the following changes among other general improvements.
To learn more about DevTools, check out the
[DevTools overview](https://docs.flutter.dev/tools/devtools/overview).

## General updates

TODO: Remove this section if there are not any general updates.

## Inspector updates

<<<<<<< HEAD
* When done typing in the search field, the next selection is now automatically selected - [#6677](https://github.com/flutter/devtools/pull/6677)
* Added link to package directory documentation, from the inspect settings dialog - [6825](https://github.com/flutter/devtools/pull/6825)
* Fix bug where widgets owned by the Flutter framework were showing up in the widget tree view -
[6857](https://github.com/flutter/devtools/pull/6857)
* Only cache pub root directories added by the user - [#6897](https://github.com/flutter/devtools/pull/6897)
* Add a preference for the default inspector view - [#6949](https://github.com/flutter/devtools/pull/6949)
* Remove Flutter pub root if it was accidently cached - [6911](https://github.com/flutter/devtools/pull/6911)
=======
TODO: Remove this section if there are not any general updates.
>>>>>>> 6315c98e

## Performance updates

TODO: Remove this section if there are not any general updates.

## CPU profiler updates

TODO: Remove this section if there are not any general updates.

## Memory updates

TODO: Remove this section if there are not any general updates.

## Debugger updates

* Highlight `extension type` as a declaration keyword,
  highlight the `$` in identifier interpolation as part of the interpolation,
  and properly highlight comments within type arguments. - [#6837](https://github.com/flutter/devtools/pull/6837)

## Network profiler updates

TODO: Remove this section if there are not any general updates.

## Logging updates

* Added toggle filters to filter out noisy Flutter and Dart logs - [#7026](https://github.com/flutter/devtools/pull/7026)

    ![Logging view filters](images/logging_toggle_filters.png "Toggle filters for logging screen")

* Added scrollbar to details pane. - [#6917](https://github.com/flutter/devtools/pull/6917)

## App size tool updates

TODO: Remove this section if there are not any general updates.

## VS Code Sidebar updates

* Fixed an issue that prevented the VS code sidebar from loading in recent beta/master builds. - [#6984](https://github.com/flutter/devtools/pull/6984)

## DevTools Extension updates

* Fixed a couple bugs preventing Dart server apps from connecting to DevTools extensions. - [#6982](https://github.com/flutter/devtools/pull/6982), [#6993](https://github.com/flutter/devtools/pull/6993)

## Full commit history

To find a complete list of changes in this release, check out the
[DevTools git log](https://github.com/flutter/devtools/tree/v2.31.0).<|MERGE_RESOLUTION|>--- conflicted
+++ resolved
@@ -14,17 +14,7 @@
 
 ## Inspector updates
 
-<<<<<<< HEAD
-* When done typing in the search field, the next selection is now automatically selected - [#6677](https://github.com/flutter/devtools/pull/6677)
-* Added link to package directory documentation, from the inspect settings dialog - [6825](https://github.com/flutter/devtools/pull/6825)
-* Fix bug where widgets owned by the Flutter framework were showing up in the widget tree view -
-[6857](https://github.com/flutter/devtools/pull/6857)
-* Only cache pub root directories added by the user - [#6897](https://github.com/flutter/devtools/pull/6897)
 * Add a preference for the default inspector view - [#6949](https://github.com/flutter/devtools/pull/6949)
-* Remove Flutter pub root if it was accidently cached - [6911](https://github.com/flutter/devtools/pull/6911)
-=======
-TODO: Remove this section if there are not any general updates.
->>>>>>> 6315c98e
 
 ## Performance updates
 
