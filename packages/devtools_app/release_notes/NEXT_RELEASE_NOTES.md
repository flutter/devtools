This is draft for future release notes, that are going to land on
[the Flutter website](https://docs.flutter.dev/tools/devtools/release-notes).

# DevTools 2.31.0 release notes

The 2.31.0 release of the Dart and Flutter DevTools
includes the following changes among other general improvements.
To learn more about DevTools, check out the
[DevTools overview](https://docs.flutter.dev/tools/devtools/overview).

## General updates

TODO: Remove this section if there are not any general updates.

## Inspector updates

<<<<<<< HEAD
* Fix bug where widgets owned by the Flutter framework were showing up in the widget tree view. -
[#6857](https://github.com/flutter/devtools/pull/6857)
=======
* Added link to package directory documentation, from the inspect settings dialog - [6825](https://github.com/flutter/devtools/pull/6825)
>>>>>>> bf144c18

## Performance updates

* Changed raster layer preview background to a checkerboard. - [#6827](https://github.com/flutter/devtools/pull/6827)

## CPU profiler updates

TODO: Remove this section if there are not any general updates.

## Memory updates

TODO: Remove this section if there are not any general updates.

## Debugger updates

* Highlight `extension type` as a declaration keyword,
  highlight the `$` in identifier interpolation as part of the interpolation,
  and properly highlight comments within type arguments. - [6837](https://github.com/flutter/devtools/pull/6837)

## Network profiler updates

TODO: Remove this section if there are not any general updates.

## Logging updates

TODO: Remove this section if there are not any general updates.

## App size tool updates

TODO: Remove this section if there are not any general updates.

## VS Code Sidebar updates

TODO: Remove this section if there are not any general updates.

## DevTools Extension updates

TODO: Remove this section if there are not any general updates.

## Full commit history

To find a complete list of changes in this release, check out the
[DevTools git log](https://github.com/flutter/devtools/tree/v2.31.0).<|MERGE_RESOLUTION|>--- conflicted
+++ resolved
@@ -14,12 +14,9 @@
 
 ## Inspector updates
 
-<<<<<<< HEAD
-* Fix bug where widgets owned by the Flutter framework were showing up in the widget tree view. -
-[#6857](https://github.com/flutter/devtools/pull/6857)
-=======
 * Added link to package directory documentation, from the inspect settings dialog - [6825](https://github.com/flutter/devtools/pull/6825)
->>>>>>> bf144c18
+* Fix bug where widgets owned by the Flutter framework were showing up in the widget tree view -
+[6857](https://github.com/flutter/devtools/pull/6857)
 
 ## Performance updates
 
