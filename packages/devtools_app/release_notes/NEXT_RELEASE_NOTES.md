This is draft for future release notes, that are going to land on
[the Flutter website](https://docs.flutter.dev/tools/devtools/release-notes).

# DevTools 2.34.0 release notes

The 2.34.0 release of the Dart and Flutter DevTools
includes the following changes among other general improvements.
To learn more about DevTools, check out the
[DevTools overview]({{site.url}}/tools/devtools/overview).

## General updates

* Fixed an issue preventing DevTools from connecting to Flutter apps that are not
launched from Flutter Tools. - [#6848](https://github.com/flutter/devtools/issues/6848)
* Improved performance of the FlatTable. -
  [#7391](https://github.com/flutter/devtools/pull/7391)

## Inspector updates

<<<<<<< HEAD
* Add a preference for the default inspector view - [#6949](https://github.com/flutter/devtools/pull/6949)
=======
- Fixes an edge case where widgets from other packages could show up in the inspector
  tree. - [#7353](https://github.com/flutter/devtools/pull/7353)
>>>>>>> 1de2ab0f

## Performance updates
* Add a setting to include CPU samples in the Timeline. - [#7333](https://github.com/flutter/devtools/pull/7333), [#7369](https://github.com/flutter/devtools/pull/7369)
* Removed the legacy trace viewer. The legacy trace viewer was replaced with the
embedded Perfetto trace viewer in DevTools version 2.21.1, but was available
behind a setting to ensure a smooth rollout. This release of DevTools removes
the legacy trace viewer entirely. - [#7316](https://github.com/flutter/devtools/pull/7316)
* Updated the Perfetto trace viewer to the latest release. - [#7445](https://github.com/flutter/devtools/pull/7445),
[#7456](https://github.com/flutter/devtools/pull/7456)

## CPU profiler updates

TODO: Remove this section if there are not any general updates.

## Memory updates

* Enabled export of snapshots and improved snapshotting
performance. - [#7197](https://github.com/flutter/devtools/pull/7197), [#7439](https://github.com/flutter/devtools/pull/7439), [#7449](https://github.com/flutter/devtools/pull/7449)

* Fixed failures during disconnect in tracing. - [#7440](https://github.com/flutter/devtools/pull/7440)

* Made class filter shared between the panes `Profile Memory` and `Diff Snapshots`. - [#7462](https://github.com/flutter/devtools/pull/7462)

## Debugger updates

TODO: Remove this section if there are not any general updates.

## Network profiler updates

* Improved Network profiler performance. - [#7266](https://github.com/flutter/devtools/pull/7266)
* Fixed a bug where selected pending requests weren't refreshing the tab once updated. - [#7266](https://github.com/flutter/devtools/pull/7266)
* Fixed the JSON viewer so multiline strings are visible in their row, and
  through a tooltip. - [#7389](https://github.com/flutter/devtools/pull/7389)
* Fixed JsonViewer where all of the expanded sections would snap closed. [#7367](https://github.com/flutter/devtools/pull/7367)

## Logging updates

TODO: Remove this section if there are not any general updates.

## Deep Links tool updates

* Automatically populate a list of Flutter projects from the connected
IDE. - [#7415](https://github.com/flutter/devtools/pull/7415), [#7431](https://github.com/flutter/devtools/pull/7431)

## App size tool updates

TODO: Remove this section if there are not any general updates.

## VS Code Sidebar updates

TODO: Remove this section if there are not any general updates.

## DevTools Extension updates

TODO: Remove this section if there are not any general updates.

## Full commit history

To find a complete list of changes in this release, check out the
[DevTools git log](https://github.com/flutter/devtools/tree/v2.34.0).<|MERGE_RESOLUTION|>--- conflicted
+++ resolved
@@ -17,12 +17,9 @@
 
 ## Inspector updates
 
-<<<<<<< HEAD
+* Fixes an edge case where widgets from other packages could show up in the inspector
+  tree. - [#7353](https://github.com/flutter/devtools/pull/7353)
 * Add a preference for the default inspector view - [#6949](https://github.com/flutter/devtools/pull/6949)
-=======
-- Fixes an edge case where widgets from other packages could show up in the inspector
-  tree. - [#7353](https://github.com/flutter/devtools/pull/7353)
->>>>>>> 1de2ab0f
 
 ## Performance updates
 * Add a setting to include CPU samples in the Timeline. - [#7333](https://github.com/flutter/devtools/pull/7333), [#7369](https://github.com/flutter/devtools/pull/7369)
