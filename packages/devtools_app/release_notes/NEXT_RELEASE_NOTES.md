--- conflicted
+++ resolved
@@ -15,13 +15,9 @@
 
 ## General updates
 
-<<<<<<< HEAD
 - Dropped connections to DTD will now automatically be retried to improve the
   experience when your machine is resumed from sleep.
   [#9587](https://github.com/flutter/devtools/pull/9587)
-=======
-TODO: Remove this section if there are not any updates.
->>>>>>> 628b8426
 
 ## Inspector updates
 
