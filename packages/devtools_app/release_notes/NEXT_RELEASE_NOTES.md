This is draft for future release notes, that are going to land on
[the Flutter website](https://docs.flutter.dev/tools/devtools/release-notes).

# DevTools 2.35.0 release notes

The 2.35.0 release of the Dart and Flutter DevTools
includes the following changes among other general improvements.
To learn more about DevTools, check out the
[DevTools overview]({{site.url}}/tools/devtools/overview).

## General updates

TODO: Remove this section if there are not any general updates.

## Inspector updates

<<<<<<< HEAD
* Fixes an edge case where widgets from other packages could show up in the inspector
  tree. - [#7353](https://github.com/flutter/devtools/pull/7353)
* Add a preference for the default inspector view - [#6949](https://github.com/flutter/devtools/pull/6949)
=======
TODO: Remove this section if there are not any general updates.
>>>>>>> 3d4592a3

## Performance updates

TODO: Remove this section if there are not any general updates.

## CPU profiler updates

TODO: Remove this section if there are not any general updates.

## Memory updates

TODO: Remove this section if there are not any general updates.

## Debugger updates

TODO: Remove this section if there are not any general updates.

## Network profiler updates

TODO: Remove this section if there are not any general updates.

## Logging updates

TODO: Remove this section if there are not any general updates.

## App size tool updates

TODO: Remove this section if there are not any general updates.

## VS Code Sidebar updates

TODO: Remove this section if there are not any general updates.

## DevTools Extension updates

TODO: Remove this section if there are not any general updates.

## Full commit history

To find a complete list of changes in this release, check out the
[DevTools git log](https://github.com/flutter/devtools/tree/v2.35.0).<|MERGE_RESOLUTION|>--- conflicted
+++ resolved
@@ -14,13 +14,7 @@
 
 ## Inspector updates
 
-<<<<<<< HEAD
-* Fixes an edge case where widgets from other packages could show up in the inspector
-  tree. - [#7353](https://github.com/flutter/devtools/pull/7353)
 * Add a preference for the default inspector view - [#6949](https://github.com/flutter/devtools/pull/6949)
-=======
-TODO: Remove this section if there are not any general updates.
->>>>>>> 3d4592a3
 
 ## Performance updates
 
