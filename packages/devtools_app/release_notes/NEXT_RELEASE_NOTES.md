--- conflicted
+++ resolved
@@ -10,7 +10,6 @@
 
 ## General updates
 
-<<<<<<< HEAD
 * Improved overall usability by making the DevTools UI more dense. This
 significantly improves the user experience when using DevTools embedded in
 an IDE. - [#7030](https://github.com/flutter/devtools/pull/7030)
@@ -19,9 +18,7 @@
 pages - [#7027](https://github.com/flutter/devtools/pull/7027)
 * Add a DevTools server interaction for getting the DTD uri. - [#7054](https://github.com/flutter/devtools/pull/7054)
 * Enabled expression evaluation with scope for the web, allowing evaluation of inspected widgets. - [#7144](https://github.com/flutter/devtools/pull/7144)
-=======
 * Update `package:vm_service` constraint to `^14.0.0`. - [#6953](https://github.com/flutter/devtools/pull/6953)
->>>>>>> 3b610d97
 
 ## Inspector updates
 
