--- conflicted
+++ resolved
@@ -36,16 +36,9 @@
 
 ## Network profiler updates
 
-<<<<<<< HEAD
-* Display query parameters for requests. - [#7825](https://github.com/flutter/devtools/pull/7825)
-* Fixed issue where socket statistics were being reported as web sockets. - [#8061](https://github.com/flutter/devtools/pull/8061)
-
-    ![Network profiler correctly displaying socket statistics](images/socket-profiling.png "Network profiler correctly displaying socket statistics")
-=======
 * Added support to export network requests as a HAR file (thanks to @hrajwade96!).
    - [#7970](https://github.com/flutter/devtools/pull/7970)
 * Fixed issue where socket statistics were being reported as web sockets. - [#8061](https://github.com/flutter/devtools/pull/8061)
->>>>>>> 14084d20
 
     ![Network profiler correctly displaying socket statistics](images/socket-profiling.png "Network profiler correctly displaying socket statistics")
 ## Logging updates
