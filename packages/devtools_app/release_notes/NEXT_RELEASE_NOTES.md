--- conflicted
+++ resolved
@@ -28,11 +28,8 @@
 
 ## Debugger updates
 * Fix a bug where variable inspection for instances sometimes showed no children. - [#5356](https://github.com/flutter/devtools/pull/5356)
-<<<<<<< HEAD
+* Hide "search in file" dialog if "file search" dialog is open - [#5393](https://github.com/flutter/devtools/pull/5393)
 * Add search icon in file bar to make file search more discoverable - [#5351](https://github.com/flutter/devtools/issues/5351)
-=======
-* Hide "search in file" dialog if "file search" dialog is open - [#5393](https://github.com/flutter/devtools/pull/5393)
->>>>>>> cdbebe9b
 
 ## Network profiler updates
 TODO: Remove this section if there are not any general updates.
