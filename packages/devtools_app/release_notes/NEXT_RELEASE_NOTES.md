--- conflicted
+++ resolved
@@ -20,10 +20,7 @@
 * Fix a bug with service extension states not being cleared on app disconnect.
 [#6547](https://github.com/flutter/devtools/pull/6547)
 * Improved styling of bottom status bar when connected to an app. [#6525](https://github.com/flutter/devtools/pull/6525)
-<<<<<<< HEAD
 * Added a work around to fix copy button functionality in VSCode. [#6598](https://github.com/flutter/devtools/pull/6598)
-=======
->>>>>>> 8efcaed2
 
 ## Inspector updates
 
