--- conflicted
+++ resolved
@@ -21,18 +21,7 @@
 TODO: Remove this section if there are not any general updates.
 
 ## Debugger updates
-<<<<<<< HEAD
-* Fix a bug where variable inspection for instances sometimes showed no children. - [#5356](https://github.com/flutter/devtools/pull/5356)
-* Hide "search in file" dialog if "file search" dialog is open - [#5393](https://github.com/flutter/devtools/pull/5393)
-* Fix file search bug where last letter disappeared when searching at end of file name - [#5397](https://github.com/flutter/devtools/pull/5397)
-* Add search icon in file bar to make file search more discoverable - [#5351](https://github.com/flutter/devtools/issues/5351)
-* Allow expression evaluation when pausing in JS for web apps - [#5427](https://github.com/flutter/devtools/pull/5427)
-* Update syntax highlighting to [dart-lang/dart-syntax-highlight v1.2.0](https://github.com/dart-lang/dart-syntax-highlight/blob/master/CHANGELOG.md#120-2023-01-30) - [#5477](https://github.com/flutter/devtools/pull/5477)
 * Improve support for inspecting `UserTag` and `MirrorReferent` instances - [#5490](https://github.com/flutter/devtools/pull/5490)
-* Debugger panel respects "dense mode" - [#5517](https://github.com/flutter/devtools/pull/5517)
-=======
-TODO: Remove this section if there are not any general updates.
->>>>>>> 78a87298
 
 ## Network profiler updates
 TODO: Remove this section if there are not any general updates.
