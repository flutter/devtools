--- conflicted
+++ resolved
@@ -1,15 +1,9 @@
 This is draft for future release notes, that are going to land on
 [the Flutter website](https://docs.flutter.dev/tools/devtools/release-notes).
 
-<<<<<<< HEAD
-# DevTools 2.28.4 release notes
-
-The 2.28.4 release of the Dart and Flutter DevTools
-=======
 # DevTools 2.31.0 release notes
 
 The 2.31.0 release of the Dart and Flutter DevTools
->>>>>>> 093f9630
 includes the following changes among other general improvements.
 To learn more about DevTools, check out the
 [DevTools overview](https://docs.flutter.dev/tools/devtools/overview).
@@ -26,11 +20,7 @@
 
 ## Performance updates
 
-<<<<<<< HEAD
-TODO: Remove this section if there are not any general updates.
-=======
 * Changed raster layer preview background to a checkerboard. - [#6827](https://github.com/flutter/devtools/pull/6827)
->>>>>>> 093f9630
 
 ## CPU profiler updates
 
@@ -60,9 +50,6 @@
 
 ## VS Code Sidebar updates
 
-<<<<<<< HEAD
-TODO: Remove this section if there are not any general updates.
-=======
 TODO: Remove this section if there are not any general updates.
 
 ## DevTools Extension updates
@@ -72,5 +59,4 @@
 ## Full commit history
 
 To find a complete list of changes in this release, check out the
-[DevTools git log](https://github.com/flutter/devtools/tree/v2.31.0).
->>>>>>> 093f9630
+[DevTools git log](https://github.com/flutter/devtools/tree/v2.31.0).