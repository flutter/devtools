This is draft for future release notes, that are going to land on
[the Flutter website](https://docs.flutter.dev/tools/devtools/release-notes).

# DevTools 2.40.0 release notes

The 2.40.0 release of the Dart and Flutter DevTools
includes the following changes among other general improvements.
To learn more about DevTools, check out the
[DevTools overview](/tools/devtools/overview).

## General updates

<<<<<<< HEAD
* Improve messaging when a screen is unavailable for the platform of the
connected app. - [#7958](https://github.com/flutter/devtools/pull/7958)
* Fix a bug where an infinite spinner was shown upon app
disconnect. - [#7992](https://github.com/flutter/devtools/pull/7992)
* Fix a bug where trying to reuse a disconnected DevTools instance would
fail. - [#8009](https://github.com/flutter/devtools/pull/8009)
* Fixed a bug that was causing the DevTools release notes to always
show. - [#8277](https://github.com/flutter/devtools/pull/8277)
=======
* Fixed a bug that was causing the DevTools release notes to always
show. - [#8277](https://github.com/flutter/devtools/pull/8277)

* Add a setting that allows users to opt-in to loading DevTools
with WebAssembly. - [#8270](https://github.com/flutter/devtools/pull/8270)

    ![Wasm opt-in setting](images/wasm_setting.png "DevTools setting to opt into wasm.")
>>>>>>> 65eb5f5c

## Inspector updates

TODO: Remove this section if there are not any general updates.

## Performance updates

* Fixed an issue with the "Refreshing timeline" overlay that was getting shown
when it should not have been. - [#8318](https://github.com/flutter/devtools/pull/8318)

## CPU profiler updates

TODO: Remove this section if there are not any general updates.

## Memory updates

TODO: Remove this section if there are not any general updates.

* Fixed issue where the memory chart could cause the connected application to hit an
out of memory exception while allocating large, short-lived objects repeatedly. - [#8209](https://github.com/flutter/devtools/pull/8209)

## Debugger updates

TODO: Remove this section if there are not any general updates.

## Network profiler updates

TODO: Remove this section if there are not any general updates.

## Logging updates

TODO: Remove this section if there are not any general updates.

## App size tool updates

TODO: Remove this section if there are not any general updates.

## Deep links tool updates

TODO: Remove this section if there are not any general updates.

## VS Code Sidebar updates

TODO: Remove this section if there are not any general updates.

## DevTools Extension updates

TODO: Remove this section if there are not any general updates.

## Full commit history

To find a complete list of changes in this release, check out the
[DevTools git log](https://github.com/flutter/devtools/tree/v2.40.0).<|MERGE_RESOLUTION|>--- conflicted
+++ resolved
@@ -10,16 +10,6 @@
 
 ## General updates
 
-<<<<<<< HEAD
-* Improve messaging when a screen is unavailable for the platform of the
-connected app. - [#7958](https://github.com/flutter/devtools/pull/7958)
-* Fix a bug where an infinite spinner was shown upon app
-disconnect. - [#7992](https://github.com/flutter/devtools/pull/7992)
-* Fix a bug where trying to reuse a disconnected DevTools instance would
-fail. - [#8009](https://github.com/flutter/devtools/pull/8009)
-* Fixed a bug that was causing the DevTools release notes to always
-show. - [#8277](https://github.com/flutter/devtools/pull/8277)
-=======
 * Fixed a bug that was causing the DevTools release notes to always
 show. - [#8277](https://github.com/flutter/devtools/pull/8277)
 
@@ -27,7 +17,6 @@
 with WebAssembly. - [#8270](https://github.com/flutter/devtools/pull/8270)
 
     ![Wasm opt-in setting](images/wasm_setting.png "DevTools setting to opt into wasm.")
->>>>>>> 65eb5f5c
 
 ## Inspector updates
 
