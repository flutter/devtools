--- conflicted
+++ resolved
@@ -38,12 +38,9 @@
 
 ## Network profiler updates
 
-<<<<<<< HEAD
 * Added a feature to export network requests to HAR files.
    - [#7970](https://github.com/flutter/devtools/pull/7970)
-=======
 * Fixed issue where socket statistics were being reported as web sockets. - [#8061](https://github.com/flutter/devtools/pull/8061)
->>>>>>> 0cf4c3fa
 
     ![Network profiler correctly displaying socket statistics](images/socket-profiling.png "Network profiler correctly displaying socket statistics")
 ## Logging updates
