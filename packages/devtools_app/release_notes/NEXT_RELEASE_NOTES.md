This is draft for future release notes, that are going to land on
[the Flutter website](https://docs.flutter.dev/tools/devtools/release-notes).

# DevTools 2.36.0 release notes

The 2.36.0 release of the Dart and Flutter DevTools
includes the following changes among other general improvements.
To learn more about DevTools, check out the
[DevTools overview]({{site.url}}/tools/devtools/overview).

## General updates

TODO: Remove this section if there are not any general updates.

## Inspector updates

TODO: Remove this section if there are not any general updates.

## Performance updates

TODO: Remove this section if there are not any general updates.

## CPU profiler updates

TODO: Remove this section if there are not any general updates.

## Memory updates

TODO: Remove this section if there are not any general updates.

## Debugger updates

TODO: Remove this section if there are not any general updates.

## Network profiler updates

* Add better support for narrow viewing windows, like when this
screen is embedded in the IDE. - [#7726](https://github.com/flutter/devtools/pull/7726)

## Logging updates

TODO: Remove this section if there are not any general updates.

## App size tool updates

TODO: Remove this section if there are not any general updates.

## Deep links tool updates

TODO: Remove this section if there are not any general updates.

## VS Code Sidebar updates

TODO: Remove this section if there are not any general updates.

## DevTools Extension updates

<<<<<<< HEAD
* Fix an issue with detecting extensions for Dart or Flutter
tests. - [#7717](https://github.com/flutter/devtools/pull/7717)
=======
* Fix an issue with detecting extensions for nested Dart or Flutter
projects. - [#7742](https://github.com/flutter/devtools/pull/7742)
>>>>>>> b77c9803

## Full commit history

To find a complete list of changes in this release, check out the
[DevTools git log](https://github.com/flutter/devtools/tree/v2.36.0).<|MERGE_RESOLUTION|>--- conflicted
+++ resolved
@@ -55,13 +55,10 @@
 
 ## DevTools Extension updates
 
-<<<<<<< HEAD
 * Fix an issue with detecting extensions for Dart or Flutter
 tests. - [#7717](https://github.com/flutter/devtools/pull/7717)
-=======
 * Fix an issue with detecting extensions for nested Dart or Flutter
 projects. - [#7742](https://github.com/flutter/devtools/pull/7742)
->>>>>>> b77c9803
 
 ## Full commit history
 
