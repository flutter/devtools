--- conflicted
+++ resolved
@@ -16,14 +16,8 @@
 [#6644](https://github.com/flutter/devtools/pull/6644)
 
 ## Inspector updates
-<<<<<<< HEAD
-* When done typing in the search field, the next selection is now automatically selected - [#6677](https://github.com/flutter/devtools/pull/6677)
-* When typing in the search field, hitting `Enter` will now select the next search result, hitting `Shift+Enter` will now select the previous result. - [#6677](https://github.com/flutter/devtools/pull/6677)
-* Added package directories documentation link in settings dialog. - [#6825](https://github.com/flutter/devtools/pull/6825)
-=======
 
 TODO: Remove this section if there are not any general updates.
->>>>>>> 3e7a39eb
 
 ## Performance updates
 
