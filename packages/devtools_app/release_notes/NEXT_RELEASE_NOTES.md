<!--
Copyright 2025 The Flutter Authors
Use of this source code is governed by a BSD-style license that can be
found in the LICENSE file or at https://developers.google.com/open-source/licenses/bsd.
-->
This is draft for future release notes, that are going to land on
[the Flutter website](https://docs.flutter.dev/tools/devtools/release-notes).

# DevTools 2.43.0 release notes

The 2.43.0 release of the Dart and Flutter DevTools
includes the following changes among other general improvements.
To learn more about DevTools, check out the
[DevTools overview](/tools/devtools/overview).

## General updates

* Fixed various memory leaks and lifecycle issues. - 
[#8901](https://github.com/flutter/devtools/pull/8901),
[#8902](https://github.com/flutter/devtools/pull/8902),
[#8907](https://github.com/flutter/devtools/pull/8907),
[#8917](https://github.com/flutter/devtools/pull/8917),
[#8932](https://github.com/flutter/devtools/pull/8932),
[#8933](https://github.com/flutter/devtools/pull/8933),
[#8934](https://github.com/flutter/devtools/pull/8934),
[#8935](https://github.com/flutter/devtools/pull/8935),
[#8937](https://github.com/flutter/devtools/pull/8937)

## Inspector updates

TODO: Remove this section if there are not any general updates.

## Performance updates

TODO: Remove this section if there are not any general updates.

## CPU profiler updates

<<<<<<< HEAD
* Fixed incorrect duration calculations when there is time during which no
  samples were taken - [#8941](https://github.com/flutter/devtools/pull/8941).
=======
* Major improvements to the load time and memory usage of CPU profiles.
  * [#8892](https://github.com/flutter/devtools/pull/8892)
  * [#8878](https://github.com/flutter/devtools/pull/8878)
  * [#8839](https://github.com/flutter/devtools/pull/8839)
>>>>>>> a33575c5

## Memory updates

* Changed memory heap snapshot tool so that references are included in snapshots
by default. - [#8899](https://github.com/flutter/devtools/pull/8899)

## Debugger updates

* Added a tooltip to describe the exception mode drop-down. -
  [#8849](https://github.com/flutter/devtools/pull/8849)
* Updated syntax highlighting with support for digit separators,
  and improved comment and string interpolation handling. -
  [#8861](https://github.com/flutter/devtools/pull/8861)
* Updated `string_scanner` dependency to avoid some syntax highlighting issues
  when source contains `\r\n` in certain positions on Windows. -
  [#8904](https://github.com/flutter/devtools/pull/8904)
* Added soft line wrapping in the debugger console.
  [#8855](https://github.com/flutter/devtools/pull/8855).

## Network profiler updates

* Added offline support for the network screen (thanks to @hrajwade96!) - 
[#8332](https://github.com/flutter/devtools/pull/8332)

  ![Network profiler controls](images/network_controls.png "Network profiler controls")

  ![Network profiler open / save button](images/network_open_save_button.png "Network profiler open / save button")

* Changed the context menu style to be consistent with other screens
  [#8859](https://github.com/flutter/devtools/pull/8859).
* Fixed issue where the HTTP requests would sometimes not be displayed properly, particularly when DevTools is communicating with an application over a slow network connection. - [#8860](https://github.com/flutter/devtools/pull/8860)

## Logging updates

TODO: Remove this section if there are not any general updates.

## App size tool updates

TODO: Remove this section if there are not any general updates.

## Deep links tool updates

TODO: Remove this section if there are not any general updates.

## VS Code Sidebar updates

TODO: Remove this section if there are not any general updates.

## DevTools Extension updates

TODO: Remove this section if there are not any general updates.

## Full commit history

To find a complete list of changes in this release, check out the
[DevTools git log](https://github.com/flutter/devtools/tree/v2.43.0).<|MERGE_RESOLUTION|>--- conflicted
+++ resolved
@@ -36,15 +36,12 @@
 
 ## CPU profiler updates
 
-<<<<<<< HEAD
-* Fixed incorrect duration calculations when there is time during which no
-  samples were taken - [#8941](https://github.com/flutter/devtools/pull/8941).
-=======
 * Major improvements to the load time and memory usage of CPU profiles.
   * [#8892](https://github.com/flutter/devtools/pull/8892)
   * [#8878](https://github.com/flutter/devtools/pull/8878)
   * [#8839](https://github.com/flutter/devtools/pull/8839)
->>>>>>> a33575c5
+* Fixed incorrect duration calculations when there is time during which no
+  samples were taken - [#8941](https://github.com/flutter/devtools/pull/8941).
 
 ## Memory updates
 
