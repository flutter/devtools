This is draft for future release notes, that are going to land on
[the Flutter website](https://docs.flutter.dev/development/tools/devtools/release-notes).

# DevTools 2.23.0 release notes

Dart & Flutter DevTools - A Suite of Performance Tools for Dart and Flutter

## General updates
* Use the default Flutter service worker - [#5331](https://github.com/flutter/devtools/pull/5331)
* Added the new verbose logging feature for helping us debug user issues. [#5404](https://github.com/flutter/devtools/pull/5404)
    ![verbose logging](images/verbose-logging.png "verbose_logging")

## Inspector updates
TODO: Remove this section if there are not any general updates.

##**** Performance updates
* Persist a user's preference for whether the Flutter Frames chart should be shown by default. - [#5339](https://github.com/flutter/devtools/pull/5339)

## CPU profiler updates
* Add a Method Table to the CPU profiler - [#5366](https://github.com/flutter/devtools/pull/5366)

![method table](images/image1.png "method_table")

* Add ability to inspect statistics for a CPU profile - [#5340](https://github.com/flutter/devtools/pull/5340)
* Fix a bug where Native stack frames were missing their name - [#5344](https://github.com/flutter/devtools/pull/5344)
* Fix an error in total and self time calculations for the bottom up tree - [#5348](https://github.com/flutter/devtools/pull/5348)

## Memory updates
* Fix filtering bug in the "Trace Instances" view - [#5406](https://github.com/flutter/devtools/pull/5406)

## Debugger updates
* Fix a bug where variable inspection for instances sometimes showed no children. - [#5356](https://github.com/flutter/devtools/pull/5356)
* Hide "search in file" dialog if "file search" dialog is open - [#5393](https://github.com/flutter/devtools/pull/5393)
* Fix file search bug where last letter disappeared when searching at end of file name - [#5397](https://github.com/flutter/devtools/pull/5397)
<<<<<<< HEAD
* Allow expression evaluation when pausing in JS for web apps - [#5427](https://github.com/flutter/devtools/pull/5427)
=======
* Add search icon in file bar to make file search more discoverable - [#5351](https://github.com/flutter/devtools/issues/5351)
>>>>>>> ae1a7cda

## Network profiler updates
* Fix a bug viewing JSON responses with null values - [#5424](https://github.com/flutter/devtools/pull/5424)

## Logging updates
TODO: Remove this section if there are not any general updates.

## App size tool updates
TODO: Remove this section if there are not any general updates.

## Changelog
More details about changes and fixes are available in the DevTools
[changelog](https://github.com/flutter/devtools/blob/master/CHANGELOG.md).<|MERGE_RESOLUTION|>--- conflicted
+++ resolved
@@ -32,11 +32,8 @@
 * Fix a bug where variable inspection for instances sometimes showed no children. - [#5356](https://github.com/flutter/devtools/pull/5356)
 * Hide "search in file" dialog if "file search" dialog is open - [#5393](https://github.com/flutter/devtools/pull/5393)
 * Fix file search bug where last letter disappeared when searching at end of file name - [#5397](https://github.com/flutter/devtools/pull/5397)
-<<<<<<< HEAD
+* Add search icon in file bar to make file search more discoverable - [#5351](https://github.com/flutter/devtools/issues/5351)
 * Allow expression evaluation when pausing in JS for web apps - [#5427](https://github.com/flutter/devtools/pull/5427)
-=======
-* Add search icon in file bar to make file search more discoverable - [#5351](https://github.com/flutter/devtools/issues/5351)
->>>>>>> ae1a7cda
 
 ## Network profiler updates
 * Fix a bug viewing JSON responses with null values - [#5424](https://github.com/flutter/devtools/pull/5424)
