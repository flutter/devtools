This is draft for future release notes, that are going to land on
[the Flutter website](https://docs.flutter.dev/tools/devtools/release-notes).

# DevTools 2.30.0 release notes

The 2.30.0 release of the Dart and Flutter DevTools
includes the following changes among other general improvements.
To learn more about DevTools, check out the
[DevTools overview](https://docs.flutter.dev/tools/devtools/overview).

## General updates

* Enabled DevTools extensions when debugging a Dart entry point that is not
under `lib` (e.g. a unit test or integration test). Thanks to
[@bartekpacia](https://github.com/bartekpacia) for this change! -
[#6644](https://github.com/flutter/devtools/pull/6644)

## Inspector updates

TODO: Remove this section if there are not any general updates.

## Performance updates

<<<<<<< HEAD
* Add an indicator of the rendering engine to the Flutter Frames chart. -
[#6771](https://github.com/flutter/devtools/pull/6771)
![Flutter rendering engine text](images/flutter_frames_engine_text.png "Text describing the current flutter rendering engine")
=======
* Improve messaging when we do not have analysis data available for a Flutter
frame. - [#6768](https://github.com/flutter/devtools/pull/6768)
>>>>>>> e26d7f37

## CPU profiler updates

TODO: Remove this section if there are not any general updates.

## Memory updates

TODO: Remove this section if there are not any general updates.

## Debugger updates

TODO: Remove this section if there are not any general updates.

## Network profiler updates

TODO: Remove this section if there are not any general updates.

## Logging updates

TODO: Remove this section if there are not any general updates.

## App size tool updates

TODO: Remove this section if there are not any general updates.

## VS Code Sidebar updates

* The Flutter Sidebar provided to VS Code now has the ability to enable new
  platforms if a device is available for a platform that is not enabled for
  the current project. This also requires a corresponding Dart extension for
  VS Code update to appear
  - [#6688](https://github.com/flutter/devtools/pull/6688)
* The DevTools menu in the sidebar now has now has an entry "Open in Browser"
  that opens DevTools in an external browser window even when VS Code settings
  are set to usually use embedded DevTools.
  - [#6736](https://github.com/flutter/devtools/pull/6736)

## Full commit history

To find a complete list of changes in this release, check out the
[DevTools git log](https://github.com/flutter/devtools/tree/v2.30.0).<|MERGE_RESOLUTION|>--- conflicted
+++ resolved
@@ -21,14 +21,11 @@
 
 ## Performance updates
 
-<<<<<<< HEAD
 * Add an indicator of the rendering engine to the Flutter Frames chart. -
 [#6771](https://github.com/flutter/devtools/pull/6771)
 ![Flutter rendering engine text](images/flutter_frames_engine_text.png "Text describing the current flutter rendering engine")
-=======
 * Improve messaging when we do not have analysis data available for a Flutter
 frame. - [#6768](https://github.com/flutter/devtools/pull/6768)
->>>>>>> e26d7f37
 
 ## CPU profiler updates
 
