This is draft for future release notes, that are going to land on
[the Flutter website](https://docs.flutter.dev/development/tools/devtools/release-notes).

# DevTools 2.24.0 release notes

Dart & Flutter DevTools - A Suite of Performance Tools for Dart and Flutter

## General updates
* Improve the overal performance of DevTools tables - [#5664](https://github.com/flutter/devtools/pull/5664), [#5696](https://github.com/flutter/devtools/pull/5696)

## Inspector updates
TODO: Remove this section if there are not any general updates.

## Performance updates
TODO: Remove this section if there are not any general updates.

## CPU profiler updates
* Fix bug with CPU flame chart selection and tooltips - [#5676](https://github.com/flutter/devtools/pull/5676)

## Memory updates
TODO: Remove this section if there are not any general updates.

## Debugger updates
* Improve support for inspecting `UserTag` and `MirrorReferent` instances - [#5490](https://github.com/flutter/devtools/pull/5490)
* Fixes expression evaluation bug where selecting an autocomplete result for a field would clear the current input - [#5717](https://github.com/flutter/devtools/pull/5717)
<<<<<<< HEAD
* Performance improvements when searching in a file, or searching for a file - [#5733](https://github.com/flutter/devtools/pull/5733)
=======
* Selecting a stack frame scrolls to the frame location in the source code - [#5722](https://github.com/flutter/devtools/pull/5722)
>>>>>>> e42ab56b

## Network profiler updates
TODO: Remove this section if there are not any general updates.

## Logging updates
TODO: Remove this section if there are not any general updates.

## App size tool updates
TODO: Remove this section if there are not any general updates.

## Full commit history
More details about changes and fixes are available from the
[DevTools git log.](https://github.com/flutter/devtools/commits/master).<|MERGE_RESOLUTION|>--- conflicted
+++ resolved
@@ -23,11 +23,8 @@
 ## Debugger updates
 * Improve support for inspecting `UserTag` and `MirrorReferent` instances - [#5490](https://github.com/flutter/devtools/pull/5490)
 * Fixes expression evaluation bug where selecting an autocomplete result for a field would clear the current input - [#5717](https://github.com/flutter/devtools/pull/5717)
-<<<<<<< HEAD
+* Selecting a stack frame scrolls to the frame location in the source code - [#5722](https://github.com/flutter/devtools/pull/5722)
 * Performance improvements when searching in a file, or searching for a file - [#5733](https://github.com/flutter/devtools/pull/5733)
-=======
-* Selecting a stack frame scrolls to the frame location in the source code - [#5722](https://github.com/flutter/devtools/pull/5722)
->>>>>>> e42ab56b
 
 ## Network profiler updates
 TODO: Remove this section if there are not any general updates.
