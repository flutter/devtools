--- conflicted
+++ resolved
@@ -64,13 +64,10 @@
 extension. - [#7752](https://github.com/flutter/devtools/pull/7752)
 * Fix a DevTools routing bug related to disabling an
 extension. - [#7791](https://github.com/flutter/devtools/pull/7791)
-<<<<<<< HEAD
+* Fix a bug causing a "Page Not Found" error when refreshing DevTools
+from an extension screen. - [#7822](https://github.com/flutter/devtools/pull/7822)
 * Fix a themeing issue when extensions are embedded in an
 IDE - [#7824](https://github.com/flutter/devtools/pull/7824)
-=======
-* Fix a bug causing a "Page Not Found" error when refreshing DevTools
-from an extension screen. - [#7822](https://github.com/flutter/devtools/pull/7822)
->>>>>>> baee2ce4
 
 ## Full commit history
 
