--- conflicted
+++ resolved
@@ -19,12 +19,9 @@
 ![Example DevTools extension](images/example_devtools_extension.png "Example DevTools extension for package:foo_package")
 
 * Fixed theming bug in isolate selector - [#6403](https://github.com/flutter/devtools/pull/6403)
-<<<<<<< HEAD
 * Fixed multiple isolate bug where main isolate was not reselecting on hot restart. - [#6436](https://github.com/flutter/devtools/pull/6436)
-=======
 * Show the hot reload button for Dart server apps that support hot reload -
 [#6341](https://github.com/flutter/devtools/pull/6341)
->>>>>>> 57ea12ed
 
 ## Inspector updates
 
