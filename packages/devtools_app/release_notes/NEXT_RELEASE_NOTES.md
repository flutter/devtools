This is draft for future release notes, that are going to land on
[the Flutter website](https://docs.flutter.dev/tools/devtools/release-notes).

# DevTools 2.35.0 release notes

The 2.35.0 release of the Dart and Flutter DevTools
includes the following changes among other general improvements.
To learn more about DevTools, check out the
[DevTools overview]({{site.url}}/tools/devtools/overview).

## General updates

TODO: Remove this section if there are not any general updates.

## Inspector updates

* Add a preference for the default inspector view - [#6949](https://github.com/flutter/devtools/pull/6949)

## Performance updates

TODO: Remove this section if there are not any general updates.

## CPU profiler updates

* Changed to a single button, for starting and stopping
  recording. - [#7573](https://github.com/flutter/devtools/pull/7573)
  ![A screen shot of the CPU profiler tab, with the new recording button.](./images/profiler_recording.png)

## Memory updates

* Replaced total size with reachable size in snapshot list. -
[#7493](https://github.com/flutter/devtools/pull/7493)

## Debugger updates

* During a hot-restart, `pause_isolates_on_start` and only `resume` the app once breakpoints are set. - [#7234](https://github.com/flutter/devtools/pull/7234)

## Network profiler updates
<<<<<<< HEAD

* Changed to a single button, for starting and stopping
  recording. - [#7573](https://github.com/flutter/devtools/pull/7573)
  ![A screen shot of the network tab, with the new recording button.](./images/network_recording.png)
=======
 
* Added text selection in text viewer for requests and responses. - [#7596](https://github.com/flutter/devtools/pull/7596)
* Added a JSON copy experience to the JSON viewer. - [#7596](https://github.com/flutter/devtools/pull/7596)
  ![An image of the new json copy experience for the JSON viewer](./images/json_viewer_copy.png)
>>>>>>> 40757907

## Logging updates

TODO: Remove this section if there are not any general updates.

## App size tool updates

TODO: Remove this section if there are not any general updates.

## Deep links tool updates

* Improve layout for narrow screens. - [#7524](https://github.com/flutter/devtools/pull/7524)
* Add error handling for missing schemes and domains - [#7559](https://github.com/flutter/devtools/pull/7559)

## VS Code Sidebar updates

* Added a DevTools section with a list of tools that are available without a debug
session. - [#7598](https://github.com/flutter/devtools/pull/7598)

## DevTools Extension updates

* Deprecate the `DevToolsExtension.requiresRunningApplication` field in favor of the
new optional `requiresConnection` field that can be added to an extension's `config.yaml`
file. - [#7611](https://github.com/flutter/devtools/pull/7611), [#7602](https://github.com/flutter/devtools/pull/7602)
* Detect extensions for all types of run targets in a package. - [#7533](https://github.com/flutter/devtools/pull/7533),
[#7535](https://github.com/flutter/devtools/pull/7535)


## Full commit history

To find a complete list of changes in this release, check out the
[DevTools git log](https://github.com/flutter/devtools/tree/v2.35.0).<|MERGE_RESOLUTION|>--- conflicted
+++ resolved
@@ -36,17 +36,13 @@
 * During a hot-restart, `pause_isolates_on_start` and only `resume` the app once breakpoints are set. - [#7234](https://github.com/flutter/devtools/pull/7234)
 
 ## Network profiler updates
-<<<<<<< HEAD
 
 * Changed to a single button, for starting and stopping
   recording. - [#7573](https://github.com/flutter/devtools/pull/7573)
   ![A screen shot of the network tab, with the new recording button.](./images/network_recording.png)
-=======
- 
 * Added text selection in text viewer for requests and responses. - [#7596](https://github.com/flutter/devtools/pull/7596)
 * Added a JSON copy experience to the JSON viewer. - [#7596](https://github.com/flutter/devtools/pull/7596)
   ![An image of the new json copy experience for the JSON viewer](./images/json_viewer_copy.png)
->>>>>>> 40757907
 
 ## Logging updates
 
