--- conflicted
+++ resolved
@@ -4,11 +4,7 @@
 
 # Note: this version should only be updated by running tools/update_version.dart
 # that updates all versions of devtools packages (devtools_app, devtools_test).
-<<<<<<< HEAD
-version: 2.28.3
-=======
 version: 2.30.0-dev.13
->>>>>>> 139b6142
 
 repository: https://github.com/flutter/devtools/tree/master/packages/devtools_app
 
@@ -70,22 +66,14 @@
   vm_service: ^13.0.0
   # TODO https://github.com/dart-lang/sdk/issues/52853 - unpin this version
   vm_snapshot_analysis: 0.7.2
-<<<<<<< HEAD
-  web: ^0.2.1-beta
-=======
   web: ^0.4.0
->>>>>>> 139b6142
   web_socket_channel: ^2.1.0
   # widget_icons: ^0.0.1
 
 dev_dependencies:
   args: ^2.4.2
   build_runner: ^2.3.3
-<<<<<<< HEAD
-  devtools_test: 2.28.3
-=======
   devtools_test: 2.30.0-dev.13
->>>>>>> 139b6142
   fake_async: ^1.3.1
   flutter_driver:
     sdk: flutter
