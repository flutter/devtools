--- conflicted
+++ resolved
@@ -26,13 +26,8 @@
   dap: ^1.1.0
   dds_service_extensions: ^1.6.0
   devtools_app_shared: ^0.0.5
-<<<<<<< HEAD
-  devtools_extensions: ^0.0.8
+  devtools_extensions: ^0.0.9
   devtools_shared: ^4.1.0
-=======
-  devtools_extensions: ^0.0.9
-  devtools_shared: ^4.0.1
->>>>>>> 8f059a06
   file: ">=6.0.0 <8.0.0"
   file_selector: ^0.8.0
   file_selector_linux: ^0.0.2
