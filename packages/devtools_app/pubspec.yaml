--- conflicted
+++ resolved
@@ -21,15 +21,9 @@
   async: ^2.0.0
   codicon: ^1.0.0
   collection: ^1.15.0
-<<<<<<< HEAD
-  dds: ^2.2.0
-  dds_service_extensions: ^1.3.0
-  devtools_shared: 2.14.1
-=======
   dds: ^2.2.2
   dds_service_extensions: ^1.3.1
-  devtools_shared: 2.14.0
->>>>>>> 49636427
+  devtools_shared: 2.14.1
   file: ^6.0.0
   file_selector: ^0.8.0
   file_selector_linux: ^0.0.2
