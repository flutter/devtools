# Copyright 2025 The Flutter Authors
# Use of this source code is governed by a BSD-style license that can be
# found in the LICENSE file or at https://developers.google.com/open-source/licenses/bsd.
name: devtools_app
description: Web-based performance tooling for Dart and Flutter.
publish_to: none

# Note: this version should only be updated by running the 'dt update-version'
# command that updates the version here and in 'devtools.dart'.
<<<<<<< HEAD
version: 2.51.1
=======
version: 2.52.0
>>>>>>> ed691cae

repository: https://github.com/flutter/devtools/tree/master/packages/devtools_app

environment:
  sdk: ">=3.8.0-265.0.dev <4.0.0"
  flutter: ">=3.32.0-1.0.pre.73"

resolution: workspace

dependencies:
  async: ^2.0.0
  collection: ^1.15.0
  dap: ^1.1.0
  dart_service_protocol_shared: ^0.0.3
  dds_service_extensions: ^2.0.2
  devtools_app_shared:
  devtools_extensions:
  devtools_shared:
  dtd: ^4.0.0
  file: ^7.0.0
  file_selector: ^1.0.0
  fixnum: ^1.1.0
  flutter:
    sdk: flutter
  flutter_markdown: ^0.7.1
  flutter_web_plugins:
    sdk: flutter
  http: ^1.1.0
  image: ^4.1.3
  intl: ^0.19.0
  json_rpc_2: ^3.0.2
  logging: ^1.1.1
  meta: ^1.9.1
  mime: ^2.0.0
  path: ^1.8.0
  perfetto_ui_compiled:
    path: ../../third_party/packages/perfetto_ui_compiled
  pointer_interceptor: ^0.10.1+1
  provider: ^6.0.2
  source_map_stack_trace: ^2.1.2
  source_maps: ^0.10.12
  sse: ^4.1.2
  stack_trace: ^1.12.0
  string_scanner: ^1.4.0
  unified_analytics: ^7.0.0
  vm_service: ^15.0.2
  vm_service_protos: ^1.0.0
  vm_snapshot_analysis: ^0.7.6
  web: ^1.0.0
  web_socket_channel: ^3.0.0

dev_dependencies:
  args: ^2.4.2
  benchmark_harness: ^2.3.1
  build_runner: ^2.5.4
  devtools_test:
    path: ../devtools_test
  fake_async: ^1.3.1
  flutter_driver:
    sdk: flutter
  flutter_test:
    sdk: flutter
  integration_test:
    sdk: flutter
  mockito: ^5.4.1
  stager: ^1.3.0
  stream_channel: ^2.1.1
  test: ^1.21.0
  web_benchmarks: ^4.0.0
  webkit_inspection_protocol: ">=0.5.0 <2.0.0"

flutter:
  uses-material-design: true
  assets:
    - assets/
    - assets/img/
    - assets/img/doc/
    - assets/img/layout_explorer/
    - assets/img/layout_explorer/cross_axis_alignment/
    - assets/img/layout_explorer/main_axis_alignment/
    - assets/img/legend/
    - icons/
    - icons/actions/
    - icons/app_bar/
    - icons/custom/
    - icons/material_symbols/
    - icons/general/
    - icons/gutter/
    - icons/inspector/
    # TODO(elliette): The inspector icons are also used in the Property Editor.
    # They should be moved to a common directory.
    - icons/inspector/widget_icons/
    - icons/memory/
    - icons/perf/
    # We have to explicitly list every asset under `packages/perfetto_ui_compiled/`
    # since directory support is not available for assets under `packages/`.
    # See (https://github.com/flutter/flutter/issues/112019).
    - packages/perfetto_ui_compiled/dist/index.html
    - packages/perfetto_ui_compiled/dist/service_worker.js
    - packages/perfetto_ui_compiled/dist/devtools/devtools_dark.css
    - packages/perfetto_ui_compiled/dist/devtools/devtools_light.css
    - packages/perfetto_ui_compiled/dist/devtools/devtools_shared.css
    - packages/perfetto_ui_compiled/dist/devtools/devtools_theme_handler.js
    # The version number for all the Perfetto asset paths below is updated by running
    # `dt update-perfetto`.
    - packages/perfetto_ui_compiled/dist/v34.0-16f63abe3/engine_bundle.js
    - packages/perfetto_ui_compiled/dist/v34.0-16f63abe3/frontend_bundle.js
    - packages/perfetto_ui_compiled/dist/v34.0-16f63abe3/manifest.json
    - packages/perfetto_ui_compiled/dist/v34.0-16f63abe3/perfetto.css
    - packages/perfetto_ui_compiled/dist/v34.0-16f63abe3/trace_processor.wasm
    - packages/perfetto_ui_compiled/dist/v34.0-16f63abe3/assets/brand.png
    - packages/perfetto_ui_compiled/dist/v34.0-16f63abe3/assets/favicon.png
    - packages/perfetto_ui_compiled/dist/v34.0-16f63abe3/assets/logo-128.png
    - packages/perfetto_ui_compiled/dist/v34.0-16f63abe3/assets/logo-3d.png
    - packages/perfetto_ui_compiled/dist/v34.0-16f63abe3/assets/scheduling_latency.png
    - packages/perfetto_ui_compiled/dist/v34.0-16f63abe3/assets/MaterialSymbolsOutlined.woff2
    - packages/perfetto_ui_compiled/dist/v34.0-16f63abe3/assets/Roboto-100.woff2
    - packages/perfetto_ui_compiled/dist/v34.0-16f63abe3/assets/Roboto-300.woff2
    - packages/perfetto_ui_compiled/dist/v34.0-16f63abe3/assets/Roboto-400.woff2
    - packages/perfetto_ui_compiled/dist/v34.0-16f63abe3/assets/Roboto-500.woff2
    - packages/perfetto_ui_compiled/dist/v34.0-16f63abe3/assets/RobotoCondensed-Light.woff2
    - packages/perfetto_ui_compiled/dist/v34.0-16f63abe3/assets/RobotoCondensed-Regular.woff2
    - packages/perfetto_ui_compiled/dist/v34.0-16f63abe3/assets/RobotoMono-Regular.woff2

  fonts:
    - family: Roboto
      fonts:
        - asset: fonts/Roboto/Roboto-Thin.ttf
          weight: 100
        - asset: fonts/Roboto/Roboto-Light.ttf
          weight: 300
        - asset: fonts/Roboto/Roboto-Regular.ttf
          weight: 400
        - asset: fonts/Roboto/Roboto-Medium.ttf
          weight: 500
        - asset: fonts/Roboto/Roboto-Bold.ttf
          weight: 700
        - asset: fonts/Roboto/Roboto-Black.ttf
          weight: 900
    - family: RobotoMono
      fonts:
        - asset: fonts/Roboto_Mono/RobotoMono-Thin.ttf
          weight: 100
        - asset: fonts/Roboto_Mono/RobotoMono-Light.ttf
          weight: 300
        - asset: fonts/Roboto_Mono/RobotoMono-Regular.ttf
          weight: 400
        - asset: fonts/Roboto_Mono/RobotoMono-Medium.ttf
          weight: 500
        - asset: fonts/Roboto_Mono/RobotoMono-Bold.ttf
          weight: 700
    - family: Octicons
      fonts:
        - asset: fonts/Octicons.ttf<|MERGE_RESOLUTION|>--- conflicted
+++ resolved
@@ -7,11 +7,7 @@
 
 # Note: this version should only be updated by running the 'dt update-version'
 # command that updates the version here and in 'devtools.dart'.
-<<<<<<< HEAD
-version: 2.51.1
-=======
 version: 2.52.0
->>>>>>> ed691cae
 
 repository: https://github.com/flutter/devtools/tree/master/packages/devtools_app
 
