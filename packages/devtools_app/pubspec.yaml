--- conflicted
+++ resolved
@@ -23,16 +23,11 @@
   async: ^2.0.0
   codicon: ^1.0.0
   collection: ^1.15.0
-<<<<<<< HEAD
   dap: ^1.0.0
   dds_service_extensions: ^1.6.0
-  devtools_shared: 2.26.0-dev.5
-=======
-  dds_service_extensions: ^1.3.2
-  devtools_shared: 2.26.0-dev.6
   devtools_extensions:
     path: ../devtools_extensions
->>>>>>> ec967fc5
+  devtools_shared: 2.26.0-dev.5
   file: ^6.0.0
   file_selector: ^0.8.0
   file_selector_linux: ^0.0.2
