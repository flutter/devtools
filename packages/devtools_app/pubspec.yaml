--- conflicted
+++ resolved
@@ -48,14 +48,9 @@
   mime: ^0.9.7
   path: ^1.6.0
   pedantic: ^1.7.0
-<<<<<<< HEAD
   provider:
     path: ../../../rrousselGit/provider
-  sse: ^3.1.2
-=======
-  provider: ^4.0.0
   sse: ^3.7.0
->>>>>>> fe096175
   string_scanner: ^1.1.0-nullsafety.3
   url_launcher: ^5.0.0
   url_launcher_web: ^0.1.1+6
@@ -68,12 +63,8 @@
   freezed: ^0.12.0
   devtools: #^0.1.7
     path: ../devtools
-<<<<<<< HEAD
-  devtools_testing: # 0.9.7
+  devtools_testing: # 0.9.8-dev.1
     path: ../devtools_testing
-=======
-  devtools_testing: 0.9.8-dev.1
->>>>>>> fe096175
   flutter_test:
     sdk: flutter
   mockito: ^4.0.0
