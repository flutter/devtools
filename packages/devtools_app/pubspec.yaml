--- conflicted
+++ resolved
@@ -62,10 +62,7 @@
 
 dev_dependencies:
   build_runner: ^2.0.4
-<<<<<<< HEAD
-=======
   devtools: 2.10.0
->>>>>>> 3b054edf
   flutter_test:
     sdk: flutter
   mockito: ^5.0.9
