name: devtools_app
description: Main package implementing web-based performance tooling for Dart and Flutter.

# Note: when updating this version, please update the corresponding entry in
# lib/devtools.dart and ../devtools/pubspec.yaml as well to the same version.
# When publishing new versions of this package be sure to publish a new version
# of package:devtools as well. package:devtools contains a compiled snapshot of
# this package.
<<<<<<< HEAD
version: 0.1.12-dev
=======
version: 0.1.12-dev.1
>>>>>>> 166a7fd6

author: Dart Team <misc@dartlang.org>
homepage: https://github.com/flutter/devtools

environment:
  sdk: '>=2.6.0 <3.0.0'
  # The flutter desktop support interacts with build scripts on the Flutter
  # side that are not yet stable, so it requires a very recent version of
  # Flutter. This version will increase regularly as the build scripts change.
  flutter: '>=1.10.0'

dependencies:
  ansicolor: ^1.0.2
  ansi_up:
    ^0.0.1
  #   path: ../../third_party/packages/ansi_up
  codemirror: ^0.5.10
  collection: ^1.14.11
  devtools_server: 0.1.12
  flutter_icons: ^0.3.1
  http: ^0.12.0+1
  html_shim: ^0.0.2
  #    path: ../html_shim
  intl: ^0.16.0
  js: ^0.6.1+1
  meta: ^1.1.0
  mp_chart:
    path: ../../third_party/packages/mp_chart
  path: ^1.6.0
  pedantic: ^1.7.0
  platform_detect: ^1.3.5
  vm_service: ^1.2.0
  # We would use local dependencies for these packages if pub publish allowed it.
  octicons_css:
    ^0.0.1
  #    path: ../../third_party/packages/octicons_css
  polymer_css:
    ^0.0.1
  #    path: ../../third_party/packages/polymer_css
  primer_css:
    ^0.0.2
  #    path: ../../third_party/packages/primer_css
  split:
    ^0.0.7
  #    path: ../../third_party/packages/split
  plotly_js:
    ^0.0.2
  #    path: ../../third_party/packages/plotly_js
  sse: ^3.0.0
  web_socket_channel:
    ^1.1.0
  flutter:
    sdk: flutter
  flutter_web_plugins:
    sdk: flutter
  flutter_widgets: ^0.1.6

dependency_overrides:
  # When this is removed, don't forget to add back the override for test tag.
  # See: https://github.com/flutter/devtools/pull/1342
  devtools_server:
    path: ../devtools_server


dev_dependencies:
  build_runner: ^1.3.0
  build_test: ^0.10.0
  build_web_compilers: '>=2.6.2 <3.0.0'
  matcher: ^0.12.3
  mockito: ^4.0.0
  test: ^1.0.0
  webkit_inspection_protocol: ^0.5.0
  devtools: #^0.1.7
    path: ../devtools
  devtools_testing:
    path: ../devtools_testing
  flutter_test:
    sdk: flutter

flutter:
  uses-material-design: true
  assets:
    - web/widgets.json
    - web/icons/
    - web/icons/actions/
    - web/icons/custom/
    - web/icons/general/
    - web/icons/gutter/
    - web/icons/inspector/
    - web/icons/memory/
    - web/icons/perf/
    - assets/img/story_of_layout/main_axis_alignment/center.png
    - assets/img/story_of_layout/main_axis_alignment/end.png
    - assets/img/story_of_layout/main_axis_alignment/spaceAround.png
    - assets/img/story_of_layout/main_axis_alignment/spaceBetween.png
    - assets/img/story_of_layout/main_axis_alignment/spaceEvenly.png
    - assets/img/story_of_layout/main_axis_alignment/start.png
    - assets/img/story_of_layout/cross_axis_alignment/start.png
    - assets/img/story_of_layout/cross_axis_alignment/end.png
    - assets/img/story_of_layout/cross_axis_alignment/center.png
    - assets/img/story_of_layout/cross_axis_alignment/stretch.png
    - assets/img/story_of_layout/cross_axis_alignment/baseline.png

  # See https://github.com/flutter/flutter/wiki/Desktop-shells#fonts
  fonts:
    - family: Roboto
      fonts:
        - asset: fonts/Roboto/Roboto-Thin.ttf
          weight: 100
        - asset: fonts/Roboto/Roboto-Light.ttf
          weight: 300
        - asset: fonts/Roboto/Roboto-Regular.ttf
          weight: 400
        - asset: fonts/Roboto/Roboto-Medium.ttf
          weight: 500
        - asset: fonts/Roboto/Roboto-Bold.ttf
          weight: 700
        - asset: fonts/Roboto/Roboto-Black.ttf
          weight: 900
  plugin:
    platforms:
      web:
        pluginClass: DebuggerHtmlPlugin
        fileName: debugger_html_plugin.dart<|MERGE_RESOLUTION|>--- conflicted
+++ resolved
@@ -6,11 +6,7 @@
 # When publishing new versions of this package be sure to publish a new version
 # of package:devtools as well. package:devtools contains a compiled snapshot of
 # this package.
-<<<<<<< HEAD
-version: 0.1.12-dev
-=======
 version: 0.1.12-dev.1
->>>>>>> 166a7fd6
 
 author: Dart Team <misc@dartlang.org>
 homepage: https://github.com/flutter/devtools
