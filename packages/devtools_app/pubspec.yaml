name: devtools_app
description: Web-based performance tooling for Dart and Flutter.

# Note: this version should only be updated by running tools/update_version.dart
# that updates all versions of packages from packages/devtools.
# When publishing new versions of this package be sure to publish a new version
# of package:devtools as well. package:devtools contains a compiled snapshot of
# this package.
version: 2.9.2-dev.1

homepage: https://github.com/flutter/devtools

environment:
  sdk: '>=2.10.0 <3.0.0'
  # The flutter desktop support interacts with build scripts on the Flutter
  # side that are not yet stable, so it requires a very recent version of
  # Flutter. This version will increase regularly as the build scripts change.
  flutter: '>=1.10.0'

dependencies:
  ansi_up: ^0.0.2
  #     path: ../../third_party/packages/ansi_up
  # Pin ansicolor to version before pre-NNBD version 1.1.0, should be ^1.0.5
  # See https://github.com/flutter/devtools/issues/2530
  ansicolor: 1.0.5
  async: ^2.0.0
  codicon: ^0.0.3
  collection: ^1.15.0
  dds: ^2.1.3
  devtools_shared: 2.9.2-dev.1
  devtools_test: 2.9.2-dev.1
  file: ^6.0.0
  file_selector: ^0.8.0
  file_selector_linux: ^0.0.2
  file_selector_macos: ^0.0.2
  file_selector_web: ^0.8.1
  file_selector_windows: ^0.0.2
  flutter:
    sdk: flutter
  flutter_markdown: ^0.6.8
  flutter_riverpod: ^0.14.0+3
  flutter_web_plugins:
    sdk: flutter
  http: ^0.13.4
  image: ^3.0.2
  intl: '>=0.16.1 <0.18.0'
  js: ^0.6.1+1
  mime: ^1.0.0
  path: ^1.8.0
  pedantic: ^1.11.0
  provider: ^5.0.0
  sse: ^4.0.0
  stack_trace: ^1.10.0
  string_scanner: ^1.1.0
  url_launcher: ^5.0.0
  url_launcher_web: ^0.1.1+6
<<<<<<< HEAD
  vm_service: ^8.1.0
=======
  vm_service: ^7.5.0
>>>>>>> c0116828
  vm_snapshot_analysis: ^0.6.0
  web_socket_channel: ^2.1.0
  # widget_icons: ^0.0.1

dev_dependencies:
  build_runner: ^2.0.4
  devtools: 2.9.2-dev.1
  flutter_test:
    sdk: flutter
  mockito: ^5.0.9
  webkit_inspection_protocol: '>=0.5.0 <2.0.0'

flutter:
  uses-material-design: true
  assets:
    - assets/
    - assets/img/
    - assets/img/layout_explorer/
    - assets/img/layout_explorer/cross_axis_alignment/
    - assets/img/layout_explorer/main_axis_alignment/
    - assets/img/legend/
    - assets/scripts/inspector_polyfill_script.dart
    - icons/
    - icons/actions/
    - icons/custom/
    - icons/general/
    - icons/gutter/
    - icons/inspector/
    - icons/inspector/widget_icons/
    - icons/memory/
    - icons/perf/

  fonts:
    - family: Roboto
      fonts:
        - asset: fonts/Roboto/Roboto-Thin.ttf
          weight: 100
        - asset: fonts/Roboto/Roboto-Light.ttf
          weight: 300
        - asset: fonts/Roboto/Roboto-Regular.ttf
          weight: 400
        - asset: fonts/Roboto/Roboto-Medium.ttf
          weight: 500
        - asset: fonts/Roboto/Roboto-Bold.ttf
          weight: 700
        - asset: fonts/Roboto/Roboto-Black.ttf
          weight: 900
    - family: RobotoMono
      fonts:
        - asset: fonts/Roboto_Mono/RobotoMono-Thin.ttf
          weight: 100
        - asset: fonts/Roboto_Mono/RobotoMono-Light.ttf
          weight: 300
        - asset: fonts/Roboto_Mono/RobotoMono-Regular.ttf
          weight: 400
        - asset: fonts/Roboto_Mono/RobotoMono-Medium.ttf
          weight: 500
        - asset: fonts/Roboto_Mono/RobotoMono-Bold.ttf
          weight: 700
    - family: Octicons
      fonts:
        - asset: fonts/Octicons.ttf
    - family: Codicon
      fonts:
        - asset: packages/codicon/font/codicon.ttf

dependency_overrides:
# The '#OVERRIDE_FOR_DEVELOPMENT' lines are stripped out when we publish.
# All overriden dependencies are published together so there is no harm
# in treating them like they are part of a mono-repo while developing.
  devtools_server: #OVERRIDE_FOR_DEVELOPMENT
    path: ../devtools_server #OVERRIDE_FOR_DEVELOPMENT
  devtools_shared: #OVERRIDE_FOR_DEVELOPMENT
    path: ../devtools_shared #OVERRIDE_FOR_DEVELOPMENT
  devtools_test: #OVERRIDE_FOR_DEVELOPMENT
      path: ../devtools_test #OVERRIDE_FOR_DEVELOPMENT
  devtools:  #OVERRIDE_FOR_DEVELOPMENT
    path: ../devtools  #OVERRIDE_FOR_DEVELOPMENT<|MERGE_RESOLUTION|>--- conflicted
+++ resolved
@@ -54,11 +54,7 @@
   string_scanner: ^1.1.0
   url_launcher: ^5.0.0
   url_launcher_web: ^0.1.1+6
-<<<<<<< HEAD
   vm_service: ^8.1.0
-=======
-  vm_service: ^7.5.0
->>>>>>> c0116828
   vm_snapshot_analysis: ^0.6.0
   web_socket_channel: ^2.1.0
   # widget_icons: ^0.0.1
