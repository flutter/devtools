--- conflicted
+++ resolved
@@ -63,11 +63,7 @@
   string_scanner: ^1.1.0
   url_launcher: ^6.1.0
   url_launcher_web: ^2.0.6
-<<<<<<< HEAD
   vm_service: ^12.0.0
-=======
-  vm_service: ^11.10.0
->>>>>>> 1b525c84
   # TODO https://github.com/dart-lang/sdk/issues/52853 - unpin this version
   vm_snapshot_analysis: 0.7.2
   web_socket_channel: ^2.1.0
