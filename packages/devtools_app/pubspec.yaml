--- conflicted
+++ resolved
@@ -60,14 +60,7 @@
     sdk: flutter
   mockito: ^5.1.0
   webkit_inspection_protocol: '>=0.5.0 <2.0.0'
-<<<<<<< HEAD
-  stager:
-    git:
-      url: git@github.com:bryanoltman/stager.git
-      ref: main # name of branch
-=======
   stager: ^0.1.0
->>>>>>> 62381616
 
 flutter:
   uses-material-design: true
