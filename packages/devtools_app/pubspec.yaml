name: devtools_app
description: Web-based performance tooling for Dart and Flutter.

# Note: this version should only be updated by running tools/update_version.dart
# that updates all versions of packages from packages/devtools.
# When publishing new versions of this package be sure to publish a new version
# of package:devtools as well. package:devtools contains a compiled snapshot of
# this package.
version: 2.6.1-dev.2

homepage: https://github.com/flutter/devtools

environment:
  sdk: '>=2.10.0 <3.0.0'
  # The flutter desktop support interacts with build scripts on the Flutter
  # side that are not yet stable, so it requires a very recent version of
  # Flutter. This version will increase regularly as the build scripts change.
  flutter: '>=1.10.0'

dependencies:
  ansi_up: ^0.0.2
  #     path: ../../third_party/packages/ansi_up
  # Pin ansicolor to version before pre-NNBD version 1.1.0, should be ^1.0.5
  # See https://github.com/flutter/devtools/issues/2530
  ansicolor: 1.0.5
  async: ^2.0.0
  codicon: ^0.0.3
  collection: ^1.15.0-nnbd
  dds: ^2.0.1
<<<<<<< HEAD
  devtools_shared: 2.6.1-dev.1
  devtools_test: 2.6.1-dev.1
=======
  devtools_shared: 2.6.1-dev.2
>>>>>>> 6dbb5ccf
  file: ^6.0.0
  file_selector: ^0.8.0
  file_selector_linux: ^0.0.2
  file_selector_macos: ^0.0.2
  file_selector_web: ^0.8.1
  file_selector_windows: ^0.0.2
  flutter:
    sdk: flutter
  flutter_riverpod: ^0.14.0+3
  flutter_web_plugins:
    sdk: flutter
  http: ^0.13.0
  image: ^3.0.2
  intl: '>=0.16.1 <0.18.0'
  js: ^0.6.1+1
  meta: ^1.3.0
  mime: ^1.0.0
  path: ^1.8.0
  pedantic: ^1.11.0
  provider: ^5.0.0
  sse: ^4.0.0
  stack_trace: ^1.10.0
  string_scanner: ^1.1.0
  url_launcher: ^5.0.0
  url_launcher_web: ^0.1.1+6
  vm_service: ^7.1.1
  vm_snapshot_analysis: ^0.6.0
  web_socket_channel: ^2.1.0

dev_dependencies:
  build_runner: ^2.0.4
  devtools: 2.6.1-dev.2
  flutter_test:
    sdk: flutter
  mockito: ^5.0.9
  webkit_inspection_protocol: '>=0.5.0 <2.0.0'

flutter:
  uses-material-design: true
  assets:
    - assets/
    - assets/img/
    - assets/img/layout_explorer/
    - assets/img/layout_explorer/cross_axis_alignment/
    - assets/img/layout_explorer/main_axis_alignment/
    - assets/img/legend/
    - assets/scripts/inspector_polyfill_script.dart
    - icons/
    - icons/actions/
    - icons/custom/
    - icons/general/
    - icons/gutter/
    - icons/inspector/
    - icons/inspector/widget_icons/
    - icons/memory/
    - icons/perf/

  fonts:
    - family: Roboto
      fonts:
        - asset: fonts/Roboto/Roboto-Thin.ttf
          weight: 100
        - asset: fonts/Roboto/Roboto-Light.ttf
          weight: 300
        - asset: fonts/Roboto/Roboto-Regular.ttf
          weight: 400
        - asset: fonts/Roboto/Roboto-Medium.ttf
          weight: 500
        - asset: fonts/Roboto/Roboto-Bold.ttf
          weight: 700
        - asset: fonts/Roboto/Roboto-Black.ttf
          weight: 900
    - family: RobotoMono
      fonts:
        - asset: fonts/Roboto_Mono/RobotoMono-Thin.ttf
          weight: 100
        - asset: fonts/Roboto_Mono/RobotoMono-Light.ttf
          weight: 300
        - asset: fonts/Roboto_Mono/RobotoMono-Regular.ttf
          weight: 400
        - asset: fonts/Roboto_Mono/RobotoMono-Medium.ttf
          weight: 500
        - asset: fonts/Roboto_Mono/RobotoMono-Bold.ttf
          weight: 700
    - family: Octicons
      fonts:
        - asset: fonts/Octicons.ttf
    - family: Codicon
      fonts:
        - asset: packages/codicon/font/codicon.ttf

dependency_overrides:
# The '#OVERRIDE_FOR_DEVELOPMENT' lines are stripped out when we publish.
# All overriden dependencies are published together so there is no harm
# in treating them like they are part of a mono-repo while developing.
  devtools_server: #OVERRIDE_FOR_DEVELOPMENT
    path: ../devtools_server #OVERRIDE_FOR_DEVELOPMENT
  devtools_shared: #OVERRIDE_FOR_DEVELOPMENT
    path: ../devtools_shared #OVERRIDE_FOR_DEVELOPMENT
  devtools_test: #OVERRIDE_FOR_DEVELOPMENT
      path: ../devtools_test #OVERRIDE_FOR_DEVELOPMENT
  devtools:  #OVERRIDE_FOR_DEVELOPMENT
    path: ../devtools  #OVERRIDE_FOR_DEVELOPMENT<|MERGE_RESOLUTION|>--- conflicted
+++ resolved
@@ -27,12 +27,8 @@
   codicon: ^0.0.3
   collection: ^1.15.0-nnbd
   dds: ^2.0.1
-<<<<<<< HEAD
-  devtools_shared: 2.6.1-dev.1
-  devtools_test: 2.6.1-dev.1
-=======
   devtools_shared: 2.6.1-dev.2
->>>>>>> 6dbb5ccf
+  devtools_test: 2.6.1-dev.2
   file: ^6.0.0
   file_selector: ^0.8.0
   file_selector_linux: ^0.0.2
