--- conflicted
+++ resolved
@@ -23,15 +23,9 @@
   async: ^2.0.0
   codicon: ^1.0.0
   collection: ^1.15.0
-<<<<<<< HEAD
-  dds: ^2.2.2
-  dds_service_extensions: ^1.3.1
-  devtools_shared: 2.21.0
-=======
   dds: ^2.7.2
   dds_service_extensions: ^1.3.2
-  devtools_shared: 2.21.0-dev.1
->>>>>>> 82174894
+  devtools_shared: 2.21.0
   file: ^6.0.0
   file_selector: ^0.8.0
   file_selector_linux: ^0.0.2
