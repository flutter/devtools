--- conflicted
+++ resolved
@@ -6,11 +6,7 @@
 # When publishing new versions of this package be sure to publish a new version
 # of package:devtools as well. package:devtools contains a compiled snapshot of
 # this package.
-<<<<<<< HEAD
-version: 0.1.16
-=======
-version: 0.2.2
->>>>>>> 3c6b95cc
+version: 0.2.3
 
 author: Dart Team <misc@dartlang.org>
 homepage: https://github.com/flutter/devtools
@@ -29,10 +25,6 @@
   #   path: ../../third_party/packages/ansi_up
   codemirror: ^0.5.10
   collection: ^1.14.11
-<<<<<<< HEAD
-  devtools_server: ^0.1.16
-=======
->>>>>>> 3c6b95cc
   devtools_shared: ^0.2.2
   file: ^5.1.0
   http: ^0.12.0+1
