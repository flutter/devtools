name: devtools_app
description: Web-based performance tooling for Dart and Flutter.
publish_to: none

<<<<<<< HEAD
# Note: this version should only be updated by running tools/update_version.dart
# that updates all versions of devtools packages (devtools_app, devtools_test).
version: 2.40.2
=======
# Note: this version should only be updated by running the 'dt update-version'
# command that updates the version here and in 'devtools.dart'.
version: 2.42.0-dev.0
>>>>>>> a10910a9

repository: https://github.com/flutter/devtools/tree/master/packages/devtools_app

environment:
  sdk: ">=3.7.0-160.0.dev <4.0.0"
  flutter: ">=3.27.0-1.0.pre.563"

resolution: workspace

dependencies:
  ansi_up: ^1.0.0
  ansicolor: ^2.0.0
  async: ^2.0.0
  clock: ^1.1.1
  codicon: ^1.0.0
  collection: ^1.15.0
  dap: ^1.1.0
  dds_service_extensions: ^2.0.0
<<<<<<< HEAD
  devtools_app_shared: ^0.2.2
  devtools_extensions: ^0.3.0-wip
  devtools_shared: ^10.0.1
=======
  devtools_app_shared:
  devtools_extensions:
  devtools_shared:
>>>>>>> a10910a9
  dtd: ^2.4.0
  file: ^7.0.0
  file_selector: ^1.0.0
  fixnum: ^1.1.0
  flutter:
    sdk: flutter
  flutter_markdown: ^0.7.1
  flutter_web_plugins:
    sdk: flutter
  http: ^1.1.0
  image: ^4.1.3
  intl: ^0.19.0
  json_rpc_2: ^3.0.2
  logging: ^1.1.1
  meta: ^1.9.1
  mime: ^2.0.0
  path: ^1.8.0
  perfetto_ui_compiled:
    path: ../../third_party/packages/perfetto_ui_compiled
  pointer_interceptor: ^0.10.1+1
  provider: ^6.0.2
  # Only used for debug mode logic.
  shared_preferences: ^2.0.15
  source_map_stack_trace: ^2.1.2
  source_maps: ^0.10.12
  sse: ^4.1.2
  stack_trace: ^1.12.0
  stream_channel: ^2.1.1
  string_scanner: ^1.1.0
  unified_analytics: ^7.0.0
  vm_service: ^14.2.5
  vm_service_protos: ^1.0.0
  vm_snapshot_analysis: ^0.7.6
  web: ^1.0.0
  web_socket_channel: ^3.0.0

dev_dependencies:
  args: ^2.4.2
  build_runner: ^2.3.3
  devtools_test:
    path: ../devtools_test
  fake_async: ^1.3.1
  flutter_driver:
    sdk: flutter
  flutter_lints: ^4.0.0
  flutter_test:
    sdk: flutter
  integration_test:
    sdk: flutter
  mockito: ^5.4.1
  stager: ^1.0.1
  test: ^1.21.0
  web_benchmarks: ^4.0.0
  webkit_inspection_protocol: ">=0.5.0 <2.0.0"

flutter:
  uses-material-design: true
  assets:
    - assets/
    - assets/img/
    - assets/img/doc/
    - assets/img/layout_explorer/
    - assets/img/layout_explorer/cross_axis_alignment/
    - assets/img/layout_explorer/main_axis_alignment/
    - assets/img/legend/
    - icons/
    - icons/actions/
    - icons/app_bar/
    - icons/custom/
    - icons/general/
    - icons/gutter/
    - icons/inspector/
    - icons/inspector/widget_icons/
    - icons/memory/
    - icons/perf/
    # We have to explicitly list every asset under `packages/perfetto_ui_compiled/`
    # since directory support is not available for assets under `packages/`.
    # See (https://github.com/flutter/flutter/issues/112019).
    - packages/perfetto_ui_compiled/dist/index.html
    - packages/perfetto_ui_compiled/dist/service_worker.js
    - packages/perfetto_ui_compiled/dist/devtools/devtools_dark.css
    - packages/perfetto_ui_compiled/dist/devtools/devtools_light.css
    - packages/perfetto_ui_compiled/dist/devtools/devtools_shared.css
    - packages/perfetto_ui_compiled/dist/devtools/devtools_theme_handler.js
    # The version number for all the Perfetto asset paths below is updated by running
    # `dt update-perfetto`.
    - packages/perfetto_ui_compiled/dist/v34.0-16f63abe3/engine_bundle.js
    - packages/perfetto_ui_compiled/dist/v34.0-16f63abe3/frontend_bundle.js
    - packages/perfetto_ui_compiled/dist/v34.0-16f63abe3/manifest.json
    - packages/perfetto_ui_compiled/dist/v34.0-16f63abe3/perfetto.css
    - packages/perfetto_ui_compiled/dist/v34.0-16f63abe3/trace_processor.wasm
    - packages/perfetto_ui_compiled/dist/v34.0-16f63abe3/assets/brand.png
    - packages/perfetto_ui_compiled/dist/v34.0-16f63abe3/assets/favicon.png
    - packages/perfetto_ui_compiled/dist/v34.0-16f63abe3/assets/logo-128.png
    - packages/perfetto_ui_compiled/dist/v34.0-16f63abe3/assets/logo-3d.png
    - packages/perfetto_ui_compiled/dist/v34.0-16f63abe3/assets/scheduling_latency.png
    - packages/perfetto_ui_compiled/dist/v34.0-16f63abe3/assets/MaterialSymbolsOutlined.woff2
    - packages/perfetto_ui_compiled/dist/v34.0-16f63abe3/assets/Roboto-100.woff2
    - packages/perfetto_ui_compiled/dist/v34.0-16f63abe3/assets/Roboto-300.woff2
    - packages/perfetto_ui_compiled/dist/v34.0-16f63abe3/assets/Roboto-400.woff2
    - packages/perfetto_ui_compiled/dist/v34.0-16f63abe3/assets/Roboto-500.woff2
    - packages/perfetto_ui_compiled/dist/v34.0-16f63abe3/assets/RobotoCondensed-Light.woff2
    - packages/perfetto_ui_compiled/dist/v34.0-16f63abe3/assets/RobotoCondensed-Regular.woff2
    - packages/perfetto_ui_compiled/dist/v34.0-16f63abe3/assets/RobotoMono-Regular.woff2

  fonts:
    - family: Roboto
      fonts:
        - asset: fonts/Roboto/Roboto-Thin.ttf
          weight: 100
        - asset: fonts/Roboto/Roboto-Light.ttf
          weight: 300
        - asset: fonts/Roboto/Roboto-Regular.ttf
          weight: 400
        - asset: fonts/Roboto/Roboto-Medium.ttf
          weight: 500
        - asset: fonts/Roboto/Roboto-Bold.ttf
          weight: 700
        - asset: fonts/Roboto/Roboto-Black.ttf
          weight: 900
    - family: RobotoMono
      fonts:
        - asset: fonts/Roboto_Mono/RobotoMono-Thin.ttf
          weight: 100
        - asset: fonts/Roboto_Mono/RobotoMono-Light.ttf
          weight: 300
        - asset: fonts/Roboto_Mono/RobotoMono-Regular.ttf
          weight: 400
        - asset: fonts/Roboto_Mono/RobotoMono-Medium.ttf
          weight: 500
        - asset: fonts/Roboto_Mono/RobotoMono-Bold.ttf
          weight: 700
    - family: Octicons
      fonts:
        - asset: fonts/Octicons.ttf
    - family: Codicon
      fonts:
        - asset: packages/codicon/font/codicon.ttf

dependency_overrides:
  ansi_up:
    path: ../../third_party/packages/ansi_up<|MERGE_RESOLUTION|>--- conflicted
+++ resolved
@@ -2,15 +2,9 @@
 description: Web-based performance tooling for Dart and Flutter.
 publish_to: none
 
-<<<<<<< HEAD
-# Note: this version should only be updated by running tools/update_version.dart
-# that updates all versions of devtools packages (devtools_app, devtools_test).
-version: 2.40.2
-=======
 # Note: this version should only be updated by running the 'dt update-version'
 # command that updates the version here and in 'devtools.dart'.
 version: 2.42.0-dev.0
->>>>>>> a10910a9
 
 repository: https://github.com/flutter/devtools/tree/master/packages/devtools_app
 
@@ -29,15 +23,9 @@
   collection: ^1.15.0
   dap: ^1.1.0
   dds_service_extensions: ^2.0.0
-<<<<<<< HEAD
-  devtools_app_shared: ^0.2.2
-  devtools_extensions: ^0.3.0-wip
-  devtools_shared: ^10.0.1
-=======
   devtools_app_shared:
   devtools_extensions:
   devtools_shared:
->>>>>>> a10910a9
   dtd: ^2.4.0
   file: ^7.0.0
   file_selector: ^1.0.0
