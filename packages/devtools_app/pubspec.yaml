--- conflicted
+++ resolved
@@ -63,12 +63,8 @@
     sdk: flutter
   flutter_web_plugins:
     sdk: flutter
-<<<<<<< HEAD
-  flutter_widgets: ^0.1.8
-=======
   flutter_widgets: ^0.1.9
   recase: ^2.0.1
->>>>>>> 4edb8cb9
 
 dependency_overrides:
   # When this is removed, don't forget to add back the override for test tag.
