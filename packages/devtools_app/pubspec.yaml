# Copyright 2025 The Flutter Authors
# Use of this source code is governed by a BSD-style license that can be
# found in the LICENSE file or at https://developers.google.com/open-source/licenses/bsd.
name: devtools_app
description: Web-based performance tooling for Dart and Flutter.
publish_to: none

<<<<<<< HEAD
# Note: this version should only be updated by running tools/update_version.dart
# that updates all versions of devtools packages (devtools_app, devtools_test).
version: 2.40.3
=======
# Note: this version should only be updated by running the 'dt update-version'
# command that updates the version here and in 'devtools.dart'.
version: 2.43.0-dev.0
>>>>>>> 80bbb544

repository: https://github.com/flutter/devtools/tree/master/packages/devtools_app

environment:
  sdk: ">=3.7.0-160.0.dev <4.0.0"
  flutter: ">=3.27.0-1.0.pre.563"

resolution: workspace

dependencies:
  async: ^2.0.0
  collection: ^1.15.0
  dap: ^1.1.0
  dds_service_extensions: ^2.0.0
  devtools_app_shared:
  devtools_extensions:
  devtools_shared:
  dtd: ^2.4.0
  file: ^7.0.0
  file_selector: ^1.0.0
  fixnum: ^1.1.0
  flutter:
    sdk: flutter
  flutter_markdown: ^0.7.1
  flutter_web_plugins:
    sdk: flutter
  http: ^1.1.0
  image: ^4.1.3
  intl: ^0.19.0
  logging: ^1.1.1
  meta: ^1.9.1
  mime: ^2.0.0
  path: ^1.8.0
  perfetto_ui_compiled:
    path: ../../third_party/packages/perfetto_ui_compiled
  pointer_interceptor: ^0.10.1+1
  provider: ^6.0.2
  source_map_stack_trace: ^2.1.2
  source_maps: ^0.10.12
  sse: ^4.1.2
  stack_trace: ^1.12.0
  string_scanner: ^1.1.0
  unified_analytics: ^7.0.0
  vm_service: '>=13.0.0 <16.0.0'
  vm_service_protos: ^1.0.0
  vm_snapshot_analysis: ^0.7.6
  web: ^1.0.0
  web_socket_channel: ^3.0.0

dev_dependencies:
  args: ^2.4.2
  build_runner: ^2.3.3
  devtools_test:
    path: ../devtools_test
  fake_async: ^1.3.1
  flutter_driver:
    sdk: flutter
  flutter_test:
    sdk: flutter
  integration_test:
    sdk: flutter
  json_rpc_2: ^3.0.2
  mockito: ^5.4.1
  stager: ^1.0.1
  stream_channel: ^2.1.1
  test: ^1.21.0
  web_benchmarks: ^4.0.0
  webkit_inspection_protocol: ">=0.5.0 <2.0.0"

flutter:
  uses-material-design: true
  assets:
    - assets/
    - assets/img/
    - assets/img/doc/
    - assets/img/layout_explorer/
    - assets/img/layout_explorer/cross_axis_alignment/
    - assets/img/layout_explorer/main_axis_alignment/
    - assets/img/legend/
    - icons/
    - icons/actions/
    - icons/app_bar/
    - icons/custom/
    - icons/material_symbols/
    - icons/general/
    - icons/gutter/
    - icons/inspector/
    - icons/inspector/widget_icons/
    - icons/memory/
    - icons/perf/
    # We have to explicitly list every asset under `packages/perfetto_ui_compiled/`
    # since directory support is not available for assets under `packages/`.
    # See (https://github.com/flutter/flutter/issues/112019).
    - packages/perfetto_ui_compiled/dist/index.html
    - packages/perfetto_ui_compiled/dist/service_worker.js
    - packages/perfetto_ui_compiled/dist/devtools/devtools_dark.css
    - packages/perfetto_ui_compiled/dist/devtools/devtools_light.css
    - packages/perfetto_ui_compiled/dist/devtools/devtools_shared.css
    - packages/perfetto_ui_compiled/dist/devtools/devtools_theme_handler.js
    # The version number for all the Perfetto asset paths below is updated by running
    # `dt update-perfetto`.
    - packages/perfetto_ui_compiled/dist/v34.0-16f63abe3/engine_bundle.js
    - packages/perfetto_ui_compiled/dist/v34.0-16f63abe3/frontend_bundle.js
    - packages/perfetto_ui_compiled/dist/v34.0-16f63abe3/manifest.json
    - packages/perfetto_ui_compiled/dist/v34.0-16f63abe3/perfetto.css
    - packages/perfetto_ui_compiled/dist/v34.0-16f63abe3/trace_processor.wasm
    - packages/perfetto_ui_compiled/dist/v34.0-16f63abe3/assets/brand.png
    - packages/perfetto_ui_compiled/dist/v34.0-16f63abe3/assets/favicon.png
    - packages/perfetto_ui_compiled/dist/v34.0-16f63abe3/assets/logo-128.png
    - packages/perfetto_ui_compiled/dist/v34.0-16f63abe3/assets/logo-3d.png
    - packages/perfetto_ui_compiled/dist/v34.0-16f63abe3/assets/scheduling_latency.png
    - packages/perfetto_ui_compiled/dist/v34.0-16f63abe3/assets/MaterialSymbolsOutlined.woff2
    - packages/perfetto_ui_compiled/dist/v34.0-16f63abe3/assets/Roboto-100.woff2
    - packages/perfetto_ui_compiled/dist/v34.0-16f63abe3/assets/Roboto-300.woff2
    - packages/perfetto_ui_compiled/dist/v34.0-16f63abe3/assets/Roboto-400.woff2
    - packages/perfetto_ui_compiled/dist/v34.0-16f63abe3/assets/Roboto-500.woff2
    - packages/perfetto_ui_compiled/dist/v34.0-16f63abe3/assets/RobotoCondensed-Light.woff2
    - packages/perfetto_ui_compiled/dist/v34.0-16f63abe3/assets/RobotoCondensed-Regular.woff2
    - packages/perfetto_ui_compiled/dist/v34.0-16f63abe3/assets/RobotoMono-Regular.woff2

  fonts:
    - family: Roboto
      fonts:
        - asset: fonts/Roboto/Roboto-Thin.ttf
          weight: 100
        - asset: fonts/Roboto/Roboto-Light.ttf
          weight: 300
        - asset: fonts/Roboto/Roboto-Regular.ttf
          weight: 400
        - asset: fonts/Roboto/Roboto-Medium.ttf
          weight: 500
        - asset: fonts/Roboto/Roboto-Bold.ttf
          weight: 700
        - asset: fonts/Roboto/Roboto-Black.ttf
          weight: 900
    - family: RobotoMono
      fonts:
        - asset: fonts/Roboto_Mono/RobotoMono-Thin.ttf
          weight: 100
        - asset: fonts/Roboto_Mono/RobotoMono-Light.ttf
          weight: 300
        - asset: fonts/Roboto_Mono/RobotoMono-Regular.ttf
          weight: 400
        - asset: fonts/Roboto_Mono/RobotoMono-Medium.ttf
          weight: 500
        - asset: fonts/Roboto_Mono/RobotoMono-Bold.ttf
          weight: 700
    - family: Octicons
      fonts:
        - asset: fonts/Octicons.ttf<|MERGE_RESOLUTION|>--- conflicted
+++ resolved
@@ -5,15 +5,9 @@
 description: Web-based performance tooling for Dart and Flutter.
 publish_to: none
 
-<<<<<<< HEAD
-# Note: this version should only be updated by running tools/update_version.dart
-# that updates all versions of devtools packages (devtools_app, devtools_test).
-version: 2.40.3
-=======
 # Note: this version should only be updated by running the 'dt update-version'
 # command that updates the version here and in 'devtools.dart'.
 version: 2.43.0-dev.0
->>>>>>> 80bbb544
 
 repository: https://github.com/flutter/devtools/tree/master/packages/devtools_app
 
