name: devtools_app
description: Web-based performance tooling for Dart and Flutter.
publish_to: none

# Note: this version should only be updated by running tools/update_version.dart
# that updates all versions of devtools packages (devtools_app, devtools_test).
<<<<<<< HEAD
version: 2.40.1
=======
version: 2.41.0-dev.0
>>>>>>> 228289f9

repository: https://github.com/flutter/devtools/tree/master/packages/devtools_app

environment:
  sdk: ">=3.4.0-275.0.dev <4.0.0"
  flutter: ">=3.21.0-15.0.pre"

dependencies:
  ansi_up: ^1.0.0
  ansicolor: ^2.0.0
  async: ^2.0.0
  clock: ^1.1.1
  codicon: ^1.0.0
  collection: ^1.15.0
  dap: ^1.1.0
  dds_service_extensions: ^2.0.0
  devtools_app_shared: ^0.2.2
  devtools_extensions: ^0.3.0-wip
  devtools_shared: ^10.0.1
  dtd: ^2.3.0
  file: ^7.0.0
  file_selector: ^1.0.0
  fixnum: ^1.1.0
  flutter:
    sdk: flutter
  flutter_markdown: ^0.7.1
  flutter_web_plugins:
    sdk: flutter
  http: ^1.1.0
  image: ^4.1.3
  intl: ^0.19.0
  json_rpc_2: ^3.0.2
  logging: ^1.1.1
  meta: ^1.9.1
  mime: ^2.0.0
  path: ^1.8.0
  perfetto_ui_compiled:
    path: ../../third_party/packages/perfetto_ui_compiled
  pointer_interceptor: ^0.10.1+1
  provider: ^6.0.2
  # Only used for debug mode logic.
  shared_preferences: ^2.0.15
  source_map_stack_trace: ^2.1.2
  source_maps: ^0.10.12
  sse: ^4.1.2
  stack_trace: ^1.12.0
  stream_channel: ^2.1.1
  string_scanner: ^1.1.0
  unified_analytics: ^6.1.4
  vm_service: ^14.2.5
  vm_service_protos: ^1.0.0
  vm_snapshot_analysis: ^0.7.6
  web: ^1.0.0
  web_socket_channel: ^3.0.0

dev_dependencies:
  args: ^2.4.2
  build_runner: ^2.3.3
  devtools_test:
    path: ../devtools_test
  fake_async: ^1.3.1
  flutter_driver:
    sdk: flutter
  flutter_lints: ^4.0.0
  flutter_test:
    sdk: flutter
  integration_test:
    sdk: flutter
  mockito: ^5.4.1
  stager: ^1.0.1
  test: ^1.21.0
  web_benchmarks: ^2.0.0
  webkit_inspection_protocol: ">=0.5.0 <2.0.0"

flutter:
  uses-material-design: true
  assets:
    - assets/
    - assets/img/
    - assets/img/doc/
    - assets/img/layout_explorer/
    - assets/img/layout_explorer/cross_axis_alignment/
    - assets/img/layout_explorer/main_axis_alignment/
    - assets/img/legend/
    - icons/
    - icons/actions/
    - icons/app_bar/
    - icons/custom/
    - icons/general/
    - icons/gutter/
    - icons/inspector/
    - icons/inspector/widget_icons/
    - icons/memory/
    - icons/perf/
    # We have to explicitly list every asset under `packages/perfetto_ui_compiled/`
    # since directory support is not available for assets under `packages/`.
    # See (https://github.com/flutter/flutter/issues/112019).
    - packages/perfetto_ui_compiled/dist/index.html
    - packages/perfetto_ui_compiled/dist/service_worker.js
    - packages/perfetto_ui_compiled/dist/devtools/devtools_dark.css
    - packages/perfetto_ui_compiled/dist/devtools/devtools_light.css
    - packages/perfetto_ui_compiled/dist/devtools/devtools_shared.css
    - packages/perfetto_ui_compiled/dist/devtools/devtools_theme_handler.js
    # The version number for all the Perfetto asset paths below is updated by running
    # `dt update-perfetto`.
    - packages/perfetto_ui_compiled/dist/v34.0-16f63abe3/engine_bundle.js
    - packages/perfetto_ui_compiled/dist/v34.0-16f63abe3/frontend_bundle.js
    - packages/perfetto_ui_compiled/dist/v34.0-16f63abe3/manifest.json
    - packages/perfetto_ui_compiled/dist/v34.0-16f63abe3/perfetto.css
    - packages/perfetto_ui_compiled/dist/v34.0-16f63abe3/trace_processor.wasm
    - packages/perfetto_ui_compiled/dist/v34.0-16f63abe3/assets/brand.png
    - packages/perfetto_ui_compiled/dist/v34.0-16f63abe3/assets/favicon.png
    - packages/perfetto_ui_compiled/dist/v34.0-16f63abe3/assets/logo-128.png
    - packages/perfetto_ui_compiled/dist/v34.0-16f63abe3/assets/logo-3d.png
    - packages/perfetto_ui_compiled/dist/v34.0-16f63abe3/assets/scheduling_latency.png
    - packages/perfetto_ui_compiled/dist/v34.0-16f63abe3/assets/MaterialSymbolsOutlined.woff2
    - packages/perfetto_ui_compiled/dist/v34.0-16f63abe3/assets/Roboto-100.woff2
    - packages/perfetto_ui_compiled/dist/v34.0-16f63abe3/assets/Roboto-300.woff2
    - packages/perfetto_ui_compiled/dist/v34.0-16f63abe3/assets/Roboto-400.woff2
    - packages/perfetto_ui_compiled/dist/v34.0-16f63abe3/assets/Roboto-500.woff2
    - packages/perfetto_ui_compiled/dist/v34.0-16f63abe3/assets/RobotoCondensed-Light.woff2
    - packages/perfetto_ui_compiled/dist/v34.0-16f63abe3/assets/RobotoCondensed-Regular.woff2
    - packages/perfetto_ui_compiled/dist/v34.0-16f63abe3/assets/RobotoMono-Regular.woff2

  fonts:
    - family: Roboto
      fonts:
        - asset: fonts/Roboto/Roboto-Thin.ttf
          weight: 100
        - asset: fonts/Roboto/Roboto-Light.ttf
          weight: 300
        - asset: fonts/Roboto/Roboto-Regular.ttf
          weight: 400
        - asset: fonts/Roboto/Roboto-Medium.ttf
          weight: 500
        - asset: fonts/Roboto/Roboto-Bold.ttf
          weight: 700
        - asset: fonts/Roboto/Roboto-Black.ttf
          weight: 900
    - family: RobotoMono
      fonts:
        - asset: fonts/Roboto_Mono/RobotoMono-Thin.ttf
          weight: 100
        - asset: fonts/Roboto_Mono/RobotoMono-Light.ttf
          weight: 300
        - asset: fonts/Roboto_Mono/RobotoMono-Regular.ttf
          weight: 400
        - asset: fonts/Roboto_Mono/RobotoMono-Medium.ttf
          weight: 500
        - asset: fonts/Roboto_Mono/RobotoMono-Bold.ttf
          weight: 700
    - family: Octicons
      fonts:
        - asset: fonts/Octicons.ttf
    - family: Codicon
      fonts:
        - asset: packages/codicon/font/codicon.ttf

dependency_overrides:
  ansi_up:
    path: ../../third_party/packages/ansi_up
  devtools_shared:
    path: ../devtools_shared
  devtools_app_shared:
    path: ../devtools_app_shared
  devtools_test:
    path: ../devtools_test
  devtools_extensions:
    path: ../devtools_extensions<|MERGE_RESOLUTION|>--- conflicted
+++ resolved
@@ -4,11 +4,7 @@
 
 # Note: this version should only be updated by running tools/update_version.dart
 # that updates all versions of devtools packages (devtools_app, devtools_test).
-<<<<<<< HEAD
-version: 2.40.1
-=======
 version: 2.41.0-dev.0
->>>>>>> 228289f9
 
 repository: https://github.com/flutter/devtools/tree/master/packages/devtools_app
 
