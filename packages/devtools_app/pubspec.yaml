name: devtools_app
description: Web-based performance tooling for Dart and Flutter.
publish_to: none

# Note: this version should only be updated by running tools/update_version.dart
# that updates all versions of devtools packages (devtools_app, devtools_test).
<<<<<<< HEAD
version: 2.34.3
=======
version: 2.35.0-dev.15
>>>>>>> fe4b6d47

repository: https://github.com/flutter/devtools/tree/master/packages/devtools_app

environment:
  sdk: ">=3.4.0-275.0.dev <4.0.0"
  flutter: ">=3.21.0-15.0.pre"

dependencies:
  ansi_up: ^1.0.0
  #     path: ../../third_party/packages/ansi_up
  # Pin ansicolor to version before pre-NNBD version 1.1.0, should be ^1.0.5
  # See https://github.com/flutter/devtools/issues/2530
  ansicolor: ^2.0.0
  async: ^2.0.0
  clock: ^1.1.1
  codicon: ^1.0.0
  collection: ^1.15.0
  dap: ^1.1.0
  dds_service_extensions: ^2.0.0
  devtools_app_shared: ^0.2.0-dev.0
  devtools_extensions: ^0.2.0-dev.0
  devtools_shared: ^10.0.0-dev.0
  dtd: ^2.2.0
  file: ">=6.0.0 <8.0.0"
  file_selector: ^1.0.0
  fixnum: ^1.1.0
  flutter:
    sdk: flutter
  flutter_markdown: ^0.6.8
  # TODO: https://github.com/flutter/devtools/issues/4569 - unpin this version
  flutter_riverpod: 2.0.0-dev.9
  flutter_web_plugins:
    sdk: flutter
  http: ^1.1.0
  image: ^4.1.3
  intl: ^0.18.0
  js: ^0.6.1+1
  json_rpc_2: ^3.0.2
  logging: ^1.1.1
  meta: ^1.9.1
  mime: ^1.0.0
  path: ^1.8.0
  perfetto_ui_compiled:
    path: ../../third_party/packages/perfetto_ui_compiled
  pointer_interceptor: ^0.9.3+3
  provider: ^6.0.2
  # Only used for debug mode logic.
  shared_preferences: ^2.0.15
  sse: ^4.1.2
  stack_trace: ^1.10.0
  stream_channel: ^2.1.1
  string_scanner: ^1.1.0
  unified_analytics: ^6.0.0
  url_launcher: ^6.1.0
  url_launcher_web: ^2.0.6
  vm_service: ^14.2.1
  vm_service_protos: ^1.0.0
  # TODO https://github.com/dart-lang/sdk/issues/52853 - unpin this version
  vm_snapshot_analysis: 0.7.2
  web: ^0.4.1
  web_socket_channel: ^2.1.0
  # widget_icons: ^0.0.1

dev_dependencies:
  args: ^2.4.2
  build_runner: ^2.3.3
<<<<<<< HEAD
  devtools_test: 2.34.3
=======
  devtools_test:
    path: ../devtools_test
>>>>>>> fe4b6d47
  fake_async: ^1.3.1
  flutter_driver:
    sdk: flutter
  flutter_lints: ^2.0.3
  flutter_test:
    sdk: flutter
  integration_test:
    sdk: flutter
  mockito: ^5.4.1
  stager: ^1.0.1
  test: ^1.21.1
  web_benchmarks: ^1.1.0
  webkit_inspection_protocol: ">=0.5.0 <2.0.0"

flutter:
  uses-material-design: true
  assets:
    - assets/
    - assets/img/
    - assets/img/layout_explorer/
    - assets/img/layout_explorer/cross_axis_alignment/
    - assets/img/layout_explorer/main_axis_alignment/
    - assets/img/legend/
    - icons/
    - icons/actions/
    - icons/custom/
    - icons/general/
    - icons/gutter/
    - icons/inspector/
    - icons/inspector/widget_icons/
    - icons/memory/
    - icons/perf/
    # We have to explicitly list every asset under `packages/perfetto_ui_compiled/`
    # since directory support is not available for assets under `packages/`.
    # See (https://github.com/flutter/flutter/issues/112019).
    - packages/perfetto_ui_compiled/dist/index.html
    - packages/perfetto_ui_compiled/dist/service_worker.js
    - packages/perfetto_ui_compiled/dist/devtools/devtools_dark.css
    - packages/perfetto_ui_compiled/dist/devtools/devtools_light.css
    - packages/perfetto_ui_compiled/dist/devtools/devtools_shared.css
    - packages/perfetto_ui_compiled/dist/devtools/devtools_theme_handler.js
    # The version number for all the Perfetto asset paths below is updated by running
    # `devtools_tool update-perfetto`.
    - packages/perfetto_ui_compiled/dist/v34.0-16f63abe3/engine_bundle.js
    - packages/perfetto_ui_compiled/dist/v34.0-16f63abe3/frontend_bundle.js
    - packages/perfetto_ui_compiled/dist/v34.0-16f63abe3/manifest.json
    - packages/perfetto_ui_compiled/dist/v34.0-16f63abe3/perfetto.css
    - packages/perfetto_ui_compiled/dist/v34.0-16f63abe3/trace_processor.wasm
    - packages/perfetto_ui_compiled/dist/v34.0-16f63abe3/assets/brand.png
    - packages/perfetto_ui_compiled/dist/v34.0-16f63abe3/assets/favicon.png
    - packages/perfetto_ui_compiled/dist/v34.0-16f63abe3/assets/logo-128.png
    - packages/perfetto_ui_compiled/dist/v34.0-16f63abe3/assets/logo-3d.png
    - packages/perfetto_ui_compiled/dist/v34.0-16f63abe3/assets/scheduling_latency.png
    - packages/perfetto_ui_compiled/dist/v34.0-16f63abe3/assets/MaterialSymbolsOutlined.woff2
    - packages/perfetto_ui_compiled/dist/v34.0-16f63abe3/assets/Roboto-100.woff2
    - packages/perfetto_ui_compiled/dist/v34.0-16f63abe3/assets/Roboto-300.woff2
    - packages/perfetto_ui_compiled/dist/v34.0-16f63abe3/assets/Roboto-400.woff2
    - packages/perfetto_ui_compiled/dist/v34.0-16f63abe3/assets/Roboto-500.woff2
    - packages/perfetto_ui_compiled/dist/v34.0-16f63abe3/assets/RobotoCondensed-Light.woff2
    - packages/perfetto_ui_compiled/dist/v34.0-16f63abe3/assets/RobotoCondensed-Regular.woff2
    - packages/perfetto_ui_compiled/dist/v34.0-16f63abe3/assets/RobotoMono-Regular.woff2

  fonts:
    - family: Roboto
      fonts:
        - asset: fonts/Roboto/Roboto-Thin.ttf
          weight: 100
        - asset: fonts/Roboto/Roboto-Light.ttf
          weight: 300
        - asset: fonts/Roboto/Roboto-Regular.ttf
          weight: 400
        - asset: fonts/Roboto/Roboto-Medium.ttf
          weight: 500
        - asset: fonts/Roboto/Roboto-Bold.ttf
          weight: 700
        - asset: fonts/Roboto/Roboto-Black.ttf
          weight: 900
    - family: RobotoMono
      fonts:
        - asset: fonts/Roboto_Mono/RobotoMono-Thin.ttf
          weight: 100
        - asset: fonts/Roboto_Mono/RobotoMono-Light.ttf
          weight: 300
        - asset: fonts/Roboto_Mono/RobotoMono-Regular.ttf
          weight: 400
        - asset: fonts/Roboto_Mono/RobotoMono-Medium.ttf
          weight: 500
        - asset: fonts/Roboto_Mono/RobotoMono-Bold.ttf
          weight: 700
    - family: Octicons
      fonts:
        - asset: fonts/Octicons.ttf
    - family: Codicon
      fonts:
        - asset: packages/codicon/font/codicon.ttf

dependency_overrides:
  devtools_shared:
    path: ../devtools_shared
  devtools_app_shared:
    path: ../devtools_app_shared
  devtools_test:
    path: ../devtools_test
  devtools_extensions:
    path: ../devtools_extensions<|MERGE_RESOLUTION|>--- conflicted
+++ resolved
@@ -4,11 +4,7 @@
 
 # Note: this version should only be updated by running tools/update_version.dart
 # that updates all versions of devtools packages (devtools_app, devtools_test).
-<<<<<<< HEAD
-version: 2.34.3
-=======
 version: 2.35.0-dev.15
->>>>>>> fe4b6d47
 
 repository: https://github.com/flutter/devtools/tree/master/packages/devtools_app
 
@@ -75,12 +71,8 @@
 dev_dependencies:
   args: ^2.4.2
   build_runner: ^2.3.3
-<<<<<<< HEAD
-  devtools_test: 2.34.3
-=======
   devtools_test:
     path: ../devtools_test
->>>>>>> fe4b6d47
   fake_async: ^1.3.1
   flutter_driver:
     sdk: flutter
