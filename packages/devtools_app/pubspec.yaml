--- conflicted
+++ resolved
@@ -7,11 +7,7 @@
 
 # Note: this version should only be updated by running the 'dt update-version'
 # command that updates the version here and in 'devtools.dart'.
-<<<<<<< HEAD
-version: 2.42.1
-=======
 version: 2.43.0-dev.0
->>>>>>> 53f22c10
 
 repository: https://github.com/flutter/devtools/tree/master/packages/devtools_app
 
