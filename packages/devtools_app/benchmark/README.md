# DevTools benchmark tests

There are two types of benchmarks that we currently support: size and performance.
1. `devtools_benchmarks_test.dart` - measures DevTools frame times.
2. `web_bundle_size_test.dart` - measures DevTools release build size.

The benchmark tests are run automatically on the CI.
See the "benchmark-performance" and "benchmark-size" jobs.

## Running benchmark tests locally

> [!NOTE] 
> The performance and size benchmarks cannot be run concurrently
> (e.g. by running `flutter test benchmark/`). See the [#caveats](#caveats)
> section below.

All of the commands below should be run from the `packages/devtools_app` directory.

### Performance benchmarks

To run the performance benchmark tests locally, run:
```sh
dart run benchmark/scripts/run_benchmarks.dart
<<<<<<< HEAD
=======
dart run benchmark/run_benchmarks.dart
>>>>>>> 585b7a31
```

To run the test that verifies we can run benchmark tests, run:
```sh
flutter test benchmark/devtools_benchmarks_test.dart
```

### Size benchmarks

To run the size benchmark test locally, run:
```sh
flutter test benchmark/web_bundle_size_test.dart
```

### Caveats

The size benchmark must be ran by itself because it actually modifies the
`devtools_app/build` folder to create and measure the release build web bundle size.
If this test is ran while other tests are running, it can affect the measurements
that the size benchmark test takes, and it can affect the DevTools build that
the other running tests are using.

## Adding a new benchmark test or test case

The tests are defined by "automators", which live in the `benchmark/test_infra/automators`
directory. To add a new test or test case, either modify an existing automator or add
<<<<<<< HEAD
a new one for a new screen. Follow existing examples in that directory for guidance.

## Comparing two benchmark test runs

In order to compare two different benchmark runs, you first need to run the benchmark
tests and save the results to a file:
```sh
dart run benchmark/scripts/run_benchmarks.dart --save-to-file=baseline.json
dart run benchmark/scripts/run_benchmarks.dart --save-to-file=test.json
```

Then, to compare the benchmarks and calculate deltas, run:
```sh
dart run benchmark/scripts/compare_benchmarks.dart baseline_file.json test_file.json
```
=======
a new one for a new screen. Follow existing examples in that directory for guidance.
>>>>>>> 585b7a31
<|MERGE_RESOLUTION|>--- conflicted
+++ resolved
@@ -21,10 +21,6 @@
 To run the performance benchmark tests locally, run:
 ```sh
 dart run benchmark/scripts/run_benchmarks.dart
-<<<<<<< HEAD
-=======
-dart run benchmark/run_benchmarks.dart
->>>>>>> 585b7a31
 ```
 
 To run the test that verifies we can run benchmark tests, run:
@@ -51,7 +47,6 @@
 
 The tests are defined by "automators", which live in the `benchmark/test_infra/automators`
 directory. To add a new test or test case, either modify an existing automator or add
-<<<<<<< HEAD
 a new one for a new screen. Follow existing examples in that directory for guidance.
 
 ## Comparing two benchmark test runs
@@ -66,7 +61,4 @@
 Then, to compare the benchmarks and calculate deltas, run:
 ```sh
 dart run benchmark/scripts/compare_benchmarks.dart baseline_file.json test_file.json
-```
-=======
-a new one for a new screen. Follow existing examples in that directory for guidance.
->>>>>>> 585b7a31
+```