--- conflicted
+++ resolved
@@ -498,17 +498,7 @@
     bool enabled = true,
     this.shortcutCallback,
     this.showTab = true,
-<<<<<<< HEAD
-  })  : helpStatus = createLinkStatusItem(
-          span()
-            ..add(span(text: '$name', c: 'optional-700'))
-            ..add(span(text: ' Docs')),
-          href: 'https://flutter.dev/docs/development/tools/devtools/$id',
-          title: 'Documentation on using the $name page',
-        ),
-        disabled = allTabsEnabledByQuery ? false : !(enabled ?? true);
-=======
-  }) : disabled = allTabsEnabledByQuery ? false : disabled {
+  }) : disabled = allTabsEnabledByQuery ? false : !(enabled ?? true) {
     if (name.isNotEmpty) {
       _helpStatus = createLinkStatusItem(
         span()
@@ -519,7 +509,6 @@
       );
     }
   }
->>>>>>> 0df0b862
 
   final String name;
   final String id;
