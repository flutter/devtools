// Copyright 2019 The Chromium Authors. All rights reserved.
// Use of this source code is governed by a BSD-style license that can be
// found in the LICENSE file.

import '../timeline/timeline.dart';
import '../ui/flutter_html_shim.dart';
import '../ui/plotly.dart';

class FramesBarPlotly {
  FramesBarPlotly(this._domName);

  // Any duration of cpu/gpu greater than 8 ms is a jank.
  static const int jankMs = 8;

  static const int cpuGoodTraceIndex = 0;
  static const int cpuJankTraceIndex = 1;
  static const int gpuGoodTraceIndex = 2;
  static const int gpuJankTraceIndex = 3;
  static const int cpuHighWaterMarkTraceIndex = 4;
  static const int gpuHighWaterMarkTraceIndex = 5;

  // TODO(jacobr): make these use Color.
  static const String cpuJankColor = 'rgba(255, 0, 0, .8)'; // Border
  static const String gpuJankColor = 'rgba(255, 0, 0, .8)'; // Border

  // Default number of bars displayed in zoom (range slider).
  static const int ticksInRangeSlider = 70;

  final String _domName;

  Layout getFPSTimeseriesLayout() {
    return Layout(
      xaxis: AxisLayout(
        ticks: '',
        showgrid: false,
        showticklabels: false,
        rangeslider: RangeSlider(),
      ),
      yaxis: AxisLayout(
        title: 'Milliseconds',
        fixedrange: true,
      ),
      hovermode: 'x',
      autosize: true,
      barmode: 'stack',
      bargap: 0.15,
      bargroupgap: 0.1,
      dragmode: 'pan',
      margin: Margin(
        l: 80,
        r: 0,
        b: 5,
        t: 5,
        pad: 5,
      ),
    );
  }

  static List<Data> createFPSTraces() {
    final Data traceCpuGood = Data(
      y: [],
      x: [],
      type: 'bar',
      stackgroup: 'one',
      name: 'CPU',
      hoverinfo: 'y+name',
      marker: Marker(
<<<<<<< HEAD
        color: cpuColor,
        line: Line(
          color: cpuColor,
          width: 1,
        ),
=======
        color: colorToCss(mainCpuColor),
>>>>>>> b75c2f03
      ),
      width: [0],
    );

    final Data traceGpuGood = Data(
      y: [],
      x: [],
      type: 'bar',
      name: 'GPU',
      hoverinfo: 'y+name',
      marker: Marker(
<<<<<<< HEAD
        color: gpuColor,
        line: Line(
          color: gpuColor,
          width: 1,
        ),
=======
        color: colorToCss(mainGpuColor),
>>>>>>> b75c2f03
      ),
      width: [0],
    );

    final Data traceCpuJank = Data(
      y: [],
      x: [],
      type: 'bar',
      name: 'CPU Jank',
      hoverinfo: 'y+name',
      hoverlabel: HoverLabel(
        font: Font(
          color: 'white',
        ),
        bordercolor: 'rgba(255, 0, 0, .8)',
      ),
      marker: Marker(
        color: colorToCss(mainCpuColor),
        line: Line(
          color: cpuJankColor,
          width: 1,
        ),
      ),
      width: [0],
    );

    final Data traceGpuJank = Data(
      y: [],
      x: [],
      type: 'bar',
      name: 'GPU Jank',
      hoverinfo: 'y+name',
      hoverlabel: HoverLabel(
        font: Font(color: 'white'),
        bordercolor: 'rgba(255, 0, 0, .7)',
      ),
      marker: Marker(
        color: colorToCss(mainGpuColor),
        line: Line(
          color: gpuJankColor,
          width: 1,
        ),
      ),
      width: [0],
    );

    // Return in trace index order
    return [
      traceCpuGood,
      traceCpuJank,
      traceGpuGood,
      traceGpuJank,
    ];
  }

  void plotFPS() {
    Plotly.newPlot(
        _domName,
        createFPSTraces(),
        getFPSTimeseriesLayout(),
        Configuration(
          responsive: true,
          displaylogo: false,
          displayModeBar: false,
        ));
  }

  void plotFPSDatum(
    int dataIndex,
    num cpuDuration,
    num gpuDuration,
    bool paused,
  ) {
    final List<int> traces = [];

    traces.add(cpuDuration > jankMs ? cpuJankTraceIndex : cpuGoodTraceIndex);
    traces.add(gpuDuration > jankMs ? gpuJankTraceIndex : gpuGoodTraceIndex);

    final TraceData data = TraceData(
      x: [
        [dataIndex],
        [dataIndex],
      ],
      y: [
        [cpuDuration],
        [gpuDuration],
      ],
    );

    Plotly.extendTraces(
      _domName,
      data,
      traces,
    );

    if (!paused) rangeSliderToLast(dataIndex);
  }

  // Chunky plotting of data to reduce plotly live charting lag.
  void plotFPSDataList(
    List<int> dataIndexes,
    List<num> cpuDurations,
    List<num> gpuDurations,
    bool paused,
  ) {
    final List<int> cpuGoodX = [];
    final List<num> cpuGoodTrace = [];

    final List<int> cpuJankX = [];
    final List<num> cpuJankTrace = [];

    final List<int> gpuGoodX = [];
    final List<num> gpuGoodTrace = [];

    final List<int> gpuJankX = [];
    final List<num> gpuJankTrace = [];

    final int totalIndexes = dataIndexes.length;
    for (int dataIndex = 0; dataIndex < totalIndexes; dataIndex++) {
      final num cpuDuration = cpuDurations[dataIndex];
      final num gpuDuration = gpuDurations[dataIndex];

      if (cpuDuration > jankMs) {
        cpuJankX.add(dataIndexes[dataIndex]);
        cpuJankTrace.add(cpuDuration);
      } else {
        cpuGoodX.add(dataIndexes[dataIndex]);
        cpuGoodTrace.add(cpuDuration);
      }

      if (gpuDuration > jankMs) {
        gpuJankX.add(dataIndexes[dataIndex]);
        gpuJankTrace.add(gpuDuration);
      } else {
        gpuGoodX.add(dataIndexes[dataIndex]);
        gpuGoodTrace.add(gpuDuration);
      }
    }

    final TraceData data = TraceData(x: [], y: []);
    final List<int> traces = [];
    if (cpuJankX.isNotEmpty) {
      data.x.add(cpuJankX);
      data.y.add(cpuJankTrace);
      traces.add(cpuJankTraceIndex);
    }
    if (cpuGoodX.isNotEmpty) {
      data.x.add(cpuGoodX);
      data.y.add(cpuGoodTrace);
      traces.add(cpuGoodTraceIndex);
    }
    if (gpuJankX.isNotEmpty) {
      data.x.add(gpuJankX);
      data.y.add(gpuJankTrace);
      traces.add(gpuJankTraceIndex);
    }
    if (gpuGoodX.isNotEmpty) {
      data.x.add(gpuGoodX);
      data.y.add(gpuGoodTrace);
      traces.add(gpuGoodTraceIndex);
    }

    // TODO(terry): Eliminate this JS call (result of reified List?).
    myExtendTraces(
      _domName,
      cpuJankX,
      cpuGoodX,
      gpuJankX,
      gpuGoodX,
      cpuJankTrace,
      cpuGoodTrace,
      gpuJankTrace,
      gpuGoodTrace,
      [
        cpuJankTraceIndex,
        cpuGoodTraceIndex,
        gpuJankTraceIndex,
        gpuGoodTraceIndex
      ],
    );

    if (!paused) rangeSliderToLast(dataIndexes.last);
  }

  void rangeSliderToLast(int dataIndex) {
    if (dataIndex > ticksInRangeSlider) {
      Plotly.update(
        _domName,
        Data(),
        Layout(
          xaxis: AxisLayout(
            range: [dataIndex - ticksInRangeSlider, dataIndex],
            rangeslider: RangeSlider(),
          ),
        ),
      );
    }
  }

  void chartClick(String domName, Function f) {
    mouseClick(domName, f);
  }
}<|MERGE_RESOLUTION|>--- conflicted
+++ resolved
@@ -65,15 +65,11 @@
       name: 'CPU',
       hoverinfo: 'y+name',
       marker: Marker(
-<<<<<<< HEAD
-        color: cpuColor,
-        line: Line(
-          color: cpuColor,
-          width: 1,
-        ),
-=======
         color: colorToCss(mainCpuColor),
->>>>>>> b75c2f03
+        line: Line(
+          color: colorToCss(mainCpuColor),
+          width: 1,
+        ),
       ),
       width: [0],
     );
@@ -85,15 +81,11 @@
       name: 'GPU',
       hoverinfo: 'y+name',
       marker: Marker(
-<<<<<<< HEAD
-        color: gpuColor,
-        line: Line(
-          color: gpuColor,
-          width: 1,
-        ),
-=======
         color: colorToCss(mainGpuColor),
->>>>>>> b75c2f03
+        line: Line(
+          color: colorToCss(mainGpuColor),
+          width: 1,
+        ),
       ),
       width: [0],
     );
