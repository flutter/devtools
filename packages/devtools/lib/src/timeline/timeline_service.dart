--- conflicted
+++ resolved
@@ -32,19 +32,8 @@
   }
 
   void _handleConnectionStart(VmServiceWrapper service) {
-<<<<<<< HEAD
-    serviceManager.service
-        .setFlag('profile_period', '$defaultSamplePeriod')
-        .catchError((e) {
-      print(
-        "Error calling setFlag('profile_period'): ${e.toString().split('\n').first}",
-      );
-    });
-
-=======
     allowedError(serviceManager.service
         .setFlag('profile_period', '$defaultSamplePeriod'));
->>>>>>> 2fe32ff5
     serviceManager.service.onEvent('Timeline').listen((Event event) {
       final List<dynamic> list = event.json['timelineEvents'];
       final List<Map<String, dynamic>> events =
@@ -69,23 +58,9 @@
     timelineController.timelineData = TimelineData();
 
     await serviceManager.serviceAvailable.future;
-<<<<<<< HEAD
-    await serviceManager.service
-        .setVMTimelineFlags(<String>['GC', 'Dart', 'Embedder']).catchError((e) {
-      print(
-        'Error from setVMTimelineFlags(): ${e.toString().split('\n').first}',
-      );
-    });
-    await serviceManager.service.clearVMTimeline().catchError((e) {
-      print(
-        'Error from clearVMTimeline(): ${e.toString().split('\n').first}',
-      );
-    });
-=======
     await allowedError(serviceManager.service
         .setVMTimelineFlags(<String>['GC', 'Dart', 'Embedder']));
     await allowedError(serviceManager.service.clearVMTimeline());
->>>>>>> 2fe32ff5
 
     // todo: handle UnimplementedError
     final Timeline timeline = await serviceManager.service.getVMTimeline();
@@ -147,30 +122,12 @@
       await startTimeline();
     } else if (shouldBeRunning && !isRunning) {
       timelineController.resume();
-<<<<<<< HEAD
-      await serviceManager.service.setVMTimelineFlags(
-          <String>['GC', 'Dart', 'Embedder']).catchError((e) {
-        print(
-          'Error from setVMTimelineFlags(): ${e.toString().split('\n').first}',
-        );
-      });
-    } else if (!shouldBeRunning && isRunning) {
-      // TODO(devoncarew): turn off the events
-      timelineController.pause();
-      await serviceManager.service
-          .setVMTimelineFlags(<String>[]).catchError((e) {
-        print(
-          'Error from setVMTimelineFlags(): ${e.toString().split('\n').first}',
-        );
-      });
-=======
       await allowedError(serviceManager.service
           .setVMTimelineFlags(<String>['GC', 'Dart', 'Embedder']));
     } else if (!shouldBeRunning && isRunning) {
       // TODO(devoncarew): turn off the events
       timelineController.pause();
       await allowedError(serviceManager.service.setVMTimelineFlags(<String>[]));
->>>>>>> 2fe32ff5
     }
   }
 }