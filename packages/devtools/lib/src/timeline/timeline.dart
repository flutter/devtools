--- conflicted
+++ resolved
@@ -144,12 +144,7 @@
       }
     });
 
-<<<<<<< HEAD
-    flameChart.onSelectedChartItem.listen(eventDetails.update);
-=======
-    onSelectedFlameChartItem
-        .listen((FlameChartItem item) => eventDetails.update(item.event));
->>>>>>> 7dd7454f
+    onSelectedFlameChartItem.listen(eventDetails.update);
 
     return screenDiv;
   }
