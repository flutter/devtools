// Copyright 2018 The Chromium Authors. All rights reserved.
// Use of this source code is governed by a BSD-style license that can be
// found in the LICENSE file.

import 'dart:convert';

import 'package:meta/meta.dart';
import 'package:split/split.dart' as split;
import 'package:vm_service_lib/vm_service_lib.dart' hide TimelineEvent;

import '../framework/framework.dart';
import '../globals.dart';
import '../ui/analytics.dart' as ga;
import '../ui/analytics_platform.dart' as ga_platform;
import '../ui/elements.dart';
import '../ui/fake_flutter/dart_ui/dart_ui.dart';
import '../ui/icons.dart';
import '../ui/material_icons.dart';
import '../ui/primer.dart';
import '../ui/theme.dart';
import '../ui/ui_utils.dart';
import '../vm_service_wrapper.dart';
import 'event_details.dart';
import 'frame_flame_chart.dart';
import 'frames_bar_chart.dart';
import 'timeline_controller.dart';
import 'timeline_protocol.dart';

// Light mode is Light Blue 50 palette and Dark mode is Blue 50 palette.
// https://material.io/design/color/the-color-system.html#tools-for-picking-colors.
const mainUiColorLight = Color(0xFF81D4FA); // Light Blue 50 - 200
const mainUiColorSelectedLight = Color(0xFFD4D7DA); // Lighter grey.

const mainGpuColorLight = Color(0xFF0288D1); // Light Blue 50 - 700
const mainGpuColorSelectedLight = Color(0xFFB5B5B5); // Darker grey.

const mainUiColorDark = Color(0xFF9EBEF9); // Blue 200 Material Dark
const mainUiColorSelectedDark = Colors.white;

const mainGpuColorDark = Color(0xFF1A73E8); // Blue 600 Material Dark
const mainGpuColorSelectedDark = Color(0xFFC9C9C9); // Grey.

const mainUiColor = ThemedColor(mainUiColorLight, mainUiColorDark);
const mainGpuColor = ThemedColor(mainGpuColorLight, mainGpuColorDark);

const Color selectedUiColor =
    ThemedColor(mainUiColorSelectedLight, mainUiColorSelectedDark);
const Color selectedGpuColor =
    ThemedColor(mainGpuColorSelectedLight, mainGpuColorSelectedDark);

// Light is Red @ .2 opacity, Dark is Red 200 Material Dark @ .2 opacity.
const jankGlowInside = ThemedColor(Color(0x33FF0000), Color(0x33F29C99));
// Light is Red @ .5 opacity, Dark is Red 600 Material Dark @ .6 opacity.
const jankGlowEdge = ThemedColor(Color(0x80FF0000), Color(0x99CE191C));

// Red 50 - 400 is light at 1/2 opacity, Dark Red 500 Material Dark.
const highwater16msColor = ThemedColor(Color(0x7FEF5350), Color(0xFFe02a28));

const Color hoverTextHighContrastColor = Colors.white;
const Color hoverTextColor = Colors.black;

// Matches our default button colors for light and dark theme.
const exportTimelineButtonColor = ThemedColor(
  Color(0xFF24292E),
  Color(0xFF89B5F8),
);

const Icon exportTimeline = MaterialIcon(
  'file_download',
  exportTimelineButtonColor,
  fontSize: 32,
  iconWidth: 18,
);

// TODO(devoncarew): show the Skia picture (gpu drawing commands) for a frame

// TODO(devoncarew): show the list of widgets re-drawn during a frame

// TODO(devoncarew): display whether running in debug or profile

// TODO(devoncarew): Have a timeline view thumbnail overview.

// TODO(devoncarew): Switch to showing all timeline events, but highlighting the
// area associated with the selected frame.

const Icon _clear = MaterialIcon('block', defaultButtonIconColor);

class TimelineScreen extends Screen {
  TimelineScreen({bool disabled, String disabledTooltip})
      : super(
          name: 'Timeline',
          id: 'timeline',
          iconClass: 'octicon-pulse',
          disabled: disabled,
          disabledTooltip: disabledTooltip,
        );

  TimelineController timelineController = TimelineController();

  FramesBarChart framesBarChart;

<<<<<<< HEAD
  FrameFlameChart flameChart;

=======
>>>>>>> 56f58f88
  EventDetails eventDetails;

  bool _paused = false;

  PButton pauseButton;
  PButton resumeButton;
  CoreElement upperButtonSection;
  CoreElement debugButtonSection;

  @override
  CoreElement createContent(Framework framework) {
    ga_platform.setupDimensions();

    final CoreElement screenDiv = div()..layoutVertical();

<<<<<<< HEAD
=======
    FrameFlameChart flameChart;

>>>>>>> 56f58f88
    bool splitterConfigured = false;

    // TODO(kenzie): uncomment these tabs once they are implemented.
//    final PTabNav frameTabNav = PTabNav(<PTabNavTab>[
//      PTabNavTab('Frame Timeline'),
//      PTabNavTab('Widget build info'),
//      PTabNavTab('Skia picture'),
//    ]);

    pauseButton = PButton.icon('Pause recording', FlutterIcons.pause_white_2x)
      ..small()
      ..primary()
      ..click(_pauseRecording);

    resumeButton =
        PButton.icon('Resume recording', FlutterIcons.resume_black_disabled_2x)
          ..small()
          ..clazz('margin-left')
          ..disabled = true
          ..click(_resumeRecording);

    upperButtonSection = div(c: 'section')
      ..layoutHorizontal()
      ..add(<CoreElement>[
        div(c: 'btn-group')
          ..add([
            pauseButton,
            resumeButton,
          ]),
        PButton.icon('Clear', _clear)
          ..small()
          ..clazz('margin-left')
          ..setAttribute('title', 'Clear timeline')
          ..click(_clearTimeline),
        div()..flex(),
        debugButtonSection = div(c: 'btn-group'),
        PButton.icon('', exportTimeline)
          ..small()
          ..clazz('margin-left')
          ..setAttribute('title', 'Export timeline')
          ..click(_exportTimeline),
      ]);

    _maybeAddDebugButtons();

    screenDiv.add(<CoreElement>[
      upperButtonSection,
      div(c: 'section section-border')
        ..add(framesBarChart = FramesBarChart(timelineController)),
      div(c: 'section')
        ..layoutVertical()
        ..flex()
        ..add(<CoreElement>[
          flameChart = FrameFlameChart()..attribute('hidden'),
          eventDetails = EventDetails()..attribute('hidden'),
        ]),
    ]);

    serviceManager.onConnectionAvailable.listen(_handleConnectionStart);
    if (serviceManager.hasConnection) {
      _handleConnectionStart(serviceManager.service);
    }
    serviceManager.onConnectionClosed.listen(_handleConnectionStop);

    framesBarChart.onSelectedFrame.listen((TimelineFrame frame) {
      if (frame != null && timelineController.hasStarted) {
        flameChart.attribute('hidden', frame == null);
        eventDetails.attribute('hidden', frame == null);

        if (debugTimeline && frame != null) {
          final buf = StringBuffer();
          buf.writeln('UI timeline event for frame ${frame.id}:');
          frame.uiEventFlow.format(buf, '  ');
          buf.writeln('\nUI trace for frame ${frame.id}');
          frame.uiEventFlow.writeTraceToBuffer(buf);
          buf.writeln('\nGPU timeline event frame ${frame.id}:');
          frame.gpuEventFlow.format(buf, '  ');
          buf.writeln('\nGPU trace for frame ${frame.id}');
          frame.gpuEventFlow.writeTraceToBuffer(buf);
          print(buf.toString());
        }

        flameChart.update(frame);
        eventDetails.reset();

        // Configure the flame chart / event details splitter if we haven't
        // already.
        if (!splitterConfigured) {
          split.flexSplit(
            [flameChart.element, eventDetails.element],
            horizontal: false,
            gutterSize: defaultSplitterWidth,
            sizes: [75, 25],
            minSize: [60, 160],
          );
          splitterConfigured = true;
        }
      }
    });

    onSelectedFrameFlameChartItem.listen((FrameFlameChartItem item) async {
      final TimelineEvent event = item.event;
      ga.select(
        ga.timeline,
        event.isGpuEvent ? ga.timelineFlameGpu : ga.timelineFlameUi,
        event.time.duration.inMicroseconds, // No inMilliseconds loses precision
      );

      await eventDetails.update(item);
    });

    maybeShowDebugWarning(framework);

    return screenDiv;
  }

  @override
  void entering() {
    _updateListeningState();
  }

  @override
  void exiting() {
    framework.clearMessages();
    _updateListeningState();
  }

  void _handleConnectionStart(VmServiceWrapper service) {
    serviceManager.service.setFlag('profile_period', '50');
    serviceManager.service.onEvent('Timeline').listen((Event event) {
      final List<dynamic> list = event.json['timelineEvents'];
      final List<Map<String, dynamic>> events =
          list.cast<Map<String, dynamic>>();

      for (Map<String, dynamic> json in events) {
        final TraceEvent e = TraceEvent(json);
        timelineController.timelineData?.processTraceEvent(e);
      }
    });
  }

  void _handleConnectionStop(dynamic event) {
    timelineController = null;
  }

  void _pauseRecording() {
    ga.select(ga.timeline, ga.pause);

    _updateButtons(paused: true);
    _paused = true;
    _updateListeningState();
  }

  void _resumeRecording() {
    ga.select(ga.timeline, ga.resume);
    _updateButtons(paused: false);
    _paused = false;
    _updateListeningState();
  }

  void _updateButtons({@required bool paused}) {
    pauseButton.disabled = paused;
    resumeButton.disabled = !paused;
  }

  void _updateListeningState() async {
    await serviceManager.serviceAvailable.future;

    final bool shouldBeRunning = !_paused && isCurrentScreen;
    final bool isRunning = !timelineController.paused;

    if (shouldBeRunning && isRunning && !timelineController.hasStarted) {
      await timelineController.startTimeline();
    }

    if (shouldBeRunning && !isRunning) {
      timelineController.resume();

      await serviceManager.service
          .setVMTimelineFlags(<String>['GC', 'Dart', 'Embedder']);
    } else if (!shouldBeRunning && isRunning) {
      // TODO(devoncarew): turn off the events
      await serviceManager.service.setVMTimelineFlags(<String>[]);
      timelineController.pause();
    }
  }

<<<<<<< HEAD
  void _clearTimeline() {
    framesBarChart.frameUIgraph.reset();
    flameChart.attribute('hidden', true);
    eventDetails.attribute('hidden', true);
    eventDetails.reset();
  }

  /// Adds buttons to the timeline that will dump debug information to text
  /// files and download them. This will only appear if either the
  /// [debugTimeline] flag is true or the [debugCpuProfile] flag is true.
=======
  void _exportTimeline() {
    // TODO(kenzie): add analytics for this. It would be helpful to know how
    // complex the problems are that users are trying to solve.
    final Map<String, dynamic> json = {
      'traceEvents': timelineTraceEvents,
      'cpuProfile': eventDetails.cpuProfileData != null
          ? eventDetails.cpuProfileData.cpuProfileResponse.json
          : {},
    };
    final now = DateTime.now();
    final timestamp =
        '${now.year}_${now.month}_${now.day}-${now.microsecondsSinceEpoch}';
    downloadFile(jsonEncode(json), 'timeline_$timestamp.json');
  }

  /// Adds a button to the timeline that will dump debug information to text
  /// files and download them. This will only appear if the [debugTimeline] flag
  /// is true.
>>>>>>> 56f58f88
  void _maybeAddDebugButtons() {
    if (debugTimeline) {
      debugButtonSection.add(PButton('Debug dump timeline')
        ..small()
        ..click(() {
          // Trace event json in the order we handled the events.
          final handledTraceEventsJson = {
            'traceEvents': debugHandledTraceEvents
          };
          downloadFile(
            jsonEncode(handledTraceEventsJson),
            'handled_trace_output.json',
          );

          // Significant events in the frame tracking process.
          downloadFile(
            debugFrameTracking.toString(),
            'frame_tracking_output.txt',
          );

          // Current status of our frame tracking elements (i.e. pendingEvents,
          // pendingFrames).
          final buf = StringBuffer();
          buf.writeln('Pending events: '
              '${timelineController.timelineData.pendingEvents.length}');
          for (TimelineEvent event
              in timelineController.timelineData.pendingEvents) {
            event.format(buf, '    ');
            buf.writeln();
          }
          buf.writeln('\nPending frames: '
              '${timelineController.timelineData.pendingFrames.length}');
          for (TimelineFrame frame
              in timelineController.timelineData.pendingFrames.values) {
            buf.writeln('${frame.toString()}');
          }
          if (timelineController
                  .timelineData.currentEventNodes[TimelineEventType.ui.index] !=
              null) {
            buf.writeln('\nCurrent UI event node:');
            timelineController
                .timelineData.currentEventNodes[TimelineEventType.ui.index]
                .format(buf, '   ');
          }
          if (timelineController.timelineData
                  .currentEventNodes[TimelineEventType.gpu.index] !=
              null) {
            buf.writeln('\n Current GPU event node:');
            timelineController
                .timelineData.currentEventNodes[TimelineEventType.gpu.index]
                .format(buf, '   ');
          }
          if (timelineController
              .timelineData.heaps[TimelineEventType.ui.index].isNotEmpty) {
            buf.writeln('\nUI heap');
            for (TraceEventWrapper wrapper in timelineController
                .timelineData.heaps[TimelineEventType.ui.index]
                .toList()) {
              buf.writeln(wrapper.event.json.toString());
            }
          }
          if (timelineController
              .timelineData.heaps[TimelineEventType.gpu.index].isNotEmpty) {
            buf.writeln('\nGPU heap');
            for (TraceEventWrapper wrapper in timelineController
                .timelineData.heaps[TimelineEventType.gpu.index]
                .toList()) {
              buf.writeln(wrapper.event.json.toString());
            }
          }
          downloadFile(buf.toString(), 'pending_frame_tracking_status.txt');
        }));
    }
  }
}<|MERGE_RESOLUTION|>--- conflicted
+++ resolved
@@ -99,11 +99,8 @@
 
   FramesBarChart framesBarChart;
 
-<<<<<<< HEAD
   FrameFlameChart flameChart;
 
-=======
->>>>>>> 56f58f88
   EventDetails eventDetails;
 
   bool _paused = false;
@@ -119,11 +116,6 @@
 
     final CoreElement screenDiv = div()..layoutVertical();
 
-<<<<<<< HEAD
-=======
-    FrameFlameChart flameChart;
-
->>>>>>> 56f58f88
     bool splitterConfigured = false;
 
     // TODO(kenzie): uncomment these tabs once they are implemented.
@@ -311,7 +303,6 @@
     }
   }
 
-<<<<<<< HEAD
   void _clearTimeline() {
     framesBarChart.frameUIgraph.reset();
     flameChart.attribute('hidden', true);
@@ -319,10 +310,6 @@
     eventDetails.reset();
   }
 
-  /// Adds buttons to the timeline that will dump debug information to text
-  /// files and download them. This will only appear if either the
-  /// [debugTimeline] flag is true or the [debugCpuProfile] flag is true.
-=======
   void _exportTimeline() {
     // TODO(kenzie): add analytics for this. It would be helpful to know how
     // complex the problems are that users are trying to solve.
@@ -341,7 +328,6 @@
   /// Adds a button to the timeline that will dump debug information to text
   /// files and download them. This will only appear if the [debugTimeline] flag
   /// is true.
->>>>>>> 56f58f88
   void _maybeAddDebugButtons() {
     if (debugTimeline) {
       debugButtonSection.add(PButton('Debug dump timeline')
