--- conflicted
+++ resolved
@@ -166,18 +166,13 @@
     plotFXHover(frameGraph, hoverDisplay);
   }
 
-<<<<<<< HEAD
-  void createPlot(TimelineController timelineController, dynamic element) {
+  void createPlot(dynamic element) {
     plotlyChart = new FramesBarPlotly(
       frameGraph,
       element,
       useLogScale: false,
       showRangeSlider: false,
     );
-=======
-  void createPlot(dynamic element) {
-    plotlyChart = new FramesBarPlotly(frameGraph, element);
->>>>>>> 84a0a5e9
     plotlyChart.plotFPS();
 
     // Hookup events in the plotly chart.
