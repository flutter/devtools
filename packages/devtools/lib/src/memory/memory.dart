--- conflicted
+++ resolved
@@ -213,12 +213,7 @@
 
     resetAccumulatorsButton.disabled = true;
     tableStack.first.element.display = null;
-<<<<<<< HEAD
-    final Spinner spinner =
-        tableStack.first.element.add(Spinner(classes: ['padded']));
-=======
     final Spinner spinner = tableStack.first.element.add(Spinner.centered());
->>>>>>> e6256e89
 
     try {
       final List<ClassHeapDetailStats> heapStats =
@@ -240,12 +235,7 @@
 
     vmMemorySnapshotButton.disabled = true;
     tableStack.first.element.display = null;
-<<<<<<< HEAD
-    final Spinner spinner =
-        tableStack.first.element.add(Spinner(classes: ['padded']));
-=======
     final Spinner spinner = tableStack.first.element.add(Spinner.centered());
->>>>>>> e6256e89
 
     try {
       final List<ClassHeapDetailStats> heapStats =
