// Copyright 2018 The Chromium Authors. All rights reserved.
// Use of this source code is governed by a BSD-style license that can be
// found in the LICENSE file.

import 'dart:async';
import 'dart:html' hide Event;
import 'dart:typed_data';

import 'package:sse/client/sse_client.dart';
import 'package:vm_service/utils.dart';

import 'vm_service_wrapper.dart';

<<<<<<< HEAD
Future<VmServiceWrapper> connect(Uri uri, Completer<void> finishedCompleter) {
  final WebSocket ws = WebSocket(uri.toString());
=======
void _connectWithSse(
  Uri uri,
  Completer<VmServiceWrapper> connectedCompleter,
  Completer<void> finishedCompleter,
) {
  uri = uri.scheme == 'sse'
      ? uri.replace(scheme: 'http')
      : uri.replace(scheme: 'https');
  final client = SseClient('$uri');
  final Stream<String> stream = client.stream.asBroadcastStream();
  client.onOpen.listen((_) {
    final service = VmServiceWrapper.fromNewVmService(
      stream,
      client.sink.add,
    );

    client.sink.done.whenComplete(() {
      finishedCompleter.complete();
      service.dispose();
    });
>>>>>>> 6559a0df

    connectedCompleter.complete(service);
  });

  stream.drain().catchError((error) {
    if (!connectedCompleter.isCompleted) {
      connectedCompleter.completeError(error);
    }
  });
}

void _connectWithWebSocket(
  Uri uri,
  Completer<VmServiceWrapper> connectedCompleter,
  Completer<void> finishedCompleter,
) {
  // Map the URI (which may be Observatory web app) to a WebSocket URI for
  // the VM service.
  uri = convertToWebSocketUrl(serviceProtocolUrl: uri);
  final ws = WebSocket(uri.toString());

  ws.onOpen.listen((_) {
    final Stream<dynamic> inStream =
        convertBroadcastToSingleSubscriber(ws.onMessage)
            .asyncMap<dynamic>((MessageEvent e) {
      if (e.data is String) {
        return e.data;
      } else {
        final fileReader = FileReader();
        fileReader.readAsArrayBuffer(e.data);
        return fileReader.onLoadEnd.first.then<ByteData>((ProgressEvent _) {
          final Uint8List list = fileReader.result;
          return ByteData.view(list.buffer);
        });
      }
    });

    final service = VmServiceWrapper.fromNewVmService(
      inStream,
      ws.send,
    );

    ws.onClose.listen((_) {
      finishedCompleter.complete();
      service.dispose();
    });

    connectedCompleter.complete(service);
  });

  ws.onError.listen((dynamic e) {
    if (!connectedCompleter.isCompleted) {
      connectedCompleter.completeError(e);
    }
  });
}

Future<VmServiceWrapper> connect(Uri uri, Completer<void> finishedCompleter) {
  final connectedCompleter = Completer<VmServiceWrapper>();
  if (uri.scheme == 'sse' || uri.scheme == 'sses') {
    _connectWithSse(uri, connectedCompleter, finishedCompleter);
  } else {
    _connectWithWebSocket(uri, connectedCompleter, finishedCompleter);
  }
  return connectedCompleter.future;
}

/// Wraps a broadcast stream as a single-subscription stream to workaround
/// events being dropped for DOM/WebSocket broadcast streams when paused
/// (such as in an asyncMap).
/// https://github.com/dart-lang/sdk/issues/34656
Stream<T> convertBroadcastToSingleSubscriber<T>(Stream<T> stream) {
  final StreamController<T> controller = StreamController<T>();
  StreamSubscription<T> subscription;
  controller.onListen =
      () => subscription = stream.listen((T e) => controller.add(e));
  controller.onCancel = () => subscription.cancel();
  return controller.stream;
}<|MERGE_RESOLUTION|>--- conflicted
+++ resolved
@@ -11,10 +11,6 @@
 
 import 'vm_service_wrapper.dart';
 
-<<<<<<< HEAD
-Future<VmServiceWrapper> connect(Uri uri, Completer<void> finishedCompleter) {
-  final WebSocket ws = WebSocket(uri.toString());
-=======
 void _connectWithSse(
   Uri uri,
   Completer<VmServiceWrapper> connectedCompleter,
@@ -35,7 +31,6 @@
       finishedCompleter.complete();
       service.dispose();
     });
->>>>>>> 6559a0df
 
     connectedCompleter.complete(service);
   });
