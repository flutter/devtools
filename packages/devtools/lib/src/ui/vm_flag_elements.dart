// Copyright 2019 The Chromium Authors. All rights reserved.
// Use of this source code is governed by a BSD-style license that can be
// found in the LICENSE file.
import 'dart:async';

import '../config_specific/allowed_error.dart';
import '../framework/framework.dart';
import '../globals.dart';
import '../messages.dart';
import 'primer.dart';

// TODO(kenzie): handle the multi-client case for this selector.

class ProfileGranularitySelector {
  ProfileGranularitySelector(this.framework) {
    selector = PSelect()
      ..small()
      ..clazz('button-bar-dropdown')
      ..change(_handleSelect)
      ..tooltip = 'Granularity of CPU profiling. For a finer-grained profile, '
          'choose "Profile granularity: high". Please read our documentation to'
          ' understand the trade-offs associated with this setting.'
      ..option('Profile granularity: low', value: lowGranularityValue)
      ..option('Profile granularity: medium', value: mediumGranularityValue)
      ..option('Profile granularity: high', value: highGranularityValue);

    // Select medium granularity (250 μs) as the default.
    selector.selectedIndex = mediumGranularityIndex;
  }

  static const profilePeriodFlagName = 'profile_period';

  static const lowGranularityValue = '1000';

  static const mediumGranularityValue = '250';

  static const highGranularityValue = '50';

  static const mediumGranularityIndex = 1;

  final Framework framework;

  PSelect selector;

  String _selectedValue;

  Future<void> setGranularity() async {
<<<<<<< HEAD
    return serviceManager.service
        .setFlag(profilePeriodFlagName, selector.value)
        .catchError((e) {
      print(
        "Error calling setFlag('$profilePeriodFlagName'): ${e.toString().split('\n').first}",
      );
    });
=======
    return allowedError(
        serviceManager.service.setFlag(profilePeriodFlagName, selector.value));
>>>>>>> 2fe32ff5
  }

  void _handleSelect() async {
    if (selector.value == _selectedValue) return;
    await setGranularity();
    _selectedValue = selector.value;

    if (selector.value == highGranularityValue) {
      framework.showMessage(message: profileGranularityWarning);
    }
  }
}<|MERGE_RESOLUTION|>--- conflicted
+++ resolved
@@ -45,18 +45,8 @@
   String _selectedValue;
 
   Future<void> setGranularity() async {
-<<<<<<< HEAD
-    return serviceManager.service
-        .setFlag(profilePeriodFlagName, selector.value)
-        .catchError((e) {
-      print(
-        "Error calling setFlag('$profilePeriodFlagName'): ${e.toString().split('\n').first}",
-      );
-    });
-=======
     return allowedError(
         serviceManager.service.setFlag(profilePeriodFlagName, selector.value));
->>>>>>> 2fe32ff5
   }
 
   void _handleSelect() async {
