--- conflicted
+++ resolved
@@ -295,14 +295,7 @@
 
   @override
   CanvasImageSource createCanvasSource() {
-<<<<<<< HEAD
-    final canvas = CanvasElement(
-      width: (iconWidth * window.devicePixelRatio).toInt(),
-      height: (iconHeight * window.devicePixelRatio).toInt(),
-    );
-=======
     final canvas = createHighDpiCanvas(iconWidth, iconHeight);
->>>>>>> aa499f84
     final context2D = canvas.context2D
       ..translate(iconWidth / 2, iconHeight / 2);
     if (icon.angle != 0) {
