name: devtools
description: A suite of web-based performance tooling for Dart and Flutter.

# Note: this version should only be updated by running tools/update_version.sh
# that updates all versions of packages from packages/devtools.
#
# All the real functionality has moved to the devtools_app package with this
# package remaining purely as a container for the compiled copy of the devtools
# app. That ensures that version constraints for the devtools_app do not impact
# this package.
version: 2.2.2

homepage: https://github.com/flutter/devtools

environment:
  sdk: '>=2.3.0 <3.0.0'

dependencies:
<<<<<<< HEAD
  devtools_server: 2.2.2-nullsafety.0
  devtools_shared: 2.2.2-nullsafety.0
=======
  devtools_server: 2.2.2
  devtools_shared: 2.3.0
>>>>>>> 40ebff0a
  http: ^0.13.0

dependency_overrides:
# The "#OVERRIDE_FOR_DEVELOPMENT" lines are stripped out when we publish.
# All overriden dependencies are published together so there is no harm
# in treating them like they are part of a mono-repo while developing.
  devtools_shared:  #OVERRIDE_FOR_DEVELOPMENT
    path: ../devtools_shared  #OVERRIDE_FOR_DEVELOPMENT
  devtools_server:  #OVERRIDE_FOR_DEVELOPMENT
    path: ../devtools_server  #OVERRIDE_FOR_DEVELOPMENT

executables:
  devtools:<|MERGE_RESOLUTION|>--- conflicted
+++ resolved
@@ -16,13 +16,8 @@
   sdk: '>=2.3.0 <3.0.0'
 
 dependencies:
-<<<<<<< HEAD
-  devtools_server: 2.2.2-nullsafety.0
-  devtools_shared: 2.2.2-nullsafety.0
-=======
-  devtools_server: 2.2.2
+  devtools_server: 2.3.0
   devtools_shared: 2.3.0
->>>>>>> 40ebff0a
   http: ^0.13.0
 
 dependency_overrides:
