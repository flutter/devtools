<<<<<<< HEAD
## 0.1.12-dev
* Depend on the latest `package:sse` to get retry logic.
=======
## 0.1.12-dev.1
* Check for a debug service extension instead of using eval to distinguish between debug and profile builds.
>>>>>>> 166a7fd6

## 0.1.11 - 2019-11-08
* Add full timeline mode with support for async and recorded tracing.
* Add event summary section that shows metadata for non-ui events on the Timeline page.
* Enable full timeline for Dart CLI applications.
* Fix a message manager bug.
* Fix a bug with processing CPU profile responses.
* Reduce race conditions in integration tests.

## 0.1.10 - 2019-10-18
* Change wording of DevTools survey prompt.

## 0.1.9 - 2019-10-17
* Launched the Q3 DevTools Survey.
* Bug fixes related to layouts and logging.
* Update to use latest devtools_server 0.1.12.
* Remove usage of browser LocalStorage, previously used to store the user's answer to collect or not collect Analytics.
* Analytic's properties (firstRun, enabled) are now stored in local file ~/.devtools controlled by the devtools_server.
* Now devtools_app will request and set property values, in ~/.devtools, via HTTP requests to the devtools_server.
* Store survey properties on whether the user has answered or dismissed a survey in the ~/.devtools file too.

## 0.1.8 - 2019-10-01
* Query a flutter isolate for the target frame rate (e.g. 60FPS vs 120FPS). Respect this value in the Timeline.
* Polish import / export flow for Timeline.
* Depend on latest `package:devtools_server`.

## 0.1.7 - 2019-09-09
* Fix bug with profile mode detection.
* Enable expand all / collapse to selected functionality in the inspector (available in Flutter versions 1.10.1 or later).
* Fix analytics bug for apps running in profile mode.
* Fix bug in memory experiment handling.
* Hide Dart VM flags when the connected app is not running on the Dart VM (web apps).
* Former "Settings" screen is now the "Info" screen - updated icon accordingly.
* Various CSS fixes.
* Code health improvements.

## 0.1.6 - 2019-09-04
* Add a page to show Flutter version and Dart VM flags details.
* Add settings dialog to memory page that supports filtering snapshots and enabling experiments.
* Various css fixes.
* CSS polish for cursors, hover, and misc.
* Use frame time in CPU profile unavailable message.
* Fixes to our splitter control.
* Rev to the latest version of `package:vm_service`.
* Remove the dependency on `package:mockito`.
* Remove the dependency on `package:rxdart`.
* Support `sse` and `sses` schemes for connection with a running app.
* Address an npe in the memory page.
* Polish button collapsing for small screen widths.
* Adjust some of the logging flutter.error presentation.
* Fix thread name bug.
* Support Ansi color codes in logging views.
* Add keyboard navigation to the inspector tree view.
* Enable structured errors by default.
* Fix NPE in the Debugger.
* Improve testing on Windows.

## 0.1.5 - 2019-08-05
* Support expanding or collapsing all values in the Call Tree and Bottom Up views (parts of the CPU profiler).
* Support touchscreen scrolling and selection in flame charts.
* Display structured error messages in the Logging view when "show structured errors" is enabled.
* Search and filter dialogs are now case-insensitive.
* Link to Dart DevTools documentation from connect screen.
* Disable unsupported DevTools pages for Dart web apps.
* Debugger dark mode improvements.

## 0.1.4 - 2019-07-19
* Add Performance page. This has a traditional CPU profiler for Dart applications.
* Add ability to specify the profile granularity for the CPU profiler.
* Bug fixes for DevTools tables, memory page, and cpu profiler.

## 0.1.3 - 2019-07-11
* Link to new flutter.dev hosted DevTools documentation.
* Inspector UI improvements.

## 0.1.2 - 2019-07-01
* Add Call Tree and Bottom Up views to CPU profiler.
* Pre-fetch CPU profiles so that we have profiling information for every frame in the timeline.
* Trim Mixins from class name reporting in the CPU profiler.
* Add searching for a particular class from all active classes in a Snapshot. After a snapshot, use the search button, located to left of snapshot button (or the shortcut CTRL+f ), to find and select the class in the classes list.
* Add ability to find which class and field hold a reference to the current instance.  Hovering on an instance's allocation icon (right-most side of the instance).  Clicking on a class/field entry in the hover card will locate that particular class instance that has a reference to the original instance being hovered.
* Expose hover card navigation via a memory navigation history areas (group of links below the classes/instances lists).
* Allow DevTools feedback to be submitted when DevTools is not connected to an app.
* Support URL encoded urls in the connection dialog.
* Add error handling for analytics.
* Cleanup warning message presentation.
* Bug fixes and improvements.

## 0.1.1 - 2019-05-30
* Make timeline snapshot format compatible with trace viewers such as chrome://tracing.
* Add ability to import timeline snapshots via drag-and-drop.
* Memory instance viewer handles all InstanceKind lists.
* CPU profiler bug fixes and improvements.

## 0.1.0 - 2019-05-02
* Expose functionality to export timeline trace and CPU profiles.
* Add "Clear" button to the timeline page.
* CPU profiler bug fixes and improvements.
* Inspector polish bug fixes. Handle very deep inspector trees and only show expand-collapse arrows on tree nodes where needed.
* Fix case where error messages remained on the startup screen after the error had been fixed.
* Add ability to inspect an instance of a memory object in the memory profiler page after a snapshot of active memory objects.
* First time DevTools is launched, prompt with an opt-in dialog to report DevTools usage statistics and crash reports of DevTools to Google.

## 0.0.19 - 2019-05-01
* Update DevTools server to better handle failures when launching browsers.
* Support additional formats for VM service uris.
* Link to documentation from --track-widget-creation warning in the Inspector.

## 0.0.18 - 2019-04-30
* Fix release bug (0.0.17-dev.1 did not include build folder).
* Add CPU profiler (preview) to timeline page.
* CPU flame chart UI improvements and bug fixes.
* Bug fixes for DevTools on Windows.
* DevTools server released with support for launching DevTools in Chrome.
* Dark mode improvements.

## 0.0.16 - 2019-04-17
* Reduce the minimum Dart SDK requirements for activating DevTools to cover Flutter v1.2.1 (Dart v2.1)

## 0.0.15 - 2019-04-16
* Warn users when they should be using a profile build of their application instead of a debug build.
* Warn users using Microsoft browsers (IE and Edge) that they should be using Chrome to run DevTools.
* Dark mode improvements.
* Open scripts in the debugger using ctrl + o.

## 0.0.14 - 2019-03-26
* Dark mode is ready to use, add ```&theme=dark``` at the end of the URI used to open the DevTool in Chrome. We look forward to your feedback.
* Added event timeline to memory profiler to track DevTool's Snapshot and Reset events.
* Timeline CPU renamed to UI, janky defined as UI duration + GPU duration > 16 ms.
* Timeline frame chart removed 8 ms highwater line, only 16 ms highwater line, display 2 traces ui/gpu (instead of 4). Janky frames will have a red glow.
* Flame chart colors use a different set of palettes and timeline is sticky.
* Warn users when they are using an unsupported browser.
* Properly disable features that aren't supported for the connected application.
* Fix screens for different widths.
## 0.0.13 - 2019-03-15
* Dark mode, still being polished, is available.  Add ```&theme=dark``` at the end of URI used to open DevTools in the Chrome browser.
### Memory
* Added showing GCs on the timeline and leak detection.
### Timeline
* Fix bugs when events were received out of order.

## 0.0.1
- initial (pre-release) release

<!--
List of possible sections to use for areas that have changed.
### Documentation
### Debugger
### Inspector
### Logging
### Memory
### Table
### Timeline
--><|MERGE_RESOLUTION|>--- conflicted
+++ resolved
@@ -1,10 +1,6 @@
-<<<<<<< HEAD
-## 0.1.12-dev
-* Depend on the latest `package:sse` to get retry logic.
-=======
 ## 0.1.12-dev.1
 * Check for a debug service extension instead of using eval to distinguish between debug and profile builds.
->>>>>>> 166a7fd6
+* Depend on the latest `package:sse`.
 
 ## 0.1.11 - 2019-11-08
 * Add full timeline mode with support for async and recorded tracing.
