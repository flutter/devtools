name: devtools_shared
description: Package of shared Dart structures between devtools_app, dds, and other tools.

<<<<<<< HEAD
version: 8.2.0
=======
version: 9.0.0
>>>>>>> 8ad24e46

repository: https://github.com/flutter/devtools/tree/master/packages/devtools_shared

# TODO(kenz): use version number from next Dart beta release.
environment:
  sdk: ">=3.4.0-275.0.dev <4.0.0"

dependencies:
  args: ^2.4.2
  collection: ^1.15.0
  dtd: ^2.2.0
  extension_discovery: ^2.0.0
  meta: ^1.9.1
  path: ^1.8.0
  shelf: ^1.1.0
  sse: ^4.1.2
  usage: ^4.0.0
  vm_service: ">=13.0.0 <15.0.0"
  web_socket_channel: ^2.4.0
  webkit_inspection_protocol: ">=0.5.0 <2.0.0"
  yaml: ^3.1.2
  yaml_edit: ^2.1.1

dev_dependencies:
  flutter_lints: ^2.0.3
  test: ^1.21.2<|MERGE_RESOLUTION|>--- conflicted
+++ resolved
@@ -1,11 +1,7 @@
 name: devtools_shared
 description: Package of shared Dart structures between devtools_app, dds, and other tools.
 
-<<<<<<< HEAD
-version: 8.2.0
-=======
 version: 9.0.0
->>>>>>> 8ad24e46
 
 repository: https://github.com/flutter/devtools/tree/master/packages/devtools_shared
 
