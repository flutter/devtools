name: devtools_shared
description: Package of shared Dart structures between devtools_app, dds, and other tools.

<<<<<<< HEAD
version: 4.1.0
=======
version: 5.0.0
>>>>>>> 8efcaed2

repository: https://github.com/flutter/devtools/tree/master/packages/devtools_shared

environment:
  sdk: '>=3.0.0 <4.0.0'

dependencies:
  args: ^2.4.2
  collection: ^1.15.0
  extension_discovery: ^2.0.0
  meta: ^1.9.1
  path: ^1.8.0
  shelf: ^1.1.0
  sse: ^4.1.2
  usage: ^4.0.0
<<<<<<< HEAD
  vm_service: ^13.0.0
=======
  vm_service: ^12.0.0
>>>>>>> 8efcaed2
  web_socket_channel: ^2.4.0
  webkit_inspection_protocol: ">=0.5.0 <2.0.0"
  yaml: ^3.1.2
  yaml_edit: ^2.1.1

dev_dependencies:
  test: ^1.21.2<|MERGE_RESOLUTION|>--- conflicted
+++ resolved
@@ -1,11 +1,7 @@
 name: devtools_shared
 description: Package of shared Dart structures between devtools_app, dds, and other tools.
 
-<<<<<<< HEAD
-version: 4.1.0
-=======
-version: 5.0.0
->>>>>>> 8efcaed2
+version: 6.0.0
 
 repository: https://github.com/flutter/devtools/tree/master/packages/devtools_shared
 
@@ -21,11 +17,7 @@
   shelf: ^1.1.0
   sse: ^4.1.2
   usage: ^4.0.0
-<<<<<<< HEAD
   vm_service: ^13.0.0
-=======
-  vm_service: ^12.0.0
->>>>>>> 8efcaed2
   web_socket_channel: ^2.4.0
   webkit_inspection_protocol: ">=0.5.0 <2.0.0"
   yaml: ^3.1.2
