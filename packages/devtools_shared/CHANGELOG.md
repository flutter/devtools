# 8.0.0
* Refactor yaml extension methods.
<<<<<<< HEAD
* **Breaking change:** rename `ServerApi.getCompleted` to `ServerApi.success` and make the
`value` parameter optional.
=======
* Add a helper method `packageRootFromFileUriString`.
>>>>>>> 145628af

# 7.0.0
* **Breaking change:** remove the `ServerApi.setCompleted` method that was a
duplicate of `ServerApi.getCompleted`.
* **Breaking change:** add required parameter `analytics` to `ServerApi.handle`, which accepts
an instance of `Analytics` from `package:unified_analytics`.
* Add the ability to send debug logs in DevTools server request responses. 
* Add an optional positional parameter `logs` to the `ServerApi.serverError` method.
* Include debug logs with the `ExtensionsApi.apiServeAvailableExtensions` API response.
* Devtools server API `apiGetConsentMessage` added to fetch the consent message from
  `package:unified_analytics`.
* Devtools server API `apiMarkConsentMessageAsShown` added to mark the consent message for
  `package:unified_analytics` as shown to enable telemetry.

# 6.0.4
* Add `apiGetDtdUri` to the server api.
* Add a description and link to documentation to the `devtools_options.yaml` file that
is created in a user's project.

# 6.0.3
* `CompareMixin` is now generic, implementing `Comparable<T>` instead of
  `Comparable<dynamic>`, and it's operators each therefore accept a `T`
  argument.
* `SemanticVersion` now mixes in `CompareMixin<SemanticVersion>`, and it's
  `compareTo` method therefore now accepts a `SemanticVersion`.
* Fix an issue parsing file paths that could prevent extensions from being detected.
* Bump `package:vm_service` dependency to `>=13.0.0 <15.0.0`.

# 6.0.2
* Fix an issue parsing file paths on Windows that could prevent extensions from being detected.

# 6.0.1
* Bump minimum Dart SDK version to `3.3.0-91.0.dev` and minimum Flutter SDK version to `3.17.0-0.0.pre`.
* Add field `isPublic` to `DevToolsExtensionConfig`.
* Add validation for `DevToolsExtensionConfig.name` field to ensure it is a valid
Dart package name.
* Pass warnings and errors for DevTools extension APIs from the DevTools server to
DevTools app.

# 6.0.0
* Bump `package:vm_service` dependency to ^13.0.0.
* Remove `ServiceCreator` typedef and replace usages with `VmServiceFactory` typedef from `package:vm_service`.

# 5.0.0
* Split deeplink exports into `devtools_deeplink_io.dart` and `devtools_deeplink.dart`.
* Bump `package:vm_service` to ^12.0.0.
* Adds `DeeplinkApi.androidAppLinkSettings`, `DeeplinkApi.iosBuildOptions`, and
  `DeeplinkApi.iosUniversalLinkSettings` endpoints to ServerApi.
* Add shared integration test utilities to `package:devtools_shared`. These test
utilities are exported as part of the existing `devtools_test_utils.dart` library.

# 4.0.1
* Override equality operator and hashCode for `DevToolsExtensionConfig`
to be based on the values of its fields.

# 4.0.0
* Bump `package:extension_discovery` version to ^2.0.0
* Adds a `DeeplinkApi.androidBuildVariants` endpoint to ServerApi.
* **BREAKING CHANGE**:
  - `ServerApi.handle` parameters `extensionsManager` and `api` were converted to named
    parameters
  - Adds a new required named parameter `deeplinkManager` to `ServerApi.handle`.

# 3.0.1
* Bump `package:extension_discovery` version to ^1.0.1

# 3.0.0
* Separate extension-related libraries into those that require `dart:io` (exported as
`devtools_extensions_io.dart`) and those that do not (exported as `devtools_extensions.dart`).

Prior to version 3.0.0, `package:devtools_shared` was versioned in lockstep with
`package:devtools_app`. Both of these packages are developed as part of the broader
[DevTools project](https://github.com/flutter/devtools). To see changes and commits
for `package:devtools_shared`, prior to version 3.0.0 please view the git log
[here](https://github.com/flutter/devtools/commits/master/packages/devtools_shared).<|MERGE_RESOLUTION|>--- conflicted
+++ resolved
@@ -1,11 +1,8 @@
 # 8.0.0
-* Refactor yaml extension methods.
-<<<<<<< HEAD
 * **Breaking change:** rename `ServerApi.getCompleted` to `ServerApi.success` and make the
 `value` parameter optional.
-=======
 * Add a helper method `packageRootFromFileUriString`.
->>>>>>> 145628af
+* Refactor yaml extension methods.
 
 # 7.0.0
 * **Breaking change:** remove the `ServerApi.setCompleted` method that was a
