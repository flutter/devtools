--- conflicted
+++ resolved
@@ -1,15 +1,12 @@
 # 8.0.0
 * **Breaking change:** rename `ServerApi.getCompleted` to `ServerApi.success` and make the
 `value` parameter optional.
-<<<<<<< HEAD
 * **Breaking change:** remove the `String? dtdUri` parameter from `ServerApi.handle` and replace
 it with a parameter `DTDConnectionInfo? dtd`.
 * Introduce a new typedef `DTDConnectionInfo`.
 * Add a new API `apiNotifyForVmServiceConnection` that DevTools will call when a
 VM service connection is connected or disconnected from the client.
 * Refactor yaml extension methods.
-=======
->>>>>>> 0bd257c1
 * Add a helper method `packageRootFromFileUriString`.
 * Refactor yaml extension methods.
 
