# 10.0.0-dev.2
* Support detecting package roots for nested Dart projects in the
`packageRootFromFileUriString` utility method.

# 10.0.0-dev.1
* Export `DTDConnectionInfo` from the `devtools_shared.dart` library instead
of the `devtools_server.dart` library.
<<<<<<< HEAD
* Support detecting package roots for nested Dart projects in the
`packageRootFromFileUriString` utility method.
* Added helper `deserialize`
* Extended serialization for `HeapSample` and `ExtensionEvents`
=======
>>>>>>> 19775134

# 10.0.0-dev.0
* **Breaking change:** rename `DevToolsExtensionConfig.path` to
`DevToolsExtensionConfig.extensionAssetsPath` and update class documentation.
* **Breaking change:** rename `ExtensionsApi.extensionRootPathPropertyName`
to `ExtensionsApi.packageRootUriPropertyName`, and modify the String value
for the parameter from 'rootPath' to 'packageRootUri'.
* **Breaking change:** add new required JSON fields "devtoolsOptionsUri" and
"detectedFromStaticContext" in the `DevToolsExtensionConfig.parse` factory constructor.
* **Breaking change:** remove `DevToolsOptions.optionsFileName` constant in favor of
new constant `devtoolsOptionsFileName`.
* **Breaking change:** modify the `ExtensionsApi.apiExtensionEnabledState`
API to expect a query parameter "devtoolsOptionsUri" instead of "rootPath".
* **Breaking change:** replace the `rootUri` parameter in the
`DevToolsOptions.lookupExtensionEnabledState` and
`DevToolsOptions.setExtensionEnabledState` methods with new parameter
`devtoolsOptionsUri`. Modify logic to expect a full file URI to the
options file instead of expecting the package root in which it is contained.
* Add new fields `requiresConnection`, `devtoolsOptionsUri`, and `detectedFromStaticContext`
to `DevToolsExtensionConfig`.
* Add `ExtensionsApi.devtoolsOptionsUriPropertyName` field.
* Return valid extensions from the `apiServeAvailableExtensions` endpoint even when
an exception is thrown.
* Add utility extension methods on `Completer`: `safeComplete` and `safeCompleteError`.

# 9.0.1
* Restructure `devtools_extensions.dart` and `devtools_extensions_io.dart` libraries.

# 9.0.0
* **Breaking change:** remove parameter `analytics` from `ServerApi.handle` in favor
of DTD implementation.
* **Breaking change:** remove DevTools server APIs `apiMarkConsentMessageAsShown` and `apiGetConsentMessage`
* **Breaking change:** remove parameter `buildDir` from `ExtensionsManager`.
in favor of DTD implementation.
* Stop copying DevTools extensions assets to the DevTools build directory.
* Bump `package:dtd` to `2.2.0`
* Remove `package:unified_analytics` dependency.
* Use DTD in the `packageRootFromFileUriString` utility to detect the package root.
* Add `runWithRetry` utility method.

# 8.1.1
* Bump `package:dtd` to `2.1.0`.
* Bump the minimum Dart SDK version to `3.4.0-282.1.beta`.

# 8.1.0
* Bump `package:dtd` to `2.0.0`.
* Bump `package:unified_analytics` to `5.8.8`.

# 8.0.1
* **Breaking change:** rename `ServerApi.getCompleted` to `ServerApi.success` and make the
`value` parameter optional.
* **Breaking change:** remove the `String? dtdUri` parameter from `ServerApi.handle` and replace
it with a parameter `DTDConnectionInfo? dtd`.
* Introduce a new typedef `DTDConnectionInfo`.
* Add a new API `apiNotifyForVmServiceConnection` that DevTools will call when a
VM service connection is connected or disconnected from the client.
* Add a helper method `packageRootFromFileUriString`.
* Refactor yaml extension methods.
* Add intent filters checking functionality for deep link validation.

# 7.0.0
* **Breaking change:** remove the `ServerApi.setCompleted` method that was a
duplicate of `ServerApi.getCompleted`.
* **Breaking change:** add required parameter `analytics` to `ServerApi.handle`, which accepts
an instance of `Analytics` from `package:unified_analytics`.
* Add the ability to send debug logs in DevTools server request responses.
* Add an optional positional parameter `logs` to the `ServerApi.serverError` method.
* Include debug logs with the `ExtensionsApi.apiServeAvailableExtensions` API response.
* Devtools server API `apiGetConsentMessage` added to fetch the consent message from
  `package:unified_analytics`.
* Devtools server API `apiMarkConsentMessageAsShown` added to mark the consent message for
  `package:unified_analytics` as shown to enable telemetry.

# 6.0.4
* Add `apiGetDtdUri` to the server api.
* Add a description and link to documentation to the `devtools_options.yaml` file that
is created in a user's project.

# 6.0.3
* `CompareMixin` is now generic, implementing `Comparable<T>` instead of
  `Comparable<dynamic>`, and it's operators each therefore accept a `T`
  argument.
* `SemanticVersion` now mixes in `CompareMixin<SemanticVersion>`, and it's
  `compareTo` method therefore now accepts a `SemanticVersion`.
* Fix an issue parsing file paths that could prevent extensions from being detected.
* Bump `package:vm_service` dependency to `>=13.0.0 <15.0.0`.

# 6.0.2
* Fix an issue parsing file paths on Windows that could prevent extensions from being detected.

# 6.0.1
* Bump minimum Dart SDK version to `3.3.0-91.0.dev` and minimum Flutter SDK version to `3.17.0-0.0.pre`.
* Add field `isPublic` to `DevToolsExtensionConfig`.
* Add validation for `DevToolsExtensionConfig.name` field to ensure it is a valid
Dart package name.
* Pass warnings and errors for DevTools extension APIs from the DevTools server to
DevTools app.

# 6.0.0
* Bump `package:vm_service` dependency to ^13.0.0.
* Remove `ServiceCreator` typedef and replace usages with `VmServiceFactory` typedef from `package:vm_service`.

# 5.0.0
* Split deeplink exports into `devtools_deeplink_io.dart` and `devtools_deeplink.dart`.
* Bump `package:vm_service` to ^12.0.0.
* Adds `DeeplinkApi.androidAppLinkSettings`, `DeeplinkApi.iosBuildOptions`, and
  `DeeplinkApi.iosUniversalLinkSettings` endpoints to ServerApi.
* Add shared integration test utilities to `package:devtools_shared`. These test
utilities are exported as part of the existing `devtools_test_utils.dart` library.

# 4.0.1
* Override equality operator and hashCode for `DevToolsExtensionConfig`
to be based on the values of its fields.

# 4.0.0
* Bump `package:extension_discovery` version to ^2.0.0
* Adds a `DeeplinkApi.androidBuildVariants` endpoint to ServerApi.
* **BREAKING CHANGE**:
  - `ServerApi.handle` parameters `extensionsManager` and `api` were converted to named
    parameters
  - Adds a new required named parameter `deeplinkManager` to `ServerApi.handle`.

# 3.0.1
* Bump `package:extension_discovery` version to ^1.0.1

# 3.0.0
* Separate extension-related libraries into those that require `dart:io` (exported as
`devtools_extensions_io.dart`) and those that do not (exported as `devtools_extensions.dart`).

Prior to version 3.0.0, `package:devtools_shared` was versioned in lockstep with
`package:devtools_app`. Both of these packages are developed as part of the broader
[DevTools project](https://github.com/flutter/devtools). To see changes and commits
for `package:devtools_shared`, prior to version 3.0.0 please view the git log
[here](https://github.com/flutter/devtools/commits/master/packages/devtools_shared).<|MERGE_RESOLUTION|>--- conflicted
+++ resolved
@@ -1,17 +1,14 @@
 # 10.0.0-dev.2
 * Support detecting package roots for nested Dart projects in the
 `packageRootFromFileUriString` utility method.
+* Added helper `deserialize`
+* Extended serialization for `HeapSample` and `ExtensionEvents`
 
 # 10.0.0-dev.1
 * Export `DTDConnectionInfo` from the `devtools_shared.dart` library instead
 of the `devtools_server.dart` library.
-<<<<<<< HEAD
 * Support detecting package roots for nested Dart projects in the
 `packageRootFromFileUriString` utility method.
-* Added helper `deserialize`
-* Extended serialization for `HeapSample` and `ExtensionEvents`
-=======
->>>>>>> 19775134
 
 # 10.0.0-dev.0
 * **Breaking change:** rename `DevToolsExtensionConfig.path` to
