// Copyright 2020 The Chromium Authors. All rights reserved.
// Use of this source code is governed by a BSD-style license that can be
// found in the LICENSE file.

// ignore_for_file: avoid_classes_with_only_static_members, avoid_print

import 'dart:async';
import 'dart:convert';
import 'dart:io';

import 'package:shelf/shelf.dart' as shelf;
import 'package:unified_analytics/unified_analytics.dart';

import '../deeplink/deeplink_manager.dart';
import '../devtools_api.dart';
import '../extensions/extension_enablement.dart';
import '../extensions/extension_manager.dart';
import 'file_system.dart';
import 'usage.dart';

// TODO(kenz): consider using Dart augmentation libraries instead of part files
// if there is a clear benefit.
part 'handlers/_deeplink.dart';
part 'handlers/_devtools_extensions.dart';
part 'handlers/_dtd.dart';

/// The DevTools server API.
///
/// This defines endpoints that serve all requests that come in over api/.
class ServerApi {
  static const logsKey = 'logs';
  static const errorKey = 'error';
  static const errorNoActiveSurvey = 'ERROR: setActiveSurvey not called.';

  /// Determines whether or not [request] is an API call.
  static bool canHandle(shelf.Request request) {
    return request.url.path.startsWith(apiPrefix);
  }

  /// Handles all requests.
  ///
  /// To override an API call, pass in a subclass of [ServerApi].
  static FutureOr<shelf.Response> handle(
    shelf.Request request, {
    required ExtensionsManager extensionsManager,
    required DeeplinkManager deeplinkManager,
    required Analytics analytics,
    ServerApi? api,
    String? dtdUri,
  }) {
    api ??= ServerApi();
    final queryParams = request.requestedUri.queryParameters;
    // TODO(kenz): break this switch statement up so that it uses helper methods
    // for each case. Also use [_checkRequiredParameters] helper.
    switch (request.url.path) {
      // ----- Flutter Tool GA store. -----
      case apiGetFlutterGAEnabled:
        // Is Analytics collection enabled?
        return _encodeResponse(
          FlutterUsage.doesStoreExist ? _usage!.enabled : '',
          api: api,
        );
      case apiGetFlutterGAClientId:
        // Flutter Tool GA clientId - ONLY get Flutter's clientId if enabled is
        // true.
        return (FlutterUsage.doesStoreExist)
            ? _encodeResponse(
                _usage!.enabled ? _usage!.clientId : '',
                api: api,
              )
            : _encodeResponse('', api: api);

      // ----- DevTools GA store. -----

      case apiResetDevTools:
        _devToolsUsage.reset();
        return _encodeResponse(true, api: api);
      case apiGetDevToolsFirstRun:
        // Has DevTools been run first time? To bring up analytics dialog.
        //
        // Additionally, package:unified_analytics will show a message if it
        // is the first run with the package or the consent message version has
        // been updated
        final isFirstRun =
            _devToolsUsage.isFirstRun || analytics.shouldShowMessage;
        return _encodeResponse(isFirstRun, api: api);
      case apiGetDevToolsEnabled:
        // Is DevTools Analytics collection enabled?
        final isEnabled =
            _devToolsUsage.analyticsEnabled && analytics.telemetryEnabled;
        return _encodeResponse(isEnabled, api: api);
      case apiSetDevToolsEnabled:
        // Enable or disable DevTools analytics collection.
        if (queryParams.containsKey(devToolsEnabledPropertyName)) {
          final analyticsEnabled =
              json.decode(queryParams[devToolsEnabledPropertyName]!);

          _devToolsUsage.analyticsEnabled = analyticsEnabled;
          analytics.setTelemetry(analyticsEnabled);
        }
        return _encodeResponse(_devToolsUsage.analyticsEnabled, api: api);
      case apiGetConsentMessage:
        return api.success(analytics.getConsentMessage);
      case apiMarkConsentMessageAsShown:
        analytics.clientShowedMessage();
        return _encodeResponse(true, api: api);

      // ----- DevTools survey store. -----

      case apiSetActiveSurvey:
        // Assume failure.
        bool result = false;

        // Set the active survey used to store subsequent apiGetSurveyActionTaken,
        // apiSetSurveyActionTaken, apiGetSurveyShownCount, and
        // apiIncrementSurveyShownCount calls.
        if (queryParams.keys.length == 1 &&
            queryParams.containsKey(activeSurveyName)) {
          final String theSurveyName = queryParams[activeSurveyName]!;

          // Set the current activeSurvey.
          _devToolsUsage.activeSurvey = theSurveyName;
          result = true;
        }
        return _encodeResponse(result, api: api);
      case apiGetSurveyActionTaken:
        // Request setActiveSurvey has not been requested.
        if (_devToolsUsage.activeSurvey == null) {
          return api.badRequest(
            '$errorNoActiveSurvey '
            '- $apiGetSurveyActionTaken',
          );
        }
        // SurveyActionTaken has the survey been acted upon (taken or dismissed)
        return _encodeResponse(_devToolsUsage.surveyActionTaken, api: api);
      // TODO(terry): remove the query param logic for this request.
      // setSurveyActionTaken should only be called with the value of true, so
      // we can remove the extra complexity.
      case apiSetSurveyActionTaken:
        // Request setActiveSurvey has not been requested.
        if (_devToolsUsage.activeSurvey == null) {
          return api.badRequest(
            '$errorNoActiveSurvey '
            '- $apiSetSurveyActionTaken',
          );
        }
        // Set the SurveyActionTaken.
        // Has the survey been taken or dismissed..
        if (queryParams.containsKey(surveyActionTakenPropertyName)) {
          _devToolsUsage.surveyActionTaken =
              json.decode(queryParams[surveyActionTakenPropertyName]!);
        }
        return _encodeResponse(_devToolsUsage.surveyActionTaken, api: api);
      case apiGetSurveyShownCount:
        // Request setActiveSurvey has not been requested.
        if (_devToolsUsage.activeSurvey == null) {
          return api.badRequest(
            '$errorNoActiveSurvey '
            '- $apiGetSurveyShownCount',
          );
        }
        // SurveyShownCount how many times have we asked to take survey.
        return _encodeResponse(_devToolsUsage.surveyShownCount, api: api);
      case apiIncrementSurveyShownCount:
        // Request setActiveSurvey has not been requested.
        if (_devToolsUsage.activeSurvey == null) {
          return api.badRequest(
            '$errorNoActiveSurvey '
            '- $apiIncrementSurveyShownCount',
          );
        }
        // Increment the SurveyShownCount, we've asked about the survey.
        _devToolsUsage.incrementSurveyShownCount();
        return _encodeResponse(_devToolsUsage.surveyShownCount, api: api);

      // ----- Release notes api. -----

      case apiGetLastReleaseNotesVersion:
        return _encodeResponse(
          _devToolsUsage.lastReleaseNotesVersion,
          api: api,
        );
      case apiSetLastReleaseNotesVersion:
        if (queryParams.containsKey(lastReleaseNotesVersionPropertyName)) {
          _devToolsUsage.lastReleaseNotesVersion =
              queryParams[lastReleaseNotesVersionPropertyName]!;
        }
        return _encodeResponse(
          _devToolsUsage.lastReleaseNotesVersion,
          api: api,
        );

      // ----- App size api. -----

      case apiGetBaseAppSizeFile:
        if (queryParams.containsKey(baseAppSizeFilePropertyName)) {
          final filePath = queryParams[baseAppSizeFilePropertyName]!;
          final fileJson = LocalFileSystem.devToolsFileAsJson(filePath);
          if (fileJson == null) {
            return api.badRequest('No JSON file available at $filePath.');
          }
          return api.success(fileJson);
        }
        return api.badRequest(
          'Request for base app size file does not '
          'contain a query parameter with the expected key: '
          '$baseAppSizeFilePropertyName',
        );
      case apiGetTestAppSizeFile:
        if (queryParams.containsKey(testAppSizeFilePropertyName)) {
          final filePath = queryParams[testAppSizeFilePropertyName]!;
          final fileJson = LocalFileSystem.devToolsFileAsJson(filePath);
          if (fileJson == null) {
            return api.badRequest('No JSON file available at $filePath.');
          }
          return api.success(fileJson);
        }
        return api.badRequest(
          'Request for test app size file does not '
          'contain a query parameter with the expected key: '
          '$testAppSizeFilePropertyName',
        );

      // ----- Extensions api. -----

      case ExtensionsApi.apiServeAvailableExtensions:
        return _ExtensionsApiHandler.handleServeAvailableExtensions(
          api,
          queryParams,
          extensionsManager,
        );

      case ExtensionsApi.apiExtensionEnabledState:
        return _ExtensionsApiHandler.handleExtensionEnabledState(
          api,
          queryParams,
        );

      // ----- deeplink api. -----

      case DeeplinkApi.androidBuildVariants:
        return _DeeplinkApiHandler.handleAndroidBuildVariants(
          api,
          queryParams,
          deeplinkManager,
        );

      case DeeplinkApi.androidAppLinkSettings:
        return _DeeplinkApiHandler.handleAndroidAppLinkSettings(
          api,
          queryParams,
          deeplinkManager,
        );

      case DeeplinkApi.iosBuildOptions:
        return _DeeplinkApiHandler.handleIosBuildOptions(
          api,
          queryParams,
          deeplinkManager,
        );

      case DeeplinkApi.iosUniversalLinkSettings:
        return _DeeplinkApiHandler.handleIosUniversalLinkSettings(
          api,
          queryParams,
          deeplinkManager,
        );
      case DtdApi.apiGetDtdUri:
<<<<<<< HEAD
        return _encodeResponse(
          {DtdApi.uriPropertyName: dtdUri},
          api: api,
        );
=======
        return _DtdApiHandler.handleGetDtdUri(api, dtdUri);
>>>>>>> 145628af
      default:
        return api.notImplemented();
    }
  }

  static shelf.Response _encodeResponse(
    Object? object, {
    required ServerApi api,
  }) {
    return api.success(json.encode(object));
  }

  static Map<String, Object?> _wrapWithLogs(
    Map<String, Object?> result,
    List<String> logs,
  ) {
    result[logsKey] = logs;
    return result;
  }

  static shelf.Response? _checkRequiredParameters(
    List<String> expectedParams, {
    required Map<String, String> queryParams,
    required ServerApi api,
    required String requestName,
  }) {
    final missing = expectedParams.where(
      (param) => !queryParams.containsKey(param),
    );
    return missing.isNotEmpty
        ? api.badRequest(
            '[$requestName] missing required query parameters: '
            '${missing.toList()}',
          )
        : null;
  }

  // Accessing Flutter usage file e.g., ~/.flutter.
  // NOTE: Only access the file if it exists otherwise Flutter Tool hasn't yet
  //       been run.
  static final FlutterUsage? _usage =
      FlutterUsage.doesStoreExist ? FlutterUsage() : null;

  // Accessing DevTools usage file e.g., ~/.flutter-devtools/.devtools
  static final _devToolsUsage = DevToolsUsage();

  static DevToolsUsage get devToolsPreferences => _devToolsUsage;

  /// Provides read and write access to DevTools options files
  /// (e.g. path/to/app/root/devtools_options.yaml).
  static final _devToolsOptions = DevToolsOptions();

  /// Logs a page view in the DevTools server.
  ///
  /// In the open-source version of DevTools, Google Analytics handles this
  /// without any need to involve the server.
  shelf.Response logScreenView() => notImplemented();

  /// A [shelf.Response] for API calls that succeeded.
  ///
  /// The response optionally contains a single String [value].
  shelf.Response success([String? value]) => shelf.Response.ok(value);

  /// A [shelf.Response] for API calls that encountered a request problem e.g.,
  /// setActiveSurvey not called.
  ///
  /// This is a 400 Bad Request response.
  shelf.Response badRequest([String? error]) {
    if (error != null) print(error);
    return shelf.Response(HttpStatus.badRequest, body: error);
  }

  /// A [shelf.Response] for API calls that encountered a server error e.g.,
  /// setActiveSurvey not called.
  ///
  /// This is a 500 Internal Server Error response.
  shelf.Response serverError([String? error, List<String>? logs]) {
    if (error != null) print(error);
    return shelf.Response(
      HttpStatus.internalServerError,
      body: error != null || logs != null
          ? jsonEncode(<String, Object?>{
              if (error != null) errorKey: error,
              if (logs != null) logsKey: logs,
            })
          : null,
    );
  }

  /// A [shelf.Response] for API calls that have not been implemented in this
  /// server.
  ///
  /// This is a no-op 204 No Content response because returning 404 Not Found
  /// creates unnecessary noise in the console.
  shelf.Response notImplemented() => shelf.Response(HttpStatus.noContent);
<<<<<<< HEAD
}

abstract class _ExtensionsApiHandler {
  static Future<shelf.Response> handleServeAvailableExtensions(
    ServerApi api,
    Map<String, String> queryParams,
    ExtensionsManager extensionsManager,
  ) async {
    final missingRequiredParams = ServerApi._checkRequiredParameters(
      [ExtensionsApi.extensionRootPathPropertyName],
      queryParams: queryParams,
      api: api,
      requestName: ExtensionsApi.apiServeAvailableExtensions,
    );
    if (missingRequiredParams != null) return missingRequiredParams;

    final logs = <String>[];
    final rootPath = queryParams[ExtensionsApi.extensionRootPathPropertyName];
    final result = <String, Object?>{};
    try {
      await extensionsManager.serveAvailableExtensions(rootPath, logs);
    } on ExtensionParsingException catch (e) {
      // For [ExtensionParsingException]s, we should return a success response
      // with a warning message.
      result[ExtensionsApi.extensionsResultWarningPropertyName] = e.message;
    } catch (e) {
      // For all other exceptions, return an error response.
      return api.serverError('$e', logs);
    }

    final extensions =
        extensionsManager.devtoolsExtensions.map((p) => p.toJson()).toList();
    result[ExtensionsApi.extensionsResultPropertyName] = extensions;
    return ServerApi._encodeResponse(
      ServerApi._wrapWithLogs(result, logs),
      api: api,
    );
  }

  static shelf.Response handleExtensionEnabledState(
    ServerApi api,
    Map<String, String> queryParams,
  ) {
    final missingRequiredParams = ServerApi._checkRequiredParameters(
      [
        ExtensionsApi.extensionRootPathPropertyName,
        ExtensionsApi.extensionNamePropertyName,
      ],
      queryParams: queryParams,
      api: api,
      requestName: ExtensionsApi.apiExtensionEnabledState,
    );
    if (missingRequiredParams != null) return missingRequiredParams;

    final rootPath = queryParams[ExtensionsApi.extensionRootPathPropertyName]!;
    final rootUri = Uri.parse(rootPath);
    final extensionName = queryParams[ExtensionsApi.extensionNamePropertyName]!;

    final activate = queryParams[ExtensionsApi.enabledStatePropertyName];
    if (activate != null) {
      final newState = ServerApi._devToolsOptions.setExtensionEnabledState(
        rootUri: rootUri,
        extensionName: extensionName,
        enable: bool.parse(activate),
      );
      return ServerApi._encodeResponse(newState.name, api: api);
    }
    final activationState =
        ServerApi._devToolsOptions.lookupExtensionEnabledState(
      rootUri: rootUri,
      extensionName: extensionName,
    );
    return ServerApi._encodeResponse(activationState.name, api: api);
  }
}

abstract class _DeeplinkApiHandler {
  static Future<shelf.Response> handleAndroidBuildVariants(
    ServerApi api,
    Map<String, String> queryParams,
    DeeplinkManager deeplinkManager,
  ) async {
    final missingRequiredParams = ServerApi._checkRequiredParameters(
      [DeeplinkApi.deeplinkRootPathPropertyName],
      queryParams: queryParams,
      api: api,
      requestName: DeeplinkApi.androidBuildVariants,
    );
    if (missingRequiredParams != null) return missingRequiredParams;

    final rootPath = queryParams[DeeplinkApi.deeplinkRootPathPropertyName]!;
    final result =
        await deeplinkManager.getAndroidBuildVariants(rootPath: rootPath);
    return _resultOutputOrError(api, result);
  }

  static Future<shelf.Response> handleAndroidAppLinkSettings(
    ServerApi api,
    Map<String, String> queryParams,
    DeeplinkManager deeplinkManager,
  ) async {
    final missingRequiredParams = ServerApi._checkRequiredParameters(
      [
        DeeplinkApi.deeplinkRootPathPropertyName,
        DeeplinkApi.androidBuildVariantPropertyName,
      ],
      queryParams: queryParams,
      api: api,
      requestName: DeeplinkApi.androidBuildVariants,
    );
    if (missingRequiredParams != null) return missingRequiredParams;

    final rootPath = queryParams[DeeplinkApi.deeplinkRootPathPropertyName]!;
    final buildVariant =
        queryParams[DeeplinkApi.androidBuildVariantPropertyName]!;
    final result = await deeplinkManager.getAndroidAppLinkSettings(
      rootPath: rootPath,
      buildVariant: buildVariant,
    );
    return _resultOutputOrError(api, result);
  }

  static Future<shelf.Response> handleIosBuildOptions(
    ServerApi api,
    Map<String, String> queryParams,
    DeeplinkManager deeplinkManager,
  ) async {
    final missingRequiredParams = ServerApi._checkRequiredParameters(
      [DeeplinkApi.deeplinkRootPathPropertyName],
      queryParams: queryParams,
      api: api,
      requestName: DeeplinkApi.iosBuildOptions,
    );
    if (missingRequiredParams != null) return missingRequiredParams;

    final rootPath = queryParams[DeeplinkApi.deeplinkRootPathPropertyName]!;
    final result = await deeplinkManager.getIosBuildOptions(rootPath: rootPath);
    return _resultOutputOrError(api, result);
  }

  static Future<shelf.Response> handleIosUniversalLinkSettings(
    ServerApi api,
    Map<String, String> queryParams,
    DeeplinkManager deeplinkManager,
  ) async {
    final missingRequiredParams = ServerApi._checkRequiredParameters(
      [
        DeeplinkApi.deeplinkRootPathPropertyName,
        DeeplinkApi.xcodeConfigurationPropertyName,
        DeeplinkApi.xcodeTargetPropertyName,
      ],
      queryParams: queryParams,
      api: api,
      requestName: DeeplinkApi.iosUniversalLinkSettings,
    );
    if (missingRequiredParams != null) return missingRequiredParams;

    final result = await deeplinkManager.getIosUniversalLinkSettings(
      rootPath: queryParams[DeeplinkApi.deeplinkRootPathPropertyName]!,
      configuration: queryParams[DeeplinkApi.xcodeConfigurationPropertyName]!,
      target: queryParams[DeeplinkApi.xcodeTargetPropertyName]!,
    );
    return _resultOutputOrError(api, result);
  }

  static shelf.Response _resultOutputOrError(
    ServerApi api,
    Map<String, Object?> result,
  ) {
    final error = result[DeeplinkManager.kErrorField] as String?;
    if (error != null) {
      return api.serverError(error);
    }
    return api.success(
      result[DeeplinkManager.kOutputJsonField]! as String,
    );
  }
=======
>>>>>>> 145628af
}<|MERGE_RESOLUTION|>--- conflicted
+++ resolved
@@ -266,14 +266,7 @@
           deeplinkManager,
         );
       case DtdApi.apiGetDtdUri:
-<<<<<<< HEAD
-        return _encodeResponse(
-          {DtdApi.uriPropertyName: dtdUri},
-          api: api,
-        );
-=======
         return _DtdApiHandler.handleGetDtdUri(api, dtdUri);
->>>>>>> 145628af
       default:
         return api.notImplemented();
     }
@@ -369,184 +362,4 @@
   /// This is a no-op 204 No Content response because returning 404 Not Found
   /// creates unnecessary noise in the console.
   shelf.Response notImplemented() => shelf.Response(HttpStatus.noContent);
-<<<<<<< HEAD
-}
-
-abstract class _ExtensionsApiHandler {
-  static Future<shelf.Response> handleServeAvailableExtensions(
-    ServerApi api,
-    Map<String, String> queryParams,
-    ExtensionsManager extensionsManager,
-  ) async {
-    final missingRequiredParams = ServerApi._checkRequiredParameters(
-      [ExtensionsApi.extensionRootPathPropertyName],
-      queryParams: queryParams,
-      api: api,
-      requestName: ExtensionsApi.apiServeAvailableExtensions,
-    );
-    if (missingRequiredParams != null) return missingRequiredParams;
-
-    final logs = <String>[];
-    final rootPath = queryParams[ExtensionsApi.extensionRootPathPropertyName];
-    final result = <String, Object?>{};
-    try {
-      await extensionsManager.serveAvailableExtensions(rootPath, logs);
-    } on ExtensionParsingException catch (e) {
-      // For [ExtensionParsingException]s, we should return a success response
-      // with a warning message.
-      result[ExtensionsApi.extensionsResultWarningPropertyName] = e.message;
-    } catch (e) {
-      // For all other exceptions, return an error response.
-      return api.serverError('$e', logs);
-    }
-
-    final extensions =
-        extensionsManager.devtoolsExtensions.map((p) => p.toJson()).toList();
-    result[ExtensionsApi.extensionsResultPropertyName] = extensions;
-    return ServerApi._encodeResponse(
-      ServerApi._wrapWithLogs(result, logs),
-      api: api,
-    );
-  }
-
-  static shelf.Response handleExtensionEnabledState(
-    ServerApi api,
-    Map<String, String> queryParams,
-  ) {
-    final missingRequiredParams = ServerApi._checkRequiredParameters(
-      [
-        ExtensionsApi.extensionRootPathPropertyName,
-        ExtensionsApi.extensionNamePropertyName,
-      ],
-      queryParams: queryParams,
-      api: api,
-      requestName: ExtensionsApi.apiExtensionEnabledState,
-    );
-    if (missingRequiredParams != null) return missingRequiredParams;
-
-    final rootPath = queryParams[ExtensionsApi.extensionRootPathPropertyName]!;
-    final rootUri = Uri.parse(rootPath);
-    final extensionName = queryParams[ExtensionsApi.extensionNamePropertyName]!;
-
-    final activate = queryParams[ExtensionsApi.enabledStatePropertyName];
-    if (activate != null) {
-      final newState = ServerApi._devToolsOptions.setExtensionEnabledState(
-        rootUri: rootUri,
-        extensionName: extensionName,
-        enable: bool.parse(activate),
-      );
-      return ServerApi._encodeResponse(newState.name, api: api);
-    }
-    final activationState =
-        ServerApi._devToolsOptions.lookupExtensionEnabledState(
-      rootUri: rootUri,
-      extensionName: extensionName,
-    );
-    return ServerApi._encodeResponse(activationState.name, api: api);
-  }
-}
-
-abstract class _DeeplinkApiHandler {
-  static Future<shelf.Response> handleAndroidBuildVariants(
-    ServerApi api,
-    Map<String, String> queryParams,
-    DeeplinkManager deeplinkManager,
-  ) async {
-    final missingRequiredParams = ServerApi._checkRequiredParameters(
-      [DeeplinkApi.deeplinkRootPathPropertyName],
-      queryParams: queryParams,
-      api: api,
-      requestName: DeeplinkApi.androidBuildVariants,
-    );
-    if (missingRequiredParams != null) return missingRequiredParams;
-
-    final rootPath = queryParams[DeeplinkApi.deeplinkRootPathPropertyName]!;
-    final result =
-        await deeplinkManager.getAndroidBuildVariants(rootPath: rootPath);
-    return _resultOutputOrError(api, result);
-  }
-
-  static Future<shelf.Response> handleAndroidAppLinkSettings(
-    ServerApi api,
-    Map<String, String> queryParams,
-    DeeplinkManager deeplinkManager,
-  ) async {
-    final missingRequiredParams = ServerApi._checkRequiredParameters(
-      [
-        DeeplinkApi.deeplinkRootPathPropertyName,
-        DeeplinkApi.androidBuildVariantPropertyName,
-      ],
-      queryParams: queryParams,
-      api: api,
-      requestName: DeeplinkApi.androidBuildVariants,
-    );
-    if (missingRequiredParams != null) return missingRequiredParams;
-
-    final rootPath = queryParams[DeeplinkApi.deeplinkRootPathPropertyName]!;
-    final buildVariant =
-        queryParams[DeeplinkApi.androidBuildVariantPropertyName]!;
-    final result = await deeplinkManager.getAndroidAppLinkSettings(
-      rootPath: rootPath,
-      buildVariant: buildVariant,
-    );
-    return _resultOutputOrError(api, result);
-  }
-
-  static Future<shelf.Response> handleIosBuildOptions(
-    ServerApi api,
-    Map<String, String> queryParams,
-    DeeplinkManager deeplinkManager,
-  ) async {
-    final missingRequiredParams = ServerApi._checkRequiredParameters(
-      [DeeplinkApi.deeplinkRootPathPropertyName],
-      queryParams: queryParams,
-      api: api,
-      requestName: DeeplinkApi.iosBuildOptions,
-    );
-    if (missingRequiredParams != null) return missingRequiredParams;
-
-    final rootPath = queryParams[DeeplinkApi.deeplinkRootPathPropertyName]!;
-    final result = await deeplinkManager.getIosBuildOptions(rootPath: rootPath);
-    return _resultOutputOrError(api, result);
-  }
-
-  static Future<shelf.Response> handleIosUniversalLinkSettings(
-    ServerApi api,
-    Map<String, String> queryParams,
-    DeeplinkManager deeplinkManager,
-  ) async {
-    final missingRequiredParams = ServerApi._checkRequiredParameters(
-      [
-        DeeplinkApi.deeplinkRootPathPropertyName,
-        DeeplinkApi.xcodeConfigurationPropertyName,
-        DeeplinkApi.xcodeTargetPropertyName,
-      ],
-      queryParams: queryParams,
-      api: api,
-      requestName: DeeplinkApi.iosUniversalLinkSettings,
-    );
-    if (missingRequiredParams != null) return missingRequiredParams;
-
-    final result = await deeplinkManager.getIosUniversalLinkSettings(
-      rootPath: queryParams[DeeplinkApi.deeplinkRootPathPropertyName]!,
-      configuration: queryParams[DeeplinkApi.xcodeConfigurationPropertyName]!,
-      target: queryParams[DeeplinkApi.xcodeTargetPropertyName]!,
-    );
-    return _resultOutputOrError(api, result);
-  }
-
-  static shelf.Response _resultOutputOrError(
-    ServerApi api,
-    Map<String, Object?> result,
-  ) {
-    final error = result[DeeplinkManager.kErrorField] as String?;
-    if (error != null) {
-      return api.serverError(error);
-    }
-    return api.success(
-      result[DeeplinkManager.kOutputJsonField]! as String,
-    );
-  }
-=======
->>>>>>> 145628af
 }