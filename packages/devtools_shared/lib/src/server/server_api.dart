// Copyright 2020 The Chromium Authors. All rights reserved.
// Use of this source code is governed by a BSD-style license that can be
// found in the LICENSE file.

// ignore_for_file: avoid_classes_with_only_static_members, avoid_print

import 'dart:async';
import 'dart:convert';
import 'dart:io';

import 'package:collection/collection.dart';
import 'package:dtd/dtd.dart';
import 'package:meta/meta.dart';
import 'package:shelf/shelf.dart' as shelf;
import 'package:vm_service/vm_service.dart';

import '../common.dart';
import '../deeplink/deeplink_manager.dart';
import '../devtools_api.dart';
import '../extensions/extension_enablement.dart';
import '../extensions/extension_manager.dart';
import '../service/service.dart';
import '../service_utils.dart';
import '../utils/file_utils.dart';
import 'devtools_store.dart';
import 'file_system.dart';
import 'flutter_store.dart';

// TODO(kenz): consider using Dart augmentation libraries instead of part files
// if there is a clear benefit.
part 'handlers/_deeplink.dart';
part 'handlers/_devtools_extensions.dart';
part 'handlers/_dtd.dart';
part 'handlers/_general.dart';

/// The DevTools server API.
///
/// This defines endpoints that serve all requests that come in over api/.
class ServerApi {
  static const logsKey = 'logs';
  static const errorKey = 'error';
  static const errorNoActiveSurvey = 'ERROR: setActiveSurvey not called.';

  /// Determines whether or not [request] is an API call.
  static bool canHandle(shelf.Request request) {
    return request.url.path.startsWith(apiPrefix);
  }

  /// Handles all requests.
  ///
  /// To override an API call, pass in a subclass of [ServerApi].
  static FutureOr<shelf.Response> handle(
    shelf.Request request, {
    required ExtensionsManager extensionsManager,
    required DeeplinkManager deeplinkManager,
    ServerApi? api,
    DTDConnectionInfo? dtd,
  }) {
    api ??= ServerApi();
    final queryParams = request.requestedUri.queryParameters;
    // TODO(kenz): break this switch statement up so that it uses helper methods
    // for each case. Also use [_checkRequiredParameters] helper.
    switch (request.url.path) {
      case apiNotifyForVmServiceConnection:
        return Handler.handleNotifyForVmServiceConnection(
          api,
          queryParams,
          dtd,
        );

      // ----- Flutter Tool GA store. -----
      case apiGetFlutterGAEnabled:
        // Is Analytics collection enabled?
        return _encodeResponse(
          LocalFileSystem.flutterStoreExists()
              ? _flutterStore.gaEnabled
              : false,
          api: api,
        );
      case apiGetFlutterGAClientId:
        // Flutter Tool GA clientId - ONLY get Flutter's clientId if enabled is
        // true.
        return _encodeResponse(
          LocalFileSystem.flutterStoreExists()
              ? _flutterStore.flutterClientId
              : '',
          api: api,
        );

      // ----- DevTools GA store. -----

      case apiResetDevTools:
        _devToolsStore.reset();
        return _encodeResponse(true, api: api);
      case apiGetDevToolsFirstRun:
        // Has DevTools been run first time? To bring up analytics dialog.
        final isFirstRun = _devToolsStore.isFirstRun;
        return _encodeResponse(isFirstRun, api: api);
      case apiGetDevToolsEnabled:
        // Is DevTools Analytics collection enabled?
        final isEnabled = _devToolsStore.analyticsEnabled;
        return _encodeResponse(isEnabled, api: api);
      case apiSetDevToolsEnabled:
        // Enable or disable DevTools analytics collection.
        if (queryParams.containsKey(devToolsEnabledPropertyName)) {
          final analyticsEnabled =
              json.decode(queryParams[devToolsEnabledPropertyName]!);

          _devToolsStore.analyticsEnabled = analyticsEnabled;
        }
        return _encodeResponse(_devToolsStore.analyticsEnabled, api: api);

      // ----- DevTools survey store. -----

      case apiSetActiveSurvey:
        // Assume failure.
        bool result = false;

        // Set the active survey used to store subsequent apiGetSurveyActionTaken,
        // apiSetSurveyActionTaken, apiGetSurveyShownCount, and
        // apiIncrementSurveyShownCount calls.
        if (queryParams.keys.length == 1 &&
            queryParams.containsKey(activeSurveyName)) {
          final surveyName = queryParams[activeSurveyName]!;

          // Set the current activeSurvey.
<<<<<<< HEAD
          _devToolsUsage.activeSurvey = surveyName;
=======
          _devToolsStore.activeSurvey = theSurveyName;
>>>>>>> dcdf4178
          result = true;
        }
        return _encodeResponse(result, api: api);
      case apiGetSurveyActionTaken:
        // Request setActiveSurvey has not been requested.
        if (_devToolsStore.activeSurvey == null) {
          return api.badRequest(
            '$errorNoActiveSurvey '
            '- $apiGetSurveyActionTaken',
          );
        }
        // SurveyActionTaken has the survey been acted upon (taken or dismissed)
        return _encodeResponse(_devToolsStore.surveyActionTaken, api: api);
      // TODO(terry): remove the query param logic for this request.
      // setSurveyActionTaken should only be called with the value of true, so
      // we can remove the extra complexity.
      case apiSetSurveyActionTaken:
        // Request setActiveSurvey has not been requested.
        if (_devToolsStore.activeSurvey == null) {
          return api.badRequest(
            '$errorNoActiveSurvey '
            '- $apiSetSurveyActionTaken',
          );
        }
        // Set the SurveyActionTaken.
        // Has the survey been taken or dismissed..
        if (queryParams.containsKey(surveyActionTakenPropertyName)) {
          _devToolsStore.surveyActionTaken =
              json.decode(queryParams[surveyActionTakenPropertyName]!);
        }
        return _encodeResponse(_devToolsStore.surveyActionTaken, api: api);
      case apiGetSurveyShownCount:
        // Request setActiveSurvey has not been requested.
        if (_devToolsStore.activeSurvey == null) {
          return api.badRequest(
            '$errorNoActiveSurvey '
            '- $apiGetSurveyShownCount',
          );
        }
        // SurveyShownCount how many times have we asked to take survey.
        return _encodeResponse(_devToolsStore.surveyShownCount, api: api);
      case apiIncrementSurveyShownCount:
        // Request setActiveSurvey has not been requested.
        if (_devToolsStore.activeSurvey == null) {
          return api.badRequest(
            '$errorNoActiveSurvey '
            '- $apiIncrementSurveyShownCount',
          );
        }
        // Increment the SurveyShownCount, we've asked about the survey.
        _devToolsStore.incrementSurveyShownCount();
        return _encodeResponse(_devToolsStore.surveyShownCount, api: api);

      // ----- Release notes api. -----

      case apiGetLastReleaseNotesVersion:
        return _encodeResponse(
          _devToolsStore.lastReleaseNotesVersion,
          api: api,
        );
      case apiSetLastReleaseNotesVersion:
        if (queryParams.containsKey(lastReleaseNotesVersionPropertyName)) {
          _devToolsStore.lastReleaseNotesVersion =
              queryParams[lastReleaseNotesVersionPropertyName]!;
        }
        return _encodeResponse(
          _devToolsStore.lastReleaseNotesVersion,
          api: api,
        );

      // ----- App size api. -----

      case apiGetBaseAppSizeFile:
        if (queryParams.containsKey(baseAppSizeFilePropertyName)) {
          final filePath = queryParams[baseAppSizeFilePropertyName]!;
          final fileJson = LocalFileSystem.devToolsFileAsJson(filePath);
          if (fileJson == null) {
            return api.badRequest('No JSON file available at $filePath.');
          }
          return api.success(fileJson);
        }
        return api.badRequest(
          'Request for base app size file does not '
          'contain a query parameter with the expected key: '
          '$baseAppSizeFilePropertyName',
        );
      case apiGetTestAppSizeFile:
        if (queryParams.containsKey(testAppSizeFilePropertyName)) {
          final filePath = queryParams[testAppSizeFilePropertyName]!;
          final fileJson = LocalFileSystem.devToolsFileAsJson(filePath);
          if (fileJson == null) {
            return api.badRequest('No JSON file available at $filePath.');
          }
          return api.success(fileJson);
        }
        return api.badRequest(
          'Request for test app size file does not '
          'contain a query parameter with the expected key: '
          '$testAppSizeFilePropertyName',
        );

      // ----- Extensions api. -----

      case ExtensionsApi.apiServeAvailableExtensions:
        return _ExtensionsApiHandler.handleServeAvailableExtensions(
          api,
          queryParams,
          extensionsManager,
          dtd,
        );

      case ExtensionsApi.apiExtensionEnabledState:
        return _ExtensionsApiHandler.handleExtensionEnabledState(
          api,
          queryParams,
        );

      // ----- deeplink api. -----

      case DeeplinkApi.androidBuildVariants:
        return _DeeplinkApiHandler.handleAndroidBuildVariants(
          api,
          queryParams,
          deeplinkManager,
        );

      case DeeplinkApi.androidAppLinkSettings:
        return _DeeplinkApiHandler.handleAndroidAppLinkSettings(
          api,
          queryParams,
          deeplinkManager,
        );

      case DeeplinkApi.iosBuildOptions:
        return _DeeplinkApiHandler.handleIosBuildOptions(
          api,
          queryParams,
          deeplinkManager,
        );

      case DeeplinkApi.iosUniversalLinkSettings:
        return _DeeplinkApiHandler.handleIosUniversalLinkSettings(
          api,
          queryParams,
          deeplinkManager,
        );
      case DtdApi.apiGetDtdUri:
        return _DtdApiHandler.handleGetDtdUri(api, dtd);
      default:
        return api.notImplemented();
    }
  }

  static shelf.Response _encodeResponse(
    Object? object, {
    required ServerApi api,
  }) {
    return api.success(json.encode(object));
  }

  static Map<String, Object?> _wrapWithLogs(
    Map<String, Object?> result,
    List<String> logs,
  ) {
    result[logsKey] = logs;
    return result;
  }

  static shelf.Response? _checkRequiredParameters(
    List<String> expectedParams, {
    required Map<String, String> queryParams,
    required ServerApi api,
    required String requestName,
  }) {
    final missing = expectedParams.where(
      (param) => !queryParams.containsKey(param),
    );
    return missing.isNotEmpty
        ? api.badRequest(
            '[$requestName] missing required query parameters: '
            '${missing.toList()}',
          )
        : null;
  }

  /// Accessing DevTools store file e.g., ~/.flutter-devtools/.devtools
  static final _devToolsStore = DevToolsUsage();

  /// Accessing Flutter store file e.g., ~/.flutter
  static final _flutterStore = FlutterStore();

  static DevToolsUsage get devToolsPreferences => _devToolsStore;

  /// Provides read and write access to DevTools options files
  /// (e.g. path/to/app/root/devtools_options.yaml).
  static final _devToolsOptions = DevToolsOptions();

  /// Logs a page view in the DevTools server.
  ///
  /// In the open-source version of DevTools, Google Analytics handles this
  /// without any need to involve the server.
  shelf.Response logScreenView() => notImplemented();

  /// A [shelf.Response] for API calls that succeeded.
  ///
  /// The response optionally contains a single String [value].
  shelf.Response success([String? value]) => shelf.Response.ok(value);

  /// A [shelf.Response] for API calls that are forbidden for the current state
  /// of the server.
  shelf.Response forbidden([String? reason]) =>
      shelf.Response.forbidden(reason);

  /// A [shelf.Response] for API calls that encountered a request problem e.g.,
  /// setActiveSurvey not called.
  ///
  /// This is a 400 Bad Request response.
  shelf.Response badRequest([String? error]) {
    if (error != null) print(error);
    return shelf.Response(HttpStatus.badRequest, body: error);
  }

  /// A [shelf.Response] for API calls that encountered a server error e.g.,
  /// setActiveSurvey not called.
  ///
  /// This is a 500 Internal Server Error response.
  shelf.Response serverError([String? error, List<String>? logs]) {
    if (error != null) print(error);
    return shelf.Response(
      HttpStatus.internalServerError,
      body: error != null || logs != null
          ? jsonEncode(<String, Object?>{
              if (error != null) errorKey: error,
              if (logs != null) logsKey: logs,
            })
          : null,
    );
  }

  /// A [shelf.Response] for API calls that have not been implemented in this
  /// server.
  ///
  /// This is a no-op 204 No Content response because returning 404 Not Found
  /// creates unnecessary noise in the console.
  shelf.Response notImplemented() => shelf.Response(HttpStatus.noContent);
}<|MERGE_RESOLUTION|>--- conflicted
+++ resolved
@@ -124,11 +124,7 @@
           final surveyName = queryParams[activeSurveyName]!;
 
           // Set the current activeSurvey.
-<<<<<<< HEAD
-          _devToolsUsage.activeSurvey = surveyName;
-=======
-          _devToolsStore.activeSurvey = theSurveyName;
->>>>>>> dcdf4178
+          _devToolsStore.activeSurvey = surveyName;
           result = true;
         }
         return _encodeResponse(result, api: api);
