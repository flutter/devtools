name: devtools_test
description: A package containing shared test helpers for Dart DevTools tests.
publish_to: none

# Note: this version should only be updated by running tools/update_version.dart
# that updates all versions of packages from packages/devtools.
# When publishing new versions of this package be sure to publish a new version
# of package:devtools as well. package:devtools contains a compiled snapshot of
# this package.
<<<<<<< HEAD
version: 2.23.0-dev.0
=======
version: 2.22.2
>>>>>>> bf15e734

repository: https://github.com/flutter/devtools/tree/master/packages/devtools_test

environment:
  sdk: '>=2.17.0 <4.0.0'
  flutter: '>=3.0.0'

dependencies:
  async: ^2.0.0
  collection: ^1.15.0
<<<<<<< HEAD
  devtools_shared: 2.23.0-dev.0
  devtools_app: 2.23.0-dev.0
=======
  devtools_shared: 2.22.2
  devtools_app: 2.22.2
>>>>>>> bf15e734
  flutter:
    sdk: flutter
  flutter_test:
    sdk: flutter
  mockito: ^5.0.9
  path: ^1.8.0
  provider: ^6.0.2
  vm_service: ">=10.1.0 <12.0.0"
  vm_snapshot_analysis: ^0.7.1
  webkit_inspection_protocol: '>=0.5.0 <2.0.0'

dependency_overrides:
  # The '#OVERRIDE_FOR_DEVELOPMENT' lines are stripped out when we publish.
  # All overridden dependencies are published together so there is no harm
  # in treating them like they are part of a mono-repo while developing.
  devtools_app: #OVERRIDE_FOR_DEVELOPMENT
    path: ../devtools_app #OVERRIDE_FOR_DEVELOPMENT
  devtools_shared: #OVERRIDE_FOR_DEVELOPMENT
    path: ../devtools_shared #OVERRIDE_FOR_DEVELOPMENT

dev_dependencies:
  build_runner: ^2.3.3
  integration_test:
    sdk: flutter<|MERGE_RESOLUTION|>--- conflicted
+++ resolved
@@ -7,11 +7,7 @@
 # When publishing new versions of this package be sure to publish a new version
 # of package:devtools as well. package:devtools contains a compiled snapshot of
 # this package.
-<<<<<<< HEAD
-version: 2.23.0-dev.0
-=======
 version: 2.22.2
->>>>>>> bf15e734
 
 repository: https://github.com/flutter/devtools/tree/master/packages/devtools_test
 
@@ -22,13 +18,8 @@
 dependencies:
   async: ^2.0.0
   collection: ^1.15.0
-<<<<<<< HEAD
-  devtools_shared: 2.23.0-dev.0
-  devtools_app: 2.23.0-dev.0
-=======
   devtools_shared: 2.22.2
   devtools_app: 2.22.2
->>>>>>> bf15e734
   flutter:
     sdk: flutter
   flutter_test:
