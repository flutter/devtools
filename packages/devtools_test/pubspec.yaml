name: devtools_test
description: A package containing shared test helpers for Dart DevTools tests.
publish_to: none

# Note: this version should only be updated by running tools/update_version.dart
# that updates all versions of packages from packages/devtools.
# When publishing new versions of this package be sure to publish a new version
# of package:devtools as well. package:devtools contains a compiled snapshot of
# this package.
<<<<<<< HEAD
version: 2.28.2
=======
version: 2.30.0
>>>>>>> 98a7ab77

repository: https://github.com/flutter/devtools/tree/master/packages/devtools_test

environment:
  sdk: '>=3.0.0 <4.0.0'
  flutter: '>=3.0.0'

dependencies:
  async: ^2.0.0
  collection: ^1.15.0
<<<<<<< HEAD
  devtools_shared: ^4.0.1
  devtools_app: 2.28.2
=======
  devtools_shared: ^6.0.1
  devtools_app: 2.30.0
>>>>>>> 98a7ab77
  devtools_app_shared:
    path: ../devtools_app_shared
  flutter:
    sdk: flutter
  flutter_test:
    sdk: flutter
  meta: ^1.9.1
  mockito: ^5.4.1
  path: ^1.8.0
  provider: ^6.0.2
  vm_service: ^13.0.0
  vm_snapshot_analysis: ^0.7.1
  webkit_inspection_protocol: '>=0.5.0 <2.0.0'

dependency_overrides:
  devtools_app:
    path: ../devtools_app
  devtools_app_shared:
    path: ../devtools_app_shared
  devtools_extensions:
    path: ../devtools_extensions
  devtools_shared:
    path: ../devtools_shared

dev_dependencies:
  build_runner: ^2.3.3
  integration_test:
    sdk: flutter<|MERGE_RESOLUTION|>--- conflicted
+++ resolved
@@ -7,11 +7,7 @@
 # When publishing new versions of this package be sure to publish a new version
 # of package:devtools as well. package:devtools contains a compiled snapshot of
 # this package.
-<<<<<<< HEAD
-version: 2.28.2
-=======
 version: 2.30.0
->>>>>>> 98a7ab77
 
 repository: https://github.com/flutter/devtools/tree/master/packages/devtools_test
 
@@ -22,13 +18,8 @@
 dependencies:
   async: ^2.0.0
   collection: ^1.15.0
-<<<<<<< HEAD
-  devtools_shared: ^4.0.1
-  devtools_app: 2.28.2
-=======
   devtools_shared: ^6.0.1
   devtools_app: 2.30.0
->>>>>>> 98a7ab77
   devtools_app_shared:
     path: ../devtools_app_shared
   flutter:
