--- conflicted
+++ resolved
@@ -18,13 +18,8 @@
 dependencies:
   async: ^2.0.0
   collection: ^1.15.0
-<<<<<<< HEAD
   devtools_shared: ^6.0.0
-  devtools_app: 2.28.1
-=======
-  devtools_shared: ^5.0.0
   devtools_app: 2.30.0-dev.0
->>>>>>> 51ed7580
   devtools_app_shared:
     path: ../devtools_app_shared
   flutter:
