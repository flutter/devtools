--- conflicted
+++ resolved
@@ -2,16 +2,6 @@
 description: A package containing shared test helpers for Dart DevTools tests.
 publish_to: none
 
-<<<<<<< HEAD
-# Note: this version should only be updated by running tools/update_version.dart
-# that updates all versions of packages from packages/devtools.
-# When publishing new versions of this package be sure to publish a new version
-# of package:devtools as well. package:devtools contains a compiled snapshot of
-# this package.
-version: 2.34.3
-
-=======
->>>>>>> fe4b6d47
 repository: https://github.com/flutter/devtools/tree/master/packages/devtools_test
 
 environment:
@@ -21,13 +11,8 @@
 dependencies:
   async: ^2.0.0
   collection: ^1.15.0
-<<<<<<< HEAD
-  devtools_shared: ^6.0.1
-  devtools_app: 2.34.3
-=======
   devtools_app:
     path: ../devtools_app
->>>>>>> fe4b6d47
   devtools_app_shared:
     path: ../devtools_app_shared
   devtools_shared:
