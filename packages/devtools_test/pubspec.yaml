name: devtools_test
description: A package containing shared test helpers for Dart DevTools tests.
publish_to: none

# Note: this version should only be updated by running tools/update_version.dart
# that updates all versions of packages from packages/devtools.
# When publishing new versions of this package be sure to publish a new version
# of package:devtools as well. package:devtools contains a compiled snapshot of
# this package.
version: 2.28.1

repository: https://github.com/flutter/devtools/tree/master/packages/devtools_test

environment:
  sdk: '>=3.0.0 <4.0.0'
  flutter: '>=3.0.0'

dependencies:
  async: ^2.0.0
  collection: ^1.15.0
<<<<<<< HEAD
  devtools_shared: ^4.1.0
=======
  devtools_shared: ^5.0.0
>>>>>>> 8efcaed2
  devtools_app: 2.28.1
  devtools_app_shared:
    path: ../devtools_app_shared
  flutter:
    sdk: flutter
  flutter_test:
    sdk: flutter
  meta: ^1.9.1
  mockito: ^5.4.1
  path: ^1.8.0
  provider: ^6.0.2
<<<<<<< HEAD
  vm_service: ^13.0.0
=======
  vm_service: ^12.0.0
>>>>>>> 8efcaed2
  vm_snapshot_analysis: ^0.7.1
  webkit_inspection_protocol: '>=0.5.0 <2.0.0'

dependency_overrides:
  devtools_app:
    path: ../devtools_app
  devtools_app_shared:
    path: ../devtools_app_shared
  devtools_extensions:
    path: ../devtools_extensions
  devtools_shared:
    path: ../devtools_shared

dev_dependencies:
  build_runner: ^2.3.3
  integration_test:
    sdk: flutter<|MERGE_RESOLUTION|>--- conflicted
+++ resolved
@@ -18,11 +18,7 @@
 dependencies:
   async: ^2.0.0
   collection: ^1.15.0
-<<<<<<< HEAD
-  devtools_shared: ^4.1.0
-=======
-  devtools_shared: ^5.0.0
->>>>>>> 8efcaed2
+  devtools_shared: ^6.0.0
   devtools_app: 2.28.1
   devtools_app_shared:
     path: ../devtools_app_shared
@@ -34,11 +30,7 @@
   mockito: ^5.4.1
   path: ^1.8.0
   provider: ^6.0.2
-<<<<<<< HEAD
   vm_service: ^13.0.0
-=======
-  vm_service: ^12.0.0
->>>>>>> 8efcaed2
   vm_snapshot_analysis: ^0.7.1
   webkit_inspection_protocol: '>=0.5.0 <2.0.0'
 
