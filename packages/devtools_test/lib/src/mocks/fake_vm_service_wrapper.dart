--- conflicted
+++ resolved
@@ -25,14 +25,10 @@
     CpuSamples? allocationSamples,
     this._resolvedUriMap,
     this._classList,
-<<<<<<< HEAD
-  )   : cpuSamples = cpuSamples ?? _defaultProfile,
-=======
     List<({String flagName, String value})>? flags,
   )   : _startingSockets = _socketProfile?.sockets ?? [],
         _startingRequests = _httpProfile?.requests ?? [],
         cpuSamples = cpuSamples ?? _defaultProfile,
->>>>>>> 90a9e73c
         allocationSamples = allocationSamples ?? _defaultProfile {
     _reverseResolvedUriMap = <String, String>{};
     if (_resolvedUriMap != null) {
