// Copyright 2022 The Chromium Authors. All rights reserved.
// Use of this source code is governed by a BSD-style license that can be
// found in the LICENSE file.

import 'package:devtools_app/devtools_app.dart';
import 'package:mockito/annotations.dart';
import 'package:vm_service/vm_service.dart';

// See https://github.com/dart-lang/mockito/blob/master/NULL_SAFETY_README.md
// Run `sh tool/generate_code.sh` to regenerate mocks.
@GenerateMocks([
  ConnectedApp,
  DebuggerController,
  EnhanceTracingController,
  ErrorBadgeManager,
  FrameAnalysis,
  FramePhase,
  HeapSnapshotGraph,
  InspectorController,
  PerformanceController,
  FlutterFramesController,
  TimelineEventsController,
  LegacyTimelineEventsController,
  LoggingController,
  RasterStatsController,
  ProgramExplorerController,
  ScriptManager,
  ServiceConnectionManager,
  VmService,
  VmServiceWrapper,
  ObjectGroupBase,
  VmObject,
  ClassObject,
  CodeObject,
  FieldObject,
  FuncObject,
  ScriptObject,
  LibraryObject,
<<<<<<< HEAD
  ObjectPoolObject,
=======
  ICDataObject,
>>>>>>> e1468741
  CodeViewController,
  BreakpointManager,
  EvalService,
  BannerMessagesController,
  Isolate,
  IsolateState,
  Obj,
  VM,
])
void main() {}<|MERGE_RESOLUTION|>--- conflicted
+++ resolved
@@ -36,11 +36,8 @@
   FuncObject,
   ScriptObject,
   LibraryObject,
-<<<<<<< HEAD
   ObjectPoolObject,
-=======
   ICDataObject,
->>>>>>> e1468741
   CodeViewController,
   BreakpointManager,
   EvalService,
