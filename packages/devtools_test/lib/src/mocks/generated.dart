--- conflicted
+++ resolved
@@ -29,12 +29,9 @@
   ClassObject,
   CodeObject,
   FieldObject,
-<<<<<<< HEAD
-  LibraryObject,
-=======
   FuncObject,
   ScriptObject,
->>>>>>> 1141986a
+  LibraryObject,
   ui.Image,
 ])
 void main() {}