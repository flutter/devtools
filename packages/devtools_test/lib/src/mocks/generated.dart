--- conflicted
+++ resolved
@@ -26,15 +26,11 @@
   VmService,
   VmServiceWrapper,
   ObjectGroupBase,
-  VmObject,
   ClassObject,
   CodeObject,
   FieldObject,
-<<<<<<< HEAD
+  FuncObject,
   ScriptObject,
-=======
-  FuncObject,
->>>>>>> 1ad7d75c
   ui.Image,
 ])
 void main() {}