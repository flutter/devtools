--- conflicted
+++ resolved
@@ -218,13 +218,12 @@
   when(mockExtensionService.availableExtensions)
       .thenReturn(ImmediateValueNotifier(extensions));
 
-<<<<<<< HEAD
-  final _stubEnabledStates = <String, ValueNotifier<ExtensionEnabledState>>{};
-
-  void _computeVisibleExtensions() {
+  final stubEnabledStates = <String, ValueNotifier<ExtensionEnabledState>>{};
+
+  void computeVisibleExtensions() {
     final visible = <DevToolsExtensionConfig>[];
     for (final e in extensions) {
-      final state = _stubEnabledStates[e.name.toLowerCase()]!.value;
+      final state = stubEnabledStates[e.name.toLowerCase()]!.value;
       if (state != ExtensionEnabledState.disabled) {
         visible.add(e);
       }
@@ -233,38 +232,25 @@
         .thenReturn(ValueNotifier(visible));
   }
 
-=======
-  final stubEnabledStates = <String, ValueNotifier<ExtensionEnabledState>>{};
->>>>>>> ea6e7aa5
   for (final e in extensions) {
     stubEnabledStates[e.displayName] =
         ValueNotifier<ExtensionEnabledState>(ExtensionEnabledState.none);
     when(mockExtensionService.enabledStateListenable(e.name))
-<<<<<<< HEAD
-        .thenReturn(_stubEnabledStates[e.displayName]!);
+        .thenReturn(stubEnabledStates[e.displayName]!);
     when(mockExtensionService.enabledStateListenable(e.name.toLowerCase()))
-        .thenReturn(_stubEnabledStates[e.displayName]!);
+        .thenReturn(stubEnabledStates[e.displayName]!);
     when(mockExtensionService.setExtensionEnabledState(e, enable: true))
         .thenAnswer((_) async {
-      _stubEnabledStates[e.displayName]!.value = ExtensionEnabledState.enabled;
-      _computeVisibleExtensions();
-=======
-        .thenReturn(stubEnabledStates[e.name.toLowerCase()]!);
-    when(mockExtensionService.enabledStateListenable(e.name.toLowerCase()))
-        .thenReturn(stubEnabledStates[e.name.toLowerCase()]!);
-    when(mockExtensionService.setExtensionEnabledState(e, enable: true))
-        .thenAnswer((_) async {
-      stubEnabledStates[e.name.toLowerCase()]!.value =
-          ExtensionEnabledState.enabled;
->>>>>>> ea6e7aa5
+      stubEnabledStates[e.displayName]!.value = ExtensionEnabledState.enabled;
+      computeVisibleExtensions();
     });
     when(mockExtensionService.setExtensionEnabledState(e, enable: false))
         .thenAnswer((_) async {
       stubEnabledStates[e.name.toLowerCase()]!.value =
           ExtensionEnabledState.disabled;
-      _computeVisibleExtensions();
+      computeVisibleExtensions();
     });
   }
-  _computeVisibleExtensions();
+  computeVisibleExtensions();
   return mockExtensionService;
 }