name: devtools
description: Performance tools for Flutter.
version: 0.0.1
homepage: https://github.com/flutter/devtools

environment:
  sdk: '>=2.0.0-dev <3.0.0'

dependencies:
  codemirror: ^0.4.3
  intl: ^0.15.0
  meta: ^1.1.0
  path: ^1.6.0
<<<<<<< HEAD
  rxdart: ^0.19.0
  vm_service_lib: ^0.3.9+2
=======
  vm_service_lib: ^0.3.10
>>>>>>> 45e90881

dev_dependencies:
  build_runner: 1.0.0
  build_web_compilers: any
  test: ^1.0.0
  webdev: 1.0.0
  webkit_inspection_protocol: ^0.3.6<|MERGE_RESOLUTION|>--- conflicted
+++ resolved
@@ -11,12 +11,8 @@
   intl: ^0.15.0
   meta: ^1.1.0
   path: ^1.6.0
-<<<<<<< HEAD
   rxdart: ^0.19.0
-  vm_service_lib: ^0.3.9+2
-=======
   vm_service_lib: ^0.3.10
->>>>>>> 45e90881
 
 dev_dependencies:
   build_runner: 1.0.0
