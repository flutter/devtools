--- conflicted
+++ resolved
@@ -22,17 +22,10 @@
     <link rel="stylesheet" href="packages/devtools/debugger/debugger.css">
     <link rel="stylesheet" href="packages/devtools/logging/logging.css">
 
-<<<<<<< HEAD
-=======
-    <script type="text/javascript" src="https://www.gstatic.com/charts/loader.js"></script>
-    <script type="text/javascript" src="third_party/split/split.min.js"></script>
-
-    <script defer src="main.dart.js"></script>
-
->>>>>>> 83a7785c
     <link href="packages/codemirror/codemirror.css" rel="stylesheet">
     <script src="packages/codemirror/codemirror.js"></script>
 
+    <script type="text/javascript" src="third_party/split/split.min.js"></script>
     <script defer src="main.dart.js"></script>
 </head>
 
