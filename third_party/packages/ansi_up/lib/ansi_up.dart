--- conflicted
+++ resolved
@@ -228,7 +228,6 @@
   }
 }
 
-<<<<<<< HEAD
 const List<List<AnsiUpColor>> _ansiColors = [
   [
     AnsiUpColor(rgb: [0, 0, 0], className: 'ansi-black'),
@@ -281,7 +280,7 @@
   }
   return palette256;
 }
-=======
+
 final RegExp _csiRegex = RegExp('^' // beginning of line
     // First attempt
     '(?:' // legal sequence
@@ -299,7 +298,6 @@
     '[\\x20-\\x7e]*' // anything legal
     '([\\x00-\\x1f:])' // anything illegal
     ')');
->>>>>>> f437175c
 
 class _TextWithAttr {
   _TextWithAttr({
