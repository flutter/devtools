// Copyright 2018 The Chromium Authors. All rights reserved.
// Use of this source code is governed by a BSD-style license that can be
// found in the LICENSE file.

import 'dart:async';
import 'dart:math' as math;

import 'package:vm_service_lib/vm_service_lib.dart' hide TimelineEvent;

import '../framework/framework.dart';
import '../globals.dart';
import '../service_extensions.dart' as extensions;
import '../ui/elements.dart';
import '../ui/fake_flutter/dart_ui/dart_ui.dart';
import '../ui/icons.dart';
import '../ui/primer.dart';
import '../ui/ui_utils.dart';
import '../vm_service_wrapper.dart';
import 'fps.dart';
import 'timeline_protocol.dart';

const Color slowFrameColor = Color(0xFFf97c7c);
const Color normalFrameColor = Color(0xFF4078c0);

// TODO(devoncarew): show the Skia picture (gpu drawing commands) for a frame

// TODO(devoncarew): show the list of widgets re-drawn during a frame

// TODO(devoncarew): display whether running in debug or profile

// TODO(devoncarew): use colors for the category

// TODO:(devoncarew): show the total frame count

// TODO(devoncarew): Have a timeline view thumbnail overview.

// TODO(devoncarew): Switch to showing all timeline events, but highlighting the
// area associated with the selected frame.

class TimelineScreen extends Screen {
  TimelineScreen()
      : super(name: 'Timeline', id: 'timeline', iconClass: 'octicon-pulse');

  FramesChart framesChart;
  SetStateMixin framesChartStateMixin = SetStateMixin();
  FramesTracker framesTracker;
  TimelineFramesBuilder timelineFramesBuilder = TimelineFramesBuilder();

  TimelineFramesUI timelineFramesUI;

  bool paused = false;

  PButton pauseButton;
  PButton resumeButton;

  @override
  void createContent(Framework framework, CoreElement mainDiv) {
    FrameDetailsUI frameDetailsUI;

    pauseButton = PButton('Pause recording')
      ..small()
      ..primary()
      ..click(_pauseRecording);

    resumeButton = PButton('Resume recording')
      ..small()
      ..clazz('margin-left')
      ..disabled = true
      ..click(_resumeRecording);

    final trackWidgetBuildsButton =
        ServiceExtensionButton(extensions.profileWidgetBuilds).button;
    final perfOverlayButton =
        ServiceExtensionButton(extensions.performanceOverlay).button;
    final repaintRainbowButton =
        ServiceExtensionButton(extensions.repaintRainbow).button;
    final debugPaintButton =
        ServiceExtensionButton(extensions.debugPaint).button;
    final slowAnimationsButton =
        ServiceExtensionButton(extensions.slowAnimations).button;
    final togglePlatformButton =
        ServiceExtensionButton(extensions.togglePlatformMode).button;

    mainDiv.add(<CoreElement>[
      div(c: 'section')
        ..layoutHorizontal()
        ..add(<CoreElement>[
          createHotReloadButton(),
          div()..flex(),
          div(c: 'btn-group')
            ..add(<CoreElement>[
              trackWidgetBuildsButton,
              perfOverlayButton,
              repaintRainbowButton,
              debugPaintButton,
              slowAnimationsButton,
              togglePlatformButton,
            ]),
        ]),
      div(c: 'section'),
      createLiveChartArea(),
      div(c: 'section'),
      div(c: 'section')
        ..layoutHorizontal()
        ..add(<CoreElement>[
          pauseButton,
          resumeButton,
          div()..flex(),
        ]),
      div(c: 'section')
        ..add(<CoreElement>[
          timelineFramesUI = TimelineFramesUI(timelineFramesBuilder)
        ]),
      div(c: 'section')
        ..layoutVertical()
        ..flex()
        ..add(frameDetailsUI = FrameDetailsUI()..attribute('hidden')),
    ]);

    serviceManager.onConnectionAvailable.listen(_handleConnectionStart);
    if (serviceManager.hasConnection) {
      _handleConnectionStart(serviceManager.service);
    }
    serviceManager.onConnectionClosed.listen(_handleConnectionStop);

    timelineFramesUI.onSelectedFrame.listen((TimelineFrame frame) {
      frameDetailsUI.attribute('hidden', frame == null);

      if (frame != null && timelineFramesUI.hasStarted()) {
        final TimelineFrameData data =
            timelineFramesUI.timelineData.getFrameData(frame);
        frameDetailsUI.updateData(data);
      }
    });
  }

  CoreElement createLiveChartArea() {
    final CoreElement container = div(c: 'section perf-chart table-border')
      ..layoutVertical();
    framesChart = FramesChart(container);
    framesChart.disabled = true;
    return container;
  }

  @override
  void entering() {
    _updateListeningState();
  }

  @override
  void exiting() {
    _updateListeningState();
  }

  void _handleConnectionStart(VmServiceWrapper service) {
    framesChart.disabled = false;

    framesTracker = FramesTracker(service);
    framesTracker.start();

    framesTracker.onChange.listen((Null _) {
      framesChartStateMixin.setState(() {
        framesChart.updateFrom(framesTracker);
      });
    });

    serviceManager.service.onEvent('Timeline').listen((Event event) {
      final List<dynamic> list = event.json['timelineEvents'];
      final List<Map<String, dynamic>> events =
          list.cast<Map<String, dynamic>>();

      for (Map<String, dynamic> json in events) {
        final TimelineEvent e = TimelineEvent(json);
        timelineFramesUI.timelineData?.processTimelineEvent(e);
      }
    });
  }

  void _handleConnectionStop(dynamic event) {
    framesChart.disabled = true;

    framesTracker?.stop();
  }

  void _pauseRecording() {
    pauseButton.disabled = true;
    resumeButton.disabled = false;

    paused = true;

    _updateListeningState();
  }

  void _resumeRecording() {
    pauseButton.disabled = false;
    resumeButton.disabled = true;

    paused = false;

    _updateListeningState();
  }

  void _updateListeningState() async {
    await serviceManager.serviceAvailable.future;

    final bool shouldBeRunning = !paused && isCurrentScreen;
    final bool isRunning = !timelineFramesBuilder.isPaused;

    if (shouldBeRunning && isRunning && !timelineFramesUI.hasStarted()) {
      _startTimeline();
    }

    if (shouldBeRunning && !isRunning) {
      timelineFramesBuilder.resume();

      await serviceManager.service
          .setVMTimelineFlags(<String>['GC', 'Dart', 'Embedder']);
    } else if (!shouldBeRunning && isRunning) {
      // TODO(devoncarew): turn off the events
      await serviceManager.service.setVMTimelineFlags(<String>[]);

      timelineFramesBuilder.pause();
    }
  }

  void _startTimeline() async {
    await serviceManager.service
        .setVMTimelineFlags(<String>['GC', 'Dart', 'Embedder']);
    await serviceManager.service.clearVMTimeline();

    final Response response = await serviceManager.service.getVMTimeline();
    final List<dynamic> list = response.json['traceEvents'];
    final List<Map<String, dynamic>> traceEvents =
        list.cast<Map<String, dynamic>>();

    final List<TimelineEvent> events = traceEvents
        .map((Map<String, dynamic> event) => TimelineEvent(event))
        .where((TimelineEvent event) {
      return event.name == 'thread_name';
    }).toList();

    final TimelineData timelineData = TimelineData();

    for (TimelineEvent event in events) {
      final TimelineThread thread =
          TimelineThread(timelineData, event.args['name'], event.threadId);
      // TODO: consider pruning which threads we add based on which ones are
      // relevant to the user.
      timelineData.addThread(thread);
    }

    timelineData.onTimelineThreadEvent.listen((TimelineThreadEvent event) {
      timelineFramesBuilder.processTimelineEvent(
          timelineData.getThread(event.threadId), event);
    });

    timelineFramesUI.timelineData = timelineData;
  }

  // TODO(devoncarew): Update this url.
  @override
  HelpInfo get helpInfo =>
<<<<<<< HEAD
      new HelpInfo(title: 'timeline docs', url: 'http://www.cheese.com');

  // TODO(kenzie): add hotRestart button.

  // TODO(kenzie): move method to more specific library.
  CoreElement createHotReloadButton() {
    final PButton button = new PButton.icon(
      'Hot Reload',
      FlutterIcons.hotReload,
    )..small();
    button.click(() async {
      button.disabled = true;
      await serviceManager.performHotReload();
      button.disabled = false;
    });
    return button;
  }
=======
      HelpInfo(title: 'timeline docs', url: 'http://www.cheese.com');
>>>>>>> 19078267
}

class TimelineFramesUI extends CoreElement {
  TimelineFramesUI(TimelineFramesBuilder timelineFramesBuilder)
      : super('div', classes: 'timeline-frames') {
    timelineFramesBuilder.onFrameAdded.listen((TimelineFrame frame) {
      // TODO(devoncarew): Make sure we respect TimelineFramesBuilder.maxFrames.
      final CoreElement frameUI = TimelineFrameUI(this, frame);
      if (element.children.isEmpty) {
        add(frameUI);
      } else {
        element.children.insert(1, frameUI.element);
      }
    });

    timelineFramesBuilder.onCleared.listen((Null _) {
      clear();

      setSelected(null);
    });
  }

  TimelineFrameUI selectedFrame;
  TimelineData timelineData;

  final StreamController<TimelineFrame> _selectedFrameController =
      StreamController<TimelineFrame>.broadcast();

  bool hasStarted() => timelineData != null;

  Stream<TimelineFrame> get onSelectedFrame => _selectedFrameController.stream;

  void setSelected(TimelineFrameUI frameUI) {
    if (selectedFrame == frameUI) {
      frameUI = null;
    }

    if (selectedFrame != frameUI) {
      selectedFrame?.setSelected(false);
      selectedFrame = frameUI;
      selectedFrame?.setSelected(true);

      _selectedFrameController.add(selectedFrame?.frame);
    }
  }
}

class TimelineFrameUI extends CoreElement {
  TimelineFrameUI(this.framesUI, this.frame)
      : super('div', classes: 'timeline-frame') {
    add(<CoreElement>[
      span(text: 'dart ${frame.renderAsMs}', c: 'perf-label'),
      CoreElement('br'),
      span(text: 'gpu ${frame.gpuAsMs}', c: 'perf-label'),
    ]);

    const double pixelsPerMs =
        (80.0 - 6) / (FrameInfo.kTargetMaxFrameTimeMs * 2);

    bool isSlow = false;

    final CoreElement dartBar = div(c: 'perf-bar left');
    if (frame.renderDuration > (FrameInfo.kTargetMaxFrameTimeMs * 1000)) {
      dartBar.clazz('slow');
      isSlow = true;
    }
    int height = (frame.renderDuration * pixelsPerMs / 1000.0).round();
    height = math.min(height, 80 - 6);
    dartBar.element.style.height = '${height}px';
    add(dartBar);

    final CoreElement gpuBar = div(c: 'perf-bar right');
    if (frame.rasterizeDuration > (FrameInfo.kTargetMaxFrameTimeMs * 1000)) {
      gpuBar.clazz('slow');
      isSlow = true;
    }
    height = (frame.rasterizeDuration * pixelsPerMs / 1000.0).round();
    height = math.min(height, 80 - 6);
    gpuBar.element.style.height = '${height}px';
    add(gpuBar);

    if (isSlow) {
      clazz('slow');
    }

    click(() {
      framesUI.setSelected(this);
    });
  }

  final TimelineFramesUI framesUI;
  final TimelineFrame frame;

  void setSelected(bool selected) {
    toggleClass('selected', selected);
  }
}

class TimelineFramesBuilder {
  static const int maxFrames = 120;

  List<TimelineFrame> frames = <TimelineFrame>[];

  bool isPaused = false;

  List<TimelineThreadEvent> dartEvents = <TimelineThreadEvent>[];
  List<TimelineThreadEvent> gpuEvents = <TimelineThreadEvent>[];

  final StreamController<TimelineFrame> _frameAddedController =
      StreamController<TimelineFrame>.broadcast();

  final StreamController<Null> _clearedController =
      StreamController<Null>.broadcast();

  Stream<TimelineFrame> get onFrameAdded => _frameAddedController.stream;

  Stream<Null> get onCleared => _clearedController.stream;

  void pause() {
    isPaused = true;

    dartEvents.clear();
    gpuEvents.clear();
  }

  void resume() {
    isPaused = false;
  }

  void processTimelineEvent(TimelineThread thread, TimelineThreadEvent event) {
    if (thread == null) {
      return;
    }

    // io.flutter.1.ui, io.flutter.1.gpu
    if (thread.name.endsWith('.ui')) {
      // PipelineProduce
      if (event.name == 'PipelineProduce' && event.wellFormed) {
        dartEvents.add(event);

        _processSamplesData();
      }
    } else if (thread.name.endsWith('.gpu')) {
      // MessageLoop::RunExpiredTasks
      if (event.name == 'MessageLoop::RunExpiredTasks' && event.wellFormed) {
        gpuEvents.add(event);

        _processSamplesData();
      }
    }
  }

  void _processSamplesData() {
    while (dartEvents.isNotEmpty && gpuEvents.isNotEmpty) {
      int dartStart = dartEvents.first.startMicros;

      // Throw away any gpu samples that start before dart ones.
      while (gpuEvents.isNotEmpty && gpuEvents.first.startMicros < dartStart) {
        gpuEvents.removeAt(0);
      }

      if (gpuEvents.isEmpty) {
        break;
      }

      // Find the newest dart sample that starts before a gpu one.
      final int gpuStart = gpuEvents.first.startMicros;
      while (dartEvents.length > 1 &&
          (dartEvents[0].startMicros < gpuStart &&
              dartEvents[1].startMicros < gpuStart)) {
        dartEvents.removeAt(0);
      }

      if (dartEvents.isEmpty) {
        break;
      }

      // Return the pair.
      dartStart = dartEvents.first.startMicros;
      if (dartStart > gpuStart) {
        break;
      }

      final TimelineThreadEvent dartEvent = dartEvents.removeAt(0);
      final TimelineThreadEvent gpuEvent = gpuEvents.removeAt(0);

      final TimelineFrame frame = TimelineFrame(
          renderStart: dartEvent.startMicros,
          rasterizeStart: gpuEvent.startMicros);
      frame.renderDuration = dartEvent.durationMicros;
      frame.rasterizeDuration = gpuEvent.durationMicros;

      frames.add(frame);

      if (frames.length > maxFrames) {
        frames.removeAt(0);
      }

      _frameAddedController.add(frame);
    }
  }

  void clear() {
    frames.clear();
    _clearedController.add(null);
  }
}

class FrameDetailsUI extends CoreElement {
  FrameDetailsUI() : super('div') {
    layoutVertical();
    flex();

    // TODO(devoncarew): listen to tab changes
    content = div(c: 'frame-timeline')..flex();

    final PTabNav tabNav = PTabNav(<PTabNavTab>[
      PTabNavTab('Frame timeline'),
      PTabNavTab('Widget build info'),
      PTabNavTab('Skia picture'),
    ]);

    add(<CoreElement>[
      tabNav,
      content,
    ]);

    content.element.style.whiteSpace = 'pre';
    content.element.style.overflow = 'scroll';
  }

  TimelineFrameData data;
  CoreElement content;

  void updateData(TimelineFrameData data) {
    this.data = data;

    content.clear();

//    if (data != null) {
//      StringBuffer buf = new StringBuffer();
//
//      for (TimelineThread thread in data.threads) {
//        buf.writeln('${thread.name}:');
//
//        for (TEvent event in data.events) {
//          if (event.threadId == thread.threadId) {
//            event.format(buf, '  ');
//          }
//        }
//      }
//
//      content.text = buf.toString();
//    }

    if (data != null) {
      _render(data);
    }
  }

  void _render(TimelineFrameData data) {
    const int leftIndent = 130;
    const int rowHeight = 25;

    const double microsPerFrame = 1000 * 1000 / 60.0;
    const double pxPerMicro = microsPerFrame / 1000.0;

    int row = 0;

    final int microsAdjust = data.frame.startMicros;

    int maxRow = 0;

    Function drawRecursively;

    drawRecursively = (TimelineThreadEvent event, int row) {
      if (!event.wellFormed) {
        print('event not well formed: $event');
        return;
      }

      final double start = (event.startMicros - microsAdjust) / pxPerMicro;
      final double end =
          (event.startMicros - microsAdjust + event.durationMicros) /
              pxPerMicro;

      _createPosition(event.name, leftIndent + start.round(),
          (end - start).round(), row * rowHeight);

      if (row > maxRow) {
        maxRow = row;
      }

      for (TimelineThreadEvent child in event.children) {
        drawRecursively(child, row + 1);
      }
    };

    try {
      for (TimelineThread thread in data.threads) {
        _createPosition(thread.name, 0, null, row * rowHeight);

        maxRow = row;

        for (TimelineThreadEvent event in data.eventsForThread(thread)) {
          drawRecursively(event, row);
        }

        row = maxRow;

        row++;
      }
    } catch (e, st) {
      print('$e\n$st');
    }
  }

  void _createPosition(String name, int left, int width, int top) {
    final CoreElement item = div(text: name, c: 'timeline-title');
    item.element.style.left = '${left}px';
    if (width != null) {
      item.element.style.width = '${width}px';
    }
    item.element.style.top = '${top}px';
    content.add(item);
  }
}<|MERGE_RESOLUTION|>--- conflicted
+++ resolved
@@ -260,8 +260,7 @@
   // TODO(devoncarew): Update this url.
   @override
   HelpInfo get helpInfo =>
-<<<<<<< HEAD
-      new HelpInfo(title: 'timeline docs', url: 'http://www.cheese.com');
+      HelpInfo(title: 'timeline docs', url: 'http://www.cheese.com');
 
   // TODO(kenzie): add hotRestart button.
 
@@ -278,9 +277,6 @@
     });
     return button;
   }
-=======
-      HelpInfo(title: 'timeline docs', url: 'http://www.cheese.com');
->>>>>>> 19078267
 }
 
 class TimelineFramesUI extends CoreElement {
