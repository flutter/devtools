--- conflicted
+++ resolved
@@ -257,13 +257,6 @@
 
     timelineFramesUI.timelineData = timelineData;
   }
-<<<<<<< HEAD
-=======
-
-  // TODO(devoncarew): Update this url.
-  @override
-  HelpInfo get helpInfo =>
-      HelpInfo(title: 'timeline docs', url: 'http://www.cheese.com');
 
   // TODO(kenzie): add hotRestart button.
 
@@ -289,7 +282,6 @@
 
     return button;
   }
->>>>>>> 103f8931
 }
 
 class TimelineFramesUI extends CoreElement {
