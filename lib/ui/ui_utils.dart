--- conflicted
+++ resolved
@@ -45,22 +45,6 @@
   return outerDiv;
 }
 
-<<<<<<< HEAD
-=======
-// TODO(kenzie): add hotRestart button.
-
-// TODO(kenzie): move method to more specific library.
-CoreElement createHotReloadButton() {
-  final PButton button = PButton('Hot Reload')..small();
-  button.click(() async {
-    button.disabled = true;
-    await serviceManager.performHotReload();
-    button.disabled = false;
-  });
-  return button;
-}
-
->>>>>>> 19078267
 class ServiceExtensionButton {
   ServiceExtensionButton(this.extensionDescription) {
     button = PButton.icon(
