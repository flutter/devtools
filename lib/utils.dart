// Copyright 2018 The Chromium Authors. All rights reserved.
// Use of this source code is governed by a BSD-style license that can be
// found in the LICENSE file.

import 'dart:async';
import 'dart:convert';
import 'dart:io';
import 'dart:math';

import 'package:intl/intl.dart';
import 'package:path/path.dart' as path;
import 'package:vm_service_lib/vm_service_lib.dart';

const String loremIpsum = '''
Lorem ipsum dolor sit amet, consectetur adipiscing elit. Donec faucibus dolor quis rhoncus feugiat. Ut imperdiet
libero vel vestibulum vulputate. Aliquam consequat, lectus nec euismod commodo, turpis massa volutpat ex, a
elementum tellus turpis nec arcu. Suspendisse erat nisl, rhoncus ut nisi in, lacinia pretium dui. Donec at erat
ultrices, tincidunt quam sit amet, cursus lectus. Integer justo turpis, vestibulum condimentum lectus eget,
sodales suscipit risus. Nullam consequat sit amet turpis vitae facilisis. Integer sit amet tempus arcu.
''';

String getLoremText([int paragraphCount = 1]) {
  String str = '';
  for (int i = 0; i < paragraphCount; i++) {
    str += '$loremIpsum\n';
  }
  return str.trim();
}

final Random r = Random();

final List<String> _words = loremIpsum
    .replaceAll('\n', ' ')
    .split(' ')
    .map((String w) => w.toLowerCase())
    .map((String w) => w.endsWith('.') ? w.substring(0, w.length - 1) : w)
    .map((String w) => w.endsWith(',') ? w.substring(0, w.length - 1) : w)
    .toList();

String getLoremFragment([int wordCount]) {
  wordCount ??= r.nextInt(8) + 1;
  return toBeginningOfSentenceCase(
      List<String>.generate(wordCount, (_) => _words[r.nextInt(_words.length)])
          .join(' ')
          .trim());
}

String escape(String text) => text == null ? '' : htmlEscape.convert(text);

final NumberFormat nf = NumberFormat.decimalPattern();

String percent(double d) => '${(d * 100).toStringAsFixed(1)}%';

String percent2(double d) => '${(d * 100).toStringAsFixed(2)}%';

String printMb(num bytes, [int fractionDigits = 1]) {
  return (bytes / (1024 * 1024)).toStringAsFixed(fractionDigits);
}

String isolateName(IsolateRef ref) {
  // analysis_server.dart.snapshot$main
  String name = ref.name;
  name = name.replaceFirst(r'.snapshot', '');
  if (name.contains(r'.dart$')) {
    name = name + '()';
  }
  return name;
}

String funcRefName(FuncRef ref) {
  if (ref.owner is LibraryRef) {
    //(ref.owner as LibraryRef).uri;
    return ref.name;
  } else if (ref.owner is ClassRef) {
    return '${ref.owner.name}.${ref.name}';
  } else if (ref.owner is FuncRef) {
    return '${funcRefName(ref.owner)}.${ref.name}';
  } else {
    return ref.name;
  }
}

class Property<T> {
  Property(this._value);

  final StreamController<T> _changeController = StreamController<T>.broadcast();
  T _value;

  T get value => _value;

  set value(T newValue) {
    if (newValue != _value) {
      _value = newValue;
      _changeController.add(newValue);
    }
  }

  Stream<T> get onValueChange => _changeController.stream;
}

/// The directory used to store per-user settings for Dart tooling.
Directory getDartPrefsDirectory() {
  return Directory(path.join(getUserHomeDir(), '.dart'));
}

/// Return the user's home directory.
String getUserHomeDir() {
  final String envKey =
      Platform.operatingSystem == 'windows' ? 'APPDATA' : 'HOME';
  final String value = Platform.environment[envKey];
  return value == null ? '.' : value;
}

/// A typedef to represent a function taking no arguments and with no return
/// value.
typedef VoidFunction = void Function();
<<<<<<< HEAD

/// A typedef to represent a function taking no arguments and returning a void
/// future.
typedef VoidAsyncFunction = Future<void> Function();

/// A typedef to represent a function taking a single argument and with no
/// return value.
typedef VoidFunctionWithArg = void Function(dynamic arg);
=======
>>>>>>> e7f6f364

/// Batch up calls to the given closure. Repeated calls to [invoke] will
/// overwrite the closure to be called. We'll delay at least [minDelay] before
/// calling the closure, but will not delay more than [maxDelay].
class DelayedTimer {
  DelayedTimer(this.minDelay, this.maxDelay);

  final Duration minDelay;
  final Duration maxDelay;

  VoidFunction _closure;

  Timer _minTimer;
  Timer _maxTimer;

  void invoke(VoidFunction closure) {
    _closure = closure;

    if (_minTimer == null) {
      _minTimer = Timer(minDelay, _fire);
      _maxTimer = Timer(maxDelay, _fire);
    } else {
      _minTimer.cancel();
      _minTimer = Timer(minDelay, _fire);
    }
  }

  void _fire() {
    _minTimer?.cancel();
    _minTimer = null;

    _maxTimer?.cancel();
    _maxTimer = null;

    _closure();
    _closure = null;
  }
}

/// These utilities are ported from the Flutter IntelliJ plugin.
///
/// With Dart's terser JSON support, these methods don't provide much value so
/// we should consider removing them.
class JsonUtils {
  JsonUtils._();

  static String getStringMember(Map<String, Object> json, String memberName) {
    // TODO(jacobr): should we handle non-string values with a reasonable
    // toString differently?
    return json[memberName];
  }

  static int getIntMember(Map<String, Object> json, String memberName) {
    return json[memberName] ?? -1;
  }

  static List<String> getValues(Map<String, Object> json, String member) {
    final List<Object> values = json[member];
    if (values == null || values.isEmpty) {
      return const [];
    }

    return values.toList();
  }

  static bool hasJsonData(String data) {
    return data != null && data.isNotEmpty && data != 'null';
  }
}

typedef RateLimiterCallback = Future<Object> Function();

/// Rate limiter that ensures a [callback] is run no more  than the
/// specified rate and that at most one async [callback] is running at a time.
class RateLimiter {
  RateLimiter(double requestsPerSecond, this.callback)
      : delayBetweenRequests = 1000 ~/ requestsPerSecond;

  final RateLimiterCallback callback;
  Completer<void> _pendingRequest;

  /// A request has been scheduled to run but is not yet pending.
  bool requestScheduledButNotStarted = false;
  int _lastRequestTime;
  final int delayBetweenRequests;

  Timer _activeTimer;

  /// Schedules the callback to be run the next time the rate limiter allows it.
  ///
  /// If multiple calls to scheduleRequest are made before a request is allowed,
  /// only a single request will be made.
  void scheduleRequest() {
    if (requestScheduledButNotStarted) {
      // No need to schedule a request if one has already been scheduled but
      // hasn't yet actually started executing.
      return;
    }

    if (_pendingRequest != null && !_pendingRequest.isCompleted) {
      // Wait for the pending request to be done before scheduling the new
      // request. The existing request has already started so may return state
      // that is now out of date.
      requestScheduledButNotStarted = true;
      _pendingRequest.future.whenComplete(() {
        _pendingRequest = null;
        requestScheduledButNotStarted = false;
        scheduleRequest();
      });
      return;
    }

    final currentTime = DateTime.now().millisecondsSinceEpoch;
    if (_lastRequestTime == null ||
        _lastRequestTime + delayBetweenRequests <= currentTime) {
      // Safe to perform the request immediately.
      _performRequest();
      return;
    }
    // Track that we have scheduled a request and then schedule the request
    // to occur once the rate limiter is available.
    requestScheduledButNotStarted = true;
    _activeTimer = Timer(
        Duration(
            milliseconds:
                currentTime - _lastRequestTime + delayBetweenRequests), () {
      _activeTimer = null;
      requestScheduledButNotStarted = false;
      _performRequest();
    });
  }

  void _performRequest() async {
    try {
      _lastRequestTime = DateTime.now().millisecondsSinceEpoch;
      await callback();
    } finally {
      _pendingRequest.complete(null);
    }
  }

  void dispose() {
    _activeTimer?.cancel();
  }
}<|MERGE_RESOLUTION|>--- conflicted
+++ resolved
@@ -114,7 +114,6 @@
 /// A typedef to represent a function taking no arguments and with no return
 /// value.
 typedef VoidFunction = void Function();
-<<<<<<< HEAD
 
 /// A typedef to represent a function taking no arguments and returning a void
 /// future.
@@ -123,8 +122,6 @@
 /// A typedef to represent a function taking a single argument and with no
 /// return value.
 typedef VoidFunctionWithArg = void Function(dynamic arg);
-=======
->>>>>>> e7f6f364
 
 /// Batch up calls to the given closure. Repeated calls to [invoke] will
 /// overwrite the closure to be called. We'll delay at least [minDelay] before
