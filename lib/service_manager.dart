// Copyright 2018 The Chromium Authors. All rights reserved.
// Use of this source code is governed by a BSD-style license that can be
// found in the LICENSE file.

import 'dart:async';

import 'package:meta/meta.dart';
import 'package:pedantic/pedantic.dart';
import 'package:vm_service_lib/vm_service_lib.dart';

import 'eval_on_dart_library.dart';
import 'service_extensions.dart' as extensions;
import 'service_registrations.dart' as registrations;
import 'vm_service_wrapper.dart';

class ServiceConnectionManager {
  ServiceConnectionManager() {
    final IsolateManager isolateManager = IsolateManager();
    final ServiceExtensionManager serviceExtensionManager =
        ServiceExtensionManager();
    isolateManager._serviceExtensionManager = serviceExtensionManager;
    serviceExtensionManager._isolateManager = isolateManager;
    _isolateManager = isolateManager;
    _serviceExtensionManager = serviceExtensionManager;
  }

  final StreamController<Null> _stateController =
      StreamController<Null>.broadcast();
  final StreamController<VmServiceWrapper> _connectionAvailableController =
      StreamController<VmServiceWrapper>.broadcast();
  final StreamController<Null> _connectionClosedController =
      StreamController<Null>.broadcast();

  final Completer<Null> serviceAvailable = Completer();

  final Map<String, StreamController<bool>> _serviceRegistrationController =
      <String, StreamController<bool>>{};
  final Map<String, List<String>> registeredMethodsForService = {};

  IsolateManager _isolateManager;
  ServiceExtensionManager _serviceExtensionManager;

  IsolateManager get isolateManager => _isolateManager;

  ServiceExtensionManager get serviceExtensionManager =>
      _serviceExtensionManager;

  VmServiceWrapper service;
  VM vm;
  String sdkVersion;

  bool get hasConnection => service != null;

  Stream<Null> get onStateChange => _stateController.stream;

  Stream<VmServiceWrapper> get onConnectionAvailable =>
      _connectionAvailableController.stream;

  Stream<Null> get onConnectionClosed => _connectionClosedController.stream;

  /// Call a service that is registered by exactly one client.
  Future<Response> callService(
    String name, {
    String isolateId,
    Map args,
  }) async {
    final registered = registeredMethodsForService[name] ?? const [];
    if (registered.length != 1) {
      throw Exception('Expected one registered service for "$name" but found '
          '${registered.length}');
    }
    return service.callMethod(registered.first,
        isolateId: isolateId, args: args);
  }

  /// Call a service that may have been registered by multiple clients.
  ///
  /// For example, a service to navigate a code editor to a specific line and
  /// column might be registered by multiple code editors.
  Future<List<Response>> callMulticastService(
    String name, {
    String isolateId,
    Map args,
  }) async {
    final registered = registeredMethodsForService[name] ?? const [];
    if (registered.isNotEmpty) {
      return Future.wait(registered.map((String method) {
        return service.callMethod(method, isolateId: isolateId, args: args);
      }));
    } else {
      throw Exception('There are no registered methods for service "$name"');
    }
  }

  StreamSubscription<bool> hasRegisteredService(
    String name,
    void onData(bool value),
  ) {
    if (registeredMethodsForService.containsKey(name) && onData != null) {
      onData(true);
    }
    final StreamController<bool> streamController =
        _getServiceRegistrationController(name);
    return streamController.stream.listen(onData);
  }

  StreamController<bool> _getServiceRegistrationController(String name) {
    return _getStream(
      name,
      _serviceRegistrationController,
      onFirstListenerSubscribed: () {
        _serviceRegistrationController[name]
            .add(registeredMethodsForService.containsKey(name));
      },
    );
  }

  Future<void> vmServiceOpened(
      VmServiceWrapper service, Future<void> onClosed) async {
    try {
      final vm = await service.getVM();
      this.vm = vm;
      sdkVersion = vm.version;
      if (sdkVersion.contains(' ')) {
        sdkVersion = sdkVersion.substring(0, sdkVersion.indexOf(' '));
      }

      this.service = service;
      serviceAvailable.complete();

      service.onServiceEvent.listen((e) {
        if (e.kind == EventKind.kServiceRegistered) {
          registeredMethodsForService
              .putIfAbsent(e.service, () => [])
              .add(e.method);
          final StreamController<bool> streamController =
              _getServiceRegistrationController(e.service);
          streamController.add(true);
        }
      });

      _isolateManager._service = service;
      _serviceExtensionManager._service = service;

      _stateController.add(null);
      _connectionAvailableController.add(service);

      await _isolateManager._initIsolates(vm.isolates);
      service.onIsolateEvent.listen(_isolateManager._handleIsolateEvent);
      service.onExtensionEvent
          .listen(_serviceExtensionManager._handleExtensionEvent);

      unawaited(onClosed.then((_) => vmServiceClosed()));

      final streamIds = [
        'Stdout',
        'Stderr',
        'VM',
        'Isolate',
        'Debug',
        'GC',
        'Timeline',
        'Extension',
        '_Graph',
        '_Logging',
        '_Service',
      ];
      await Future.wait(streamIds.map((id) => service.streamListen(id)));
    } catch (e) {
      // TODO:
      print(e);
    }
  }

  void vmServiceClosed() {
    service = null;
    vm = null;
    sdkVersion = null;

    _stateController.add(null);
    _connectionClosedController.add(null);
  }

  // TODO(kenzie): add hot restart method, register method in flutter_tools.

  Future<void> performHotReload() async {
    try {
      await callMulticastService(
        registrations.reloadSources,
        isolateId: _isolateManager.selectedIsolate.id,
      );
    } catch (e) {
      // TODO: improve general error handling.
      print('Error during hot reload: "$e."');
      rethrow;
    }
  }
}

class IsolateManager {
  List<IsolateRef> _isolates = <IsolateRef>[];
  IsolateRef _selectedIsolate;
  VmServiceWrapper _service;
  ServiceExtensionManager _serviceExtensionManager;

  final StreamController<IsolateRef> _isolateCreatedController =
      StreamController<IsolateRef>.broadcast();
  final StreamController<IsolateRef> _isolateExitedController =
      StreamController<IsolateRef>.broadcast();
  final StreamController<IsolateRef> _selectedIsolateController =
      StreamController<IsolateRef>.broadcast();

  List<IsolateRef> get isolates => List<IsolateRef>.unmodifiable(_isolates);

  IsolateRef get selectedIsolate => _selectedIsolate;

  Stream<IsolateRef> get onIsolateCreated => _isolateCreatedController.stream;

  Stream<IsolateRef> get onSelectedIsolateChanged =>
      _selectedIsolateController.stream;

  Stream<IsolateRef> get onIsolateExited => _isolateExitedController.stream;

  void selectIsolate(String isolateRefId) {
    final IsolateRef ref = _isolates.firstWhere(
        (IsolateRef ref) => ref.id == isolateRefId,
        orElse: () => null);
    _setSelectedIsolate(ref);
  }

  Future<void> _initIsolates(List<IsolateRef> isolates) async {
    _isolates = isolates;

    await _initSelectedIsolate(isolates);

    if (_selectedIsolate != null) {
      _isolateCreatedController.add(_selectedIsolate);
      _selectedIsolateController.add(_selectedIsolate);
      // On initial connection to running app, service extensions are added from
      // here.
      await _serviceExtensionManager
          ._addRegisteredExtensionRPCs(_selectedIsolate);
    }
  }

  void _handleIsolateEvent(Event event) async {
    if (event.kind == 'IsolateStart') {
      _isolates.add(event.isolate);
      _isolateCreatedController.add(event.isolate);
      if (_selectedIsolate == null) {
        _setSelectedIsolate(event.isolate);
      }
    } else if (event.kind == 'ServiceExtensionAdded') {
      // On hot restart, service extensions are added from here.
      await _serviceExtensionManager
          ._maybeAddServiceExtension(event.extensionRPC);

      // Check to see if there is a new isolate.
      if (_selectedIsolate == null && _isFlutterExtension(event.extensionRPC)) {
        _setSelectedIsolate(event.isolate);
      }
    } else if (event.kind == 'IsolateExit') {
      _isolates.remove(event.isolate);
      _isolateExitedController.add(event.isolate);
      if (_selectedIsolate == event.isolate) {
        _selectedIsolate = _isolates.isEmpty ? null : _isolates.first;
        _selectedIsolateController.add(_selectedIsolate);
        _serviceExtensionManager.resetAvailableExtensions();
      }
    }
  }

  bool _isFlutterExtension(String extensionName) {
    return extensionName.startsWith('ext.flutter.');
  }

  Future<void> _initSelectedIsolate(List<IsolateRef> isolates) async {
    if (isolates.isEmpty) {
      return;
    }

    for (IsolateRef ref in isolates) {
      if (_selectedIsolate == null) {
        final Isolate isolate = await _service.getIsolate(ref.id);
        if (isolate.extensionRPCs != null) {
          for (String extensionName in isolate.extensionRPCs) {
            if (_isFlutterExtension(extensionName)) {
              _setSelectedIsolate(ref);
              return;
            }
          }
        }
      }
    }

    final IsolateRef ref = isolates.firstWhere((IsolateRef ref) {
      // 'foo.dart:main()'
      return ref.name.contains(':main(');
    }, orElse: () => null);

    _setSelectedIsolate(ref ?? isolates.first);
  }

  void _setSelectedIsolate(IsolateRef ref) {
    if (_selectedIsolate == ref) {
      return;
    }
    _selectedIsolate = ref;
    _selectedIsolateController.add(ref);
  }

  StreamSubscription<IsolateRef> getSelectedIsolate(
      void onData(IsolateRef ref)) {
    if (_selectedIsolate != null) {
      onData(_selectedIsolate);
    }
    return _selectedIsolateController.stream.listen(onData);
  }
}

class ServiceExtensionManager {
  VmServiceWrapper _service;
  IsolateManager _isolateManager;

  bool _firstFrameEventReceived = false;

  final Map<String, StreamController<bool>> _serviceExtensionController =
      <String, StreamController<bool>>{};
  final Map<String, StreamController<ServiceExtensionState>>
      _serviceExtensionStateController =
      <String, StreamController<ServiceExtensionState>>{};

  /// All available service extensions.
  final Set<String> _serviceExtensions = Set<String>();

  /// All service extensions that are currently enabled.
  final Map<String, ServiceExtensionState> _enabledServiceExtensions =
      <String, ServiceExtensionState>{};

  /// Temporarily stores service extensions that we need to add. We should not add
  /// extensions until the first frame event has been received [_firstFrameEventReceived].
  final Set<String> _pendingServiceExtensions = Set<String>();

  final Completer<Null> extensionStatesUpdated = Completer();

  Future<void> _handleExtensionEvent(Event event) async {
    final String extensionKind = event.extensionKind;
    if (event.kind == 'Extension' &&
        (extensionKind == 'Flutter.FirstFrame' ||
            extensionKind == 'Flutter.Frame')) {
      await _onFrameEventReceived();
    }
  }

  Future<void> _onFrameEventReceived() async {
    if (_firstFrameEventReceived) {
      // The first frame event was already received.
      return;
    }
    _firstFrameEventReceived = true;

    for (String extension in _pendingServiceExtensions) {
      await _addServiceExtension(extension);
    }
    extensionStatesUpdated.complete();
    _pendingServiceExtensions.clear();
  }

  Future<void> _addRegisteredExtensionRPCs(IsolateRef isolateRef) async {
    if (_service == null) {
      return;
    }
    final Isolate isolate = await _service.getIsolate(isolateRef.id);
    if (isolate.extensionRPCs != null) {
      for (String extension in isolate.extensionRPCs) {
        await _maybeAddServiceExtension(extension);
      }

      if (_pendingServiceExtensions.isEmpty) {
        extensionStatesUpdated.complete();
      }

      if (!_firstFrameEventReceived) {
        bool didSendFirstFrameEvent = false;
        if (isServiceExtensionAvailable(extensions.didSendFirstFrameEvent)) {
          final value = await _service.callServiceExtension(
            extensions.didSendFirstFrameEvent,
            isolateId: _isolateManager.selectedIsolate.id,
          );
          didSendFirstFrameEvent =
              value != null && value.json['enabled'] == 'true';
        } else {
          final EvalOnDartLibrary flutterLibrary = EvalOnDartLibrary(
            'package:flutter/src/widgets/binding.dart',
            _service,
          );
          final InstanceRef value = await flutterLibrary.eval(
            'WidgetsBinding.instance.debugDidSendFirstFrameEvent',
            isAlive: null,
          );
          didSendFirstFrameEvent =
              value != null && value.valueAsString == 'true';
        }

        if (didSendFirstFrameEvent) {
          await _onFrameEventReceived();
        }
      }
    }
  }

  Future<void> _maybeAddServiceExtension(String name) async {
    if (_firstFrameEventReceived) {
      assert(_pendingServiceExtensions.isEmpty);
      await _addServiceExtension(name);
    } else {
      _pendingServiceExtensions.add(name);
    }
  }

  Future<void> _addServiceExtension(String name) async {
    final StreamController<bool> streamController =
        _getServiceExtensionController(name);

    _serviceExtensions.add(name);
    streamController.add(true);

    // Set any extensions that are already enabled on the device. This will
    // enable extension states in DevTools on page refresh or initial start.
    await _restoreExtensionFromDevice(name);

    // Restore any previously enabled states by calling their service extension.
    // This will restore extension states on the device after a hot restart.
    if (_enabledServiceExtensions.containsKey(name)) {
      await _callServiceExtension(name, _enabledServiceExtensions[name].value);
    }
  }

  Future<void> _restoreExtensionFromDevice(String name) async {
    if (!extensions.toggleableExtensionsWhitelist.containsKey(name)) {
      return;
    }
    final expectedValueType =
        extensions.toggleableExtensionsWhitelist[name].enabledValue.runtimeType;

    final response = await _service.callServiceExtension(
      name,
      isolateId: _isolateManager.selectedIsolate.id,
    );
    switch (expectedValueType) {
      case bool:
        final bool enabled = response.json['enabled'] == 'true' ? true : false;
        await _maybeRestoreExtension(name, enabled);
        return;
      case String:
        final String value = response.json['value'];
        await _maybeRestoreExtension(name, value);
        return;
      case int:
      case double:
        final num value =
            num.parse(response.json[name.substring(name.lastIndexOf('.') + 1)]);
        await _maybeRestoreExtension(name, value);
        return;
      default:
        return;
    }
  }

  Future<void> _maybeRestoreExtension(String name, dynamic value) async {
    if (value == extensions.toggleableExtensionsWhitelist[name].enabledValue) {
      await setServiceExtensionState(name, true, value, callExtension: false);
    }
  }

  Future<void> _callServiceExtension(String name, dynamic value) async {
    if (_service == null) {
      return;
    }

    assert(value != null);
    if (value is bool) {
      await _service.callServiceExtension(
        name,
        isolateId: _isolateManager.selectedIsolate.id,
        args: {'enabled': value},
      );
    } else if (value is String) {
      await _service.callServiceExtension(
        name,
        isolateId: _isolateManager.selectedIsolate.id,
        args: {'value': value},
      );
    } else if (value is double) {
      await _service.callServiceExtension(
        name,
        isolateId: _isolateManager.selectedIsolate.id,
        // The param name for a numeric service extension will be the last part
        // of the extension name (ext.flutter.extensionName => extensionName).
        args: {name.substring(name.lastIndexOf('.') + 1): value},
      );
    }
  }

  void resetAvailableExtensions() {
    _firstFrameEventReceived = false;
    _serviceExtensions.clear();
    _serviceExtensionController
        .forEach((String name, StreamController<bool> stream) {
      stream.add(false);
    });
  }

  /// Sets the state for a service extension and makes the call to the VMService.
  Future<void> setServiceExtensionState(
    String name,
    bool enabled,
<<<<<<< HEAD
    dynamic value, {
    bool callExtension = true,
  }) async {
    if (callExtension) {
      await _callServiceExtension(name, value);
    }
=======
    dynamic value,
  ) async {
    await _callServiceExtension(name, value);
>>>>>>> 5984ca90

    final StreamController<ServiceExtensionState> streamController =
        _getServiceExtensionStateController(name);
    streamController.add(ServiceExtensionState(enabled, value));

    // Add or remove service extension from [enabledServiceExtensions].
    if (enabled) {
      _enabledServiceExtensions[name] = ServiceExtensionState(enabled, value);
    } else {
      _enabledServiceExtensions.remove(name);
    }
  }

  bool isServiceExtensionAvailable(String name) {
    return _serviceExtensions.contains(name) ||
        _pendingServiceExtensions.contains(name);
  }

  StreamSubscription<bool> hasServiceExtension(
    String name,
    void onData(bool value),
  ) {
    if (_serviceExtensions.contains(name) && onData != null) {
      onData(true);
    }
    final StreamController<bool> streamController =
        _getServiceExtensionController(name);
    return streamController.stream.listen(onData);
  }

  StreamSubscription<ServiceExtensionState> getServiceExtensionState(
    String name,
    void onData(ServiceExtensionState state),
  ) {
    if (_enabledServiceExtensions.containsKey(name) && onData != null) {
      onData(_enabledServiceExtensions[name]);
    }
    final StreamController<ServiceExtensionState> streamController =
        _getServiceExtensionStateController(name);
    return streamController.stream.listen(onData);
  }

  StreamController<bool> _getServiceExtensionController(String name) {
    return _getStream(
      name,
      _serviceExtensionController,
      onFirstListenerSubscribed: () {
        // If the service extension is in [_serviceExtensions], then we have been
        // waiting for a listener to add the initial true event. Otherwise, the
        // service extension is not available, so we should add a false event.
        _serviceExtensionController[name]
            .add(_serviceExtensions.contains(name));
      },
    );
  }

  StreamController<ServiceExtensionState> _getServiceExtensionStateController(
      String name) {
    return _getStream(
      name,
      _serviceExtensionStateController,
      onFirstListenerSubscribed: () {
        // If the service extension is enabled, add the current state as the first
        // event. Otherwise, add a disabled state as the first event.
        if (_enabledServiceExtensions.containsKey(name)) {
          assert(_enabledServiceExtensions[name].enabled);
          _serviceExtensionStateController[name]
              .add(_enabledServiceExtensions[name]);
        } else {
          _serviceExtensionStateController[name]
              .add(ServiceExtensionState(false, null));
        }
      },
    );
  }
}

/// Given a map of Strings to StreamControllers [streams], get the stream for
/// the given name. If it does not exist, initialize a generic stream and map it
/// to the name.
StreamController<T> _getStream<T>(
    String name, Map<String, StreamController<T>> streams,
    {@required void onFirstListenerSubscribed()}) {
  streams.putIfAbsent(
    name,
    () => StreamController<T>.broadcast(onListen: onFirstListenerSubscribed),
  );
  return streams[name];
}

class ServiceExtensionState {
  ServiceExtensionState(this.enabled, this.value) {
    if (value is bool) {
      assert(enabled == value);
    }
  }

  // For boolean service extensions, [enabled] should equal [value].
  final bool enabled;
  final dynamic value;
}<|MERGE_RESOLUTION|>--- conflicted
+++ resolved
@@ -515,18 +515,12 @@
   Future<void> setServiceExtensionState(
     String name,
     bool enabled,
-<<<<<<< HEAD
     dynamic value, {
     bool callExtension = true,
   }) async {
     if (callExtension) {
       await _callServiceExtension(name, value);
     }
-=======
-    dynamic value,
-  ) async {
-    await _callServiceExtension(name, value);
->>>>>>> 5984ca90
 
     final StreamController<ServiceExtensionState> streamController =
         _getServiceExtensionStateController(name);
