// Copyright 2018 The Chromium Authors. All rights reserved.
// Use of this source code is governed by a BSD-style license that can be
// found in the LICENSE file.

import 'dart:async';

import 'package:meta/meta.dart';
import 'package:pedantic/pedantic.dart';
import 'package:vm_service_lib/vm_service_lib.dart';

import 'eval_on_dart_library.dart';
import 'service_extensions.dart' as extensions;
import 'vm_service_wrapper.dart';

class ServiceConnectionManager {
  ServiceConnectionManager() {
    final IsolateManager isolateManager = new IsolateManager();
    final ServiceExtensionManager serviceExtensionManager =
        new ServiceExtensionManager();
    isolateManager._serviceExtensionManager = serviceExtensionManager;
    serviceExtensionManager._isolateManager = isolateManager;
    _isolateManager = isolateManager;
    _serviceExtensionManager = serviceExtensionManager;
  }

  final StreamController<Null> _stateController =
      new StreamController<Null>.broadcast();
  final StreamController<VmServiceWrapper> _connectionAvailableController =
      new StreamController<VmServiceWrapper>.broadcast();
  final StreamController<Null> _connectionClosedController =
      new StreamController<Null>.broadcast();
<<<<<<< HEAD
  final Completer<Null> serviceAvailable = Completer();
=======
  final Map<String, List<String>> methodsForService = {};
>>>>>>> e22dbec2

  IsolateManager _isolateManager;
  ServiceExtensionManager _serviceExtensionManager;

  IsolateManager get isolateManager => _isolateManager;

  ServiceExtensionManager get serviceExtensionManager =>
      _serviceExtensionManager;

  VmServiceWrapper service;
  VM vm;
  String sdkVersion;

  bool get hasConnection => service != null;

  Stream<Null> get onStateChange => _stateController.stream;

  Stream<VmServiceWrapper> get onConnectionAvailable =>
      _connectionAvailableController.stream;

  Stream<Null> get onConnectionClosed => _connectionClosedController.stream;

  /// Call a service that is registered by exactly one client.
  Future<Response> callService(String name, {String isolateId, Map args}) async {
    final registered = methodsForService[name] ?? const [];
    if (registered.length != 1) {
      throw Exception('Expected one registered service for "$name" but found '
          '${registered.length}');
    }
    return service.callMethod(registered.first,
        isolateId: isolateId, args: args);
  }

  /// Call a service that may have been registered by multiple clients.
  ///
  /// For example, a service to navigate a code editor to a specific line and
  /// column might be registered by multiple code editors.
  Future<List<Response>> callMulticastService(String name,
      {String isolateId, Map args}) async {
    final registered = methodsForService[name] ?? const [];
    if (registered.isNotEmpty) {
      return Future.wait(registered.map((String method) {
        return service.callMethod(method, isolateId: isolateId, args: args);
      }));
    } else {
      throw Exception('There are no registered methods for service "$name"');
    }
  }

  Future<void> vmServiceOpened(
      VmServiceWrapper service, Future<void> onClosed) async {
    try {
      final vm = await service.getVM();
      this.vm = vm;
      sdkVersion = vm.version;
      if (sdkVersion.contains(' ')) {
        sdkVersion = sdkVersion.substring(0, sdkVersion.indexOf(' '));
      }

      this.service = service;
<<<<<<< HEAD
      serviceAvailable.complete();
=======

      service.onServiceEvent.listen((e) {
        if (e.kind == EventKind.kServiceRegistered) {
          methodsForService.putIfAbsent(e.service, () => []).add(e.method);
        }
      });
>>>>>>> e22dbec2

      _isolateManager._service = service;
      _serviceExtensionManager._service = service;

      _stateController.add(null);
      _connectionAvailableController.add(service);

      await _isolateManager._initIsolates(vm.isolates);
      service.onIsolateEvent.listen(_isolateManager._handleIsolateEvent);
      service.onExtensionEvent
          .listen(_serviceExtensionManager._handleExtensionEvent);

      unawaited(onClosed.then((_) => vmServiceClosed()));

      final streamIds = [
        'Stdout',
        'Stderr',
        'VM',
        'Isolate',
        'Debug',
        'GC',
        'Timeline',
        'Extension',
        '_Graph',
        '_Logging',
        '_Service',
      ];
      await Future.wait(streamIds.map((id) => service.streamListen(id)));
    } catch (e) {
      // TODO:
      print(e);
    }
  }

  void vmServiceClosed() {
    service = null;
    vm = null;
    sdkVersion = null;

    _stateController.add(null);
    _connectionClosedController.add(null);
  }

  // TODO(kenzie): add hot restart method, register method in flutter_tools.

  Future<void> performHotReload() async {
    try {
      await callMulticastService('reloadSources',
          isolateId: _isolateManager.selectedIsolate.id);
    } catch (e) {
      // TODO: improve general error handling.
      print('Error during hot reload: "$e."');
      rethrow;
    }
  }
}

class IsolateManager {
  List<IsolateRef> _isolates = <IsolateRef>[];
  IsolateRef _selectedIsolate;
  VmServiceWrapper _service;
  ServiceExtensionManager _serviceExtensionManager;

  final StreamController<IsolateRef> _isolateCreatedController =
      new StreamController<IsolateRef>.broadcast();
  final StreamController<IsolateRef> _isolateExitedController =
      new StreamController<IsolateRef>.broadcast();
  final StreamController<IsolateRef> _selectedIsolateController =
      new StreamController<IsolateRef>.broadcast();

  List<IsolateRef> get isolates => new List<IsolateRef>.unmodifiable(_isolates);

  IsolateRef get selectedIsolate => _selectedIsolate;

  Stream<IsolateRef> get onIsolateCreated => _isolateCreatedController.stream;

  Stream<IsolateRef> get onSelectedIsolateChanged =>
      _selectedIsolateController.stream;

  Stream<IsolateRef> get onIsolateExited => _isolateExitedController.stream;

  void selectIsolate(String isolateRefId) {
    final IsolateRef ref = _isolates.firstWhere(
        (IsolateRef ref) => ref.id == isolateRefId,
        orElse: () => null);
    _setSelectedIsolate(ref);
  }

  Future<void> _initIsolates(List<IsolateRef> isolates) async {
    _isolates = isolates;

    await _initSelectedIsolate(isolates);

    if (_selectedIsolate != null) {
      _isolateCreatedController.add(_selectedIsolate);
      _selectedIsolateController.add(_selectedIsolate);
      // On initial connection to running app, service extensions are added from
      // here.
      await _serviceExtensionManager
          ._addRegisteredExtensionRPCs(_selectedIsolate);
    }
  }

  void _handleIsolateEvent(Event event) async {
    if (event.kind == 'IsolateStart') {
      _isolates.add(event.isolate);
      _isolateCreatedController.add(event.isolate);
      if (_selectedIsolate == null) {
        _setSelectedIsolate(event.isolate);
      }
    } else if (event.kind == 'ServiceExtensionAdded') {
      // On hot restart, service extensions are added from here.
      await _serviceExtensionManager
          ._maybeAddServiceExtension(event.extensionRPC);

      // Check to see if there is a new isolate.
      if (_selectedIsolate == null && _isFlutterExtension(event.extensionRPC)) {
        _setSelectedIsolate(event.isolate);
      }
    } else if (event.kind == 'IsolateExit') {
      _isolates.remove(event.isolate);
      _isolateExitedController.add(event.isolate);
      if (_selectedIsolate == event.isolate) {
        _selectedIsolate = _isolates.isEmpty ? null : _isolates.first;
        _selectedIsolateController.add(_selectedIsolate);
        _serviceExtensionManager.resetAvailableExtensions();
      }
    }
  }

  bool _isFlutterExtension(String extensionName) {
    return extensionName.startsWith('ext.flutter.');
  }

  Future<void> _initSelectedIsolate(List<IsolateRef> isolates) async {
    if (isolates.isEmpty) {
      return;
    }

    for (IsolateRef ref in isolates) {
      if (_selectedIsolate == null) {
        final Isolate isolate = await _service.getIsolate(ref.id);
        if (isolate.extensionRPCs != null) {
          for (String extensionName in isolate.extensionRPCs) {
            if (_isFlutterExtension(extensionName)) {
              _setSelectedIsolate(ref);
              return;
            }
          }
        }
      }
    }

    final IsolateRef ref = isolates.firstWhere((IsolateRef ref) {
      // 'foo.dart:main()'
      return ref.name.contains(':main(');
    }, orElse: () => null);

    _setSelectedIsolate(ref ?? isolates.first);
  }

  void _setSelectedIsolate(IsolateRef ref) {
    if (_selectedIsolate == ref) {
      return;
    }
    _selectedIsolate = ref;
    _selectedIsolateController.add(ref);
  }

  StreamSubscription<IsolateRef> getSelectedIsolate(
      void onData(IsolateRef ref)) {
    if (_selectedIsolate != null) {
      onData(_selectedIsolate);
    }
    return _selectedIsolateController.stream.listen(onData);
  }
}

class ServiceExtensionManager {
  VmServiceWrapper _service;
  IsolateManager _isolateManager;

  bool _firstFrameEventReceived = false;

  final Map<String, StreamController<bool>> _serviceExtensionController =
      <String, StreamController<bool>>{};
  final Map<String, StreamController<ServiceExtensionState>>
      _serviceExtensionStateController =
      <String, StreamController<ServiceExtensionState>>{};

  /// All available service extensions.
  final Set<String> _serviceExtensions = Set<String>();

  /// All service extensions that are currently enabled.
  final Map<String, ServiceExtensionState> _enabledServiceExtensions =
      <String, ServiceExtensionState>{};

  /// Temporarily stores service extensions that we need to add. We should not add
  /// extensions until the first frame event has been received [_firstFrameEventReceived].
  final Set<String> _pendingServiceExtensions = Set<String>();

  void _handleExtensionEvent(Event event) {
    final String extensionKind = event.extensionKind;
    if (event.kind == 'Extension' &&
        (extensionKind == 'Flutter.FirstFrame' ||
            extensionKind == 'Flutter.Frame')) {
      _onFrameEventReceived();
    }
  }

  void _onFrameEventReceived() {
    if (_firstFrameEventReceived) {
      // The first frame event was already received.
      return;
    }
    _firstFrameEventReceived = true;

    _pendingServiceExtensions.forEach(_addServiceExtension);
    _pendingServiceExtensions.clear();
  }

  Future<void> _addRegisteredExtensionRPCs(IsolateRef isolateRef) async {
    if (_service == null) {
      return;
    }
    final Isolate isolate = await _service.getIsolate(isolateRef.id);
    if (isolate.extensionRPCs != null) {
      for (String extension in isolate.extensionRPCs) {
        await _maybeAddServiceExtension(extension);
      }

      if (!_firstFrameEventReceived) {
        bool didSendFirstFrameEvent = false;
        if (isServiceExtensionAvailable(extensions.didSendFirstFrameEvent)) {
          final value = await _service.callServiceExtension(
              extensions.didSendFirstFrameEvent,
              isolateId: _isolateManager.selectedIsolate.id);
          didSendFirstFrameEvent =
              value != null && value.json['enabled'] == 'true';
        } else {
          final EvalOnDartLibrary flutterLibrary = new EvalOnDartLibrary(
            'package:flutter/src/widgets/binding.dart',
            _service,
          );
          final InstanceRef value = await flutterLibrary.eval(
              'WidgetsBinding.instance.debugDidSendFirstFrameEvent',
              isAlive: null);
          didSendFirstFrameEvent =
              value != null && value.valueAsString == 'true';
        }

        if (didSendFirstFrameEvent) {
          _onFrameEventReceived();
        }
      }
    }
  }

  Future<void> _maybeAddServiceExtension(String name) async {
    if (_firstFrameEventReceived) {
      assert(_pendingServiceExtensions.isEmpty);
      await _addServiceExtension(name);
    } else {
      _pendingServiceExtensions.add(name);
    }
  }

  Future<void> _addServiceExtension(String name) async {
    final StreamController<bool> streamController =
        _getServiceExtensionController(name);

    _serviceExtensions.add(name);
    streamController.add(true);

    // Restore any previously enabled states by calling their service extensions.
    if (_enabledServiceExtensions.containsKey(name)) {
      await _callServiceExtension(name, _enabledServiceExtensions[name].value);
    }
  }

  Future<void> _callServiceExtension(String name, dynamic value) async {
    if (_service == null) {
      return;
    }

    assert(value != null);
    if (value is bool) {
      await _service.callServiceExtension(
        name,
        isolateId: _isolateManager.selectedIsolate.id,
        args: {'enabled': value},
      );
    } else if (value is String) {
      await _service.callServiceExtension(
        name,
        isolateId: _isolateManager.selectedIsolate.id,
        args: {'value': value},
      );
    } else if (value is double) {
      await _service.callServiceExtension(
        name,
        isolateId: _isolateManager.selectedIsolate.id,
        // The param name for a numeric service extension will be the last part
        // of the extension name (ext.flutter.extensionName => extensionName).
        args: {name.substring(name.lastIndexOf('.') + 1): value},
      );
    }
  }

  void resetAvailableExtensions() {
    _firstFrameEventReceived = false;
    _serviceExtensions.clear();
    _serviceExtensionController
        .forEach((String name, StreamController<bool> stream) {
      stream.add(false);
    });
  }

  /// Sets the state for a service extension and makes the call to the VMService.
  Future<void> setServiceExtensionState(
      String name, bool enabled, dynamic value) async {
    await _callServiceExtension(name, value);

    final StreamController<ServiceExtensionState> streamController =
        _getServiceExtensionStateController(name);
    streamController.add(new ServiceExtensionState(enabled, value));

    // Add or remove service extension from [enabledServiceExtensions].
    if (enabled) {
      _enabledServiceExtensions[name] =
          new ServiceExtensionState(enabled, value);
    } else {
      _enabledServiceExtensions.remove(name);
    }
  }

  bool isServiceExtensionAvailable(String name) {
    return _serviceExtensions.contains(name) ||
        _pendingServiceExtensions.contains(name);
  }

  StreamSubscription<bool> hasServiceExtension(
      String name, void onData(bool value)) {
    if (_serviceExtensions.contains(name) && onData != null) {
      onData(true);
    }
    final StreamController<bool> streamController =
        _getServiceExtensionController(name);
    return streamController.stream.listen(onData);
  }

  StreamSubscription<ServiceExtensionState> getServiceExtensionState(
      String name, void onData(ServiceExtensionState state)) {
    if (_enabledServiceExtensions.containsKey(name) && onData != null) {
      onData(_enabledServiceExtensions[name]);
    }
    final StreamController<ServiceExtensionState> streamController =
        _getServiceExtensionStateController(name);
    return streamController.stream.listen(onData);
  }

  StreamController<bool> _getServiceExtensionController(String name) {
    return _getStream(name, _serviceExtensionController,
        onFirstListenerSubscribed: () {
      // If the service extension is in [_serviceExtensions], then we have been
      // waiting for a listener to add the initial true event. Otherwise, the
      // service extension is not available, so we should add a false event.
      _serviceExtensionController[name].add(_serviceExtensions.contains(name));
    });
  }

  StreamController<ServiceExtensionState> _getServiceExtensionStateController(
      String name) {
    return _getStream(name, _serviceExtensionStateController,
        onFirstListenerSubscribed: () {
      // If the service extension is enabled, add the current state as the first
      // event. Otherwise, add a disabled state as the first event.
      if (_enabledServiceExtensions.containsKey(name)) {
        assert(_enabledServiceExtensions[name].enabled);
        _serviceExtensionStateController[name]
            .add(_enabledServiceExtensions[name]);
      } else {
        _serviceExtensionStateController[name]
            .add(new ServiceExtensionState(false, null));
      }
    });
  }

  /// Initializes a generic stream if it does not already exist for the given
  /// extension name.
  StreamController<T> _getStream<T>(
      String name, Map<String, StreamController<T>> streams,
      {@required void onFirstListenerSubscribed()}) {
    streams.putIfAbsent(
        name,
        () =>
            StreamController<T>.broadcast(onListen: onFirstListenerSubscribed));
    return streams[name];
  }
}

class ServiceExtensionState {
  ServiceExtensionState(this.enabled, this.value) {
    if (value is bool) {
      assert(enabled == value);
    }
  }

  // For boolean service extensions, [enabled] should equal [value].
  final bool enabled;
  final dynamic value;
}<|MERGE_RESOLUTION|>--- conflicted
+++ resolved
@@ -29,11 +29,8 @@
       new StreamController<VmServiceWrapper>.broadcast();
   final StreamController<Null> _connectionClosedController =
       new StreamController<Null>.broadcast();
-<<<<<<< HEAD
   final Completer<Null> serviceAvailable = Completer();
-=======
   final Map<String, List<String>> methodsForService = {};
->>>>>>> e22dbec2
 
   IsolateManager _isolateManager;
   ServiceExtensionManager _serviceExtensionManager;
@@ -94,16 +91,13 @@
       }
 
       this.service = service;
-<<<<<<< HEAD
       serviceAvailable.complete();
-=======
 
       service.onServiceEvent.listen((e) {
         if (e.kind == EventKind.kServiceRegistered) {
           methodsForService.putIfAbsent(e.service, () => []).add(e.method);
         }
       });
->>>>>>> e22dbec2
 
       _isolateManager._service = service;
       _serviceExtensionManager._service = service;
