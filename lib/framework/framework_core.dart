// Copyright 2018 The Chromium Authors. All rights reserved.
// Use of this source code is governed by a BSD-style license that can be
// found in the LICENSE file.

import 'dart:async';
import 'dart:html' hide Screen;

import '../globals.dart';
import '../service.dart';
import '../service_manager.dart';
import '../vm_service_wrapper.dart';

class FrameworkCore {
  static void init() {
    _setServiceConnectionManager();
  }

  static void _setServiceConnectionManager() {
    setGlobal(ServiceConnectionManager, ServiceConnectionManager());
  }

  static void initVmService(
    void errorReporter(String title, dynamic error),
  ) async {
    int port;

    // Identify the port so that we can connect to the VM service.
    if (window.location.search.isNotEmpty) {
      final Uri uri = Uri.parse(window.location.toString());
      final String portStr = uri.queryParameters['port'];
      if (portStr != null) {
        port = int.tryParse(portStr);
      }
    }

    if (port != null) {
      final Completer<Null> finishedCompleter = Completer<Null>();

      try {
        final VmServiceWrapper service =
            await connect('localhost', port, finishedCompleter);
        if (serviceManager != null) {
          await serviceManager.vmServiceOpened(
            service,
            onClosed: finishedCompleter.future,
          );
        }
      } catch (e) {
        errorReporter('Unable to connect to service on port $port', e);
      }
<<<<<<< HEAD
    } catch (e) {
      errorReporter('Unable to connect to app on port $port', e);
=======
>>>>>>> b9c403a6
    }
  }
}<|MERGE_RESOLUTION|>--- conflicted
+++ resolved
@@ -46,13 +46,8 @@
           );
         }
       } catch (e) {
-        errorReporter('Unable to connect to service on port $port', e);
+        errorReporter('Unable to connect to app on port $port', e);
       }
-<<<<<<< HEAD
-    } catch (e) {
-      errorReporter('Unable to connect to app on port $port', e);
-=======
->>>>>>> b9c403a6
     }
   }
 }