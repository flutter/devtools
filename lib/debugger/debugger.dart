// Copyright 2019 The Chromium Authors. All rights reserved.
// Use of this source code is governed by a BSD-style license that can be
// found in the LICENSE file.

import 'dart:async';
import 'dart:html' as html;

import 'package:codemirror/codemirror.dart';
import 'package:meta/meta.dart';
import 'package:rxdart/rxdart.dart';
import 'package:vm_service_lib/vm_service_lib.dart';

import '../framework/framework.dart';
import '../globals.dart';
import '../ui/custom.dart';
import '../ui/elements.dart';
import '../ui/primer.dart';
import '../ui/split.dart' as split;
import '../ui/ui_utils.dart';
import '../utils.dart';

// TODO(devoncarew): improve selection behavior in the left nav area

// TODO(devoncarew): have the console area be collapsible

// TODO(devoncarew): handle cases of isolates terminating and new isolates
// replacing them (flutter hot restart)

// TODO(devoncarew): show toasts for some events (new isolate creation)

// TODO(devoncarew): handle displaying large lists, maps, in the variables view

class DebuggerScreen extends Screen {
  DebuggerScreen()
      : debuggerState = DebuggerState(),
        super(name: 'Debugger', id: 'debugger', iconClass: 'octicon-bug') {
    deviceStatus = StatusItem();
    addStatusItem(deviceStatus);
  }

  final DebuggerState debuggerState;

  bool _initialized = false;

  StatusItem deviceStatus;

  CoreElement _breakpointsCountDiv;
  CoreElement _sourcePathDiv;

  SourceEditor sourceEditor;
  CallStackView callStackView;
  VariablesView variablesView;
  BreakpointsView breakpointsView;
  ScriptsView scriptsView;
  ConsoleArea consoleArea;

  @override
  void createContent(Framework framework, CoreElement mainDiv) {
    CoreElement sourceArea;
    CoreElement consoleDiv;

    final PButton resumeButton = PButton()
      ..primary()
      ..small()
      ..clazz('margin-left')
      ..disabled = true
      ..add(<CoreElement>[
        span(c: 'octicon octicon-triangle-right'),
        span(text: 'Resume'),
      ]);
    resumeButton.click(() async {
      resumeButton.disabled = true;
      await debuggerState.resume();
      resumeButton.disabled = false;
    });

    final PButton pauseButton = PButton()
      ..small()
      ..add(<CoreElement>[
        span(c: 'octicon octicon-primitive-dot'),
        span(text: 'Pause'),
      ]);
    pauseButton.click(() async {
      pauseButton.disabled = true;
      await debuggerState.pause();
      pauseButton.disabled = false;
    });

    debuggerState.onPausedChanged.listen((bool isPaused) {
      resumeButton.disabled = !isPaused;
      pauseButton.disabled = isPaused;
    });

    PButton stepOver, stepIn, stepOut;

    final BreakOnExceptionControl breakOnExceptionControl =
        BreakOnExceptionControl();
    breakOnExceptionControl.onPauseModeChanged.listen((String mode) {
      debuggerState.setExceptionPauseMode(mode);
    });
    debuggerState.onExceptionPauseModeChanged.listen((String mode) {
      breakOnExceptionControl.exceptionPauseMode = mode;
    });

    consoleArea = ConsoleArea();
    List<CoreElement> navEditorPanels;

    mainDiv.add(<CoreElement>[
      div(c: 'section')
        ..flex()
        ..layoutHorizontal()
        ..add(navEditorPanels = <CoreElement>[
          div(c: 'debugger-menu')
            ..layoutVertical()
            ..add(<CoreElement>[
              _buildMenuNav(),
            ]),
          div()
            ..element.style.overflowX = 'hidden'
            ..layoutVertical()
            ..add(<CoreElement>[
              div(c: 'section')
                ..layoutHorizontal()
                ..add(<CoreElement>[
                  pauseButton,
                  resumeButton,
                  div(c: 'btn-group flex-no-wrap margin-left')
                    ..add(<CoreElement>[
                      stepIn = PButton()
                        ..add(<CoreElement>[
                          span(c: 'octicon octicon-chevron-down'),
                          span(text: 'Step in'),
                        ])
                        ..small(),
                      stepOver = PButton()
                        ..add(<CoreElement>[
                          span(c: 'octicon octicon-chevron-right'),
                          span(text: 'Step over'),
                        ])
                        ..small(),
                      stepOut = PButton()
                        ..add(<CoreElement>[
                          span(c: 'octicon octicon-chevron-up'),
                          span(text: 'Step out'),
                        ])
                        ..small(),
                    ]),
                  div()..flex(),
                  breakOnExceptionControl,
                ]),
              sourceArea = div(c: 'section table-border')
                ..layoutVertical()
                ..add(<CoreElement>[
                  _sourcePathDiv = div(c: 'source-head'),
                ]),
              consoleDiv = div(c: 'section table-border')
                ..layoutVertical()
                ..add(consoleArea.element),
            ]),
        ]),
    ]);

    _sourcePathDiv.setInnerHtml('&nbsp;');

    // configure the navigation / editor splitter
    split.flexSplit(
      navEditorPanels,
      gutterSize: defaultSplitterWidth,
      sizes: [22, 78],
      minSize: [200, 600],
    );

    // configure the editor / console splitter
    split.flexSplit(
      [sourceArea, consoleDiv],
      horizontal: false,
      gutterSize: defaultSplitterWidth,
      sizes: [80, 20],
      minSize: [200, 60],
    );

    debuggerState.onSupportsStepping.listen((bool value) {
      stepIn.enabled = value;

      // Only enable step over and step out if we're paused at a frame. When
      // paused w/o a frame (in the message loop), step over and out aren't
      // meaningful (and also crash the vm:
      // https://github.com/dart-lang/sdk/issues/35601).
      stepOver.enabled = value && (debuggerState._lastEvent.topFrame != null);
      stepOut.enabled = value && (debuggerState._lastEvent.topFrame != null);
    });

    stepOver.click(() => debuggerState.stepOver());
    stepIn.click(() => debuggerState.stepIn());
    stepOut.click(() => debuggerState.stepOut());

    final Map<String, dynamic> options = <String, dynamic>{
      'mode': 'dart',
      'lineNumbers': true,
      'gutters': <String>['breakpoints'],
    };
    final CodeMirror codeMirror =
        CodeMirror.fromElement(sourceArea.element, options: options);
    codeMirror.setReadOnly(true);
    final codeMirrorElement = _sourcePathDiv.element.parent.children[1];
    codeMirrorElement.setAttribute('flex', '');

    sourceEditor = SourceEditor(codeMirror, debuggerState);

    debuggerState.onBreakpointsChanged
        .listen((List<Breakpoint> breakpoints) async {
      sourceEditor.setBreakpoints(breakpoints);
    });

    debuggerState.onPausedChanged.listen((bool paused) async {
      if (paused) {
        // Check for async causal frames; fall back to using regular sync frames.
        final Stack stack = await debuggerState.getStack();
        List<Frame> frames = stack.asyncCausalFrames ?? stack.frames;

        // Handle breaking-on-exceptions.
        final InstanceRef reportedException = debuggerState.reportedException;
        if (reportedException != null && frames.isNotEmpty) {
          final Frame frame = frames.first;

          final Frame newFrame = Frame()
            ..type = frame.type
            ..index = frame.index
            ..function = frame.function
            ..code = frame.code
            ..location = frame.location
            ..kind = frame.kind;

          final List<BoundVariable> newVars = <BoundVariable>[];
          newVars.add(BoundVariable()
            ..name = '<exception>'
            ..value = reportedException);
          newVars.addAll(frame.vars ?? []);
          newFrame.vars = newVars;

          frames = <Frame>[newFrame]..addAll(frames.sublist(1));
        }

        callStackView.showFrames(frames, selectTop: true);
      } else {
        callStackView.clearFrames();
        sourceEditor.clearExecutionPoint();
      }
    });

    // Update the status line.
    debuggerState.onPausedChanged.listen((bool paused) async {
      if (paused && debuggerState._lastEvent.topFrame != null) {
        final Frame topFrame = debuggerState._lastEvent.topFrame;

        final ScriptRef scriptRef = topFrame.location.script;
        final Script script = await debuggerState.getScript(scriptRef);
        final SourcePosition position =
            debuggerState.calculatePosition(script, topFrame.location.tokenPos);

        final String file =
            scriptRef.uri.substring(scriptRef.uri.lastIndexOf('/') + 1);
        deviceStatus.element.text = '$file:${position.line}:${position.column}';
      } else {
        deviceStatus.element.text = '';
      }
    });

    callStackView.onSelectionChanged.listen((Frame frame) async {
      if (frame == null) {
        callStackView.clearFrames();
        variablesView.clearVariables();
        sourceEditor.clearExecutionPoint();
      } else {
        final SourceLocation location = frame.location;

        if (location != null) {
          final ScriptRef scriptRef = location.script;
          final Script script = await debuggerState.getScript(scriptRef);
          final SourcePosition position =
              debuggerState.calculatePosition(script, location.tokenPos);
          _sourcePathDiv.text = script.uri;
          sourceEditor.displayExecutionPoint(script, position: position);
        }

        variablesView.showVariables(frame);
      }
    });

    consoleArea.refresh();
  }

  @override
  void entering() {
    if (!_initialized) {
      _initialize();
    }

    // TODO(devoncarew): On restoring the page, the execution point marker can
    // get out of position

    sourceEditor.restoreScrollPosition();
    consoleArea.restoreScrollPosition();
  }

  @override
  void exiting() {
    // Codemirror can loose the scroll position when being hidden and shown.
    // We record and restore it here manually.
    sourceEditor.saveScrollPosition();
    consoleArea.saveScrollPosition();
  }

  void _initialize() {
    _initialized = true;

    serviceManager.onConnectionAvailable.listen(_handleConnectionStart);
    if (serviceManager.hasConnection) {
      _handleConnectionStart(serviceManager.service);
    }
    serviceManager.isolateManager.onSelectedIsolateChanged
        .listen(_handleIsolateChanged);
    serviceManager.onConnectionClosed.listen(_handleConnectionStop);
  }

  CoreElement _buildMenuNav() {
    callStackView = CallStackView();

    final VariableDescriber describer = (BoundVariable variable) async {
      if (variable == null) {
        return null;
      }

      final dynamic value = variable.value;

      if (value is Sentinel) {
        return value.valueAsString;
      }

      if (value is TypeArgumentsRef) {
        return value.name;
      }

      final InstanceRef ref = value;

      if (ref.valueAsString != null && !ref.valueAsStringIsTruncated) {
        return ref.valueAsString;
      } else {
        final dynamic result = await serviceManager.service.invoke(
            debuggerState.isolateRef.id, ref.id, 'toString', <String>[]);
        if (result is ErrorRef) {
          return '${result.kind} ${result.message}';
        } else if (result is InstanceRef) {
          final String str = await _retrieveFullStringValue(result);
          return str;
        }
      }
    };
    variablesView = VariablesView(debuggerState, describer);

    _breakpointsCountDiv = span(text: '0', c: 'counter');
    breakpointsView = BreakpointsView(
        _breakpointsCountDiv, debuggerState, debuggerState.getShortScriptName);
    breakpointsView.onDoubleClick.listen((Breakpoint breakpoint) async {
      final dynamic location = breakpoint.location;
      if (location is SourceLocation) {
        final Script script = await debuggerState.getScript(location.script);
        final SourcePosition pos =
            debuggerState.calculatePosition(script, location.tokenPos);
        sourceEditor.displayScript(script,
            scrollTo: SourcePosition(pos.line - 1));
      } else if (location is UnresolvedSourceLocation) {
        final Script script = await debuggerState.getScript(location.script);
        sourceEditor.displayScript(script,
            scrollTo: SourcePosition(location.line - 1));
      }
    });

    CoreElement scriptCountDiv;
    scriptsView = ScriptsView(debuggerState.getShortScriptName);
    scriptsView.onSelectionChanged.listen((ScriptRef scriptRef) async {
      if (scriptRef == null) {
        _displaySource(null);
        return;
      }

      final IsolateRef isolateRef =
          serviceManager.isolateManager.selectedIsolate;
      final dynamic result =
          await serviceManager.service.getObject(isolateRef.id, scriptRef.id);

      if (result is Script) {
        _displaySource(result);
      } else {
        _displaySource(null);
      }
    });
    scriptsView.onScriptsChanged.listen((_) {
      scriptCountDiv.text = scriptsView.items.length.toString();
    });

    final PNavMenu menu = PNavMenu(<CoreElement>[
      PNavMenuItem('Call stack')
        ..click(() => callStackView.element.toggleAttribute('hidden')),
      callStackView.element,
      PNavMenuItem('Variables')
        ..click(() => variablesView.element.toggleAttribute('hidden')),
      variablesView.element,
      PNavMenuItem('Breakpoints')
        ..add(_breakpointsCountDiv)
        ..click(() => breakpointsView.element.toggleAttribute('hidden')),
      breakpointsView.element,
      PNavMenuItem('Scripts')
        ..add(
          scriptCountDiv = span(text: '0', c: 'counter'),
        )
        ..click(() => scriptsView.element.toggleAttribute('hidden')),
      scriptsView.element,
    ], supportsSelection: false)
      ..flex()
      ..layoutVertical();

    debuggerState.onBreakpointsChanged.listen((List<Breakpoint> breakpoints) {
      breakpointsView.showBreakpoints(breakpoints);
    });

    return menu;
  }

  void _handleConnectionStart(VmService service) {
    debuggerState.setVmService(serviceManager.service);

    service.onStdoutEvent.listen((Event e) {
      final String message = decodeBase64(e.bytes);
      consoleArea.appendText(message);
    });

    service.onStderrEvent.listen((Event e) {
      final String message = decodeBase64(e.bytes);
      consoleArea.appendText(message);
    });

    if (serviceManager.isolateManager.selectedIsolate != null) {
      _handleIsolateChanged(serviceManager.isolateManager.selectedIsolate);
    }
  }

  void _handleIsolateChanged(IsolateRef isolateRef) {
    if (isolateRef == null) {
      scriptsView.clearScripts();

      debuggerState.switchToIsolate(isolateRef);

      return;
    }

    if (isolateRef == debuggerState.isolateRef) {
      return;
    }

    debuggerState.switchToIsolate(isolateRef);

    serviceManager.service.getIsolate(isolateRef.id).then((dynamic result) {
      if (result is Isolate) {
        _populateFromIsolate(result);
      } else {
        scriptsView.clearScripts();
      }
    }).catchError((dynamic e) {
      framework.showError('Error retrieving isolate information', e);
    });
  }

  void _handleConnectionStop(dynamic event) {
    deviceStatus.element.text = '';

    scriptsView.clearScripts();

    debuggerState.switchToIsolate(null);
    debuggerState.dispose();
  }

  void _populateFromIsolate(Isolate isolate) async {
    final ScriptList scriptList =
        await serviceManager.service.getScripts(isolate.id);
    final List<ScriptRef> scripts = scriptList.scripts.toList();

    debuggerState.scripts = scripts;

    debuggerState.setRootLib(isolate.rootLib);
    debuggerState.updateFrom(isolate);

    final bool isRunning = isolate.pauseEvent == null ||
        isolate.pauseEvent.kind == EventKind.kResume;

    scriptsView.showScripts(
      scripts,
      debuggerState.rootLib.uri,
      debuggerState.commonScriptPrefix,
      selectRootScript: isRunning,
    );
  }

  void _displaySource(Script script) {
    if (script == null) {
      _sourcePathDiv.setInnerHtml('&nbsp;');
      sourceEditor.displayScript(script);
    } else {
      _sourcePathDiv.text = script.uri;
      sourceEditor.displayScript(script);
    }
  }

  Future<String> _retrieveFullStringValue(InstanceRef stringRef) async {
    if (stringRef.valueAsStringIsTruncated != true) {
      return stringRef.valueAsString;
    }

    final dynamic result = await serviceManager.service.getObject(
        debuggerState.isolateRef.id, stringRef.id,
        offset: 0, count: stringRef.length);
    if (result is Instance) {
      final Instance obj = result;
      return obj.valueAsString;
    } else {
      return '${stringRef.valueAsString}...';
    }
  }
}

class DebuggerState {
  VmService _service;

  StreamSubscription<Event> _debugSubscription;

  IsolateRef isolateRef;
  List<ScriptRef> scripts;

  final Map<String, Script> _scriptCache = <String, Script>{};

  final BehaviorSubject<bool> _paused = BehaviorSubject<bool>(seedValue: false);
  final BehaviorSubject<bool> _supportsStepping =
      BehaviorSubject<bool>(seedValue: false);

  Event _lastEvent;

  final BehaviorSubject<List<Breakpoint>> _breakpoints =
      BehaviorSubject<List<Breakpoint>>(seedValue: <Breakpoint>[]);

  final BehaviorSubject<String> _exceptionPauseMode = BehaviorSubject();

  InstanceRef _reportedException;

  bool get isPaused => _paused.value;

  Stream<bool> get onPausedChanged => _paused;

  Stream<bool> get onSupportsStepping =>
      Observable<bool>.concat(<Stream<bool>>[_paused, _supportsStepping]);

  Stream<List<Breakpoint>> get onBreakpointsChanged => _breakpoints;

  Stream<String> get onExceptionPauseModeChanged => _exceptionPauseMode;

  List<Breakpoint> get breakpoints => _breakpoints.value;

  void setVmService(VmService service) {
    _service = service;

    _debugSubscription = _service.onDebugEvent.listen(_handleIsolateEvent);
  }

  void switchToIsolate(IsolateRef ref) async {
    isolateRef = ref;

    _updatePaused(false);

    _clearCaches();

    if (ref == null) {
      _breakpoints.add(<Breakpoint>[]);
      return;
    }

    final dynamic result = await _service.getIsolate(isolateRef.id);
    if (result is Isolate) {
      final Isolate isolate = result;

      if (isolate.pauseEvent != null &&
          isolate.pauseEvent.kind != EventKind.kResume) {
        _lastEvent = isolate.pauseEvent;
        _reportedException = isolate.pauseEvent.exception;
        _updatePaused(true);
      }

      _breakpoints.add(isolate.breakpoints);

      _exceptionPauseMode.add(isolate.exceptionPauseMode);
    }
  }

  Future<Success> pause() => _service.pause(isolateRef.id);

  Future<Success> resume() => _service.resume(isolateRef.id);

  Future<Success> stepOver() {
    // Handle async suspensions; issue StepOption.kOverAsyncSuspension.
    final bool useAsyncStepping = _lastEvent?.atAsyncSuspension == true;
    return _service.resume(isolateRef.id,
        step: useAsyncStepping
            ? StepOption.kOverAsyncSuspension
            : StepOption.kOver);
  }

  Future<Success> stepIn() =>
      _service.resume(isolateRef.id, step: StepOption.kInto);

  Future<Success> stepOut() =>
      _service.resume(isolateRef.id, step: StepOption.kOut);

  @visibleForTesting
  Future<void> clearBreakpoints() async {
    final List<Breakpoint> breakpoints = _breakpoints.value.toList();
    await Future.forEach(breakpoints, (Breakpoint breakpoint) {
      return removeBreakpoint(breakpoint);
    });
  }

  Future<void> addBreakpoint(String scriptId, int line) {
    return _service.addBreakpoint(isolateRef.id, scriptId, line);
  }

  @visibleForTesting
  Future<void> addBreakpointByPathFragment(String path, int line) async {
    final ScriptRef ref =
        scripts.firstWhere((ref) => ref.uri.endsWith(path), orElse: () => null);
    if (ref != null) {
      return _service.addBreakpoint(isolateRef.id, ref.id, line);
    }
  }

  Future<void> removeBreakpoint(Breakpoint breakpoint) {
    return _service.removeBreakpoint(isolateRef.id, breakpoint.id);
  }

  Future<void> setExceptionPauseMode(String mode) {
    return _service.setExceptionPauseMode(isolateRef.id, mode);
  }

  Future<Stack> getStack() {
    return _service.getStack(isolateRef.id);
  }

  InstanceRef get reportedException => _reportedException;

  void _handleIsolateEvent(Event event) {
    if (event.isolate.id != isolateRef.id) {
      return;
    }

    _supportsStepping.add(event.topFrame != null);
    _lastEvent = event;

    switch (event.kind) {
      case EventKind.kResume:
        _updatePaused(false);
        _reportedException = null;
        break;
      case EventKind.kPauseStart:
      case EventKind.kPauseExit:
      case EventKind.kPauseBreakpoint:
      case EventKind.kPauseInterrupted:
      case EventKind.kPauseException:
      case EventKind.kPausePostRequest:
        _reportedException = event.exception;
        _updatePaused(true);
        break;
      case EventKind.kBreakpointAdded:
        _breakpoints.value.add(event.breakpoint);
        _breakpoints.add(_breakpoints.value);
        break;
      case EventKind.kBreakpointResolved:
        _breakpoints.value.remove(event.breakpoint);
        _breakpoints.value.add(event.breakpoint);
        _breakpoints.add(_breakpoints.value);
        break;
      case EventKind.kBreakpointRemoved:
        _breakpoints.value.remove(event.breakpoint);
        _breakpoints.add(_breakpoints.value);
        break;
    }
  }

  void _clearCaches() {
    _scriptCache.clear();
    _lastEvent = null;
    _reportedException = null;
  }

  void dispose() {
    _debugSubscription?.cancel();
  }

  void _updatePaused(bool value) {
    if (_paused.value != value) {
      _paused.add(value);
    }
  }

  /// Get the populated [Instance] object, given an [InstanceRef].
  ///
  /// The return value can be one of [Instance] or [Sentinel].
  Future<dynamic> getInstance(InstanceRef instanceRef) {
    return _service.getObject(isolateRef.id, instanceRef.id);
  }

  Future<Script> getScript(ScriptRef scriptRef) async {
    if (!_scriptCache.containsKey(scriptRef.id)) {
      _scriptCache[scriptRef.id] =
          await _service.getObject(isolateRef.id, scriptRef.id);
    }

    return _scriptCache[scriptRef.id];
  }

  SourcePosition calculatePosition(Script script, int tokenPos) {
    final List<List<int>> table = script.tokenPosTable;
    if (table == null) {
      return null;
    }

    for (List<int> row in table) {
      if (row == null || row.isEmpty) {
        continue;
      }
      final int line = row.elementAt(0);
      int index = 1;

      while (index < row.length - 1) {
        if (row.elementAt(index) == tokenPos) {
          return SourcePosition(line, row.elementAt(index + 1));
        }
        index += 2;
      }
    }

    return null;
  }

  String commonScriptPrefix;
  LibraryRef rootLib;

  void setRootLib(LibraryRef rootLib) {
    this.rootLib = rootLib;

    String scriptPrefix = rootLib.uri;
    if (scriptPrefix.startsWith('package:')) {
      scriptPrefix = scriptPrefix.substring(0, scriptPrefix.indexOf('/') + 1);
    } else if (scriptPrefix.contains('/lib/')) {
      scriptPrefix =
          scriptPrefix.substring(0, scriptPrefix.lastIndexOf('/lib/'));
      if (scriptPrefix.contains('/')) {
        scriptPrefix =
            scriptPrefix.substring(0, scriptPrefix.lastIndexOf('/') + 1);
      }
    } else if (scriptPrefix.contains('/bin/')) {
      scriptPrefix =
          scriptPrefix.substring(0, scriptPrefix.lastIndexOf('/bin/'));
      if (scriptPrefix.contains('/')) {
        scriptPrefix =
            scriptPrefix.substring(0, scriptPrefix.lastIndexOf('/') + 1);
      }
    } else if (scriptPrefix.contains('/test/')) {
      scriptPrefix =
          scriptPrefix.substring(0, scriptPrefix.lastIndexOf('/test/'));
      if (scriptPrefix.contains('/')) {
        scriptPrefix =
            scriptPrefix.substring(0, scriptPrefix.lastIndexOf('/') + 1);
      }
    } else {
      scriptPrefix = null;
    }

    commonScriptPrefix = scriptPrefix;
  }

  String getShortScriptName(String uri) {
    if (commonScriptPrefix == null) {
      return uri;
    }

    if (!uri.startsWith(commonScriptPrefix)) {
      return uri;
    }

    if (commonScriptPrefix.startsWith('package:')) {
      return uri.substring('package:'.length);
    } else {
      return uri.substring(commonScriptPrefix.length);
    }
  }

  void updateFrom(Isolate isolate) {
    _breakpoints.add(isolate.breakpoints);
  }
}

class SourcePosition {
  SourcePosition(this.line, [this.column]);

  final int line;
  final int column;

  @override
  String toString() => '$line $column';
}

class SourceEditor {
  SourceEditor(this.codeMirror, this.debuggerState) {
    codeMirror.onGutterClick.listen((int line) {
      final List<Breakpoint> lineBps = linesToBreakpoints[line];

      if (lineBps == null || lineBps.isEmpty) {
        debuggerState.addBreakpoint(currentScript.id, line + 1);
      } else {
        final Breakpoint bp = lineBps.removeAt(0);
        debuggerState.removeBreakpoint(bp);
      }
    });
  }

  final CodeMirror codeMirror;
  final DebuggerState debuggerState;

  Script currentScript;
  ScriptAndPosition executionPoint;
  List<Breakpoint> breakpoints = <Breakpoint>[];
  Map<int, List<Breakpoint>> linesToBreakpoints = <int, List<Breakpoint>>{};
  int _currentLineClass;
  CoreElement _executionPointElement;
  ScrollInfo _savedScrollInfo;

  void setBreakpoints(List<Breakpoint> breakpoints) {
    this.breakpoints = breakpoints;

    _refreshMarkers();
  }

  void _refreshMarkers() {
    // TODO(devoncarew): only change these if the breakpoints changed or the
    // script did
    codeMirror.clearGutter('breakpoints');
    linesToBreakpoints.clear();

    if (currentScript == null) {
      return;
    }

    for (Breakpoint breakpoint in breakpoints) {
      if (breakpoint.location is SourceLocation) {
        final SourceLocation loc = breakpoint.location;

        if (loc.script.id != currentScript.id) {
          continue;
        }

        final SourcePosition pos =
            debuggerState.calculatePosition(currentScript, loc.tokenPos);
        final int line = pos.line - 1;
        final List<Breakpoint> lineBps =
            linesToBreakpoints.putIfAbsent(line, () => <Breakpoint>[]);

        lineBps.add(breakpoint);

        codeMirror.setGutterMarker(
          line,
          'breakpoints',
          span(c: 'octicon octicon-primitive-dot').element,
        );
      } else if (breakpoint.location is UnresolvedSourceLocation) {
        final UnresolvedSourceLocation loc = breakpoint.location;

        if (loc.script.id != currentScript.id) {
          continue;
        }

        final int line = loc.line - 1;
        final List<Breakpoint> lineBps =
            linesToBreakpoints.putIfAbsent(line, () => <Breakpoint>[]);

        lineBps.add(breakpoint);

        codeMirror.setGutterMarker(
          line,
          'breakpoints',
          span(c: 'octicon octicon-primitive-dot').element,
        );
      }
    }

    if (executionPoint != null && executionPoint.matches(currentScript)) {
      if (executionPoint.position != null) {
        _showLineClass(executionPoint.position.line - 1);
      }
    }
  }

  void _clearLineClass() {
    if (_currentLineClass != null) {
      codeMirror.removeLineClass(
          _currentLineClass, 'background', 'executionLine');
      _currentLineClass = null;
    }

    _executionPointElement?.dispose();
    _executionPointElement = null;
  }

  void _showLineClass(int line) {
    if (_currentLineClass == line) {
      return;
    }

    _clearLineClass();
    _currentLineClass = line;
    codeMirror.addLineClass(_currentLineClass, 'background', 'executionLine');
  }

  void displayExecutionPoint(Script script, {SourcePosition position}) {
    executionPoint = ScriptAndPosition(script, position: position);

    // This also calls _refreshMarkers().
    displayScript(script, scrollTo: position);

    _executionPointElement?.dispose();
    _executionPointElement = null;

    if (script.source != null && position != null) {
      _executionPointElement =
          span(c: 'octicon octicon-arrow-up execution-marker');

      codeMirror.addWidget(
        Position(position.line - 1, position.column - 1),
        _executionPointElement.element,
      );
    }
  }

  void clearExecutionPoint() {
    executionPoint = null;
    _clearLineClass();
    _refreshMarkers();
  }

  final Map<String, int> _lastScrollPositions = <String, int>{};

  void displayScript(Script newScript, {SourcePosition scrollTo}) {
    if (currentScript != null) {
      final ScrollInfo scrollInfo = codeMirror.getScrollInfo();
      _lastScrollPositions[currentScript.uri] = scrollInfo.top;
    }

    final bool sameScript = currentScript?.uri == newScript?.uri;

    currentScript = newScript;

    if (newScript == null) {
      codeMirror.getDoc().setValue('');
    } else {
      // TODO(devoncarew): set the mode to either dart or javascript
      // codeMirror.setMode(mode);

      if (!sameScript) {
        final String source = newScript?.source ?? '<source not available>';
        codeMirror.getDoc().setValue(source);
      }

      if (scrollTo != null) {
        codeMirror.scrollIntoView(scrollTo.line - 1, 0, margin: 150);
      } else {
        final int top = _lastScrollPositions[newScript.uri] ?? 0;
        codeMirror.scrollTo(0, top);
      }
    }

    _executionPointElement?.dispose();
    _executionPointElement = null;

    _refreshMarkers();
  }

  void saveScrollPosition() {
    _savedScrollInfo = codeMirror.getScrollInfo();
  }

  void restoreScrollPosition() {
    if (_savedScrollInfo != null) {
      codeMirror.scrollTo(_savedScrollInfo.left, _savedScrollInfo.top);
      _savedScrollInfo = null;
    }
  }
}

typedef URIDescriber = String Function(String uri);

class BreakpointsView implements CoreElementView {
  BreakpointsView(this._breakpointsCountDiv, DebuggerState debuggerState,
      URIDescriber uriDescriber) {
    _items = SelectableList<Breakpoint>()
      ..flex()
      ..clazz('menu-item-bottom-border')
      ..clazz('debugger-items-list');

    _items.setRenderer((Breakpoint breakpoint) {
      final dynamic location = breakpoint.location;

      final CoreElement element = li(c: 'list-item');

      if (location is UnresolvedSourceLocation) {
        element.text = uriDescriber(location.script.uri);
        element.add(span(text: ' line ${location.line}', c: 'subtle'));
      } else if (location is SourceLocation) {
        element.text = uriDescriber(location.script.uri);

        // Modify the rendering slightly asynchronously.
        debuggerState.getScript(location.script).then((Script script) {
          final SourcePosition pos =
              debuggerState.calculatePosition(script, location.tokenPos);
          element.add(span(text: ' line ${pos.line}', c: 'subtle'));
        });
      }

      if (!breakpoint.resolved) {
        element.add(span(text: ' (unresolved)', c: 'subtle'));
      }

      return element;
    });
  }

  final CoreElement _breakpointsCountDiv;

  SelectableList<Breakpoint> _items;

  Stream<Breakpoint> get onDoubleClick => _items.onDoubleClick;

  @override
  CoreElement get element => _items;

  Stream<Breakpoint> get onSelectionChanged => _items.onSelectionChanged;

  void showBreakpoints(List<Breakpoint> breakpoints) {
    breakpoints = breakpoints.toList();
    breakpoints.sort(_breakpointComparator);

    _items.setItems(breakpoints);
    _breakpointsCountDiv.text = breakpoints.length.toString();
  }
}

class ScriptsView implements CoreElementView {
  ScriptsView(URIDescriber uriDescriber) {
    _items = SelectableList<ScriptRef>()
      ..flex()
      ..clazz('debugger-items-list');
    _items.setRenderer((ScriptRef scriptRef) {
      final String uri = scriptRef.uri;
      final String name = uriDescriber(uri);
      final CoreElement element = li(text: name, c: 'list-item');
      if (name != uri) {
        element.add(span(text: ' $uri', c: 'subtle'));
      }
      element.tooltip = uri;
      return element;
    });
  }

  SelectableList<ScriptRef> _items;

  String rootLib;
  List<ScriptRef> get items => _items.items;

  @override
  CoreElement get element => _items;

  Stream<ScriptRef> get onSelectionChanged => _items.onSelectionChanged;

  Stream<void> get onScriptsChanged => _items.onItemsChanged;

  void showScripts(
    List<ScriptRef> scripts,
    String rootLib,
    String commonPrefix, {
    bool selectRootScript = false,
  }) {
    this.rootLib = rootLib;

    scripts.sort((ScriptRef ref1, ScriptRef ref2) {
      String uri1 = ref1.uri;
      String uri2 = ref2.uri;

      uri1 = _convertDartInternalUris(uri1);
      uri2 = _convertDartInternalUris(uri2);

      if (commonPrefix != null) {
        if (uri1.startsWith(commonPrefix) && !uri2.startsWith(commonPrefix)) {
          return -1;
        } else if (!uri1.startsWith(commonPrefix) &&
            uri2.startsWith(commonPrefix)) {
          return 1;
        }
      }

      if (uri1.startsWith('dart:') && !uri2.startsWith('dart:')) {
        return 1;
      } else if (!uri1.startsWith('dart:') && uri2.startsWith('dart:')) {
        return -1;
      }

      return uri1.compareTo(uri2);
    });

    ScriptRef selection;
    if (selectRootScript) {
      selection = scripts.firstWhere((script) => script.uri == rootLib,
          orElse: () => null);
    }
    _items.setItems(scripts, selection: selection);
  }

  String _convertDartInternalUris(String uri) {
    if (uri.startsWith('dart:_')) {
      return uri.replaceAll('dart:_', 'dart:');
    } else {
      return uri;
    }
  }

  void clearScripts() => _items.clearItems();
}

class CallStackView implements CoreElementView{
  CallStackView() {
    _items = SelectableList<Frame>()
      ..flex()
      ..clazz('menu-item-bottom-border')
      ..clazz('debugger-items-list');

    _items.setRenderer((Frame frame) {
      String name = frame.code?.name ?? '<none>';
      if (name.startsWith('[Unoptimized] ')) {
        name = name.substring('[Unoptimized] '.length);
      }
      name = name.replaceAll('<anonymous closure>', '<closure>');

      String locationDescription;
      if (frame.kind == FrameKind.kAsyncSuspensionMarker) {
        name = '<async break>';
      } else if (frame.kind != emptyStackMarker) {
        locationDescription = frame.location.script.uri;

        if (locationDescription.contains('/')) {
          locationDescription = locationDescription
              .substring(locationDescription.lastIndexOf('/') + 1);
        }
      }

      final CoreElement element = li(text: name, c: 'list-item');
      if (frame.kind == FrameKind.kAsyncSuspensionMarker ||
          frame.kind == emptyStackMarker) {
        element.toggleClass('subtle');
      }
      if (locationDescription != null) {
        element.add(span(text: ' $locationDescription', c: 'subtle'));
      }
      return element;
    });
  }

  static const String emptyStackMarker = 'EmptyStackMarker';

  SelectableList<Frame> _items;

  List<Frame> get items => _items.items;

  @override
  CoreElement get element => _items;

  Stream<Frame> get onSelectionChanged => _items.onSelectionChanged;

  void showFrames(List<Frame> frames, {bool selectTop = false}) {
    if (frames.isEmpty) {
      // Create a marker frame for 'no call frames'.
      final Frame frame = Frame()
        ..kind = emptyStackMarker
        ..code = (CodeRef()..name = '<no call frames>');
      _items.setItems([frame]);
    } else {
      _items.setItems(frames, selection: frames.isEmpty ? null : frames.first);
    }
  }

  void clearFrames() {
    _items.setItems(<Frame>[]);
  }
}

typedef VariableDescriber = Future<String> Function(BoundVariable variable);

<<<<<<< HEAD
class VariablesView {
  VariablesView(
      DebuggerState debuggerState, VariableDescriber variableDescriber) {
    _items = SelectableTree<BoundVariable>()
=======
class VariablesView implements CoreElementView {
  VariablesView(VariableDescriber variableDescriber) {
    _items = SelectableList<BoundVariable>()
>>>>>>> e7f6f364
      ..flex()
      ..clazz('menu-item-bottom-border')
      ..clazz('debugger-items-list');

    _items.setChildProvider(new VariablesChildProvider(debuggerState));

    _items.setRenderer((BoundVariable variable) {
      final String name = variable.name;
      final dynamic value = variable.value;

      String valueStr;

      if (value is InstanceRef) {
        if (value.valueAsString == null) {
          valueStr = value.classRef.name;
        } else {
          valueStr = value.valueAsString;
          if (value.valueAsStringIsTruncated) {
            valueStr += '...';
          }
          if (value.kind == InstanceKind.kString) {
            valueStr = "'$valueStr'";
          }
        }

        if (value.kind == InstanceKind.kList) {
          valueStr = '[${value.length}] $valueStr';
        } else if (value.kind == InstanceKind.kMap) {
          valueStr = '{ ${value.length} } $valueStr';
        } else if (value.kind != null && value.kind.endsWith('List')) {
          // Uint8List, Uint16List, ...
          valueStr = '[${value.length}] $valueStr';
        }
      } else if (value is Sentinel) {
        valueStr = value.valueAsString;
      } else if (value is TypeArgumentsRef) {
        valueStr = value.name;
      } else {
        valueStr = value.toString();
      }

      final CoreElement element = li(c: 'list-item')
        ..add([
          span(text: name),
          span(text: ' $valueStr', c: 'subtle'),
        ]);

      StreamSubscription sub;

      sub = element.element.onMouseOver.listen((e) {
        // TODO(devoncarew): Call toString() only after a short dwell.
        sub.cancel();
        variableDescriber(variable).then((String desc) {
          element.tooltip = desc;
        });
      });

      return element;
    });
  }

  SelectableTree<BoundVariable> _items;

  List<BoundVariable> get items => _items.items;

  @override
  CoreElement get element => _items;

  void showVariables(Frame frame) {
    // AsyncCausal frames don't have local vars.
    _items.setItems(frame.vars ?? <BoundVariable>[]);
  }

  void clearVariables() {
    _items.setItems(<BoundVariable>[]);
  }
}

class VariablesChildProvider extends ChildProvider<BoundVariable> {
  VariablesChildProvider(this.debuggerState);

  final DebuggerState debuggerState;

  @override
  bool hasChildren(BoundVariable item) {
    final dynamic value = item.value;
    return value is InstanceRef && value.valueAsString == null;
  }

  @override
  Future<List<BoundVariable>> getChildren(BoundVariable item) async {
    final dynamic value = item.value;
    if (value is! InstanceRef) {
      return [];
    }

    final InstanceRef instanceRef = value;
    final dynamic result = await debuggerState.getInstance(instanceRef);
    if (result is! Instance) {
      return [];
    }

    // TODO: how to test?

    final Instance instance = result;
    if (instance.associations != null) {
      return instance.associations.map((MapAssociation assoc) {
        // For string keys, quote the key value.
        String keyString = assoc.key.valueAsString;
        if (assoc.key is InstanceRef &&
            assoc.key.kind == InstanceKind.kString) {
          keyString = "'$keyString'";
        }
        return new BoundVariable()
          ..name = '[$keyString]'
          ..value = assoc.value;
      }).toList();
    } else if (instance.elements != null) {
      final List<BoundVariable> result = [];
      int index = 0;

      for (dynamic value in instance.elements) {
        result.add(new BoundVariable()
          ..name = '[$index]'
          ..value = value);
        index++;
      }

      return result;
    } else if (instance.fields != null) {
      return instance.fields.map((BoundField field) {
        return new BoundVariable()
          ..name = field.decl.name
          ..value = field.value;
      }).toList();
    } else {
      return [];
    }
  }
}

class BreakOnExceptionControl extends CoreElement {
  BreakOnExceptionControl()
      : super('div', classes: 'break-on-exceptions margin-left flex-no-wrap') {
    final CoreElement unhandled = CoreElement('input')
      ..setAttribute('type', 'checkbox');
    _unhandledElement = unhandled.element;

    final CoreElement all = CoreElement('input')
      ..setAttribute('type', 'checkbox');
    _allElement = all.element;

    add([
      CoreElement('label')
        ..add(<CoreElement>[
          unhandled,
          span(text: ' Break on unhandled exceptions')
        ]),
      CoreElement('label')
        ..add(<CoreElement>[
          all,
          span(text: ' Break on all exceptions'),
        ]),
    ]);

    unhandled.element.onChange.listen((_) {
      _pauseModeController.add(exceptionPauseMode);
    });

    all.element.onChange.listen((_) {
      if (_allElement.checked) {
        unhandled.enabled = false;
        _unhandledElement.checked = true;
      } else {
        unhandled.enabled = true;
      }
      _pauseModeController.add(exceptionPauseMode);
    });
  }

  html.InputElement _unhandledElement;
  html.InputElement _allElement;

  final StreamController<String> _pauseModeController =
      StreamController.broadcast();

  /// See the string values for [ExceptionPauseMode].
  Stream<String> get onPauseModeChanged => _pauseModeController.stream;

  String get exceptionPauseMode {
    if (_allElement.checked) {
      return ExceptionPauseMode.kAll;
    } else if (_unhandledElement.checked) {
      return ExceptionPauseMode.kUnhandled;
    } else {
      return ExceptionPauseMode.kNone;
    }
  }

  set exceptionPauseMode(final String value) {
    if (value == ExceptionPauseMode.kAll) {
      _allElement.checked = true;
      _unhandledElement.checked = true;
      _unhandledElement.setAttribute('disabled', '');
    } else if (value == ExceptionPauseMode.kUnhandled) {
      _allElement.checked = false;
      _unhandledElement.checked = true;
      _unhandledElement.attributes.remove('disabled');
    } else {
      _allElement.checked = false;
      _unhandledElement.checked = false;
      _unhandledElement.attributes.remove('disabled');
    }
  }
}

class ScriptAndPosition {
  ScriptAndPosition(this.script, {@required this.position});

  final Script script;
  final SourcePosition position;

  String get uri => script.uri;

  bool matches(Script script) => uri == script.uri;
}

int _breakpointComparator(Breakpoint a, Breakpoint b) {
  ScriptRef getRef(dynamic location) {
    if (location is SourceLocation) {
      return location.script;
    } else if (location is UnresolvedSourceLocation) {
      return location.script;
    } else {
      return null;
    }
  }

  int getPos(dynamic location) {
    if (location is SourceLocation) {
      return location.tokenPos ?? 0;
    } else if (location is UnresolvedSourceLocation) {
      return location.line ?? 0;
    } else {
      return 0;
    }
  }

  // sort by script
  final ScriptRef aRef = getRef(a.location);
  final ScriptRef bRef = getRef(b.location);
  final int compare = aRef.uri.compareTo(bRef.uri);
  if (compare != 0) {
    return compare;
  }

  // then sort by location
  return getPos(a.location) - getPos(b.location);
}

class ConsoleArea implements CoreElementView {
  ConsoleArea() {
    final Map<String, dynamic> options = <String, dynamic>{
      'mode': 'text/plain',
    };

    _container = div()
      ..layoutVertical()
      ..flex();
    _editor = CodeMirror.fromElement(_container.element, options: options);
    _editor.setReadOnly(true);

    final codeMirrorElement = _container.element.children[0];
    codeMirrorElement.setAttribute('flex', '');
  }

  final DelayedTimer _timer = DelayedTimer(
      const Duration(milliseconds: 100), const Duration(seconds: 1));
  final StringBuffer _bufferedText = StringBuffer();

  CoreElement _container;
  CodeMirror _editor;
  ScrollInfo _savedScrollInfo;

  @override
  CoreElement get element => _container;

  void refresh() => _editor.refresh();

  void appendText(String text) {
    // We delay writes here to batch up calls to editor.replaceRange().
    _bufferedText.write(text);

    _timer.invoke(() {
      final String string = _bufferedText.toString();
      _bufferedText.clear();
      _append(string);
    });
  }

  void _append(String text) {
    // append text
    _editor
        .getDoc()
        .replaceRange(text, Position(_editor.getDoc().lastLine() + 1, 0));

    // scroll to end
    final int lastLineIndex = _editor.getDoc().lastLine();
    final String lastLine = _editor.getDoc().getLine(lastLineIndex);
    _editor.scrollIntoView(lastLineIndex, lastLine.length);
  }

  @visibleForTesting
  String getContents() {
    return _editor.getDoc().getValue();
  }

  void saveScrollPosition() {
    _savedScrollInfo = _editor.getScrollInfo();
  }

  void restoreScrollPosition() {
    if (_savedScrollInfo != null) {
      _editor.scrollTo(_savedScrollInfo.left, _savedScrollInfo.top);
      _savedScrollInfo = null;
    }
  }
}<|MERGE_RESOLUTION|>--- conflicted
+++ resolved
@@ -1078,6 +1078,7 @@
   SelectableList<ScriptRef> _items;
 
   String rootLib;
+
   List<ScriptRef> get items => _items.items;
 
   @override
@@ -1139,7 +1140,7 @@
   void clearScripts() => _items.clearItems();
 }
 
-class CallStackView implements CoreElementView{
+class CallStackView implements CoreElementView {
   CallStackView() {
     _items = SelectableList<Frame>()
       ..flex()
@@ -1207,16 +1208,10 @@
 
 typedef VariableDescriber = Future<String> Function(BoundVariable variable);
 
-<<<<<<< HEAD
-class VariablesView {
+class VariablesView implements CoreElementView {
   VariablesView(
       DebuggerState debuggerState, VariableDescriber variableDescriber) {
     _items = SelectableTree<BoundVariable>()
-=======
-class VariablesView implements CoreElementView {
-  VariablesView(VariableDescriber variableDescriber) {
-    _items = SelectableList<BoundVariable>()
->>>>>>> e7f6f364
       ..flex()
       ..clazz('menu-item-bottom-border')
       ..clazz('debugger-items-list');
