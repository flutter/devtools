// Copyright 2019 The Chromium Authors. All rights reserved.
// Use of this source code is governed by a BSD-style license that can be
// found in the LICENSE file.

import 'dart:async';
import 'dart:html' as html;

import 'package:codemirror/codemirror.dart';
import 'package:meta/meta.dart';
import 'package:rxdart/rxdart.dart';
import 'package:vm_service_lib/vm_service_lib.dart';

import '../framework/framework.dart';
import '../globals.dart';
import '../ui/custom.dart';
import '../ui/elements.dart';
import '../ui/primer.dart';
<<<<<<< HEAD
import '../utils.dart';
=======
import '../ui/split.dart' as split;
>>>>>>> 250b6f69

// TODO(devoncarew): allow browsing object fields

// TODO(devoncarew): improve selection behavior in the left nav area

// TODO(devoncarew): have the console area be collapsible

// TODO(devoncarew): handle cases of isolates terminating and new isolates
// replacing them (flutter hot restart)

// TODO(devoncarew): show toasts for some events (new isolate creation)

// TODO(devoncarew): handle displaying lists and maps in the variables view

// TODO(devoncarew): handle displaying large lists, maps, in the variables view

class DebuggerScreen extends Screen {
  DebuggerScreen()
      : debuggerState = new DebuggerState(),
        super(name: 'Debugger', id: 'debugger', iconClass: 'octicon-bug') {
    deviceStatus = new StatusItem();
    addStatusItem(deviceStatus);
  }

  final DebuggerState debuggerState;

  bool _initialized = false;

  StatusItem deviceStatus;

  CoreElement _breakpointsCountDiv;
  CoreElement _sourcePathDiv;

  SourceEditor sourceEditor;
  CallStackView callStackView;
  VariablesView variablesView;
  BreakpointsView breakpointsView;
  ScriptsView scriptsView;
  ConsoleArea consoleArea;

  @override
  void createContent(Framework framework, CoreElement mainDiv) {
    CoreElement sourceArea;

    final PButton resumeButton = new PButton()
      ..primary()
      ..small()
      ..disabled = true
      ..clazz('control-buttons')
      ..add(<CoreElement>[
        span(c: 'octicon octicon-triangle-right'),
        span(text: 'Resume'),
      ]);
    resumeButton.click(() async {
      resumeButton.disabled = true;
      await debuggerState.resume();
      resumeButton.disabled = false;
    });

    final PButton pauseButton = new PButton()
      ..small()
      ..clazz('control-buttons')
      ..add(<CoreElement>[
        span(c: 'octicon octicon-primitive-dot'),
        span(text: 'Pause'),
      ]);
    pauseButton.click(() async {
      pauseButton.disabled = true;
      await debuggerState.pause();
      pauseButton.disabled = false;
    });

    debuggerState.onPausedChanged.listen((bool isPaused) {
      resumeButton.disabled = !isPaused;
      pauseButton.disabled = isPaused;
    });

    PButton stepOver, stepIn, stepOut;

    final BreakOnExceptionControl breakOnExceptionControl =
        new BreakOnExceptionControl();
    breakOnExceptionControl.onPauseModeChanged.listen((String mode) {
      debuggerState.setExceptionPauseMode(mode);
    });
    debuggerState.onExceptionPauseModeChanged.listen((String mode) {
      breakOnExceptionControl.exceptionPauseMode = mode;
    });

    consoleArea = new ConsoleArea();
    List<CoreElement> panels;

    mainDiv.add(<CoreElement>[
      div(c: 'section')
        ..flex()
        ..layoutHorizontal()
        ..add(panels = <CoreElement>[
          div(c: 'debugger-menu')
            ..layoutVertical()
            ..add(<CoreElement>[
              _buildMenuNav(),
            ]),
          div()
            ..element.style.overflowX = 'hidden'
            ..layoutVertical()
            ..flex()
            ..add(<CoreElement>[
              div(c: 'section')
                ..layoutHorizontal()
                ..add(<CoreElement>[
                  div(c: 'btn-group')
                    ..add([
                      pauseButton,
                      resumeButton,
                    ]),
                  div(c: 'btn-group margin-left')
                    ..add(<CoreElement>[
                      stepIn = new PButton()
                        ..add(<CoreElement>[
                          span(c: 'octicon octicon-chevron-down'),
                          span(text: 'Step in'),
                        ])
                        ..small(),
                      stepOver = new PButton()
                        ..add(<CoreElement>[
                          span(c: 'octicon octicon-chevron-right'),
                          span(text: 'Step over'),
                        ])
                        ..small(),
                      stepOut = new PButton()
                        ..add(<CoreElement>[
                          span(c: 'octicon octicon-chevron-up'),
                          span(text: 'Step out'),
                        ])
                        ..small(),
                    ]),
                  div()..flex(),
                  breakOnExceptionControl,
                ]),
              sourceArea = div(c: 'section table-border')
                ..flex()
                ..layoutVertical()
                ..add(<CoreElement>[
                  _sourcePathDiv = div(c: 'source-head'),
                ]),
              div(c: 'section table-border secondary-area')
                ..layoutVertical()
                ..add(consoleArea.element),
            ]),
        ]),
    ]);

    _sourcePathDiv.setInnerHtml('&nbsp;');

    split.flexSplit(
      panels,
      gutterSize: 12,
      sizes: [25, 75],
      minSize: [150, 200],
    );

    debuggerState.onSupportsStepping.listen((bool value) {
      stepOver.enabled = value;
      stepIn.enabled = value;
      stepOut.enabled = value;
    });

    stepOver.click(() => debuggerState.stepOver());
    stepIn.click(() => debuggerState.stepIn());
    stepOut.click(() => debuggerState.stepOut());

    final Map<String, dynamic> options = <String, dynamic>{
      'mode': 'dart',
      'lineNumbers': true,
      'gutters': <String>['breakpoints'],
    };
    final CodeMirror codeMirror =
        new CodeMirror.fromElement(sourceArea.element, options: options);
    codeMirror.setReadOnly(true);
    final codeMirrorElement = _sourcePathDiv.element.parent.children[1];
    codeMirrorElement.setAttribute('flex', '');

    sourceEditor = new SourceEditor(codeMirror, debuggerState);

    debuggerState.onBreakpointsChanged
        .listen((List<Breakpoint> breakpoints) async {
      sourceEditor.setBreakpoints(breakpoints);
    });

    debuggerState.onPausedChanged.listen((bool paused) async {
      if (paused) {
        // Check for async causal frames; fall back to using regular sync frames.
        final Stack stack = await debuggerState.getStack();
        List<Frame> frames = stack.asyncCausalFrames ?? stack.frames;

        // Handle breaking-on-exceptions.
        final InstanceRef reportedException = debuggerState.reportedException;
        if (reportedException != null && frames.isNotEmpty) {
          final Frame frame = frames.first;

          final Frame newFrame = new Frame()
            ..type = frame.type
            ..index = frame.index
            ..function = frame.function
            ..code = frame.code
            ..location = frame.location
            ..kind = frame.kind;

          final List<BoundVariable> newVars = <BoundVariable>[];
          newVars.add(new BoundVariable()
            ..name = '<exception>'
            ..value = reportedException);
          newVars.addAll(frame.vars ?? []);
          newFrame.vars = newVars;

          frames = <Frame>[newFrame]..addAll(frames.sublist(1));
        }

        callStackView.showFrames(frames, selectTop: true);
      } else {
        callStackView.clearFrames();
        sourceEditor.clearExecutionPoint();
      }
    });

    callStackView.onSelectionChanged.listen((Frame frame) async {
      if (frame == null) {
        callStackView.clearFrames();
        variablesView.clearVariables();
        sourceEditor.clearExecutionPoint();
      } else {
        final SourceLocation location = frame.location;

        if (location != null) {
          final ScriptRef scriptRef = location.script;
          final Script script = await debuggerState.getScript(scriptRef);
          final SourcePosition position =
              debuggerState.calculatePosition(script, location.tokenPos);
          _sourcePathDiv.text = script.uri;
          sourceEditor.displayExecutionPoint(script, position: position);
        }

        variablesView.showVariables(frame);
      }
    });

    consoleArea.refresh();
  }

  @override
  void entering() {
    if (!_initialized) {
      _initialize();
    }
  }

  void _initialize() {
    _initialized = true;

    serviceManager.onConnectionAvailable.listen(_handleConnectionStart);
    if (serviceManager.hasConnection) {
      _handleConnectionStart(serviceManager.service);
    }
    serviceManager.isolateManager.onSelectedIsolateChanged
        .listen(_handleIsolateChanged);
    serviceManager.onConnectionClosed.listen(_handleConnectionStop);
  }

  CoreElement _buildMenuNav() {
    callStackView = new CallStackView();

    final VariableDescriber describer = (BoundVariable variable) async {
      if (variable == null) {
        return null;
      }

      final dynamic value = variable.value;

      if (value is Sentinel) {
        return value.valueAsString;
      }

      if (value is TypeArgumentsRef) {
        return value.name;
      }

      final InstanceRef ref = value;

      if (ref.valueAsString != null && !ref.valueAsStringIsTruncated) {
        return ref.valueAsString;
      } else {
        final dynamic result = await serviceManager.service.invoke(
            debuggerState.isolateRef.id, ref.id, 'toString', <String>[]);
        if (result is ErrorRef) {
          return '${result.kind} ${result.message}';
        } else if (result is InstanceRef) {
          final String str = await _retrieveFullStringValue(result);
          return str;
        }
      }
    };
    variablesView = new VariablesView(describer);

    _breakpointsCountDiv = span(text: '0', c: 'counter');
    breakpointsView = new BreakpointsView(
        _breakpointsCountDiv, debuggerState, debuggerState.getShortScriptName);
    breakpointsView.onDoubleClick.listen((Breakpoint breakpoint) async {
      final dynamic location = breakpoint.location;
      if (location is SourceLocation) {
        final Script script = await debuggerState.getScript(location.script);
        final SourcePosition pos =
            debuggerState.calculatePosition(script, location.tokenPos);
        sourceEditor.displayScript(script,
            scrollTo: new SourcePosition(pos.line - 1));
      } else if (location is UnresolvedSourceLocation) {
        final Script script = await debuggerState.getScript(location.script);
        sourceEditor.displayScript(script,
            scrollTo: new SourcePosition(location.line - 1));
      }
    });

    CoreElement scriptCountDiv;
    scriptsView = new ScriptsView(debuggerState.getShortScriptName);
    scriptsView.onSelectionChanged.listen((ScriptRef scriptRef) async {
      if (scriptRef == null) {
        _displaySource(null);
        return;
      }

      final IsolateRef isolateRef =
          serviceManager.isolateManager.selectedIsolate;
      final dynamic result =
          await serviceManager.service.getObject(isolateRef.id, scriptRef.id);

      if (result is Script) {
        _displaySource(result);
      } else {
        _displaySource(null);
      }
    });
    scriptsView.onScriptsChanged.listen((_) {
      scriptCountDiv.text = scriptsView.items.length.toString();
    });

    final PNavMenu menu = new PNavMenu(<CoreElement>[
      new PNavMenuItem('Call stack')
        ..click(() => callStackView.element.toggleAttribute('hidden')),
      callStackView.element,
      new PNavMenuItem('Variables')
        ..click(() => variablesView.element.toggleAttribute('hidden')),
      variablesView.element,
      new PNavMenuItem('Breakpoints')
        ..add(_breakpointsCountDiv)
        ..click(() => breakpointsView.element.toggleAttribute('hidden')),
      breakpointsView.element,
      new PNavMenuItem('Scripts')
        ..add(
          scriptCountDiv = span(text: '0', c: 'counter'),
        )
        ..click(() => scriptsView.element.toggleAttribute('hidden')),
      scriptsView.element,
    ], supportsSelection: false)
      ..flex()
      ..layoutVertical();

    debuggerState.onBreakpointsChanged.listen((List<Breakpoint> breakpoints) {
      breakpointsView.showBreakpoints(breakpoints);
    });

    return menu;
  }

  void _handleConnectionStart(VmService service) {
    debuggerState.setVmService(serviceManager.service);

    deviceStatus.element.text =
        '${serviceManager.vm.targetCPU} ${serviceManager.vm.architectureBits}-bit';

    service.onStdoutEvent.listen((Event e) {
      final String message = decodeBase64(e.bytes);
      consoleArea.appendText(message);
    });

    service.onStderrEvent.listen((Event e) {
      final String message = decodeBase64(e.bytes);
      consoleArea.appendText(message);
    });

    if (serviceManager.isolateManager.selectedIsolate != null) {
      _handleIsolateChanged(serviceManager.isolateManager.selectedIsolate);
    }
  }

  void _handleIsolateChanged(IsolateRef isolateRef) {
    if (isolateRef == null) {
      scriptsView.clearScripts();

      debuggerState.switchToIsolate(isolateRef);

      return;
    }

    if (isolateRef == debuggerState.isolateRef) {
      return;
    }

    debuggerState.switchToIsolate(isolateRef);

    serviceManager.service.getIsolate(isolateRef.id).then((dynamic result) {
      if (result is Isolate) {
        _populateFromIsolate(result);
      } else {
        scriptsView.clearScripts();
      }
    }).catchError((dynamic e) {
      framework.showError('Error retrieving isolate information', e);
    });
  }

  void _handleConnectionStop(dynamic event) {
    deviceStatus.element.text = '';

    scriptsView.clearScripts();

    debuggerState.switchToIsolate(null);
    debuggerState.dispose();
  }

  @override
  HelpInfo get helpInfo => null;

  void _populateFromIsolate(Isolate isolate) async {
    final ScriptList scriptList =
        await serviceManager.service.getScripts(isolate.id);
    final List<ScriptRef> scripts = scriptList.scripts.toList();

    debuggerState.scripts = scripts;

    debuggerState.setRootLib(isolate.rootLib);
    debuggerState.updateFrom(isolate);

    final bool isRunning = isolate.pauseEvent == null ||
        isolate.pauseEvent.kind == EventKind.kResume;

    scriptsView.showScripts(
      scripts,
      debuggerState.rootLib.uri,
      debuggerState.commonScriptPrefix,
      selectRootScript: isRunning,
    );
  }

  void _displaySource(Script script) {
    if (script == null) {
      _sourcePathDiv.setInnerHtml('&nbsp;');
      sourceEditor.displayScript(script);
    } else {
      _sourcePathDiv.text = script.uri;
      sourceEditor.displayScript(script);
    }
  }

  Future<String> _retrieveFullStringValue(InstanceRef stringRef) async {
    if (stringRef.valueAsStringIsTruncated != true) {
      return stringRef.valueAsString;
    }

    final dynamic result = await serviceManager.service.getObject(
        debuggerState.isolateRef.id, stringRef.id,
        offset: 0, count: stringRef.length);
    if (result is Instance) {
      final Instance obj = result;
      return obj.valueAsString;
    } else {
      return '${stringRef.valueAsString}...';
    }
  }
}

class DebuggerState {
  VmService _service;

  StreamSubscription<Event> _debugSubscription;

  IsolateRef isolateRef;
  List<ScriptRef> scripts;

  final Map<String, Script> _scriptCache = <String, Script>{};

  final BehaviorSubject<bool> _paused =
      new BehaviorSubject<bool>(seedValue: false);
  final BehaviorSubject<bool> _supportsStepping =
      new BehaviorSubject<bool>(seedValue: false);

  Event _lastEvent;

  final BehaviorSubject<List<Breakpoint>> _breakpoints =
      new BehaviorSubject<List<Breakpoint>>(seedValue: <Breakpoint>[]);

  final BehaviorSubject<String> _exceptionPauseMode = new BehaviorSubject();

  InstanceRef _reportedException;

  bool get isPaused => _paused.value;

  Stream<bool> get onPausedChanged => _paused;

  Stream<bool> get onSupportsStepping =>
      new Observable<bool>.concat(<Stream<bool>>[_paused, _supportsStepping]);

  Stream<List<Breakpoint>> get onBreakpointsChanged => _breakpoints;

  Stream<String> get onExceptionPauseModeChanged => _exceptionPauseMode;

  List<Breakpoint> get breakpoints => _breakpoints.value;

  void setVmService(VmService service) {
    _service = service;

    _debugSubscription = _service.onDebugEvent.listen(_handleIsolateEvent);
  }

  void switchToIsolate(IsolateRef ref) async {
    isolateRef = ref;

    _updatePaused(false);

    _clearCaches();

    if (ref == null) {
      _breakpoints.add(<Breakpoint>[]);
      return;
    }

    final dynamic result = await _service.getIsolate(isolateRef.id);
    if (result is Isolate) {
      final Isolate isolate = result;

      if (isolate.pauseEvent != null &&
          isolate.pauseEvent.kind != EventKind.kResume) {
        _lastEvent = isolate.pauseEvent;
        _reportedException = isolate.pauseEvent.exception;
        _updatePaused(true);
      }

      _breakpoints.add(isolate.breakpoints);

      _exceptionPauseMode.add(isolate.exceptionPauseMode);
    }
  }

  Future<Success> pause() => _service.pause(isolateRef.id);

  Future<Success> resume() => _service.resume(isolateRef.id);

  Future<Success> stepOver() {
    // Handle async suspensions; issue StepOption.kOverAsyncSuspension.
    final bool useAsyncStepping = _lastEvent?.atAsyncSuspension == true;
    return _service.resume(isolateRef.id,
        step: useAsyncStepping
            ? StepOption.kOverAsyncSuspension
            : StepOption.kOver);
  }

  Future<Success> stepIn() =>
      _service.resume(isolateRef.id, step: StepOption.kInto);

  Future<Success> stepOut() =>
      _service.resume(isolateRef.id, step: StepOption.kOut);

  @visibleForTesting
  Future<void> clearBreakpoints() async {
    final List<Breakpoint> breakpoints = _breakpoints.value.toList();
    await Future.forEach(breakpoints, (Breakpoint breakpoint) {
      return removeBreakpoint(breakpoint);
    });
  }

  Future<void> addBreakpoint(String scriptId, int line) {
    return _service.addBreakpoint(isolateRef.id, scriptId, line);
  }

  @visibleForTesting
  Future<void> addBreakpointByPathFragment(String path, int line) async {
    final ScriptRef ref =
        scripts.firstWhere((ref) => ref.uri.endsWith(path), orElse: () => null);
    if (ref != null) {
      return _service.addBreakpoint(isolateRef.id, ref.id, line);
    }
  }

  Future<void> removeBreakpoint(Breakpoint breakpoint) {
    return _service.removeBreakpoint(isolateRef.id, breakpoint.id);
  }

  Future<void> setExceptionPauseMode(String mode) {
    return _service.setExceptionPauseMode(isolateRef.id, mode);
  }

  Future<Stack> getStack() {
    return _service.getStack(isolateRef.id);
  }

  InstanceRef get reportedException => _reportedException;

  void _handleIsolateEvent(Event event) {
    if (event.isolate.id != isolateRef.id) {
      return;
    }

    _supportsStepping.add(event.topFrame != null);
    _lastEvent = event;

    switch (event.kind) {
      case EventKind.kResume:
        _updatePaused(false);
        _reportedException = null;
        break;
      case EventKind.kPauseStart:
      case EventKind.kPauseExit:
      case EventKind.kPauseBreakpoint:
      case EventKind.kPauseInterrupted:
      case EventKind.kPauseException:
      case EventKind.kPausePostRequest:
        _reportedException = event.exception;
        _updatePaused(true);
        break;
      case EventKind.kBreakpointAdded:
        _breakpoints.value.add(event.breakpoint);
        _breakpoints.add(_breakpoints.value);
        break;
      case EventKind.kBreakpointResolved:
        _breakpoints.value.remove(event.breakpoint);
        _breakpoints.value.add(event.breakpoint);
        _breakpoints.add(_breakpoints.value);
        break;
      case EventKind.kBreakpointRemoved:
        _breakpoints.value.remove(event.breakpoint);
        _breakpoints.add(_breakpoints.value);
        break;
    }
  }

  void _clearCaches() {
    _scriptCache.clear();
    _lastEvent = null;
    _reportedException = null;
  }

  void dispose() {
    _debugSubscription?.cancel();
  }

  void _updatePaused(bool value) {
    if (_paused.value != value) {
      _paused.add(value);
    }
  }

  Future<Script> getScript(ScriptRef scriptRef) async {
    if (!_scriptCache.containsKey(scriptRef.id)) {
      _scriptCache[scriptRef.id] =
          await _service.getObject(isolateRef.id, scriptRef.id);
    }

    return _scriptCache[scriptRef.id];
  }

  SourcePosition calculatePosition(Script script, int tokenPos) {
    final List<List<int>> table = script.tokenPosTable;
    if (table == null) {
      return null;
    }

    for (List<int> row in table) {
      if (row == null || row.isEmpty) {
        continue;
      }
      final int line = row.elementAt(0);
      int index = 1;

      while (index < row.length - 1) {
        if (row.elementAt(index) == tokenPos) {
          return new SourcePosition(line, row.elementAt(index + 1));
        }
        index += 2;
      }
    }

    return null;
  }

  String commonScriptPrefix;
  LibraryRef rootLib;

  void setRootLib(LibraryRef rootLib) {
    this.rootLib = rootLib;

    String scriptPrefix = rootLib.uri;
    if (scriptPrefix.startsWith('package:')) {
      scriptPrefix = scriptPrefix.substring(0, scriptPrefix.indexOf('/') + 1);
    } else if (scriptPrefix.contains('/lib/')) {
      scriptPrefix =
          scriptPrefix.substring(0, scriptPrefix.lastIndexOf('/lib/'));
      if (scriptPrefix.contains('/')) {
        scriptPrefix =
            scriptPrefix.substring(0, scriptPrefix.lastIndexOf('/') + 1);
      }
    } else if (scriptPrefix.contains('/bin/')) {
      scriptPrefix =
          scriptPrefix.substring(0, scriptPrefix.lastIndexOf('/bin/'));
      if (scriptPrefix.contains('/')) {
        scriptPrefix =
            scriptPrefix.substring(0, scriptPrefix.lastIndexOf('/') + 1);
      }
    } else if (scriptPrefix.contains('/test/')) {
      scriptPrefix =
          scriptPrefix.substring(0, scriptPrefix.lastIndexOf('/test/'));
      if (scriptPrefix.contains('/')) {
        scriptPrefix =
            scriptPrefix.substring(0, scriptPrefix.lastIndexOf('/') + 1);
      }
    } else {
      scriptPrefix = null;
    }

    commonScriptPrefix = scriptPrefix;
  }

  String getShortScriptName(String uri) {
    if (commonScriptPrefix == null) {
      return uri;
    }

    if (!uri.startsWith(commonScriptPrefix)) {
      return uri;
    }

    if (commonScriptPrefix.startsWith('package:')) {
      return uri.substring('package:'.length);
    } else {
      return uri.substring(commonScriptPrefix.length);
    }
  }

  void updateFrom(Isolate isolate) {
    _breakpoints.add(isolate.breakpoints);
  }
}

class SourcePosition {
  SourcePosition(this.line, [this.column]);

  final int line;
  final int column;

  @override
  String toString() => '$line $column';
}

class SourceEditor {
  SourceEditor(this.codeMirror, this.debuggerState) {
    codeMirror.onGutterClick.listen((int line) {
      final List<Breakpoint> lineBps = linesToBreakpoints[line];

      if (lineBps == null || lineBps.isEmpty) {
        debuggerState.addBreakpoint(currentScript.id, line + 1);
      } else {
        final Breakpoint bp = lineBps.removeAt(0);
        debuggerState.removeBreakpoint(bp);
      }
    });
  }

  final CodeMirror codeMirror;
  final DebuggerState debuggerState;

  Script currentScript;
  ScriptAndPosition executionPoint;
  List<Breakpoint> breakpoints = <Breakpoint>[];
  Map<int, List<Breakpoint>> linesToBreakpoints = <int, List<Breakpoint>>{};
  int _currentLineClass;
  CoreElement _executionPointElement;

  void setBreakpoints(List<Breakpoint> breakpoints) {
    this.breakpoints = breakpoints;

    _refreshMarkers();
  }

  void _refreshMarkers() {
    // todo: only change these if the breakpoints changed or the script did
    codeMirror.clearGutter('breakpoints');
    linesToBreakpoints.clear();

    if (currentScript == null) {
      return;
    }

    for (Breakpoint breakpoint in breakpoints) {
      if (breakpoint.location is SourceLocation) {
        final SourceLocation loc = breakpoint.location;

        if (loc.script.id != currentScript.id) {
          continue;
        }

        final SourcePosition pos =
            debuggerState.calculatePosition(currentScript, loc.tokenPos);
        final int line = pos.line - 1;
        final List<Breakpoint> lineBps =
            linesToBreakpoints.putIfAbsent(line, () => <Breakpoint>[]);

        lineBps.add(breakpoint);

        codeMirror.setGutterMarker(
          line,
          'breakpoints',
          span(c: 'octicon octicon-primitive-dot').element,
        );
      } else if (breakpoint.location is UnresolvedSourceLocation) {
        final UnresolvedSourceLocation loc = breakpoint.location;

        if (loc.script.id != currentScript.id) {
          continue;
        }

        final int line = loc.line - 1;
        final List<Breakpoint> lineBps =
            linesToBreakpoints.putIfAbsent(line, () => <Breakpoint>[]);

        lineBps.add(breakpoint);

        codeMirror.setGutterMarker(
          line,
          'breakpoints',
          span(c: 'octicon octicon-primitive-dot').element,
        );
      }
    }

    if (executionPoint != null && executionPoint.matches(currentScript)) {
      if (executionPoint.position != null) {
        _showLineClass(executionPoint.position.line - 1);
      }
    }
  }

  void _clearLineClass() {
    if (_currentLineClass != null) {
      codeMirror.removeLineClass(
          _currentLineClass, 'background', 'executionLine');
      _currentLineClass = null;
    }

    _executionPointElement?.dispose();
    _executionPointElement = null;
  }

  void _showLineClass(int line) {
    if (_currentLineClass == line) {
      return;
    }

    _clearLineClass();
    _currentLineClass = line;
    codeMirror.addLineClass(_currentLineClass, 'background', 'executionLine');
  }

  void displayExecutionPoint(Script script, {SourcePosition position}) {
    executionPoint = new ScriptAndPosition(script.uri, position: position);

    // This also calls _refreshMarkers().
    displayScript(script, scrollTo: position);

    _executionPointElement?.dispose();
    _executionPointElement = null;

    if (script.source != null && position != null) {
      _executionPointElement =
          span(c: 'octicon octicon-arrow-up execution-marker');

      codeMirror.addWidget(
        new Position(position.line - 1, position.column - 1),
        _executionPointElement.element,
      );
    }
  }

  void clearExecutionPoint() {
    executionPoint = null;
    _clearLineClass();
    _refreshMarkers();
  }

  final Map<String, int> _lastScrollPositions = <String, int>{};

  void displayScript(Script newScript, {SourcePosition scrollTo}) {
    if (currentScript != null) {
      final ScrollInfo scrollInfo = codeMirror.getScrollInfo();
      _lastScrollPositions[currentScript.uri] = scrollInfo.top;
    }

    final bool sameScript = currentScript?.uri == newScript?.uri;

    currentScript = newScript;

    if (newScript == null) {
      codeMirror.getDoc().setValue('');
    } else {
      // TODO(devoncarew): set the mode to either dart or javascript
      // codeMirror.setMode(mode);

      if (!sameScript) {
        final String source = newScript?.source ?? '<source not available>';
        codeMirror.getDoc().setValue(source);
      }

      if (scrollTo != null) {
        codeMirror.scrollIntoView(scrollTo.line - 1, 0, margin: 150);
      } else {
        final int top = _lastScrollPositions[newScript.uri] ?? 0;
        codeMirror.scrollTo(0, top);
      }
    }

    _executionPointElement?.dispose();
    _executionPointElement = null;

    _refreshMarkers();
  }
}

typedef URIDescriber = String Function(String uri);

class BreakpointsView {
  BreakpointsView(this._breakpointsCountDiv, DebuggerState debuggerState,
      URIDescriber uriDescriber) {
    _items = new SelectableList<Breakpoint>()
      ..flex()
      ..clazz('menu-item-bottom-border')
      ..clazz('debugger-items-list');

    _items.setRenderer((Breakpoint breakpoint) {
      final dynamic location = breakpoint.location;

      final CoreElement element = li(c: 'list-item');

      if (location is UnresolvedSourceLocation) {
        element.text = uriDescriber(location.script.uri);
        element.add(span(text: ' line ${location.line}', c: 'subtle'));
      } else if (location is SourceLocation) {
        element.text = uriDescriber(location.script.uri);

        // Modify the rendering slightly asynchronously.
        debuggerState.getScript(location.script).then((Script script) {
          final SourcePosition pos =
              debuggerState.calculatePosition(script, location.tokenPos);
          element.add(span(text: ' line ${pos.line}', c: 'subtle'));
        });
      }

      if (!breakpoint.resolved) {
        element.add(span(text: ' (unresolved)', c: 'subtle'));
      }

      return element;
    });
  }

  final CoreElement _breakpointsCountDiv;

  SelectableList<Breakpoint> _items;

  Stream<Breakpoint> get onDoubleClick => _items.onDoubleClick;

  CoreElement get element => _items;

  Stream<Breakpoint> get onSelectionChanged => _items.onSelectionChanged;

  void showBreakpoints(List<Breakpoint> breakpoints) {
    breakpoints = breakpoints.toList();
    breakpoints.sort(_breakpointComparator);

    _items.setItems(breakpoints);
    _breakpointsCountDiv.text = breakpoints.length.toString();
  }
}

class ScriptsView {
  ScriptsView(URIDescriber uriDescriber) {
    _items = new SelectableList<ScriptRef>()
      ..flex()
      ..clazz('debugger-items-list');
    _items.setRenderer((ScriptRef scriptRef) {
      final String uri = scriptRef.uri;
      final String name = uriDescriber(uri);
      final CoreElement element = li(text: name, c: 'list-item');
      if (name != uri) {
        element.add(span(text: ' $uri', c: 'subtle'));
      }
      element.tooltip = uri;
      return element;
    });
  }

  SelectableList<ScriptRef> _items;

  String rootLib;

  List<ScriptRef> get items => _items.items;

  CoreElement get element => _items;

  Stream<ScriptRef> get onSelectionChanged => _items.onSelectionChanged;

  Stream<void> get onScriptsChanged => _items.onItemsChanged;

  void showScripts(
    List<ScriptRef> scripts,
    String rootLib,
    String commonPrefix, {
    bool selectRootScript = false,
  }) {
    this.rootLib = rootLib;

    scripts.sort((ScriptRef ref1, ScriptRef ref2) {
      String uri1 = ref1.uri;
      String uri2 = ref2.uri;

      uri1 = _convertDartInternalUris(uri1);
      uri2 = _convertDartInternalUris(uri2);

      if (commonPrefix != null) {
        if (uri1.startsWith(commonPrefix) && !uri2.startsWith(commonPrefix)) {
          return -1;
        } else if (!uri1.startsWith(commonPrefix) &&
            uri2.startsWith(commonPrefix)) {
          return 1;
        }
      }

      if (uri1.startsWith('dart:') && !uri2.startsWith('dart:')) {
        return 1;
      } else if (!uri1.startsWith('dart:') && uri2.startsWith('dart:')) {
        return -1;
      }

      return uri1.compareTo(uri2);
    });

    ScriptRef selection;
    if (selectRootScript) {
      selection = scripts.firstWhere((script) => script.uri == rootLib,
          orElse: () => null);
    }
    _items.setItems(scripts, selection: selection);
  }

  String _convertDartInternalUris(String uri) {
    if (uri.startsWith('dart:_')) {
      return uri.replaceAll('dart:_', 'dart:');
    } else {
      return uri;
    }
  }

  void clearScripts() => _items.clearItems();
}

class CallStackView {
  CallStackView() {
    _items = new SelectableList<Frame>()
      ..flex()
      ..clazz('menu-item-bottom-border')
      ..clazz('debugger-items-list');

    _items.setRenderer((Frame frame) {
      String name = frame.code?.name ?? '<none>';
      if (name.startsWith('[Unoptimized] ')) {
        name = name.substring('[Unoptimized] '.length);
      }
      name = name.replaceAll('<anonymous closure>', '<closure>');

      String locationDescription;
      if (frame.kind == FrameKind.kAsyncSuspensionMarker) {
        name = '<async break>';
      } else if (frame.kind != emptyStackMarker) {
        locationDescription = frame.location.script.uri;

        if (locationDescription.contains('/')) {
          locationDescription = locationDescription
              .substring(locationDescription.lastIndexOf('/') + 1);
        }
      }

      final CoreElement element = li(text: name, c: 'list-item');
      if (frame.kind == FrameKind.kAsyncSuspensionMarker ||
          frame.kind == emptyStackMarker) {
        element.toggleClass('subtle');
      }
      if (locationDescription != null) {
        element.add(span(text: ' $locationDescription', c: 'subtle'));
      }
      return element;
    });
  }

  static const String emptyStackMarker = 'EmptyStackMarker';

  SelectableList<Frame> _items;

  List<Frame> get items => _items.items;

  CoreElement get element => _items;

  Stream<Frame> get onSelectionChanged => _items.onSelectionChanged;

  void showFrames(List<Frame> frames, {bool selectTop = false}) {
    if (frames.isEmpty) {
      // Create a marker frame for 'no call frames'.
      final Frame frame = new Frame()
        ..kind = emptyStackMarker
        ..code = (new CodeRef()..name = '<no call frames>');
      _items.setItems([frame]);
    } else {
      _items.setItems(frames, selection: frames.isEmpty ? null : frames.first);
    }
  }

  void clearFrames() {
    _items.setItems(<Frame>[]);
  }
}

typedef VariableDescriber = Future<String> Function(BoundVariable variable);

class VariablesView {
  VariablesView(VariableDescriber variableDescriber) {
    _items = new SelectableList<BoundVariable>()
      ..flex()
      ..clazz('menu-item-bottom-border')
      ..clazz('debugger-items-list');
    _items.canDeselect = true;

    _items.setRenderer((BoundVariable variable) {
      final String name = variable.name;
      final dynamic value = variable.value;
      String valueStr;
      if (value is InstanceRef) {
        if (value.valueAsString == null) {
          // TODO(devoncarew): also show an expandable toggle
          valueStr = value.classRef.name;
        } else {
          valueStr = value.valueAsString;
          if (value.valueAsStringIsTruncated) {
            valueStr += '...';
          }
          if (value.kind == InstanceKind.kString) {
            valueStr = "'$valueStr'";
          }
        }
      } else if (value is Sentinel) {
        valueStr = value.valueAsString;
      } else if (value is TypeArgumentsRef) {
        valueStr = value.name;
      } else {
        valueStr = value.toString();
      }

      final CoreElement element = li(
        text: name,
        c: 'list-item',
      )..add(span(text: ' $valueStr', c: 'subtle'));

      StreamSubscription sub;

      sub = element.element.onMouseOver.listen((e) {
        // TODO(devoncarew): Call toString() only after a short dwell.
        sub.cancel();
        variableDescriber(variable).then((String desc) {
          element.tooltip = desc;
        });
      });

      return element;
    });
  }

  SelectableList<BoundVariable> _items;

  List<BoundVariable> get items => _items.items;

  CoreElement get element => _items;

  void showVariables(Frame frame) {
    // AsyncCausal frames don't have local vars.
    _items.setItems(frame.vars ?? <BoundVariable>[]);
  }

  void clearVariables() {
    _items.setItems(<BoundVariable>[]);
  }
}

class BreakOnExceptionControl extends CoreElement {
  BreakOnExceptionControl() : super('div', classes: 'break-on-exceptions') {
    final CoreElement unhandled = new CoreElement('input')
      ..setAttribute('type', 'checkbox');
    _unhandledElement = unhandled.element;

    final CoreElement all = new CoreElement('input')
      ..setAttribute('type', 'checkbox');
    _allElement = all.element;

    add([
      span(text: 'Break on: '),
      new CoreElement('label')
        ..add(<CoreElement>[unhandled, span(text: ' Unhandled exceptions')]),
      new CoreElement('label')
        ..add(<CoreElement>[all, span(text: ' All exceptions')]),
    ]);

    unhandled.element.onChange.listen((_) {
      _pauseModeController.add(exceptionPauseMode);
    });

    all.element.onChange.listen((_) {
      if (_allElement.checked) {
        unhandled.enabled = false;
        _unhandledElement.checked = true;
      } else {
        unhandled.enabled = true;
      }
      _pauseModeController.add(exceptionPauseMode);
    });
  }

  html.InputElement _unhandledElement;
  html.InputElement _allElement;

  final StreamController<String> _pauseModeController =
      new StreamController.broadcast();

  /// See the string values for [ExceptionPauseMode].
  Stream<String> get onPauseModeChanged => _pauseModeController.stream;

  String get exceptionPauseMode {
    if (_allElement.checked) {
      return ExceptionPauseMode.kAll;
    } else if (_unhandledElement.checked) {
      return ExceptionPauseMode.kUnhandled;
    } else {
      return ExceptionPauseMode.kNone;
    }
  }

  set exceptionPauseMode(final String value) {
    if (value == ExceptionPauseMode.kAll) {
      _allElement.checked = true;
      _unhandledElement.checked = true;
      _unhandledElement.setAttribute('disabled', '');
    } else if (value == ExceptionPauseMode.kUnhandled) {
      _allElement.checked = false;
      _unhandledElement.checked = true;
      _unhandledElement.attributes.remove('disabled');
    } else {
      _allElement.checked = false;
      _unhandledElement.checked = false;
      _unhandledElement.attributes.remove('disabled');
    }
  }
}

class ScriptAndPosition {
  ScriptAndPosition(this.uri, {@required this.position});

  final String uri;
  final SourcePosition position;

  bool matches(Script script) => uri == script.uri;
}

int _breakpointComparator(Breakpoint a, Breakpoint b) {
  ScriptRef getRef(dynamic location) {
    if (location is SourceLocation) {
      return location.script;
    } else if (location is UnresolvedSourceLocation) {
      return location.script;
    } else {
      return null;
    }
  }

  int getPos(dynamic location) {
    if (location is SourceLocation) {
      return location.tokenPos ?? 0;
    } else if (location is UnresolvedSourceLocation) {
      return location.line ?? 0;
    } else {
      return 0;
    }
  }

  // sort by script
  final ScriptRef aRef = getRef(a.location);
  final ScriptRef bRef = getRef(b.location);
  final int compare = aRef.uri.compareTo(bRef.uri);
  if (compare != 0) {
    return compare;
  }

  // then sort by location
  return getPos(a.location) - getPos(b.location);
}

class ConsoleArea {
  ConsoleArea() {
    final Map<String, dynamic> options = <String, dynamic>{
      'mode': 'text/plain',
    };

    _container = div()
      ..layoutVertical()
      ..flex();
    _editor = new CodeMirror.fromElement(_container.element, options: options);
    _editor.setReadOnly(true);

    final codeMirrorElement = _container.element.children[0];
    codeMirrorElement.setAttribute('flex', '');
  }

  final DelayedTimer _timer = new DelayedTimer(
      const Duration(milliseconds: 100), const Duration(seconds: 1));
  final StringBuffer _bufferedText = new StringBuffer();

  CoreElement _container;
  CodeMirror _editor;

  CoreElement get element => _container;

  void refresh() => _editor.refresh();

  void appendText(String text) {
    // We delay writes here to batch up calls to editor.replaceRange().
    _bufferedText.write(text);

    _timer.invoke(() {
      final String string = _bufferedText.toString();
      _bufferedText.clear();
      _append(string);
    });
  }

  void _append(String text) {
    // append text
    _editor
        .getDoc()
        .replaceRange(text, Position(_editor.getDoc().lastLine() + 1, 0));

    // scroll to end
    final int lastLineIndex = _editor.getDoc().lastLine();
    final String lastLine = _editor.getDoc().getLine(lastLineIndex);
    _editor.scrollIntoView(lastLineIndex, lastLine.length);
  }

  @visibleForTesting
  String getContents() {
    return _editor.getDoc().getValue();
  }
}<|MERGE_RESOLUTION|>--- conflicted
+++ resolved
@@ -15,11 +15,8 @@
 import '../ui/custom.dart';
 import '../ui/elements.dart';
 import '../ui/primer.dart';
-<<<<<<< HEAD
+import '../ui/split.dart' as split;
 import '../utils.dart';
-=======
-import '../ui/split.dart' as split;
->>>>>>> 250b6f69
 
 // TODO(devoncarew): allow browsing object fields
 
