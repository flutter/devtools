--- conflicted
+++ resolved
@@ -44,13 +44,10 @@
 
   @override
   void createContent(Framework framework, CoreElement mainDiv) {
-<<<<<<< HEAD
     this.framework = framework;
 
     LogDetailsUI logDetailsUI;
 
-=======
->>>>>>> c775ffac
     mainDiv.add(<CoreElement>[
       _createTableView()
         ..clazz('section')
@@ -60,7 +57,6 @@
         ..flex()
         ..add(logDetailsUI = new LogDetailsUI()),
     ]);
-<<<<<<< HEAD
 
     // TODO(dantup): Can we (should we?) detect when the content is overflowed
     // in the table, and only show the defailts
@@ -72,8 +68,6 @@
       _handleConnectionStart(serviceInfo.service);
     }
     serviceInfo.onConnectionClosed.listen(_handleConnectionStop);
-=======
->>>>>>> c775ffac
   }
 
   CoreElement _createTableView() {
@@ -181,15 +175,10 @@
   List<LogData> data = <LogData>[];
   void _log(LogData log) {
     // TODO(devoncarew): make this much more efficient
-<<<<<<< HEAD
     // TODO(dantup): Maybe add to a small buffer and then after xms insert
     // that full buffer into the list here to avoid a list rebuild on every single
     // insert.
     // Or maybe append to the end of the list and reverse index-based operations?
-    final List<LogData> data = <LogData>[log];
-    data.addAll(loggingTable.rows);
-=======
->>>>>>> c775ffac
 
     // Build a new list that has 1 item more (clamped at kMaxLogItemsLength)
     // and insert this new item at the start, followed by the required number
@@ -200,17 +189,9 @@
       ..setRange(1, totalItems, data);
 
     if (visible && loggingTable != null) {
-      loggingStateMixin.setState(() {
-        loggingTable.setRows(data);
-        _updateStatus();
-      });
-    }
-<<<<<<< HEAD
-
-    loggingTable.setRows(data, anchorAlternatingRowsToBottom: true);
-    _updateStatus();
-=======
->>>>>>> c775ffac
+      loggingTable.setRows(data, anchorAlternatingRowsToBottom: true);
+      _updateStatus();
+    }
   }
 
   String createFrameDivHtml(FrameInfo frame) {
