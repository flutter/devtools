--- conflicted
+++ resolved
@@ -31,20 +31,6 @@
     fi
 }
 
-<<<<<<< HEAD
-# Get Flutter.
-if [ "$TRAVIS_DART_VERSION" = "stable" ]; then
-    echo "Cloning stable Flutter branch"
-    git clone https://github.com/flutter/flutter.git --branch stable ../flutter
-
-    # Set the suffix so we use stable goldens.
-    export DART_VM_OPTIONS="-DGOLDENS_SUFFIX=_stable"
-else
-    echo "Cloning master Flutter branch"
-    git clone https://github.com/flutter/flutter.git ../flutter
-fi
-export PATH=`pwd`/flutter/bin:`pwd`/flutter/bin/cache/dart-sdk/bin:$PATH
-=======
 # Some integration tests assume the devtools package is up to date and located
 # adjacent to the devtools_app package.
 pushd packages/devtools
@@ -67,11 +53,24 @@
     # https://travis-ci.community/t/installing-google-chrome-stable-but-i-cant-find-it-anywhere/2118
     choco install googlechrome --acceptlicense --yes --no-progress --ignore-checksums
 fi
->>>>>>> 5fa7494c
 
-# Print out the versions and ensure we can call both Dart and Pub.
+# Get Flutter.
+if [ "$TRAVIS_DART_VERSION" = "stable" ]; then
+    echo "Cloning stable Flutter branch"
+    git clone https://github.com/flutter/flutter.git --branch stable ../flutter
+
+    # Set the suffix so we use stable goldens.
+    export DART_VM_OPTIONS="-DGOLDENS_SUFFIX=_stable"
+else
+    echo "Cloning master Flutter branch"
+    git clone https://github.com/flutter/flutter.git ../flutter
+fi
+export PATH=`pwd`/flutter/bin:`pwd`/flutter/bin/cache/dart-sdk/bin:$PATH
+
+# Print out the versions and ensure we can call Dart, Pub, and Flutter.
 dart --version
 pub --version
+flutter --version
 
 if [ "$BOT" = "main" ]; then
 
