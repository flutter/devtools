#!/bin/bash

# Copyright 2018 The Chromium Authors. All rights reserved.
# Use of this source code is governed by a BSD-style license that can be
# found in the LICENSE file.

# Fast fail the script on failures.
set -e

pushd packages/devtools
echo `pwd`

# Print out the Dart version in use.
dart --version

# Add globally activated packages to the path.
export PATH=$PATH:~/.pub-cache/bin

# We should be using dart from /Users/travis/dart-sdk/bin/dart.
echo "which dart: " `which dart`

<<<<<<< HEAD
# Provision a specific version of webdev (github.com/flutter/devtools/pull/666).
export WEBDEV_VERSION=2.0.6

=======
>>>>>>> e209ddde
if [ "$BOT" = "main" ]; then

    # Provision our packages.
    pub get
    pub global activate webdev

    # Verify that dartfmt has been run.
    echo "Checking dartfmt..."

    if [[ $(dartfmt -n --set-exit-if-changed bin/ lib/ test/ web/) ]]; then
        echo "Failed dartfmt check: run dartfmt -w bin/ lib/ test/ web/"
        dartfmt -n --set-exit-if-changed bin/ lib/ test/ web/
        exit 1
    fi

    # Make sure the app versions are in sync.
    dart tool/version_check.dart

    # Analyze the source.
    pub global activate tuneup && tuneup check

    # Ensure we can build the app.
    pub run build_runner build -o web:build --release

elif [ "$BOT" = "test_ddc" ]; then

    # Provision our packages.
    pub get
    pub global activate webdev

    pub run test --reporter expanded --exclude-tags useFlutterSdk
    pub run build_runner test -- --reporter expanded --exclude-tags useFlutterSdk --platform chrome-no-sandbox

elif [ "$BOT" = "test_dart2js" ]; then

    # Provision our packages.
    pub get
    pub global activate webdev

    WEBDEV_RELEASE=true pub run --enable-asserts test --reporter expanded --exclude-tags useFlutterSdk
    pub run build_runner test -r -- --reporter expanded --exclude-tags useFlutterSdk --platform chrome-no-sandbox

elif [ "$BOT" = "flutter_sdk_tests" ]; then

    # Get Flutter.
    if [ "$TRAVIS_DART_VERSION" = "stable" ]; then
        echo "Cloning stable Flutter branch"
        git clone https://github.com/flutter/flutter.git --branch stable ../flutter

        # Set the suffix so we use stable goldens.
        export DART_VM_OPTIONS="-DGOLDENS_SUFFIX=_stable"
    else
        echo "Cloning master Flutter branch"
        git clone https://github.com/flutter/flutter.git ../flutter
    fi
    cd ..
    export PATH=`pwd`/flutter/bin:`pwd`/flutter/bin/cache/dart-sdk/bin:$PATH
    flutter config --no-analytics
    flutter doctor

    # Put the Flutter version into a variable.
    # First awk extracts "Flutter x.y.z-pre.a":
    #   -F '•'         uses the bullet as field separator
    #   NR==1          says only take the first record (line)
    #   { print $1}    prints just the first field
    # Second awk splits on space (default) and takes the second field (the version)
    export FLUTTER_VERSION=$(flutter --version | awk -F '•' 'NR==1{print $1}' | awk '{print $2}')
    echo "Flutter version is '$FLUTTER_VERSION'"

    # We should be using dart from ../flutter/bin/cache/dart-sdk/bin/dart.
    echo "which dart: " `which dart`

    # Return to the devtools directory.
    cd devtools

    # Provision our packages using Flutter's version of Dart.
    pub get
    pub global activate webdev

    # Run tests that require the Flutter SDK.
    pub run test -j1 --reporter expanded --tags useFlutterSdk

else

    echo "unknown bot configuration"
    exit 1

fi

popd<|MERGE_RESOLUTION|>--- conflicted
+++ resolved
@@ -19,12 +19,6 @@
 # We should be using dart from /Users/travis/dart-sdk/bin/dart.
 echo "which dart: " `which dart`
 
-<<<<<<< HEAD
-# Provision a specific version of webdev (github.com/flutter/devtools/pull/666).
-export WEBDEV_VERSION=2.0.6
-
-=======
->>>>>>> e209ddde
 if [ "$BOT" = "main" ]; then
 
     # Provision our packages.
