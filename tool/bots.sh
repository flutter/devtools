#!/bin/bash

# Copyright 2018 The Chromium Authors. All rights reserved.
# Use of this source code is governed by a BSD-style license that can be
# found in the LICENSE file.

# Fast fail the script on failures.
set -ex

# TODO: Also support windows on github actions.
if [[ $RUNNER_OS == "Windows" ]]; then
    echo Installing Google Chrome Stable...
    # Install Chrome via Chocolatey while `addons: chrome` doesn't seem to work on Windows yet
    # https://travis-ci.community/t/installing-google-chrome-stable-but-i-cant-find-it-anywhere/2118
    choco install googlechrome --acceptlicense --yes --no-progress --ignore-checksums
fi

# In GitBash on Windows, we have to call flutter.bat so we alias them in this
# script to call the correct one based on the OS.
function flutter {
    # TODO: Also support windows on github actions.
    if [[ $RUNNER_OS == "Windows" ]]; then
        command flutter.bat "$@"
    else
        command flutter "$@"
    fi
}

# Get Flutter.
echo "Cloning the Flutter $PINNED_FLUTTER_CHANNEL branch"
git clone https://github.com/flutter/flutter.git --branch $PINNED_FLUTTER_CHANNEL ./flutter-sdk

if [ "$FLUTTER_TEST_ENV" = "pinned" ]; then
  export DART_DEFINE_ARGS="--dart-define=SHOULD_TEST_GOLDENS=true"
else
  echo "Cloning the Flutter $FLUTTER_TEST_ENV branch to use for test apps"
  git clone https://github.com/flutter/flutter.git --branch $FLUTTER_TEST_ENV ./flutter-sdk-$FLUTTER_TEST_ENV
  export DART_DEFINE_ARGS="--dart-define=SHOULD_TEST_GOLDENS=false --dart-define=FLUTTER_CMD=`pwd`/flutter-sdk-$FLUTTER_TEST_ENV/bin/flutter"
fi

echo "Testing with Flutter test environment: $FLUTTER_TEST_ENV"
echo "Flutter tests will be ran with args: $DART_DEFINE_ARGS"

# Look in the dart bin dir first, then the flutter one, then the one for the
# devtools repo. We don't use the dart script from flutter/bin as that script
# can and does print 'Waiting for another flutter command...' at inopportune
# times.
export PATH=`pwd`/flutter-sdk/bin/cache/dart-sdk/bin:`pwd`/flutter-sdk/bin:`pwd`/bin:$PATH

flutter config --no-analytics
flutter doctor

# We should be using dart from ../flutter-sdk/bin/cache/dart-sdk/dart.
echo "which flutter: " `which flutter`
echo "which dart: " `which dart`

# Disable analytics to ensure that the welcome message for the dart cli tooling
# doesn't interrupt the CI bots.
dart --disable-analytics

# Print out the versions and ensure we can call Dart, Pub, and Flutter.
flutter --version
dart --version

# Put the Flutter version into a variable.
# First awk extracts "Flutter x.y.z-pre.a":
#   -F '•'         uses the bullet as field separator
#   NR==1          says only take the first record (line)
#   { print $1}    prints just the first field
# Second awk splits on space (default) and takes the second field (the version)
export FLUTTER_VERSION=$(flutter --version | awk -F '•' 'NR==1{print $1}' | awk '{print $2}')
echo "Flutter version is '$FLUTTER_VERSION'"

# Generate code.
pushd packages/devtools_test
flutter pub get
popd
bash tool/generate_code.sh

# Change the CI to the packages/devtools_app directory.
pushd packages/devtools_app
echo `pwd`

if [ "$BOT" = "main" ]; then

    # Provision our packages.
    flutter pub get

    # Verify that dart format has been run.
    echo "Checking formatting..."
    # Here, we use the dart instance from the flutter sdk.
    $(dirname $(which flutter))/dart format --output=none --set-exit-if-changed .

    # Make sure the app versions are in sync.
    repo_tool repo-check

    # Analyze the source.
    dart analyze --fatal-infos

    # Ensure we can build the app.
    flutter build web --release

    # Test the devtools_shared package tests on the main bot.
    popd
    pushd packages/devtools_shared
    echo `pwd`

    flutter test test/ --no-sound-null-safety
    popd

    # Change the directory back to devtools_app.
    pushd packages/devtools_app
    echo `pwd`

elif [ "$BOT" = "test_ddc" ]; then

    # Provision our packages.
    flutter pub get

    # TODO(https://github.com/flutter/flutter/issues/43538): Remove workaround.
    flutter config --enable-web
    flutter build web --pwa-strategy=none --no-tree-shake-icons

    # Run every test except for integration_tests.
    # The flutter tool doesn't support excluding a specific set of targets,
    # so we explicitly provide them.
    if [ "$PLATFORM" = "vm" ]; then
        flutter test $DART_DEFINE_ARGS test/*.dart test/fixtures/ --no-sound-null-safety

        # We are in process of transforming from unsound null safety to sound one.
        # At the moment some tests fail without the flag --no-sound-null-safety.
        # We are fixing them one by one and adding to the list below. After all
        # tests are fixed, we will delete this list and remove the flags from the commands.
        flutter test $DART_DEFINE_ARGS \
          test/chart_test.dart \
<<<<<<< HEAD
          test/cpu_profiler_controller_test.dart \
          test/cpu_profiler_test.dart \
          test/debugger_controller_test.dart \
          test/debugger_controller_stdio_test.dart \
          test/performance_screen_test.dart \
          test/performance_screen_test.dart
=======
          test/cpu_profiler_test.dart \
          test/cpu_profiler_controller_test.dart \
          test/device_dialog_test.dart \
          test/profiler_screen_controller_test.dart \
          test/profiler_screen_test.dart
>>>>>>> 059a1496

    elif [ "$PLATFORM" = "chrome" ]; then
        flutter test --platform chrome $DART_DEFINE_ARGS test/*.dart test/fixtures/ --no-sound-null-safety
    else
        echo "unknown test platform"
        exit 1
    fi
elif [ "$BOT" = "test_dart2js" ]; then
    flutter pub get

    # TODO(https://github.com/flutter/flutter/issues/43538): Remove workaround.
    flutter config --enable-web
    flutter build web --pwa-strategy=none --no-tree-shake-icons

    # Run every test except for integration_tests.
    # The flutter tool doesn't support excluding a specific set of targets,
    # so we explicitly provide them.
    if [ "$PLATFORM" = "vm" ]; then
        WEBDEV_RELEASE=true flutter test $DART_DEFINE_ARGS test/*.dart test/fixtures/ --no-sound-null-safety
    elif [ "$PLATFORM" = "chrome" ]; then
        WEBDEV_RELEASE=true flutter test --platform chrome $DART_DEFINE_ARGS test/*.dart test/fixtures/ --no-sound-null-safety
    else
        echo "unknown test platform"
        exit 1
    fi
    echo $WEBDEV_RELEASE

elif [ "$BOT" = "integration_ddc" ]; then

    # Provision our packages.
    flutter pub get
    flutter config --enable-web

    # TODO(https://github.com/flutter/devtools/issues/1987): rewrite integration tests.
    # We need to run integration tests with -j1 to run with no concurrency.
    # flutter test -j1 $DART_DEFINE_ARGS test/integration_tests/

elif [ "$BOT" = "integration_dart2js" ]; then

    flutter pub get
    flutter config --enable-web

    # TODO(https://github.com/flutter/devtools/issues/1987): rewrite integration tests.
    # We need to run integration tests with -j1 to run with no concurrency.
    # WEBDEV_RELEASE=true flutter test -j1 $DART_DEFINE_ARGS test/integration_tests/

elif [ "$BOT" = "packages" ]; then

    popd

    # Get packages
    repo_tool packages-get

    # Analyze the code
    repo_tool analyze

    pushd packages/devtools_app

else

    echo "unknown bot configuration"
    exit 1

fi

popd<|MERGE_RESOLUTION|>--- conflicted
+++ resolved
@@ -133,20 +133,15 @@
         # tests are fixed, we will delete this list and remove the flags from the commands.
         flutter test $DART_DEFINE_ARGS \
           test/chart_test.dart \
-<<<<<<< HEAD
           test/cpu_profiler_controller_test.dart \
           test/cpu_profiler_test.dart \
           test/debugger_controller_test.dart \
           test/debugger_controller_stdio_test.dart \
+          test/device_dialog_test.dart \
           test/performance_screen_test.dart \
-          test/performance_screen_test.dart
-=======
-          test/cpu_profiler_test.dart \
-          test/cpu_profiler_controller_test.dart \
-          test/device_dialog_test.dart \
+          test/performance_screen_test.dart \
           test/profiler_screen_controller_test.dart \
           test/profiler_screen_test.dart
->>>>>>> 059a1496
 
     elif [ "$PLATFORM" = "chrome" ]; then
         flutter test --platform chrome $DART_DEFINE_ARGS test/*.dart test/fixtures/ --no-sound-null-safety
