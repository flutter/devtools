--- conflicted
+++ resolved
@@ -139,26 +139,18 @@
     flutter pub get
     flutter config --enable-web
 
+    # TODO(https://github.com/flutter/devtools/issues/1987): rewrite integration tests.
     # We need to run integration tests with -j1 to run with no concurrency.
-<<<<<<< HEAD
-    flutter test -j1 $DART_DEFINE_ARGS test/integration_tests/ test/integration/
-=======
-    # TODO(https://github.com/flutter/devtools/issues/1987): rewrite integration tests.
-    # flutter test -j1 test/integration_tests/
->>>>>>> 7b0d1698
+    # flutter test -j1 $DART_DEFINE_ARGS test/integration_tests/
 
 elif [ "$BOT" = "integration_dart2js" ]; then
 
     flutter pub get
     flutter config --enable-web
 
+    # TODO(https://github.com/flutter/devtools/issues/1987): rewrite integration tests.
     # We need to run integration tests with -j1 to run with no concurrency.
-<<<<<<< HEAD
-    WEBDEV_RELEASE=true flutter test -j1 $DART_DEFINE_ARGS test/integration_tests/ test/integration/
-=======
-    # TODO(https://github.com/flutter/devtools/issues/1987): rewrite integration tests.
-    # WEBDEV_RELEASE=true flutter test -j1 test/integration_tests/
->>>>>>> 7b0d1698
+    # WEBDEV_RELEASE=true flutter test -j1 $DART_DEFINE_ARGS test/integration_tests/
 
 elif [ "$BOT" = "packages" ]; then
 
