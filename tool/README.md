--- conflicted
+++ resolved
@@ -24,33 +24,14 @@
 
 ```shell
 cd ~/path/to/devtools
-<<<<<<< HEAD
-```
-
-```shell
-git checkout master && \
-git pull upstream master && \
-git checkout -b release_2.7.0;
-```
-
-#### Update the DevTools version number
-
-Run the `tool/update_version.dart` script to update the DevTools version.
-
-> For monthly releases use `auto --type minor`.
-
-=======
-```
-
->>>>>>> 5893ddbe
+```
+
 ```shell
 git checkout master && \
 git pull upstream master && \
 git checkout -b release_$(date +%s);
 ```
 
-<<<<<<< HEAD
-=======
 #### Update the DevTools version number
 
 Run the `tool/update_version.dart` script to update the DevTools version.
@@ -66,7 +47,6 @@
    ```shell
    dart tool/update_version.dart auto --type patch
    ```
->>>>>>> 5893ddbe
 
 Verify:
 * that this script updated the pubspecs under packages/
@@ -109,37 +89,6 @@
 
 ### Test the release
 
-<<<<<<< HEAD
-* Checkout the commit you just created, or remain on the branch you just landed the prep PR from.
-```shell
-git checkout 8881a7caa9067471008a8e00750b161f53cdb843
-```
-
-* Build the DevTools binary and run it from your local Dart SDK. From the main devtools/ directory.
-```shell
-dart ./tool/build_e2e.dart
-```
-
-Launch DevTools and verify that everything generally works.
-- open the page in a browser (http://localhost:53432)
-- `flutter run` an application
-- connect to the running app from DevTools
-- verify:
-   - pages generally work
-   - there are no exceptions in the chrome devtools log
-- If you find any release blocking issues:
-   - fix them before releasing.
-   - Then grab the latest commit hash that includes
-      - the release prep commit
-      - the bug fixes,
-   - use this commit hash for the following steps.
-
-Once the build is in good shape, you can revert any local changes and proceed to the next step.
-```shell
-git checkout .
-git clean -f -d
-```
-=======
 - Checkout the commit you just created,
    - or remain on the branch you just landed the prep PR from.
    ```shell
@@ -172,7 +121,6 @@
       git checkout . && \
       git clean -f -d;
       ```
->>>>>>> 5893ddbe
 
 ### Tag the release
 - Checkout the commit from which you want to release DevTools
@@ -182,62 +130,6 @@
    - this creates a tag on the `flutter/devtools` repo for this release.
    - This script will automatically determine the version from `packages/devtools/pubspec.yaml` so there is no need to manually enter the version.
 
-<<<<<<< HEAD
-```shell
-tool/tag_version.sh;
-```
-
-### Upload the DevTools binary to CIPD
-Using the commit hash you want to release DevTools from (this should match the
-commit hash for the tag you just created) and the [update.sh](https://github.com/dart-lang/sdk/blob/master/third_party/devtools/update.sh)
-script, build and upload the DevTools binary to CIPD.
-```shell
-TARGET_COMMIT_HASH=<Commit hash for the version bump commit>
-```
-
-```shell
-cd $LOCAL_DART_SDK && \
-git rebase-update && \
-third_party/devtools/update.sh $TARGET_COMMIT_HASH;
-```
-
-### Update the DevTools hash in the Dart SDK
-
-Create new branch for your changes:
-```shell
-cd $LOCAL_DART_SDK && \
-git new-branch dt-release;
-```
-
-Update the `devtools_rev` entry in the Dart SDK 
-[DEPS file](https://github.com/dart-lang/sdk/blob/master/DEPS)
-with the git commit hash you just built DevTools from (this is
-the id for the CIPD upload in the previous step). See this 
-[example CL](https://dart-review.googlesource.com/c/sdk/+/215520).
-
-
-Build the dart sdk locally to do this.
-
-```shell
-cd $LOCAL_DART_SDK && \
-gclient sync -D && \
-./tools/build.py -mrelease -ax64 create_sdk;
-```
-
-* Verify that running `dart devtools` launches the version of DevTools you just released. 
-   * For non-OSX
-      * `out/ReleaseX64/dart-sdk/bin/dart devtools`
-   * for OSX
-      * `xcodebuild/ReleaseX64/dart-sdk/bin/dart devtools`
-
-
-If the version of DevTools you just published to CIPD loads properly, push up the SDK CL for review.
-```shell
-git add . && \
-git commit -m "Bump DevTools DEP to 2.16.0" && \
-git cl upload -s;
-```
-=======
    ```shell
    tool/tag_version.sh;
    ```
@@ -295,7 +187,6 @@
       git commit -m "Bump DevTools DEP to $NEW_DEVTOOLS_VERSION" && \
       git cl upload -s;
       ```
->>>>>>> 5893ddbe
 
 ### Publish package:devtools_shared on pub
 
