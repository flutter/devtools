name: devtools_repo
description: A repo management tool for DevTools.

environment:
  sdk: '>=2.12.0 <3.0.0'

dependencies:
  args: ^2.1.0
  cli_util: ^0.3.3
  devtools_shared: ^2.18.0
  http: ^0.13.3
  json_annotation: ^4.4.0
  lints: any
  path: ^1.8.0

<<<<<<< HEAD
dev_dependencies:
  build_runner: ^2.0.0
  json_serializable: ^6.0.0
=======
dependency_overrides:
  devtools_shared:
    path: ../packages/devtools_shared
>>>>>>> b9b02a55
<|MERGE_RESOLUTION|>--- conflicted
+++ resolved
@@ -13,12 +13,10 @@
   lints: any
   path: ^1.8.0
 
-<<<<<<< HEAD
-dev_dependencies:
-  build_runner: ^2.0.0
-  json_serializable: ^6.0.0
-=======
 dependency_overrides:
   devtools_shared:
     path: ../packages/devtools_shared
->>>>>>> b9b02a55
+
+dev_dependencies:
+  build_runner: ^2.0.0
+  json_serializable: ^6.0.0