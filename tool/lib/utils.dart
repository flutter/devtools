// Copyright 2020 The Chromium Authors. All rights reserved.
// Use of this source code is governed by a BSD-style license that can be
// found in the LICENSE file.

import 'dart:async';
import 'dart:convert';
import 'dart:io';

import 'package:devtools_tool/model.dart';
import 'package:io/io.dart';
import 'package:path/path.dart' as path;

abstract class DartSdkHelper {
  static const commandDebugMessage =
      'Consider running this command from your'
      'Dart SDK directory locally to debug.';

  static Future<void> fetchAndCheckoutMaster(
    ProcessManager processManager,
  ) async {
    final dartSdkLocation = localDartSdkLocation();
    await processManager.runAll(
      workingDirectory: dartSdkLocation,
      additionalErrorMessage: commandDebugMessage,
      commands: [
        CliCommand.git(['fetch', 'origin']),
        CliCommand.git(['rebase-update']),
        CliCommand.git(['checkout', 'origin/main']),
      ],
    );
  }
}

String localDartSdkLocation() {
  final localDartSdkLocation = Platform.environment['LOCAL_DART_SDK'];
  if (localDartSdkLocation == null) {
    throw Exception(
      'LOCAL_DART_SDK environment variable not set. Please add '
      'the following to your \'.bash_profile\' or \'.bash_rc\' file:\n'
      'export LOCAL_DART_SDK=<absolute/path/to/my/dart/sdk>',
    );
  }
  return localDartSdkLocation;
}

class CliCommand {
  CliCommand(
    this.exe,
    // Args is mandatory to make it clearer to the caller that they should
    // not be passing a full exe+args into the first string argument, because
    // this can lead to bugs if paths have spaces and everything is not escaped.
    this.args, {
    this.throwOnException = true,
  });

  factory CliCommand.flutter(
    List<String> args, {
    bool throwOnException = true,
  }) {
    return CliCommand(
      FlutterSdk.current.flutterExePath,
      args,
      throwOnException: throwOnException,
    );
  }

  factory CliCommand.dart(
    List<String> args, {
    bool throwOnException = true,
    String? sdkOverride,
  }) {
    return CliCommand(
      sdkOverride ?? FlutterSdk.current.dartExePath,
      args,
      throwOnException: throwOnException,
    );
  }

  /// CliCommand helper for running git commands.
  factory CliCommand.git(List<String> args, {bool throwOnException = true}) {
    return CliCommand('git', args, throwOnException: throwOnException);
  }

  factory CliCommand.tool(List<String> args, {bool throwOnException = true}) {
    var toolPath = Platform.script.toFilePath();
    if (!File(toolPath).existsSync()) {
      // Handling https://github.com/dart-lang/sdk/issues/54493
      // Platform.script.toFilePath() duplicates next to current directory, when run recursively from itself.
      toolPath = toolPath.replaceAll(
        'devtools/tool/tool/bin/dt.dart',
        'devtools/tool/bin/dt.dart',
      );
    }

    assert(
      File(toolPath).existsSync(),
      'Tool path could not be determined, got: $toolPath.'
      'It may be result of https://github.com/dart-lang/sdk/issues/54493',
    );

    return CliCommand(
      // We must use the Dart VM from FlutterSdk.current here to ensure we
      // consistently use the selected version for child invocations. We do
      // not need to pass the --flutter-from-path flag down because using the
      // tool will automatically select the one that's running the VM and we'll
      // have selected that here.
      FlutterSdk.current.dartExePath,
      [toolPath, ...args],
      throwOnException: throwOnException,
    );
  }

  late final String exe;
  late final List<String> args;
  final bool throwOnException;

  @override
  String toString() {
    return [exe, ...args].join(' ');
  }
}

typedef DevToolsProcessResult = ({int exitCode, String stdout, String stderr});

extension DevToolsProcessManagerExtension on ProcessManager {
  Future<DevToolsProcessResult> runProcess(
    CliCommand command, {
    String? workingDirectory,
    String? additionalErrorMessage = '',
  }) async {
    print('${workingDirectory ?? ''} > $command');
    final processStdout = StringBuffer();
    final processStderr = StringBuffer();

    final process = await spawn(
      command.exe,
      command.args,
      workingDirectory: workingDirectory,
    );
    process.stdout.transform(utf8.decoder).listen(processStdout.write);
    process.stderr.transform(utf8.decoder).listen(processStderr.write);
    final code = await process.exitCode;
    if (command.throwOnException && code != 0) {
      throw ProcessException(
        command.exe,
        command.args,
        'Failed with exit code: $code. $additionalErrorMessage',
        code,
      );
    }
    return (
      exitCode: code,
      stdout: processStdout.toString(),
      stderr: processStderr.toString(),
    );
  }

  Future<void> runAll({
    required List<CliCommand> commands,
    String? workingDirectory,
    String? additionalErrorMessage = '',
  }) async {
    for (final command in commands) {
      await runProcess(
        command,
        workingDirectory: workingDirectory,
        additionalErrorMessage: additionalErrorMessage,
      );
    }
  }
}

Future<Process> startIndependentProcess(
  CliCommand command, {
  String? workingDirectory,
  String? waitForOutput,
  Duration waitForOutputTimeout = const Duration(minutes: 2),
<<<<<<< HEAD
  void Function(String line)? onOutput,
=======
  void Function(String line)? onWaitForOutputReceived,
>>>>>>> 2da31a2c
}) async {
  final commandDisplay = '${workingDirectory ?? ''} > $command';
  print(commandDisplay);
  final process = await Process.start(
    command.exe,
    command.args,
    workingDirectory: workingDirectory,
  );

  if (waitForOutput != null) {
    final completer = Completer<void>();
    final stdoutSub = process.stdout.transform(utf8.decoder).listen((line) {
      print('> [stdout] $line');
<<<<<<< HEAD
      onOutput?.call(line);
      if (line.contains(waitForOutput)) {
=======
      if (line.contains(waitForOutput)) {
        onWaitForOutputReceived?.call(line);
>>>>>>> 2da31a2c
        completer.complete();
      }
    });
    final stderrSub = process.stderr.transform(utf8.decoder).listen((line) {
      print('> [stderr] $line');
<<<<<<< HEAD
      onOutput?.call(line);
      if (line.contains(waitForOutput)) {
=======
      if (line.contains(waitForOutput)) {
        onWaitForOutputReceived?.call(line);
>>>>>>> 2da31a2c
        completer.complete();
      }
    });
    await completer.future.timeout(
      waitForOutputTimeout,
      onTimeout: () {
        throw Exception(
          'Expected output "$waitForOutput" not received before timeout.',
        );
      },
    );
    await stdoutSub.cancel();
    await stderrSub.cancel();
  }

  return process;
}

String pathFromRepoRoot(String pathFromRoot) {
  return path.join(DevToolsRepo.getInstance().repoPath, pathFromRoot);
}

/// Returns the name of the git remote with id [remoteId] in
/// [workingDirectory].
///
/// When [workingDirectory] is `null`, this method will look for the remote in
/// the current directory.
///
/// [remoteId] should have the form `<organization>/<repository>.git`.
/// For example: `'flutter/flutter.git'` or `'flutter/devtools.git'`.
Future<String> findRemote(
  ProcessManager processManager, {
  required String remoteId,
  String? workingDirectory,
}) async {
  print('Searching for a remote that points to $remoteId.');
  final remotesResult = await processManager.runProcess(
    CliCommand.git(['remote', '-v']),
    workingDirectory: workingDirectory,
  );
  final String remotes = remotesResult.stdout;
  final remoteRegexp = RegExp(
    r'^(?<remote>\S+)\s+(?<path>\S+)\s+\((?<action>\S+)\)',
    multiLine: true,
  );
  final remoteRegexpResults = remoteRegexp.allMatches(remotes);
  final RegExpMatch upstreamRemoteResult;

  try {
    upstreamRemoteResult = remoteRegexpResults.firstWhere(
      (element) =>
      // ignore: prefer_interpolation_to_compose_strings
      RegExp(r'' + remoteId + '\$').hasMatch(element.namedGroup('path')!),
    );
  } on StateError {
    throw StateError(
      "Couldn't find a remote that points to flutter/devtools.git. "
      "Instead got: \n$remotes",
    );
  }
  final remoteUpstream = upstreamRemoteResult.namedGroup('remote')!;
  print('Found upstream remote.');
  return remoteUpstream;
}

extension JoinExtension on List<String> {
  String joinWithNewLine() {
    return '${join('\n')}\n';
  }
}<|MERGE_RESOLUTION|>--- conflicted
+++ resolved
@@ -175,11 +175,7 @@
   String? workingDirectory,
   String? waitForOutput,
   Duration waitForOutputTimeout = const Duration(minutes: 2),
-<<<<<<< HEAD
   void Function(String line)? onOutput,
-=======
-  void Function(String line)? onWaitForOutputReceived,
->>>>>>> 2da31a2c
 }) async {
   final commandDisplay = '${workingDirectory ?? ''} > $command';
   print(commandDisplay);
@@ -193,25 +189,15 @@
     final completer = Completer<void>();
     final stdoutSub = process.stdout.transform(utf8.decoder).listen((line) {
       print('> [stdout] $line');
-<<<<<<< HEAD
       onOutput?.call(line);
       if (line.contains(waitForOutput)) {
-=======
-      if (line.contains(waitForOutput)) {
-        onWaitForOutputReceived?.call(line);
->>>>>>> 2da31a2c
         completer.complete();
       }
     });
     final stderrSub = process.stderr.transform(utf8.decoder).listen((line) {
       print('> [stderr] $line');
-<<<<<<< HEAD
       onOutput?.call(line);
       if (line.contains(waitForOutput)) {
-=======
-      if (line.contains(waitForOutput)) {
-        onWaitForOutputReceived?.call(line);
->>>>>>> 2da31a2c
         completer.complete();
       }
     });
