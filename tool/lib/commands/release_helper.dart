// Copyright 2023 The Chromium Authors. All rights reserved.
// Use of this source code is governed by a BSD-style license that can be
// found in the LICENSE file.

import 'dart:async';
import 'dart:io';

import 'package:args/command_runner.dart';
import 'package:devtools_tool/utils.dart';
import 'package:io/io.dart';

class ReleaseHelperCommand extends Command {
  ReleaseHelperCommand() {
    argParser.addFlag(
      'use-current-branch',
      negatable: false,
      help:
          'Uses the current branch as the base for the release, instead of a fresh copy of master. For use when developing.',
    );
  }
  @override
  String get description =>
      'Creates a release version of devtools from the master branch, and pushes up a draft PR.';

  @override
  String get name => 'release-helper';

  @override
  FutureOr? run() async {
    final processManager = ProcessManager();

    final useCurrentBranch = argResults!['use-current-branch']!;
    final currentBranchResult = await processManager.runProcess(
      CliCommand.git('rev-parse --abbrev-ref HEAD'),
    );
    final initialBranch = currentBranchResult.stdout.trim();
    String? releaseBranch;

    try {
      Directory.current = pathFromRepoRoot("");
<<<<<<< HEAD
      final remoteUpstream = await findRemote(
        processManager,
        remoteId: 'flutter/devtools.git',
      );

      final gitStatus = await processManager.runProcess(
        CliCommand.git('status -s'),
=======
      print("Finding a remote that points to flutter/devtools.git.");
      final devtoolsRemotesResult = await processManager.runProcess(
        CliCommand.from(
          'git',
          ['remote', '-v'],
        ),
      );
      final String devtoolsRemotes = devtoolsRemotesResult.stdout;
      final remoteRegexp = RegExp(
        r'^(?<remote>\S+)\s+(?<path>\S+)\s+\((?<action>\S+)\)',
        multiLine: true,
      );
      final remoteRegexpResults = remoteRegexp.allMatches(devtoolsRemotes);
      final RegExpMatch devtoolsRemoteResult;

      try {
        devtoolsRemoteResult = remoteRegexpResults.firstWhere(
          (element) => RegExp(r'flutter/devtools.git$')
              .hasMatch(element.namedGroup('path')!),
        );
      } on StateError {
        throw "ERROR: Couldn't find a remote that points to flutter/devtools.git. Instead got: \n$devtoolsRemotes";
      }
      final remoteOrigin = devtoolsRemoteResult.namedGroup('remote')!;

      final gitStatusResult = await processManager.runProcess(
        CliCommand.from('git', ['status', '-s']),
>>>>>>> 4483081a
      );
      final gitStatus = gitStatusResult.stdout;
      if (gitStatus.isNotEmpty) {
        throw "Error: Make sure your working directory is clean before running the helper";
      }

      releaseBranch =
          'release_helper_branch_${DateTime.now().millisecondsSinceEpoch}';

      if (!useCurrentBranch) {
        print("Preparing the release branch.");
        await processManager.runProcess(
          CliCommand.git('fetch $remoteUpstream master'),
        );
      }

      await processManager.runProcess(
        CliCommand.git(
          'checkout -b $releaseBranch'
          '${useCurrentBranch ? '' : ' $remoteUpstream/master'}',
        ),
      );

      print("Ensuring ./tool packages are ready.");
      Directory.current = pathFromRepoRoot("tool");
      await processManager.runProcess(
        CliCommand.from(
          'dart',
          ['pub', 'get'],
        ),
        workingDirectory: pathFromRepoRoot("tool"),
      );

      print("Setting the release version.");
      await processManager.runProcess(
        CliCommand.from('devtools_tool', [
          'update-version',
          'auto',
          '--type',
          'release',
        ]),
      );

      final getNewVersionResult = await processManager.runProcess(
        CliCommand.from('devtools_tool', [
          'update-version',
          'current-version',
        ]),
      );

      final newVersion = getNewVersionResult;

      final commitMessage = "Prepare for release $newVersion";

      await processManager.runAll(
        commands: [
          CliCommand.git('commit -a -m $commitMessage'),
          CliCommand.git('push -u $remoteUpstream $releaseBranch'),
        ],
      );

      print('Creating the PR.');
      final prURL = await processManager.runProcess(
        CliCommand.from('gh', [
          'pr',
          'create',
          '--repo',
          'flutter/devtools',
          '--draft',
          '--title',
          commitMessage,
          '--fill',
        ]),
      );

      print('Your Draft release PR can be found at: $prURL');
      print('DONE');
      print(
        'Build, run and test this release using: `dart ./tool/build_e2e.dart`',
      );
    } catch (e) {
      print(e);

      // try to bring the caller back to their original branch
      await Process.run('git', ['checkout', initialBranch]);

      // try to clean up the temporary branch we made
      if (releaseBranch != null) {
        await Process.run('git', [
          'branch',
          '-D',
          releaseBranch,
        ]);
      }
    }
  }
}<|MERGE_RESOLUTION|>--- conflicted
+++ resolved
@@ -38,43 +38,13 @@
 
     try {
       Directory.current = pathFromRepoRoot("");
-<<<<<<< HEAD
       final remoteUpstream = await findRemote(
         processManager,
         remoteId: 'flutter/devtools.git',
       );
 
-      final gitStatus = await processManager.runProcess(
+      final gitStatusResult = await processManager.runProcess(
         CliCommand.git('status -s'),
-=======
-      print("Finding a remote that points to flutter/devtools.git.");
-      final devtoolsRemotesResult = await processManager.runProcess(
-        CliCommand.from(
-          'git',
-          ['remote', '-v'],
-        ),
-      );
-      final String devtoolsRemotes = devtoolsRemotesResult.stdout;
-      final remoteRegexp = RegExp(
-        r'^(?<remote>\S+)\s+(?<path>\S+)\s+\((?<action>\S+)\)',
-        multiLine: true,
-      );
-      final remoteRegexpResults = remoteRegexp.allMatches(devtoolsRemotes);
-      final RegExpMatch devtoolsRemoteResult;
-
-      try {
-        devtoolsRemoteResult = remoteRegexpResults.firstWhere(
-          (element) => RegExp(r'flutter/devtools.git$')
-              .hasMatch(element.namedGroup('path')!),
-        );
-      } on StateError {
-        throw "ERROR: Couldn't find a remote that points to flutter/devtools.git. Instead got: \n$devtoolsRemotes";
-      }
-      final remoteOrigin = devtoolsRemoteResult.namedGroup('remote')!;
-
-      final gitStatusResult = await processManager.runProcess(
-        CliCommand.from('git', ['status', '-s']),
->>>>>>> 4483081a
       );
       final gitStatus = gitStatusResult.stdout;
       if (gitStatus.isNotEmpty) {
