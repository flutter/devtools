// Copyright 2020 The Chromium Authors. All rights reserved.
// Use of this source code is governed by a BSD-style license that can be
// found in the LICENSE file.

import 'package:args/command_runner.dart';

import 'commands/analyze.dart';
import 'commands/generate_changelog.dart';
import 'commands/list.dart';
import 'commands/packages_get.dart';
import 'commands/repo_check.dart';
import 'commands/rollback.dart';

class DevToolsCommandRunner extends CommandRunner {
  DevToolsCommandRunner()
      : super('repo_tool', 'A repo management tool for DevTools.') {
    addCommand(AnalyzeCommand());
    addCommand(RepoCheckCommand());
    addCommand(ListCommand());
    addCommand(PackagesGetCommand());
<<<<<<< HEAD
    addCommand(GenerateChangelogCommand());
=======
    addCommand(RollbackCommand());
>>>>>>> 96916ab9
  }
}<|MERGE_RESOLUTION|>--- conflicted
+++ resolved
@@ -18,10 +18,7 @@
     addCommand(RepoCheckCommand());
     addCommand(ListCommand());
     addCommand(PackagesGetCommand());
-<<<<<<< HEAD
     addCommand(GenerateChangelogCommand());
-=======
     addCommand(RollbackCommand());
->>>>>>> 96916ab9
   }
 }