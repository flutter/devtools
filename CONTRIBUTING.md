## Contributing code

![GitHub contributors](https://img.shields.io/github/contributors/flutter/devtools.svg)

We gladly accept contributions via GitHub pull requests!

You must complete the
[Contributor License Agreement](https://cla.developers.google.com/clas).
You can do this online, and it only takes a minute. If you've never submitted code before,
you must add your (or your organization's) name and contact info to the [AUTHORS](AUTHORS)
file.

## Workflow for making changes

- Create a branch from your cloned repo: `git checkout -b myBranch`
- Refresh local code: `sh tool/refresh.sh`
- Implement your changes
- Commit work to your branch: `git commit -m “description”`
- Push to your branch: `git push origin myBranch`
- Navigate to the Pull Requests tab in the main [DevTools repo](https://github.com/flutter/devtools). You should see a popup to create a pull request from the branch in your cloned repo to DevTools master. Create a pull request.

### Keeping your fork in-sync

- Pull the code from the upstream DevTools and refresh local code: `sh tool/pull_and_refresh.sh`

### Announcing your changes

If your improvement is user-facing, document it in
[release-notes-next.md](packages/devtools_app/lib/src/framework/release_notes/release-notes-next.md).

## Development prep

### Configure DevTools

1. If you haven't already, follow the [instructions](https://docs.github.com/en/github/authenticating-to-github/connecting-to-github-with-ssh) to generate a new SSH key and connect to Github with SSH
2. Follow the [instructions](https://docs.github.com/en/get-started/quickstart/fork-a-repo) to fork the DevTools repo to your own Github account, and clone using SSH
3. Make sure to [configure Git to keep your fork in sync](https://docs.github.com/en/get-started/quickstart/fork-a-repo#configuring-git-to-sync-your-fork-with-the-original-repository) with the main DevTools repo
4. Finally, run `sh tool/refresh.sh` to pull the latest version from repo, generate missing code and upgrade dependencies.

### Connect to application
From a separate terminal, start running a flutter app to connect to DevTools:
- `git clone https://github.com/flutter/gallery.git` (this is an existing application with many examples of Flutter widgets)
- `cd gallery`
- ensure your flutter channel is the one required by the [gallery documentation](https://github.com/flutter/gallery#running-flutter-gallery-on-flutters-master-channel)
- ensure the iOS Simulator is open (or a physical device is connected)
- `flutter run`
- copy the "Observatory debugger and profiler" uri printed in the command output, to connect to the app from DevTools later

## Development

*NOTE:* Though DevTools is shipped as a Flutter Web app, we recommend developing as a Flutter Desktop app where possible for a more efficient development workflow. Please see the [Desktop Embedder] section below for instructions on running DevTools as a Flutter Desktop app.

To pull fresh version, regenerate code and upgrade dependencies:

- `sh tool/pull_and_refresh.sh`

To regenerate mocks and upgrade dependencies (after switching branches, for example):

- `sh tool/refresh.sh`

To run DevTools as a Flutter web app, from the packages/devtools_app directory:

- `flutter run -d chrome`

To test release performance:

- `flutter run -d web-server --release --dart-define=FLUTTER_WEB_USE_SKIA=true`

You can also use `-d headless-server`, which will start a headless server that serves the HTML
files for the DevTools Flutter app.

To connect to your running application, paste the earlier copied observatory URL into the section "Connect to a Running App" in DevTools.

## Development (DevTools server + DevTools Flutter web app)

To develop with a workflow that exercises the DevTools server <==> DevTools client connection,
change to the `packages/devtools` directory, and run:

```
flutter pub get
dart bin/devtools.dart --debug
```

That will:
- start the devtools server
- start an instance of `flutter run -d web-server` from the `packages/devtools_app` directory
- proxy all web traffic the devtools server doesn't handle directly to the `flutter run`
  development web server

You can then open a browser at the regular DevTools server URL (typically http://127.0.0.1:9100).
When you make changes on disk, you can hit `r` in your command-line to rebuild the app, and
refresh in your browser to see the changes. Hit `q` in the command line to terminate both the
`flutter run` instance and the devtools server instance.

## Development (VS Code Integration)

To test integration with VS Code, you can instruct the Dart extension to run DevTools and the server from local code. You will need to have the Dart SDK source set up (see [dart-lang/sdk/CONTRIBUTING.md](https://github.com/dart-lang/sdk/blob/main/CONTRIBUTING.md#getting-the-code)) and you will need version v3.47 or newer of the Dart extension for VS Code.

Open your VS Code settings (Run the **Preferences: Open User Settings (JSON)** command from the command palette (`F1`)) and add the following to your settings:

```js
"dart.customDevTools": {
	"script": "/path/to/devtools/tool/build_e2e.dart",
	"cwd": "/path/to/devtools",
	"env": {
		"LOCAL_DART_SDK": "/path/to/dart-sdk/sdk"
	}
},
```

This instructs VS Code to run the `tool/build_e2e.dart` script instead of running `dart devtools`. You must set the `cwd` and `LOCAL_DART_SDK` env variable correctly for the script to work.

Next, restart VS Code (or run the **Developer: Reload Window** command from the command palette (`F1`)) and DevTools will be run from your local code. After making any code changes to DevTools or the server, you will need to re-run the **Developer: Reload Window** command to rebuild and restart the server.

### Desktop Embedder

You can also run the app in the Flutter desktop embedder on linux or macos.

*NOTE:* The Linux desktop version only works with the master branch of Flutter (and sometimes this is true for MacOS as well). Syncing
to a the master branch of Flutter may fail with a runner version error. If this occurs run
`flutter create .` from `devtools/packages/devtools_app`, re-generates files in the linux and
macos directories.

Depending on your OS, set up like this:
- `flutter config --enable-macos-desktop`
- `flutter config --enable-linux-desktop`

Now you can run with either of the following:

- `flutter run -d macos`
- `flutter run -d linux`

## Developing with VS Code

### DevTools Web

If you're using VS Code to work on DevTools you can run DevTools from the editor
using the VS Code tasks without having to run in a terminal window:

- Open the root of the repository in VS Code
- Press `F5`

This will serve the application in the background and launch Google Chrome. Subsequent
launches will just re-launch the browser since the task remains running in the background
and rebuilding as necessary.

### DevTools Server

Run and debug the local version of the server with a release build:
- In VS Code on the Debug side bar, switch to the `Run Server with Release Build` config. Press F5.
This will produce a release build of DevTools and then debug the server (`bin/devtools.dart`)
to serve it.
- From CLI, you can run the publish script to create a release build (`./devtools/tool/publish.sh`).
Then `cd packages/devtools` and run `dart bin/devtools.dart`.

If you need to make breaking changes to DevTools that require changes to the server
(such that DevTools cannot run against the live Pub version of devtools_server) it's
critical that the devtools_server is released first and the version numbers in
`packages/devtools/pubspec.yaml` and `packages/devtools_app/pubspec.yaml` are updated.
 Please make sure this is clear on any PRs you open.

## Automated Testing

### Running tests

Before running tests, make sure your Flutter SDK matches the version that will be used on
the bots. To update your local flutter version, run:

```
<<<<<<< HEAD
cd packages/devtools_app
flutter test -j1
=======
./tool/update_flutter_sdk.sh --local
>>>>>>> 99f92157
```

Now you can proceed with running DevTools tests:

```
<<<<<<< HEAD
flutter test test/ui/
=======
cd packages/devtools_app
flutter test -j1
>>>>>>> 99f92157
```

The flag `-j1` tells Flutter to run tests with 1 concurrent test runner. If your test run does
not include the directory `devtools_app/test/integration_tests`, then you do not need to include
this flag.

### Updating golden files

**Note: golden images should only be generated on MacOS.**

Golden image tests will fail for one of three reasons:

1) The UI has been _intentionally_ modified.
2) Something changed in the Flutter framework that would cause downstream changes for our tests.
3) The UI has been _unintentionally_ modified, in which case we should not accept the changes.

For valid golden image updates (1 and 2 above), the failing golden tests will need to be ran
with the `--update-goldens` flag.

Before updating the goldens, ensure your version of Flutter matches the version of Flutter that
will be used on the bots. To update your local flutter version, run:

```
./tool/update_flutter_sdk.sh --local
```

Now you can proceed with updating the goldens:

```
flutter test <path/to/my/test> --update-goldens
```

To update goldens for all tests, run:
```
flutter test test/ --update-goldens
```

## Manual Testing

To run master version of DevTools with all experimental features enabled:

1. Start DevTools
```
git clone git@github.com:flutter/devtools.git
cd devtools/packages/devtools_app
flutter run -d chrome --dart-define=enable_experiments=true
```

2. Paste URL of your application (for example [Gallery](#connect-to-application)) to the connection textbox.

## third_party dependencies

All content not authored by the Flutter team must go in the third_party
directory. As an expedient to make the third_party code work well with our build scripts,
code in third_party should be given a stub pubspec.yaml file so that you can
reference the resources from the packages directory from
`packages/devtools_app/web/index.html`<|MERGE_RESOLUTION|>--- conflicted
+++ resolved
@@ -167,23 +167,15 @@
 the bots. To update your local flutter version, run:
 
 ```
-<<<<<<< HEAD
+./tool/update_flutter_sdk.sh --local
+
+```
+
+Now you can proceed with running DevTools tests:
+
+```
 cd packages/devtools_app
 flutter test -j1
-=======
-./tool/update_flutter_sdk.sh --local
->>>>>>> 99f92157
-```
-
-Now you can proceed with running DevTools tests:
-
-```
-<<<<<<< HEAD
-flutter test test/ui/
-=======
-cd packages/devtools_app
-flutter test -j1
->>>>>>> 99f92157
 ```
 
 The flag `-j1` tells Flutter to run tests with 1 concurrent test runner. If your test run does
